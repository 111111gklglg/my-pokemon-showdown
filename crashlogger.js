/**
 * Crash logger
 * Pokemon Showdown - http://pokemonshowdown.com/
 *
 * Logs crashes, sends an e-mail notification if you've set up
 * config.js to do that.
 *
 * @license MIT license
 */

module.exports = (function() {
	var lastCrashLog = 0;
	return function(err, description) {
		console.log("\nCRASH: "+err.stack+"\n");
		fs.createWriteStream('logs/errors.txt', {'flags': 'a'}).on("open", function(fd) {
			this.write("\n"+err.stack+"\n");
			this.end();
		}).on("error", function (err) {
			console.log("\nSUBCRASH: "+err.stack+"\n");
		});
		var datenow = Date.now();
		if (config.crashGuardEmail && ((datenow - lastCrashLog) > 1000 * 60 * 5)) {
			lastCrashLog = datenow;
			var transport;
			try {
<<<<<<< HEAD
				var transport = require('nodemailer').createTransport(
=======
				transport = require('nodemailer').createTransport(
>>>>>>> fca78011
					config.crashGuardEmail.transport,
					config.crashGuardEmail.options
				);
				transport.sendMail({
					from: config.crashGuardEmail.from,
					to: config.crashGuardEmail.to,
					subject: config.crashGuardEmail.subject,
					text: description + ' crashed with this stack trace:\n' + err.stack
				});
			} catch (e) {
				// could not send an email...
				console.log('Error sending email: ' + e);
			} finally {
				if (transport) {
					transport.close();
				}
			}
		}
		if (process.uptime() > 60 * 60) {
			// no need to lock down the server
			return true;
		}
	};
})();<|MERGE_RESOLUTION|>--- conflicted
+++ resolved
@@ -23,11 +23,7 @@
 			lastCrashLog = datenow;
 			var transport;
 			try {
-<<<<<<< HEAD
-				var transport = require('nodemailer').createTransport(
-=======
 				transport = require('nodemailer').createTransport(
->>>>>>> fca78011
 					config.crashGuardEmail.transport,
 					config.crashGuardEmail.options
 				);
