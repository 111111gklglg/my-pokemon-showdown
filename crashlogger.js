--- conflicted
+++ resolved
@@ -24,12 +24,7 @@
 		}).on("error", function (err) {
 			console.log("\nSUBCRASH: " + err.stack + "\n");
 		});
-<<<<<<< HEAD
-		var datenow = Date.now();
 		if (Config.crashGuardEmail && ((datenow - lastCrashLog) > 1000 * 60 * 5)) {
-=======
-		if (Config.crashguardemail && ((datenow - lastCrashLog) > 1000 * 60 * 5)) {
->>>>>>> 436dd0c2
 			lastCrashLog = datenow;
 			try {
 				if (!transport) transport = require('nodemailer').createTransport(Config.crashGuardEmail.options);
