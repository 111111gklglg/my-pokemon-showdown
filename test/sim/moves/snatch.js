--- conflicted
+++ resolved
@@ -124,11 +124,7 @@
 		assert.statStage(battle.p2.active[0], 'atk', 1);
 	});
 
-<<<<<<< HEAD
-	it(`should only deduct additional PP from Snatch if the Snatch was successful`, function () {
-=======
-	it.skip(`should only deduct additional PP from Snatch if the Snatch was successful`, () => {
->>>>>>> 62023bd2
+	it(`should only deduct additional PP from Snatch if the Snatch was successful`, () => {
 		battle = common.gen(4).createBattle([[
 			{ species: 'Palkia', ability: 'pressure', moves: ['watergun', 'calmmind'] },
 		], [
