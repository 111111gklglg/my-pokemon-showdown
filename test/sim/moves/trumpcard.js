--- conflicted
+++ resolved
@@ -12,13 +12,8 @@
 
 	it('should power-up the less PP the move has', () => {
 		battle = common.createBattle([
-<<<<<<< HEAD
-			[{species: 'Eevee', ability: 'runaway', moves: ['trumpcard'], movePPUps: [0]}],
-			[{species: 'Lugia', ability: 'multiscale', moves: ['recover']}],
-=======
-			[{ species: 'Eevee', ability: 'runaway', moves: ['trumpcard'] }],
+			[{ species: 'Eevee', ability: 'runaway', moves: ['trumpcard'], movePPUps: [0] }],
 			[{ species: 'Lugia', ability: 'multiscale', moves: ['recover'] }],
->>>>>>> 719bc1a8
 		]);
 
 		const basePowers = [];
@@ -59,13 +54,8 @@
 
 	it('should work if called via Custap Berry in Gen 4', () => {
 		battle = common.gen(4).createBattle([
-<<<<<<< HEAD
-			[{species: 'Eevee', level: 1, ability: 'runaway', item: 'custapberry', moves: ['trumpcard'], movePPUps: [0]}],
-			[{species: 'Scizor', ability: 'technician', moves: ['falseswipe']}],
-=======
-			[{ species: 'Eevee', level: 1, ability: 'runaway', item: 'custapberry', moves: ['trumpcard'] }],
+			[{ species: 'Eevee', level: 1, ability: 'runaway', item: 'custapberry', moves: ['trumpcard'], movePPUps: [0] }],
 			[{ species: 'Scizor', ability: 'technician', moves: ['falseswipe'] }],
->>>>>>> 719bc1a8
 		]);
 
 		const basePowers = [];
