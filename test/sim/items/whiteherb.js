'use strict';

const assert = require('./../../assert');
const common = require('./../../common');

let battle;

describe("White Herb", () => {
	afterEach(() => {
		battle.destroy();
	});

	it('should activate after Parting Shot drops both stats, but before the switch is resolved', () => {
		battle = common.createBattle([[
			{ species: 'torracat', moves: ['partingshot'] },
			{ species: 'litten', moves: ['sleeptalk'] },
		], [
			{ species: 'wynaut', item: 'whiteherb', moves: ['sleeptalk'] },
		]]);
		battle.makeChoices();
		const wynaut = battle.p2.active[0];
		assert.false.holdsItem(wynaut);
		assert.statStage(wynaut, 'atk', 0);
		assert.statStage(wynaut, 'spa', 0);
	});

<<<<<<< HEAD
	it('should activate after Abilities that boost stats on KOs', function () {
=======
	it.skip('should activate after Abilities that boost stats on KOs', () => {
>>>>>>> 119fe0be
		battle = common.createBattle([[
			{ species: 'litten', level: 1, ability: 'noguard', moves: ['sleeptalk'] },
			{ species: 'torracat', moves: ['partingshot'] },
		], [
			{ species: 'wynaut', item: 'whiteherb', ability: 'grimneigh', moves: ['dracometeor'] },
		]]);
		battle.makeChoices();
		const wynaut = battle.p2.active[0];
		assert.false.holdsItem(wynaut);
		assert.statStage(wynaut, 'spa', 0);
	});

	it('should activate after two Intimidate switch in at the same time', () => {
		battle = common.createBattle({ gameType: 'doubles' }, [[
			{ species: 'litten', ability: 'intimidate', moves: ['sleeptalk'] },
			{ species: 'torracat', ability: 'intimidate', moves: ['sleeptalk', 'finalgambit'] },
			{ species: 'litten', ability: 'intimidate', moves: ['sleeptalk'] },
			{ species: 'landorustherian', ability: 'intimidate', moves: ['sleeptalk'] },
		], [
			{ species: 'wynaut', item: 'whiteherb', moves: ['sleeptalk', 'recycle'] },
			{ species: 'fraxure', moves: ['sleeptalk'] },
		]]);

		// Leads
		battle.makeChoices();
		const wynaut = battle.p2.active[0];
		assert.false.holdsItem(wynaut);
		assert.statStage(wynaut, 'atk', 0);

		// After a double KO
		battle.makeChoices('move sleeptalk, move finalgambit -1', 'move recycle, move sleeptalk');
		battle.makeChoices('switch 3, switch 4');
		assert.false.holdsItem(wynaut);
		assert.statStage(wynaut, 'atk', 0);
	});

	it('should activate before Opportunist during switch-ins', () => {
		battle = common.createBattle({ gameType: 'doubles' }, [[
			{ species: 'axew', moves: ['sleeptalk'] },
			{ species: 'fraxure', moves: ['finalgambit'] },
			{ species: 'zacian', ability: 'intrepidsword', moves: ['sleeptalk'] },
			{ species: 'torracat', ability: 'intimidate', moves: ['sleeptalk'] },
		], [
			{ species: 'flittle', item: 'whiteherb', ability: 'opportunist', moves: ['sleeptalk'] },
			{ species: 'haxorus', moves: ['sleeptalk'] },
		]]);
		battle.makeChoices('move sleeptalk, move finalgambit -1', 'auto');
		battle.makeChoices('switch 3, switch 4');
		const flittle = battle.p2.active[0];
		assert.false.holdsItem(flittle);
		assert.statStage(flittle, 'atk', 1);
	});
});<|MERGE_RESOLUTION|>--- conflicted
+++ resolved
@@ -24,11 +24,7 @@
 		assert.statStage(wynaut, 'spa', 0);
 	});
 
-<<<<<<< HEAD
 	it('should activate after Abilities that boost stats on KOs', function () {
-=======
-	it.skip('should activate after Abilities that boost stats on KOs', () => {
->>>>>>> 119fe0be
 		battle = common.createBattle([[
 			{ species: 'litten', level: 1, ability: 'noguard', moves: ['sleeptalk'] },
 			{ species: 'torracat', moves: ['partingshot'] },
