'use strict';

const assert = require('./../../assert');
const common = require('./../../common');

let battle;

describe('Protective Pads', function () {
	afterEach(function () {
		battle.destroy();
	});

	it('should prevent ability-changing abilities triggered by contact from acting', function () {
		battle = common.createBattle();
		battle.setPlayer('p1', {team: [{species: "Cofagrigus", ability: 'mummy', moves: ['calmmind']}]});
		battle.setPlayer('p2', {team: [{species: "Hariyama", ability: 'thickfat', item: 'protectivepads', moves: ['bulletpunch']}]});
		const attacker = battle.p2.active[0];
		battle.makeChoices();
		assert.equal(attacker.ability, 'thickfat');
		const mummyActivationMessages = battle.log.filter(logStr => logStr.startsWith('|-activate|') && logStr.includes('Mummy'));
		assert.equal(mummyActivationMessages.length, 1, "Mummy should activate only once");
		assert(mummyActivationMessages[0].includes('Cofagrigus'), "Source of Mummy activation should be included");
		assert.false(mummyActivationMessages[0].includes('Thick Fat'), "Attacker's ability should not be revealed");
	});

	it('should prevent damaging abilities triggered by contact from acting', function () {
		battle = common.createBattle();
		battle.setPlayer('p1', {team: [{species: "Purrloin", ability: 'prankster', item: 'protectivepads', moves: ['scratch']}]});
		battle.setPlayer('p2', {team: [{species: "Ferrothorn", ability: 'ironbarbs', moves: ['rest']}]});
		battle.makeChoices();
		assert.fullHP(battle.p1.active[0], "Attacker should not be hurt");
	});

	it('should prevent stat stage-changing abilities triggered by contact from acting', function () {
		battle = common.createBattle();
		battle.setPlayer('p1', {team: [{species: "Purrloin", ability: 'prankster', item: 'protectivepads', moves: ['scratch']}]});
		battle.setPlayer('p2', {team: [{species: "Goodra", ability: 'gooey', moves: ['rest']}]});
		battle.makeChoices();
		assert.statStage(battle.p1.active[0], 'spe', 0, "Speed should not be lowered");
	});

	it('should not stop Pickpocket', function () {
		battle = common.createBattle();
		battle.setPlayer('p1', {team: [{species: "Weavile", ability: 'pickpocket', moves: ['swordsdance']}]});
		battle.setPlayer('p2', {team: [{species: "Liepard", ability: 'prankster', item: 'protectivepads', moves: ['scratch']}]});
		battle.makeChoices();
		assert.false(battle.p2.active[0].item, "Attacker should lose their item");
		assert.equal(battle.p1.active[0].item, 'protectivepads', "Target should receive stolen item");
	});

	it('should prevent item effects triggered by contact from acting', function () {
		battle = common.createBattle();
		battle.setPlayer('p1', {team: [{species: "Purrloin", ability: 'prankster', item: 'protectivepads', moves: ['scratch']}]});
		battle.setPlayer('p2', {team: [{species: "Cacnea", ability: 'waterabsorb', item: 'rockyhelmet', moves: ['synthesis']}]});
		battle.makeChoices();
		assert.fullHP(battle.p1.active[0], "Attacker should not be hurt");
	});

	it('should not activate on the opponent\'s moves', function () {
		battle = common.createBattle();
		battle.setPlayer('p1', {team: [{species: "Hariyama", ability: 'guts', item: 'protectivepads', moves: ['rest']}]});
		battle.setPlayer('p2', {team: [{species: "Galvantula", ability: 'swarm', moves: ['lunge']}]});
		battle.makeChoices();
		assert.statStage(battle.p1.active[0], 'atk', -1, "Attack should be lowered");
	});

<<<<<<< HEAD
	it.skip(`should not start Perish Body on either Pokemon`, function () {
=======
	it(`should not start Perish Body on either Pokemon`, function () {
>>>>>>> d8a90a94
		battle = common.createBattle([[
			{species: 'wynaut', item: 'protectivepads', moves: ['dragonascent']},
		], [
			{species: 'cursola', ability: 'perishbody', moves: ['sleeptalk']},
		]]);
		battle.makeChoices();
		assert.false(battle.p1.active[0].volatiles['perishsong'], 'Perish Body should not have activated on Wynaut due to Protective Pads.');
		assert.false(battle.p2.active[0].volatiles['perishsong'], 'Perish Body should not have activated on Cursola due to Protective Pads.');
	});
});<|MERGE_RESOLUTION|>--- conflicted
+++ resolved
@@ -64,11 +64,7 @@
 		assert.statStage(battle.p1.active[0], 'atk', -1, "Attack should be lowered");
 	});
 
-<<<<<<< HEAD
-	it.skip(`should not start Perish Body on either Pokemon`, function () {
-=======
 	it(`should not start Perish Body on either Pokemon`, function () {
->>>>>>> d8a90a94
 		battle = common.createBattle([[
 			{species: 'wynaut', item: 'protectivepads', moves: ['dragonascent']},
 		], [
