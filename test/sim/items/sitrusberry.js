'use strict';

const assert = require('./../../assert');
const common = require('./../../common');

let battle;

describe('Sitrus Berry', () => {
	afterEach(() => {
		battle.destroy();
	});

	it('should heal 25% hp when consumed', () => {
		battle = common.createBattle();
		battle.setPlayer('p1', { team: [{ species: 'Aggron', ability: 'sturdy', item: 'sitrusberry', moves: ['sleeptalk'] }] });
		battle.setPlayer('p2', { team: [{ species: 'Lucario', ability: 'adaptability', moves: ['aurasphere'] }] });
		const holder = battle.p1.active[0];
		battle.makeChoices('move sleeptalk', 'move aurasphere');
		assert.false.holdsItem(holder);
		assert.equal(holder.hp, Math.floor(holder.maxhp / 4) + 1);
	});

	it('should be eaten immediately if (re)gained on low hp', () => {
		battle = common.createBattle([
			[{ species: 'Magnemite', ability: 'sturdy', item: 'sitrusberry', moves: ['recycle'] }],
			[{ species: 'Garchomp', ability: 'roughskin', moves: ['earthquake'] }],
		]);
		const holder = battle.p1.active[0];
		const hpgain = Math.floor(holder.maxhp / 4);
		battle.makeChoices('move recycle', 'move earthquake');
		assert.false.holdsItem(holder);
		assert.equal(holder.hp, hpgain + hpgain + 1);
	});

	it('should not heal if Knocked Off', () => {
		battle = common.createBattle([
			[{ species: 'Deoxys-Attack', ability: 'sturdy', item: 'sitrusberry', moves: ['sleeptalk'] }],
			[{ species: 'Krookodile', ability: 'intimidate', moves: ['knockoff'] }],
		]);
		battle.makeChoices('move sleeptalk', 'move knockoff');
		assert.equal(battle.p1.active[0].hp, 1);
	});

<<<<<<< HEAD
	it(`should not heal 25% HP if a confusion self-hit would bring the user into Berry trigger range`, function () {
=======
	it.skip(`should not heal 25% HP if a confusion self-hit would bring the user into Berry trigger range`, () => {
>>>>>>> 62023bd2
		battle = common.createBattle([[
			{ species: 'Deoxys-Attack', item: 'sitrusberry', moves: ['sleeptalk'] },
		], [
			{ species: 'Sableye', ability: 'prankster', moves: ['confuseray'] },
		]]);
		const holder = battle.p1.active[0];
		battle.makeChoices('move sleeptalk', 'move confuseray');
		assert.holdsItem(holder);
		assert.false.fullHP(holder);
	});

<<<<<<< HEAD
	it(`should heal 25% HP immediately after any end-of-turn effect`, function () {
=======
	it.skip(`should heal 25% HP immediately after any end-of-turn effect`, () => {
>>>>>>> 62023bd2
		battle = common.createBattle([[
			{ species: 'mimikyu', moves: ['curse'] },
		], [
			{ species: 'darmanitan', ability: 'zenmode', item: 'sitrusberry', moves: ['sleeptalk'], evs: { hp: 4 } },
		]]);
		const darm = battle.p2.active[0];
		battle.makeChoices();
		battle.makeChoices();
		assert.species(darm, 'Darmanitan', `Sitrus Berry should heal Darmanitan outside of Zen Mode range.`);
	});
});<|MERGE_RESOLUTION|>--- conflicted
+++ resolved
@@ -41,11 +41,7 @@
 		assert.equal(battle.p1.active[0].hp, 1);
 	});
 
-<<<<<<< HEAD
 	it(`should not heal 25% HP if a confusion self-hit would bring the user into Berry trigger range`, function () {
-=======
-	it.skip(`should not heal 25% HP if a confusion self-hit would bring the user into Berry trigger range`, () => {
->>>>>>> 62023bd2
 		battle = common.createBattle([[
 			{ species: 'Deoxys-Attack', item: 'sitrusberry', moves: ['sleeptalk'] },
 		], [
@@ -57,11 +53,7 @@
 		assert.false.fullHP(holder);
 	});
 
-<<<<<<< HEAD
 	it(`should heal 25% HP immediately after any end-of-turn effect`, function () {
-=======
-	it.skip(`should heal 25% HP immediately after any end-of-turn effect`, () => {
->>>>>>> 62023bd2
 		battle = common.createBattle([[
 			{ species: 'mimikyu', moves: ['curse'] },
 		], [
