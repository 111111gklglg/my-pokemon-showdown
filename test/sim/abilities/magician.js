'use strict';

const assert = require('./../../assert');
const common = require('./../../common');

let battle;

describe('Magician', () => {
	afterEach(() => {
		battle.destroy();
	});

	it(`should steal the opponents item`, () => {
		battle = common.createBattle([[
			{ species: 'klefki', ability: 'magician', moves: ['flashcannon'] },
		], [
			{ species: 'wynaut', item: 'tr69', moves: ['sleeptalk'] },
		]]);
		battle.makeChoices();
		assert.equal(battle.p1.active[0].item, 'tr69');
	});

<<<<<<< HEAD
	it(`should steal the opponents item if the target faints`, function () {
		battle = common.createBattle([[
			{species: 'klefki', ability: 'magician', moves: ['flashcannon']},
		], [
			{species: 'wynaut', level: 1, item: 'tr69', moves: ['sleeptalk']},
			{species: 'wynaut', moves: ['sleeptalk']},
		]]);
		battle.makeChoices('move flashcannon', 'move sleeptalk');
		assert.equal(battle.p1.active[0].item, 'tr69');
	});

	it(`should not steal the opponents item if the user faints`, function () {
		battle = common.createBattle([[
			{species: 'klefki', level: 1, ability: 'magician', moves: ['tackle']},
			{species: 'wynaut', moves: ['sleeptalk']},
		], [
			{species: 'wynaut', item: 'rockyhelmet', moves: ['falseswipe']},
		]]);
		battle.makeChoices('move tackle', 'move falseswipe');
		assert.false.holdsItem(battle.p1.active[0]);
		assert.holdsItem(battle.p2.active[0]);
	});

	it(`should steal the opponents item if the user uses U-turn`, function () {
		battle = common.createBattle([[
			{species: 'klefki', ability: 'magician', moves: ['uturn']},
			{species: 'wynaut', moves: ['sleeptalk']},
		], [
			{species: 'wynaut', item: 'tr69', moves: ['sleeptalk']},
		]]);
		battle.makeChoices();
		assert.equal(battle.p1.active[0].item, 'tr69');
	});

	it(`should steal the opponents item if the user uses Dragon Tail`, function () {
		battle = common.createBattle([[
			{species: 'klefki', ability: 'magician', moves: ['dragontail']},
		], [
			{species: 'wynaut', item: 'tr69', moves: ['sleeptalk']},
			{species: 'wynaut', moves: ['sleeptalk']},
		]]);
		battle.makeChoices();
		assert.equal(battle.p1.active[0].item, 'tr69');
	});

	it(`should not steal Weakness Policy on super-effective hits`, function () {
=======
	it(`should not steal Weakness Policy on super-effective hits`, () => {
>>>>>>> 62023bd2
		battle = common.createBattle([[
			{ species: 'klefki', ability: 'magician', moves: ['flashcannon'] },
		], [
			{ species: 'hatterene', item: 'weaknesspolicy', moves: ['sleeptalk'] },
		]]);
		battle.makeChoices();
		assert.false.holdsItem(battle.p1.active[0], 'Klefki should not have stolen Weakness Policy.');
	});
});<|MERGE_RESOLUTION|>--- conflicted
+++ resolved
@@ -20,8 +20,7 @@
 		assert.equal(battle.p1.active[0].item, 'tr69');
 	});
 
-<<<<<<< HEAD
-	it(`should steal the opponents item if the target faints`, function () {
+	it(`should steal the opponents item if the target faints`, () => {
 		battle = common.createBattle([[
 			{species: 'klefki', ability: 'magician', moves: ['flashcannon']},
 		], [
@@ -32,7 +31,7 @@
 		assert.equal(battle.p1.active[0].item, 'tr69');
 	});
 
-	it(`should not steal the opponents item if the user faints`, function () {
+	it(`should not steal the opponents item if the user faints`, () => {
 		battle = common.createBattle([[
 			{species: 'klefki', level: 1, ability: 'magician', moves: ['tackle']},
 			{species: 'wynaut', moves: ['sleeptalk']},
@@ -44,7 +43,7 @@
 		assert.holdsItem(battle.p2.active[0]);
 	});
 
-	it(`should steal the opponents item if the user uses U-turn`, function () {
+	it(`should steal the opponents item if the user uses U-turn`, () => {
 		battle = common.createBattle([[
 			{species: 'klefki', ability: 'magician', moves: ['uturn']},
 			{species: 'wynaut', moves: ['sleeptalk']},
@@ -55,7 +54,7 @@
 		assert.equal(battle.p1.active[0].item, 'tr69');
 	});
 
-	it(`should steal the opponents item if the user uses Dragon Tail`, function () {
+	it(`should steal the opponents item if the user uses Dragon Tail`, () => {
 		battle = common.createBattle([[
 			{species: 'klefki', ability: 'magician', moves: ['dragontail']},
 		], [
@@ -66,10 +65,7 @@
 		assert.equal(battle.p1.active[0].item, 'tr69');
 	});
 
-	it(`should not steal Weakness Policy on super-effective hits`, function () {
-=======
 	it(`should not steal Weakness Policy on super-effective hits`, () => {
->>>>>>> 62023bd2
 		battle = common.createBattle([[
 			{ species: 'klefki', ability: 'magician', moves: ['flashcannon'] },
 		], [
