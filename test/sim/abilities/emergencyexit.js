'use strict';

const assert = require('./../../assert');
const common = require('./../../common');

let battle;

const EMPTY_IVS = { hp: 0, atk: 0, def: 0, spa: 0, spd: 0, spe: 0 };

describe(`Emergency Exit`, () => {
	afterEach(() => battle.destroy());

	it(`should request switch-out if damaged below 50% HP`, () => {
		battle = common.createBattle([[
			{ species: "Golisopod", ability: 'emergencyexit', moves: ['sleeptalk'], ivs: EMPTY_IVS },
			{ species: "Clefable", ability: 'unaware', moves: ['sleeptalk'] },
		], [
			{ species: "Raticate", ability: 'noguard', moves: ['superfang'] },
		]]);
		const eePokemon = battle.p1.active[0];
		const foePokemon = battle.p2.active[0];
		battle.makeChoices('auto', 'move superfang');
		assert.equal(foePokemon.hp, foePokemon.maxhp);
		assert.atMost(eePokemon.hp, eePokemon.maxhp / 2);
		assert.equal(battle.requestState, 'switch');
	});

	it(`should request switch-out at the end of a multi-hit move`, () => {
		battle = common.createBattle([
			[{ species: "Cinccino", ability: 'skilllink', moves: ['bulletseed'] }],
			[{ species: "Golisopod", ability: 'emergencyexit', moves: ['sleeptalk'] }, { species: "Clefable", ability: 'Unaware', moves: ['metronome'] }],
		]);
		battle.makeChoices('move bulletseed', 'move sleeptalk');
		battle.makeChoices('move bulletseed', 'move sleeptalk');
		assert.equal(battle.requestState, 'switch');
	});

	it(`should request switch-out if brought below half HP by residual damage`, () => {
		battle = common.createBattle([[
			{ species: 'Crobat', moves: ['toxic'] },
		], [
			{ species: 'Mew', ability: 'emergencyexit', moves: ['splash'] },
			{ species: 'Shaymin', moves: ['splash'] },
		]]);
		battle.p2.active[0].hp = Math.floor(battle.p2.active[0].maxhp / 2 + 2);
		battle.makeChoices();
		assert.equal(battle.requestState, 'switch');
	});

	it(`should request switch-out if brought below half HP by Photon Geyser`, () => {
		battle = common.createBattle([[
			{ species: "Mew", moves: ['photongeyser'] },
		], [
			{ species: "Charmeleon", ability: 'emergencyexit', moves: ['splash'] },
			{ species: "Shaymin", moves: ['splash'] },
		]]);
		battle.makeChoices();
		assert.equal(battle.requestState, 'switch');
	});

<<<<<<< HEAD
	it(`should not request switch-out on self-hit confusion`, function () {
		battle = common.createBattle({forceRandomChance: true}, [[
			{species: "Golisopod", ability: 'emergencyexit', moves: ['sleeptalk'], ivs: EMPTY_IVS},
			{species: "Clefable", ability: 'unaware', moves: ['metronome']},
		], [
			{species: "Crobat", ability: 'noguard', moves: ['confuseray']},
		]]);
		const golisopod = battle.p1.active[0];
		golisopod.hp = Math.floor(golisopod.maxhp / 2) + 1;
		battle.makeChoices();
		assert.equal(battle.requestState, 'move');
	});

	it(`should not request switch-out if attacked and healed by berry`, function () {
=======
	it(`should not request switch-out if attacked and healed by berry`, () => {
>>>>>>> 62023bd2
		battle = common.createBattle([[
			{ species: "Golisopod", ability: 'emergencyexit', moves: ['sleeptalk'], item: 'sitrusberry', ivs: EMPTY_IVS },
			{ species: "Clefable", ability: 'unaware', moves: ['metronome'] },
		], [
			{ species: "Raticate", ability: 'guts', moves: ['superfang'] },
		]]);
		battle.makeChoices();
		assert.equal(battle.requestState, 'move');
	});

	it(`should not request switch-out if fainted`, () => {
		battle = common.createBattle({ gameType: 'doubles' }, [[
			{ species: 'Vikavolt', item: 'choicespecs', moves: ['thunderbolt'] },
			{ species: 'Pyukumuku', moves: ['batonpass'] },
			{ species: 'Magikarp', moves: ['splash'] },
		], [
			{ species: 'Golisopod', ability: 'emergencyexit', moves: ['sleeptalk'] },
			{ species: 'Mew', moves: ['sleeptalk'] },
			{ species: 'Ditto', moves: ['transform'] },
		]]);
		battle.makeChoices('move thunderbolt 1, move batonpass', 'move sleeptalk, move sleeptalk');
		assert(!battle.p2.activeRequest.forceSwitch);
	});

	it(`should request switch-out before end-of-turn fainted Pokemon`, () => {
		battle = common.createBattle([[
			{ species: "Golisopod", item: 'blacksludge', ability: 'emergencyexit', moves: ['payback'] },
			{ species: "Wynaut", moves: ['sleeptalk'] },
		], [
			{ species: "Swoobat", ability: 'noguard', moves: ['superfang'] },
			{ species: "Stufful", moves: ['sleeptalk'] },
		]]);
		battle.makeChoices();
		assert(battle.p1.activeRequest.forceSwitch);
		assert.fainted(battle.p2.active[0]);
		assert(!battle.p2.activeRequest.forceSwitch);
	});

<<<<<<< HEAD
	it(`should request switch-out both Emergency Exit Pokemon`, function () {
		battle = common.createBattle({forceRandomChance: true}, [[
			{species: "Golisopod", item: 'blacksludge', ability: 'emergencyexit', moves: ['superfang']},
			{species: "Wynaut", moves: ['sleeptalk']},
		], [
			{species: "Golisopod", item: 'blacksludge', ability: 'emergencyexit', moves: ['superfang']},
			{species: "Wynaut", moves: ['sleeptalk']},
		]]);
		battle.makeChoices();
		assert(battle.p1.activeRequest.forceSwitch);
		assert(battle.p2.activeRequest.forceSwitch);
	});

	it(`should request switch-out after taking hazard damage`, function () {
=======
	it(`should request switch-out after taking hazard damage`, () => {
>>>>>>> 62023bd2
		battle = common.createBattle([
			[{ species: "Golisopod", ability: 'emergencyexit', moves: ['uturn', 'sleeptalk'] }, { species: "Magikarp", ability: 'swiftswim', moves: ['splash'] }],
			[{ species: "Arceus-Flying", ability: 'ironbarbs', moves: ['stealthrock', 'spikes', 'dragonascent'] }],
		]);
		battle.makeChoices('move uturn', 'move stealthrock');
		battle.makeChoices('switch 2', '');
		battle.makeChoices('move splash', 'move spikes');
		battle.makeChoices('move splash', 'move spikes');
		battle.makeChoices('move splash', 'move spikes');
		battle.makeChoices('switch 2', 'move dragonascent');
		assert(battle.p1.active[0].hp);
		assert.equal(battle.requestState, 'switch');
	});

	it('should request switch-out after taking Life Orb recoil', () => {
		battle = common.createBattle([[
			{ species: "Golisopod", item: "lifeorb", ability: 'emergencyexit', moves: ['peck'] },
			{ species: "Wynaut", moves: ['sleeptalk'] },
		], [
			{ species: "stufful", ability: 'compoundeyes', moves: ['superfang'] },
		]]);
		battle.makeChoices();
		assert.equal(battle.requestState, 'switch');
	});

	it('should request switch-out after taking Mind Blown self-damage', () => {
		battle = common.createBattle([[
			{ species: "Golisopod", ability: 'emergencyexit', moves: ['mindblown'] },
			{ species: "Wynaut", moves: ['sleeptalk'] },
		], [
			{ species: "chansey", moves: ['sleeptalk'] },
		]]);
		battle.makeChoices();
		assert.equal(battle.requestState, 'switch');
	});

	it.skip('should request switch-out after taking recoil and dragging in an opponent', () => {
		battle = common.createBattle([[
			{ species: "Golisopod", ability: 'emergencyexit', moves: ['dragontail'] },
			{ species: "Wynaut", moves: ['sleeptalk'] },
		], [
			{ species: "Sharpedo", item: 'rockyhelmet', ability: 'noguard', moves: ['superfang'] },
			{ species: "Stufful", moves: ['sleeptalk'] },
		]]);
		battle.makeChoices();
		const log = battle.getDebugLog();
		const dragIndex = log.lastIndexOf('|drag|p2a: Stufful|Stufful, M|281/281');
		const abilityIndex = log.lastIndexOf('|-activate|p1a: Golisopod|ability: Emergency Exit');
		assert(dragIndex < abilityIndex, 'Stufful should be dragged in before Emergency Exit activates');
		assert.equal(battle.requestState, 'switch');
	});

	it(`should not request switch-out after taking entry hazard damage and getting healed by berry`, () => {
		battle = common.createBattle([
			[{ species: "Golisopod", ability: 'emergencyexit', moves: ['uturn', 'sleeptalk'], item: 'sitrusberry' }, { species: "Magikarp", ability: 'swiftswim', moves: ['splash'] }],
			[{ species: "Ferrothorn", ability: 'ironbarbs', moves: ['stealthrock', 'spikes', 'protect'] }],
		]);
		battle.makeChoices('move uturn', 'move stealthrock');
		battle.makeChoices('switch 2', '');
		battle.makeChoices('move splash', 'move spikes');
		battle.makeChoices('move splash', 'move spikes');
		battle.makeChoices('move splash', 'move spikes');
		battle.makeChoices('switch 2', 'move protect');
		assert.equal(battle.requestState, 'move');
	});

	it(`should not request switch-out after taking poison damage and getting healed by berry`, () => {
		battle = common.createBattle([
			[{ species: "Golisopod", ability: 'emergencyexit', moves: ['substitute', 'sleeptalk'], item: 'sitrusberry' }, { species: "Magikarp", moves: ['splash'] }],
			[{ species: "Gengar", moves: ['toxic', 'nightshade', 'protect'] }],
		]);
		battle.makeChoices('move substitute', 'move toxic');
		battle.makeChoices('move sleeptalk', 'move nightshade');
		battle.makeChoices('move sleeptalk', 'move protect');
		assert.equal(battle.requestState, 'move');
	});

	it(`should not request switch-out on usage of Substitute`, () => {
		battle = common.createBattle([
			[{ species: "Golisopod", ability: 'emergencyexit', moves: ['substitute'], ivs: EMPTY_IVS }, { species: "Clefable", ability: 'Unaware', moves: ['metronome'] }],
			[{ species: "Deoxys-Attack", ability: 'pressure', item: 'laggingtail', moves: ['thunderbolt'] }],
		]);
		const eePokemon = battle.p1.active[0];
		battle.makeChoices('move substitute', 'move thunderbolt');
		assert.false.atMost(eePokemon.hp, eePokemon.maxhp / 2);
		battle.makeChoices('move substitute', 'move thunderbolt');
		assert.atMost(eePokemon.hp, eePokemon.maxhp / 2);
		assert.equal(battle.requestState, 'move');
	});

	it(`should prevent Volt Switch after switches`, () => {
		battle = common.createBattle([[
			{ species: 'Golisopod', ability: 'emergencyexit', moves: ['sleeptalk'], ivs: EMPTY_IVS },
			{ species: 'Clefable', moves: ['sleeptalk'] },
		], [
			{ species: 'Eelektrik', moves: ['voltswitch'] },
			{ species: 'Clefable', moves: ['sleeptalk'] },
		]]);
		const eePokemon = battle.p1.active[0];
		battle.makeChoices('move sleeptalk', 'move voltswitch');
		assert.atMost(eePokemon.hp, eePokemon.maxhp / 2);
		assert.equal(battle.requestState, 'switch');

		battle.makeChoices('switch 2', '');
		assert.species(battle.p1.active[0], 'Clefable');
		assert.species(battle.p2.active[0], 'Eelektrik');
	});

	it(`should not prevent Red Card's activation`, () => {
		battle = common.createBattle([
			[{ species: "Golisopod", ability: 'emergencyexit', item: 'redcard', moves: ['sleeptalk'], ivs: EMPTY_IVS }, { species: "Clefable", ability: 'Unaware', moves: ['metronome'] }],
			[{ species: "Raticate", ability: 'guts', moves: ['superfang'] }, { species: "Clefable", ability: 'Unaware', moves: ['metronome'] }],
		]);
		const eePokemon = battle.p1.active[0];
		battle.makeChoices('move sleeptalk', 'move superfang');
		assert.atMost(eePokemon.hp, eePokemon.maxhp / 2);

		assert.false.holdsItem(eePokemon);
		assert.equal(battle.requestState, 'switch');

		battle.makeChoices('auto', '');
		assert.species(battle.p1.active[0], 'Clefable');
		assert.species(battle.p2.active[0], 'Clefable');
	});

	it(`should not prevent Eject Button's activation`, () => {
		battle = common.createBattle([
			[{ species: "Golisopod", ability: 'emergencyexit', item: 'ejectbutton', moves: ['sleeptalk'], ivs: EMPTY_IVS }, { species: "Clefable", ability: 'Unaware', moves: ['metronome'] }],
			[{ species: "Raticate", ability: 'guts', moves: ['superfang'] }, { species: "Clefable", ability: 'Unaware', moves: ['metronome'] }],
		]);
		const eePokemon = battle.p1.active[0];
		battle.makeChoices('auto', 'auto');
		assert.atMost(eePokemon.hp, eePokemon.maxhp / 2);

		assert.false.holdsItem(eePokemon);
		assert.equal(battle.requestState, 'switch');

		battle.makeChoices('auto', '');
		assert.species(battle.p1.active[0], 'Clefable');
	});

	it(`should be suppressed by Sheer Force`, () => {
		battle = common.createBattle([[
			{ species: "Golisopod", ability: 'emergencyexit', moves: ['sleeptalk'], ivs: EMPTY_IVS },
			{ species: "Clefable", moves: ['sleeptalk'] },
		], [
			{ species: "Nidoking", ability: 'sheerforce', moves: ['thunderbolt'] },
		]]);
		const eePokemon = battle.p1.active[0];
		battle.makeChoices();
		assert.atMost(eePokemon.hp, eePokemon.maxhp / 2);
		assert.equal(battle.requestState, 'move');
	});

	it('should not request switchout if its HP is already below 50%', () => {
		battle = common.createBattle([[
			{ species: "Golisopod", evs: { hp: 4 }, ability: 'emergencyexit', moves: ['sleeptalk', 'tackle'] },
			{ species: "Wynaut", moves: ['sleeptalk'] },
		], [
			{ species: "stufful", ability: 'compoundeyes', moves: ['superfang', 'sleeptalk'] },
		]]);
		battle.makeChoices();
		battle.makeChoices('switch 2');

		// Switch Goliosopod back in
		battle.makeChoices('switch 2', 'auto');
		battle.makeChoices('move tackle', 'move sleeptalk');
		assert.equal(battle.requestState, 'move');
	});

	it('should request switchout if its HP was restored to above 50% and brought down again', () => {
		battle = common.createBattle([[
			{ species: "Golisopod", evs: { hp: 4 }, ability: 'emergencyexit', moves: ['sleeptalk'] },
			{ species: "Wynaut", moves: ['sleeptalk'] },
		], [
			{ species: "stufful", ability: 'compoundeyes', moves: ['superfang', 'healpulse'] },
		]]);
		battle.makeChoices();
		battle.makeChoices('switch 2');

		// Switch Goliosopod back in and heal it before switching it back out again
		battle.makeChoices('switch 2', 'move healpulse');
		battle.makeChoices('auto', 'move superfang');
		assert.equal(battle.requestState, 'switch');
	});

	it('should not request switchout if its HP is already below 50% and an effect heals it', () => {
		battle = common.createBattle([[
			{ species: "Golisopod", level: 65, item: 'figyberry', ability: 'emergencyexit', moves: ['sleeptalk'] },
			{ species: "Wynaut", moves: ['sleeptalk'] },
		], [
			{ species: "ursaring", ability: 'sheerforce', moves: ['falseswipe', 'crunch'] },
		]]);
		battle.makeChoices('auto', 'move crunch');
		battle.makeChoices();
		assert.equal(battle.requestState, 'move');
	});

	it('should request switchout if its HP drops to below 50% while dynamaxed', () => {
		battle = common.gen(8).createBattle([
			[{ species: "Golisopod", ability: 'emergencyexit', moves: ['closecombat'], ivs: EMPTY_IVS, level: 30 }, { species: "Clefable", ability: 'Unaware', moves: ['metronome'] }],
			[{ species: "Gengar", ability: 'cursedbody', moves: ['nightshade'] }],
		]);
		const eePokemon = battle.p1.active[0];
		battle.makeChoices('move maxknuckle dynamax', 'move nightshade');
		assert.atMost(eePokemon.hp, eePokemon.maxhp / 2);
		assert.equal(battle.requestState, 'switch');
	});

	it('should not request switchout if its HP is below 50% when its dynamax ends', () => {
		battle = common.gen(8).createBattle([
			[{ species: "Golisopod", ability: 'emergencyexit', moves: ['drillrun'], ivs: EMPTY_IVS }, { species: "Clefable", ability: 'Unaware', moves: ['metronome'] }],
			[{ species: "Landorus", ability: 'sheerforce', moves: ['sludgewave'] }],
		]);
		const eePokemon = battle.p1.active[0];
		battle.makeChoices('move maxquake dynamax', 'move sludgewave');
		battle.makeChoices();
		battle.makeChoices();
		assert.false.fainted(eePokemon);
		assert.atMost(eePokemon.hp, eePokemon.maxhp / 2);
		assert.equal(battle.requestState, 'move');
	});

<<<<<<< HEAD
	it(`should request switchout between hazards`, function () {
=======
	it.skip(`should request switchout between hazards`, () => {
>>>>>>> 62023bd2
		battle = common.createBattle([[
			{ species: 'wynaut', moves: ['sleeptalk', 'uturn'] },
			{ species: 'volcarona', ability: 'emergencyexit', evs: { hp: 4 }, moves: ['sleeptalk'] },
		], [
			{ species: 'landorus', moves: ['stealthrock', 'spikes'] },
		]]);
		battle.makeChoices();
		battle.makeChoices('move uturn', 'move spikes');
		battle.makeChoices('switch 2');
		const volcarona = battle.p1.active[0];
		assert.equal(volcarona.hp, Math.floor(volcarona.maxhp / 2), 'Emergency Exit should trigger before Spikes damage.');
		assert.equal(battle.requestState, 'switch');
	});

<<<<<<< HEAD
	it.skip(`should ignore Intimidate if it switches out during switch event`, function () {
		battle = common.createBattle([[
			{species: 'wynaut', level: 1, moves: ['sleeptalk', 'uturn']},
			{species: 'volcarona', ability: 'emergencyexit', evs: {hp: 4}, moves: ['sleeptalk']},
			{species: 'manaphy', moves: ['sleeptalk']},
		], [
			{species: 'landorus', moves: ['stealthrock', 'spikes', 'explosion']},
			{species: 'incineroar', ability: 'intimidate', moves: ['sleeptalk']},
		]]);
		battle.makeChoices();
		battle.makeChoices('auto', 'move spikes');
		battle.makeChoices('auto', 'move explosion');
		battle.makeChoices();
		assert(battle.log.includes('|-ability|p2a: Incineroar|Intimidate|boost'));
		const volcarona = battle.p1.active[0];
		assert.equal(volcarona.boosts['atk'], 0, 'Emergency Exit should ignore Intimidate.');
		assert.equal(battle.requestState, 'switch');
	});

	it(`should request switchout between residual damage`, function () {
		battle = common.gen(8).createBattle({gameType: 'doubles'}, [[
			{species: 'Coalossal', level: 1, item: 'Eject Button', moves: ['rockthrow', 'sleeptalk'], gigantamax: true},
			{species: 'Wynaut', level: 1, moves: ['sleeptalk', 'grasspledge']},
			{species: 'Wynaut', level: 1, moves: ['sleeptalk', 'firepledge']},
=======
	it.skip(`should request switchout between residual damage`, () => {
		battle = common.gen(8).createBattle({ gameType: 'doubles' }, [[
			{ species: 'Coalossal', level: 1, item: 'Eject Button', moves: ['rockthrow', 'sleeptalk'], gigantamax: true },
			{ species: 'Wynaut', level: 1, moves: ['sleeptalk', 'grasspledge'] },
			{ species: 'Wynaut', level: 1, moves: ['sleeptalk', 'firepledge'] },
>>>>>>> 62023bd2
		], [
			{ species: 'Blissey', moves: ['sleeptalk'] },
			{ species: 'Amoonguss', ability: 'noguard', moves: ['sleeptalk', 'superfang'] },
			{ species: 'Golisopod', ability: 'emergencyexit', moves: ['sleeptalk'] },
		]]);

		// Set up Volcalith and Sea of Fire
		battle.makeChoices('move rockthrow 1 dynamax, move grasspledge -1', 'auto');
		battle.makeChoices('switch 3');
		battle.makeChoices('move firepledge 1, move grasspledge 1', 'auto');

		// Halve Golisopod's HP
		battle.makeChoices('move sleeptalk, move sleeptalk', 'switch 3, move superfang -1');

		const golisopod = battle.p2.active[0];
		let maxHP = golisopod.maxhp;
		let expectedHP = maxHP - Math.floor(maxHP / 2) - Math.floor(maxHP / 6);
		assert.equal(golisopod.hp, expectedHP, `Golisopod should have only taken Volcalith damage`);

		const amoonguss = battle.p2.active[1];
		maxHP = amoonguss.maxhp;
		expectedHP = maxHP - (3 * Math.floor(maxHP / 6)) - (2 * Math.floor(maxHP / 8)); // 3 turns of Volcalith, 2 turns of Sea of Fire
		assert.equal(amoonguss.hp, expectedHP, `Amoonguss should have taken damage before Golisopod can be replaced.`);

		assert.equal(battle.requestState, 'switch');
	});

	it(`should request a switchout after taking regular recoil damage`, () => {
		battle = common.createBattle([[
			{ species: 'Golisopod', ability: 'Emergency Exit', moves: ['flareblitz'] },
			{ species: 'Wynaut', moves: ['sleeptalk'] },
		], [
			{ species: 'Chansey', moves: ['sleeptalk'] },
		]]);
		const eePokemon = battle.p1.active[0];
		battle.makeChoices();
		assert.atMost(eePokemon.hp, eePokemon.maxhp / 2);
		assert.equal(battle.requestState, 'switch');
	});

	it(`should request a switchout after taking struggle recoil damage`, () => {
		battle = common.createBattle([[
			{ species: 'Golisopod', item: 'Assault Vest', ability: 'Emergency Exit', moves: ['protect'] },
			{ species: 'Wynaut', moves: ['sleeptalk'] },
		], [
			{ species: 'Wynaut', moves: ['sleeptalk'] },
		]]);
		battle.makeChoices();
		battle.makeChoices();
		assert.equal(battle.requestState, 'switch');
	});
});<|MERGE_RESOLUTION|>--- conflicted
+++ resolved
@@ -58,7 +58,6 @@
 		assert.equal(battle.requestState, 'switch');
 	});
 
-<<<<<<< HEAD
 	it(`should not request switch-out on self-hit confusion`, function () {
 		battle = common.createBattle({forceRandomChance: true}, [[
 			{species: "Golisopod", ability: 'emergencyexit', moves: ['sleeptalk'], ivs: EMPTY_IVS},
@@ -73,9 +72,6 @@
 	});
 
 	it(`should not request switch-out if attacked and healed by berry`, function () {
-=======
-	it(`should not request switch-out if attacked and healed by berry`, () => {
->>>>>>> 62023bd2
 		battle = common.createBattle([[
 			{ species: "Golisopod", ability: 'emergencyexit', moves: ['sleeptalk'], item: 'sitrusberry', ivs: EMPTY_IVS },
 			{ species: "Clefable", ability: 'unaware', moves: ['metronome'] },
@@ -114,7 +110,6 @@
 		assert(!battle.p2.activeRequest.forceSwitch);
 	});
 
-<<<<<<< HEAD
 	it(`should request switch-out both Emergency Exit Pokemon`, function () {
 		battle = common.createBattle({forceRandomChance: true}, [[
 			{species: "Golisopod", item: 'blacksludge', ability: 'emergencyexit', moves: ['superfang']},
@@ -129,9 +124,6 @@
 	});
 
 	it(`should request switch-out after taking hazard damage`, function () {
-=======
-	it(`should request switch-out after taking hazard damage`, () => {
->>>>>>> 62023bd2
 		battle = common.createBattle([
 			[{ species: "Golisopod", ability: 'emergencyexit', moves: ['uturn', 'sleeptalk'] }, { species: "Magikarp", ability: 'swiftswim', moves: ['splash'] }],
 			[{ species: "Arceus-Flying", ability: 'ironbarbs', moves: ['stealthrock', 'spikes', 'dragonascent'] }],
@@ -355,11 +347,7 @@
 		assert.equal(battle.requestState, 'move');
 	});
 
-<<<<<<< HEAD
 	it(`should request switchout between hazards`, function () {
-=======
-	it.skip(`should request switchout between hazards`, () => {
->>>>>>> 62023bd2
 		battle = common.createBattle([[
 			{ species: 'wynaut', moves: ['sleeptalk', 'uturn'] },
 			{ species: 'volcarona', ability: 'emergencyexit', evs: { hp: 4 }, moves: ['sleeptalk'] },
@@ -374,7 +362,6 @@
 		assert.equal(battle.requestState, 'switch');
 	});
 
-<<<<<<< HEAD
 	it.skip(`should ignore Intimidate if it switches out during switch event`, function () {
 		battle = common.createBattle([[
 			{species: 'wynaut', level: 1, moves: ['sleeptalk', 'uturn']},
@@ -399,13 +386,6 @@
 			{species: 'Coalossal', level: 1, item: 'Eject Button', moves: ['rockthrow', 'sleeptalk'], gigantamax: true},
 			{species: 'Wynaut', level: 1, moves: ['sleeptalk', 'grasspledge']},
 			{species: 'Wynaut', level: 1, moves: ['sleeptalk', 'firepledge']},
-=======
-	it.skip(`should request switchout between residual damage`, () => {
-		battle = common.gen(8).createBattle({ gameType: 'doubles' }, [[
-			{ species: 'Coalossal', level: 1, item: 'Eject Button', moves: ['rockthrow', 'sleeptalk'], gigantamax: true },
-			{ species: 'Wynaut', level: 1, moves: ['sleeptalk', 'grasspledge'] },
-			{ species: 'Wynaut', level: 1, moves: ['sleeptalk', 'firepledge'] },
->>>>>>> 62023bd2
 		], [
 			{ species: 'Blissey', moves: ['sleeptalk'] },
 			{ species: 'Amoonguss', ability: 'noguard', moves: ['sleeptalk', 'superfang'] },
