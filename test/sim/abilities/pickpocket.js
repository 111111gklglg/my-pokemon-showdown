'use strict';

const assert = require('./../../assert');
const common = require('./../../common');

let battle;

describe('Pickpocket', () => {
	afterEach(() => {
		battle.destroy();
	});

	it(`should steal a foe's item if hit by a contact move`, () => {
		battle = common.createBattle([[
			{ species: 'Weavile', ability: 'pickpocket', moves: ['agility'] },
		], [
			{ species: 'Sylveon', item: 'choicescarf', moves: ['quickattack'] },
		]]);

		battle.makeChoices();
		assert.holdsItem(battle.p1.active[0]);
		assert.false.holdsItem(battle.p2.active[0]);
	});

	it(`should not steal a foe's item if the Pickpocket user switched out through Eject Button`, () => {
		battle = common.createBattle([[
			{ species: 'Weavile', ability: 'pickpocket', item: 'ejectbutton', moves: ['agility'] },
			{ species: 'Chansey', moves: ['softboiled'] },
		], [
			{ species: 'Sylveon', item: 'choicescarf', moves: ['quickattack'] },
		]]);

		battle.makeChoices();
		assert.holdsItem(battle.p2.active[0]);
	});

	it(`should not steal a foe's item if forced to switch out`, () => {
		battle = common.createBattle([[
			{ species: 'Weavile', ability: 'pickpocket', moves: ['agility'] },
			{ species: 'Chansey', moves: ['softboiled'] },
		], [
			{ species: 'Duraludon', ability: 'compoundeyes', item: 'choicescarf', moves: ['dragontail'] },
		]]);

		battle.makeChoices();
		assert.holdsItem(battle.p2.active[0]);
	});

<<<<<<< HEAD
	it(`should steal items back and forth when hit by a Magician user`, function () {
=======
	it.skip(`should steal items back and forth when hit by a Magician user`, () => {
>>>>>>> 62023bd2
		battle = common.createBattle([[
			{ species: 'Weavile', ability: 'pickpocket', item: 'cheriberry', moves: ['agility'] },
		], [
			{ species: 'Klefki', ability: 'magician', moves: ['foulplay'] },
		]]);

		battle.makeChoices();
		assert.holdsItem(battle.p1.active[0]);
		assert.false.holdsItem(battle.p2.active[0]);
	});
});<|MERGE_RESOLUTION|>--- conflicted
+++ resolved
@@ -46,11 +46,7 @@
 		assert.holdsItem(battle.p2.active[0]);
 	});
 
-<<<<<<< HEAD
 	it(`should steal items back and forth when hit by a Magician user`, function () {
-=======
-	it.skip(`should steal items back and forth when hit by a Magician user`, () => {
->>>>>>> 62023bd2
 		battle = common.createBattle([[
 			{ species: 'Weavile', ability: 'pickpocket', item: 'cheriberry', moves: ['agility'] },
 		], [
