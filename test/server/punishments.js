--- conflicted
+++ resolved
@@ -100,13 +100,8 @@
 			assert.equal(joinAttempt, true, `user should be able to join the room once they are unbanned`);
 		});
 
-<<<<<<< HEAD
-		it('should expire on its own', done => {
+		it.skip('should expire on its own', done => {
 			assert(Punishments.hasRoomPunishType(this.room, 'roombanmeplease', 'ROOMBAN'), `should be in effect`);
-=======
-		it.skip('should expire on its own', done => {
-			assert(Punishments.hasRoomPunishType(this.room, 'roombanmeplease', 'ROOMBAN'));
->>>>>>> a80dd9be
 
 			setTimeout(() => {
 				assert(!Punishments.hasRoomPunishType(this.room, 'roombanmeplease', 'ROOMBAN'), `should have expired`);
