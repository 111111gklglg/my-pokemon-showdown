/**
 * Simulator process
 * Pokemon Showdown - http://pokemonshowdown.com/
 *
 * This file is where the battle simulation itself happens.
 *
 * The most important part of the simulation happens in runEvent -
 * see that function's definition for details.
 *
 * @license MIT license
 */

<<<<<<< HEAD
//require('sugar');
=======
require('sugar');
if (!''.includes) require('es6-shim');
>>>>>>> a62423df

//global.Config = require('./config/config.js');

// graceful crash - allow current battles to finish before restarting
/*process.on('uncaughtException', function (err) {
	require('./crashlogger.js')(err, 'A simulator process');
});*/

/**
 * Converts anything to an ID. An ID must have only lowercase alphanumeric
 * characters.
 * If a string is passed, it will be converted to lowercase and
 * non-alphanumeric characters will be stripped.
 * If an object with an ID is passed, its ID will be returned.
 * Otherwise, an empty string will be returned.
 */
<<<<<<< HEAD
/*global.toId = function (text) {
	if (text && text.id) text = text.id;
	else if (text && text.userid) text = text.userid;
=======
global.toId = function (text) {
	if (text && text.id) {
		text = text.id;
	} else if (text && text.userid) {
		text = text.userid;
	}
>>>>>>> a62423df

	return string(text).toLowerCase().replace(/[^a-z0-9]+/g, '');
};*/

/**
 * Validates a username or Pokemon nickname
 */
/*global.toName = function (name) {
	name = string(name);
	name = name.replace(/[\|\s\[\]\,]+/g, ' ').trim();
	if (name.length > 18) name = name.substr(0, 18).trim();
	return name;
};*/

/**
 * Safely ensures the passed variable is a string
 * Simply doing '' + str can crash if str.toString crashes or isn't a function
 * If we're expecting a string and being given anything that isn't a string
 * or a number, it's safe to assume it's an error, and return ''
 */
/*global.string = function (str) {
	if (typeof str === 'string' || typeof str === 'number') return '' + str;
	return '';
};*/

//global.Tools = require('./tools.js');

var Battle, BattleSide, BattlePokemon;

var Battles = Object.create(null);

require('./repl.js').start('battle-engine-', process.pid, function (cmd) { return eval(cmd); });

// Receive and process a message sent using Simulator.prototype.send in
// another process.
battleEngineFakeProcess.client.on('message', function (message) {
	//console.log('CHILD MESSAGE RECV: "' + message + '"');
	var nlIndex = message.indexOf("\n");
	var more = '';
	if (nlIndex > 0) {
		more = message.substr(nlIndex + 1);
		message = message.substr(0, nlIndex);
	}
	var data = message.split('|');
	if (data[1] === 'init') {
		if (!Battles[data[0]]) {
			try {
				Battles[data[0]] = Battle.construct(data[0], data[2], data[3]);
			} catch (err) {
				var stack = err.stack + '\n\n' +
						'Additional information:\n' +
						'message = ' + message;
				var fakeErr = {stack: stack};

				if (!require('./crashlogger.js')(fakeErr, 'A battle')) {
					var ministack = ("" + err.stack).escapeHTML().split("\n").slice(0, 2).join("<br />");
					battleEngineFakeProcess.client.send(data[0] + '\nupdate\n|html|<div class="broadcast-red"><b>A BATTLE PROCESS HAS CRASHED:</b> ' + ministack + '</div>');
				} else {
					battleEngineFakeProcess.client.send(data[0] + '\nupdate\n|html|<div class="broadcast-red"><b>The battle crashed!</b><br />Don\'t worry, we\'re working on fixing it.</div>');
				}
			}
		}
	} else if (data[1] === 'dealloc') {
		if (Battles[data[0]] && Battles[data[0]].destroy) {
			Battles[data[0]].destroy();
		} else {
			var stack = '\n\n' +
					'Additional information:\n' +
					'message = ' + message;
			var fakeErr = {stack: stack};

			require('./crashlogger.js')(fakeErr, 'A battle');
		}
		delete Battles[data[0]];
	} else {
		var battle = Battles[data[0]];
		if (battle) {
			var prevRequest = battle.currentRequest;
			var prevRequestDetails = battle.currentRequestDetails || '';
			try {
				battle.receive(data, more);
			} catch (err) {
				var stack = err.stack + '\n\n' +
						'Additional information:\n' +
						'message = ' + message + '\n' +
						'currentRequest = ' + prevRequest + '\n\n' +
						'Log:\n' + battle.log.join('\n').replace(/\n\|split\n[^\n]*\n[^\n]*\n[^\n]*\n/g, '\n');
				var fakeErr = {stack: stack};
				require('./crashlogger.js')(fakeErr, 'A battle');

				var logPos = battle.log.length;
				battle.add('html', '<div class="broadcast-red"><b>The battle crashed</b><br />You can keep playing but it might crash again.</div>');
				var nestedError;
				try {
					battle.makeRequest(prevRequest, prevRequestDetails);
				} catch (e) {
					nestedError = e;
				}
				battle.sendUpdates(logPos);
				if (nestedError) {
					throw nestedError;
				}
			}
		} else if (data[1] === 'eval') {
			try {
				eval(data[2]);
			} catch (e) {}
		}
	}
});

process.on('disconnect', function () {
	process.exit();
});

BattlePokemon = (function () {
	function BattlePokemon(set, side) {
		this.side = side;
		this.battle = side.battle;

		var pokemonScripts = this.battle.data.Scripts.pokemon;
		if (pokemonScripts) Object.merge(this, pokemonScripts);

		if (typeof set === 'string') set = {name: set};

		// "pre-bound" functions for nicer syntax (avoids repeated use of `bind`)
		this.getHealth = (this.getHealth || BattlePokemon.getHealth).bind(this);
		this.getDetails = (this.getDetails || BattlePokemon.getDetails).bind(this);

		this.set = set;

		this.baseTemplate = this.battle.getTemplate(set.species || set.name);
		if (!this.baseTemplate.exists) {
			this.battle.debug('Unidentified species: ' + this.species);
			this.baseTemplate = this.battle.getTemplate('Unown');
		}
		this.species = this.baseTemplate.species;
		if (set.name === set.species || !set.name || !set.species) {
			set.name = this.species;
		}
		this.name = (set.name || set.species || 'Bulbasaur').substr(0, 20);
		this.speciesid = toId(this.species);
		this.template = this.baseTemplate;
		this.moves = [];
		this.baseMoves = this.moves;
		this.movepp = {};
		this.moveset = [];
		this.baseMoveset = [];

		this.level = this.battle.clampIntRange(set.forcedLevel || set.level || 100, 1, 9999);

		var genders = {M:'M', F:'F'};
		this.gender = this.template.gender || genders[set.gender] || (Math.random() * 2 < 1 ? 'M' : 'F');
		if (this.gender === 'N') this.gender = '';
		this.happiness = typeof set.happiness === 'number' ? this.battle.clampIntRange(set.happiness, 0, 255) : 255;
		this.pokeball = this.set.pokeball || 'pokeball';

		this.fullname = this.side.id + ': ' + this.name;
		this.details = this.species + (this.level === 100 ? '' : ', L' + this.level) + (this.gender === '' ? '' : ', ' + this.gender) + (this.set.shiny ? ', shiny' : '');

		this.id = this.fullname; // shouldn't really be used anywhere

		this.statusData = {};
		this.volatiles = {};

		this.height = this.template.height;
		this.heightm = this.template.heightm;
		this.weight = this.template.weight;
		this.weightkg = this.template.weightkg;

		this.baseAbility = toId(set.ability);
		this.ability = this.baseAbility;
		this.item = toId(set.item);
		this.abilityData = {id: this.ability};
		this.itemData = {id: this.item};
		this.speciesData = {id: this.speciesid};

		this.types = this.baseTemplate.types;
		this.typesData = [];

		for (var i = 0, l = this.types.length; i < l; i++) {
			this.typesData.push({
				type: this.types[i],
				suppressed: false,
				isAdded: false
			});
		}

		if (this.set.moves) {
			for (var i = 0; i < this.set.moves.length; i++) {
				var move = this.battle.getMove(this.set.moves[i]);
				if (!move.id) continue;
				if (move.id === 'hiddenpower') {
					if (!this.set.ivs || Object.values(this.set.ivs).every(31)) {
						this.set.ivs = this.battle.getType(move.type).HPivs;
					}
					move = this.battle.getMove('hiddenpower');
				}
				this.baseMoveset.push({
					move: move.name,
					id: move.id,
					pp: (move.noPPBoosts ? move.pp : move.pp * 8 / 5),
					maxpp: (move.noPPBoosts ? move.pp : move.pp * 8 / 5),
					target: (move.nonGhostTarget && !this.hasType('Ghost') ? move.nonGhostTarget : move.target),
					disabled: false,
					used: false
				});
				this.moves.push(move.id);
			}
		}
		this.disabledMoves = {};

		this.canMegaEvo = this.battle.canMegaEvo(this);

		if (!this.set.evs) {
			this.set.evs = {hp: 0, atk: 0, def: 0, spa: 0, spd: 0, spe: 0};
		}
		if (!this.set.ivs) {
			this.set.ivs = {hp: 31, atk: 31, def: 31, spa: 31, spd: 31, spe: 31};
		}
		var stats = {hp: 31, atk: 31, def: 31, spe: 31, spa: 31, spd: 31};
		for (var i in stats) {
			if (!this.set.evs[i]) this.set.evs[i] = 0;
			if (!this.set.ivs[i] && this.set.ivs[i] !== 0) this.set.ivs[i] = 31;
		}
		for (var i in this.set.evs) {
			this.set.evs[i] = this.battle.clampIntRange(this.set.evs[i], 0, 255);
		}
		for (var i in this.set.ivs) {
			this.set.ivs[i] = this.battle.clampIntRange(this.set.ivs[i], 0, 31);
		}

		var hpTypes = ['Fighting', 'Flying', 'Poison', 'Ground', 'Rock', 'Bug', 'Ghost', 'Steel', 'Fire', 'Water', 'Grass', 'Electric', 'Psychic', 'Ice', 'Dragon', 'Dark'];
		if (this.battle.gen && this.battle.gen === 2) {
			// Gen 2 specific Hidden Power check. IVs are still treated 0-31 so we get them 0-15
			var atkDV = Math.floor(this.set.ivs.atk / 2);
			var defDV = Math.floor(this.set.ivs.def / 2);
			var speDV = Math.floor(this.set.ivs.spe / 2);
			var spcDV = Math.floor(this.set.ivs.spa / 2);
			this.hpType = hpTypes[4 * (atkDV % 4) + (defDV % 4)];
			this.hpPower = Math.floor((5 * ((spcDV >> 3) + (2 * (speDV >> 3)) + (4 * (defDV >> 3)) + (8 * (atkDV >> 3))) + (spcDV > 2 ? 3 : spcDV)) / 2 + 31);
		} else {
			// Hidden Power check for gen 3 onwards
			var hpTypeX = 0, hpPowerX = 0;
			var i = 1;
			for (var s in stats) {
				hpTypeX += i * (this.set.ivs[s] % 2);
				hpPowerX += i * (Math.floor(this.set.ivs[s] / 2) % 2);
				i *= 2;
			}
			this.hpType = hpTypes[Math.floor(hpTypeX * 15 / 63)];
			// In Gen 6, Hidden Power is always 60 base power
			this.hpPower = (this.battle.gen && this.battle.gen < 6) ? Math.floor(hpPowerX * 40 / 63) + 30 : 60;
		}

		this.boosts = {atk: 0, def: 0, spa: 0, spd: 0, spe: 0, accuracy: 0, evasion: 0};
		this.stats = {atk:0, def:0, spa:0, spd:0, spe:0};
		this.baseStats = {atk:10, def:10, spa:10, spd:10, spe:10};
		// This is used in gen 1 only, here to avoid code repetition.
		// Only declared if gen 1 to avoid declaring an object we aren't going to need.
		if (this.battle.gen === 1) this.modifiedStats = {atk:0, def:0, spa:0, spd:0, spe:0};
		for (var statName in this.baseStats) {
			var stat = this.template.baseStats[statName];
			stat = Math.floor(Math.floor(2 * stat + this.set.ivs[statName] + Math.floor(this.set.evs[statName] / 4)) * this.level / 100 + 5);
			var nature = this.battle.getNature(this.set.nature);
			if (statName === nature.plus) stat *= 1.1;
			if (statName === nature.minus) stat *= 0.9;
			this.baseStats[statName] = Math.floor(stat);
		}

		this.maxhp = Math.floor(Math.floor(2 * this.template.baseStats['hp'] + this.set.ivs['hp'] + Math.floor(this.set.evs['hp'] / 4) + 100) * this.level / 100 + 10);
		if (this.template.baseStats['hp'] === 1) this.maxhp = 1; // shedinja
		this.hp = this.hp || this.maxhp;

		this.baseIvs = this.set.ivs;
		this.baseHpType = this.hpType;
		this.baseHpPower = this.hpPower;

		this.clearVolatile(true);
	}

	BattlePokemon.prototype.trapped = false;
	BattlePokemon.prototype.maybeTrapped = false;
	BattlePokemon.prototype.maybeDisabled = false;
	BattlePokemon.prototype.hp = 0;
	BattlePokemon.prototype.maxhp = 100;
	BattlePokemon.prototype.illusion = null;
	BattlePokemon.prototype.fainted = false;
	BattlePokemon.prototype.faintQueued = false;
	BattlePokemon.prototype.lastItem = '';
	BattlePokemon.prototype.ateBerry = false;
	BattlePokemon.prototype.status = '';
	BattlePokemon.prototype.position = 0;

	BattlePokemon.prototype.lastMove = '';
	BattlePokemon.prototype.moveThisTurn = '';

	BattlePokemon.prototype.lastDamage = 0;
	BattlePokemon.prototype.lastAttackedBy = null;
	BattlePokemon.prototype.usedItemThisTurn = false;
	BattlePokemon.prototype.newlySwitched = false;
	BattlePokemon.prototype.beingCalledBack = false;
	BattlePokemon.prototype.isActive = false;
	BattlePokemon.prototype.isStarted = false; // has this pokemon's Start events run yet?
	BattlePokemon.prototype.transformed = false;
	BattlePokemon.prototype.duringMove = false;
	BattlePokemon.prototype.hpType = 'Dark';
	BattlePokemon.prototype.hpPower = 60;
	BattlePokemon.prototype.speed = 0;

	BattlePokemon.prototype.toString = function () {
		var fullname = this.fullname;
		if (this.illusion) fullname = this.illusion.fullname;

		var positionList = 'abcdef';
		if (this.isActive) return fullname.substr(0, 2) + positionList[this.position] + fullname.substr(2);
		return fullname;
	};
	// "static" function
	BattlePokemon.getDetails = function (side) {
		if (this.illusion) return this.illusion.details + '|' + this.getHealth(side);
		return this.details + '|' + this.getHealth(side);
	};
	BattlePokemon.prototype.update = function (init) {
		this.trapped = this.maybeTrapped = false;
		this.maybeDisabled = false;
		for (var i in this.moveset) {
			if (this.moveset[i]) this.moveset[i].disabled = false;
		}
		if (init) return;

		// Change formes based on held items (for Transform)
		// Only ever relevant in Generation 4 since Generation 3 didn't have item-based forme changes
		if (this.battle.gen === 4) {
			if (this.template.num === 487) {
				// Giratina formes
				if (this.template.species === 'Giratina' && this.item === 'griseousorb') {
					this.formeChange('Giratina-Origin');
					this.battle.add('-formechange', this, 'Giratina-Origin');
				} else if (this.template.species === 'Giratina-Origin' && this.item !== 'griseousorb') {
					this.formeChange('Giratina');
					this.battle.add('-formechange', this, 'Giratina');
				}
			}
			if (this.template.num === 493) {
				// Arceus formes
				var item = Tools.getItem(this.item);
				var targetForme = (item && item.onPlate ? 'Arceus-' + item.onPlate : 'Arceus');
				if (this.template.species !== targetForme) {
					this.formeChange(targetForme);
					this.battle.add('-formechange', this, targetForme);
				}
			}
		}

		if (this.runImmunity('trapped')) this.battle.runEvent('MaybeTrapPokemon', this);
		// Disable the faculty to cancel switches if a foe may have a trapping ability
		for (var i = 0; i < this.battle.sides.length; ++i) {
			var side = this.battle.sides[i];
			if (side === this.side) continue;
			for (var j = 0; j < side.active.length; ++j) {
				var pokemon = side.active[j];
				if (!pokemon || pokemon.fainted) continue;
				var template = (pokemon.illusion || pokemon).template;
				if (!template.abilities) continue;
				for (var k in template.abilities) {
					var ability = template.abilities[k];
					if (ability === pokemon.ability) {
						// This event was already run above so we don't need
						// to run it again.
						continue;
					}
					if ((k === 'H') && template.unreleasedHidden) {
						// unreleased hidden ability
						continue;
					}
					if (this.runImmunity('trapped')) {
						this.battle.singleEvent('FoeMaybeTrapPokemon',
							this.battle.getAbility(ability), {}, this, pokemon);
					}
				}
			}
		}
		this.battle.runEvent('ModifyPokemon', this);

		this.speed = this.getStat('spe');
	};
	BattlePokemon.prototype.calculateStat = function (statName, boost, modifier) {
		statName = toId(statName);

		if (statName === 'hp') return this.maxhp; // please just read .maxhp directly

		// base stat
		var stat = this.stats[statName];

		// stat boosts
		// boost = this.boosts[statName];
		var boosts = {};
		boosts[statName] = boost;
		boosts = this.battle.runEvent('ModifyBoost', this, null, null, boosts);
		boost = boosts[statName];
		var boostTable = [1, 1.5, 2, 2.5, 3, 3.5, 4];
		if (boost > 6) boost = 6;
		if (boost < -6) boost = -6;
		if (boost >= 0) {
			stat = Math.floor(stat * boostTable[boost]);
		} else {
			stat = Math.floor(stat / boostTable[-boost]);
		}

		// stat modifier
		stat = this.battle.modify(stat, (modifier || 1));

		if (this.battle.getStatCallback) {
			stat = this.battle.getStatCallback(stat, statName, this);
		}

		return stat;
	};
	BattlePokemon.prototype.getStat = function (statName, unboosted, unmodified) {
		statName = toId(statName);

		if (statName === 'hp') return this.maxhp; // please just read .maxhp directly

		// base stat
		var stat = this.stats[statName];

		// stat boosts
		if (!unboosted) {
			var boosts = this.battle.runEvent('ModifyBoost', this, null, null, Object.clone(this.boosts));
			var boost = boosts[statName];
			var boostTable = [1, 1.5, 2, 2.5, 3, 3.5, 4];
			if (boost > 6) boost = 6;
			if (boost < -6) boost = -6;
			if (boost >= 0) {
				stat = Math.floor(stat * boostTable[boost]);
			} else {
				stat = Math.floor(stat / boostTable[-boost]);
			}
		}

		// stat modifier effects
		if (!unmodified) {
			var statTable = {atk:'Atk', def:'Def', spa:'SpA', spd:'SpD', spe:'Spe'};
			var statMod = 1;
			statMod = this.battle.runEvent('Modify' + statTable[statName], this, null, null, statMod);
			stat = this.battle.modify(stat, statMod);
		}
		if (this.battle.getStatCallback) {
			stat = this.battle.getStatCallback(stat, statName, this, unboosted);
		}
		return stat;
	};
	BattlePokemon.prototype.getWeight = function () {
		var weight = this.template.weightkg;
		weight = this.battle.runEvent('ModifyWeight', this, null, null, weight);
		if (weight < 0.1) weight = 0.1;
		return weight;
	};
	BattlePokemon.prototype.getMoveData = function (move) {
		move = this.battle.getMove(move);
		for (var i = 0; i < this.moveset.length; i++) {
			var moveData = this.moveset[i];
			if (moveData.id === move.id) {
				return moveData;
			}
		}
		return null;
	};
	BattlePokemon.prototype.ignoringAbility = function () {
		return !!this.volatiles['gastroacid'];
	};
	BattlePokemon.prototype.ignoringItem = function () {
		return !!(this.hasAbility('klutz') || this.volatiles['embargo'] || this.battle.pseudoWeather['magicroom']);
	};
	BattlePokemon.prototype.deductPP = function (move, amount, source) {
		move = this.battle.getMove(move);
		var ppData = this.getMoveData(move);
		var success = false;
		if (ppData) {
			ppData.used = true;
		}
		if (ppData && ppData.pp) {
			ppData.pp -= this.battle.runEvent('DeductPP', this, source || this, move, amount || 1);
			if (ppData.pp <= 0) {
				ppData.pp = 0;
			}
			success = true;
		}
		return success;
	};
	BattlePokemon.prototype.moveUsed = function (move) {
		this.lastMove = this.battle.getMove(move).id;
		this.moveThisTurn = this.lastMove;
	};
	BattlePokemon.prototype.gotAttacked = function (move, damage, source) {
		if (!damage) damage = 0;
		move = this.battle.getMove(move);
		this.lastAttackedBy = {
			pokemon: source,
			damage: damage,
			move: move.id,
			thisTurn: true
		};
	};
	BattlePokemon.prototype.getLockedMove = function () {
		var lockedMove = this.battle.runEvent('LockMove', this);
		if (lockedMove === true) lockedMove = false;
		return lockedMove;
	};
	BattlePokemon.prototype.getMoves = function (lockedMove, restrictData) {
		if (lockedMove) {
			lockedMove = toId(lockedMove);
			this.trapped = true;
		}
		if (lockedMove === 'recharge') {
			return [{
				move: 'Recharge',
				id: 'recharge'
			}];
		}
		var moves = [];
		var hasValidMove = false;
		for (var i = 0; i < this.moveset.length; i++) {
			var move = this.moveset[i];
			if (lockedMove) {
				if (lockedMove === move.id) {
					return [{
						move: move.move,
						id: move.id
					}];
				}
				continue;
			}
			if (this.disabledMoves[move.id] && (!restrictData || !this.disabledMoves[move.id].isHidden) || !move.pp && (this.battle.gen !== 1 || !this.volatiles['partialtrappinglock'])) {
				move.disabled = !restrictData && this.disabledMoves[move.id] && this.disabledMoves[move.id].isHidden ? 'hidden' : true;
			} else if (!move.disabled || move.disabled === 'hidden' && restrictData) {
				hasValidMove = true;
			}
			var moveName = move.move;
			if (move.id === 'hiddenpower') {
				moveName = 'Hidden Power ' + this.hpType;
				if (this.battle.gen < 6) moveName += ' ' + this.hpPower;
			}
			moves.push({
				move: moveName,
				id: move.id,
				pp: move.pp,
				maxpp: move.maxpp,
				target: move.target,
				disabled: move.disabled
			});
		}
		if (lockedMove) {
			return [{
				move: this.battle.getMove(lockedMove).name,
				id: lockedMove
			}];
		}
		if (hasValidMove) return moves;

		return [];
	};
	BattlePokemon.prototype.getRequestData = function () {
		var lockedMove = this.getLockedMove();

		// Information should be restricted for the last active Pokémon
		var isLastActive = this.isLastActive();
		var moves = this.getMoves(lockedMove, isLastActive);
		var data = {moves: moves.length ? moves : [{move: 'Struggle', id: 'struggle'}]};

		if (isLastActive) {
			if (this.maybeDisabled) {
				data.maybeDisabled = true;
			}
			if (this.trapped === true) {
				data.trapped = true;
			} else if (this.maybeTrapped) {
				data.maybeTrapped = true;
			}
		} else {
			if (this.trapped) data.trapped = true;
		}

		return data;
	};
	BattlePokemon.prototype.isLastActive = function () {
		if (!this.isActive) return false;

		var allyActive = this.side.active;
		for (var i = this.position + 1; i < allyActive.length; i++) {
			if (allyActive[i] && !allyActive.fainted) return false;
		}
		return true;
	};
	BattlePokemon.prototype.positiveBoosts = function () {
		var boosts = 0;
		for (var i in this.boosts) {
			if (this.boosts[i] > 0) boosts += this.boosts[i];
		}
		return boosts;
	};
	BattlePokemon.prototype.boostBy = function (boost) {
		var changed = false;
		for (var i in boost) {
			var delta = boost[i];
			this.boosts[i] += delta;
			if (this.boosts[i] > 6) {
				delta -= this.boosts[i] - 6;
				this.boosts[i] = 6;
			}
			if (this.boosts[i] < -6) {
				delta -= this.boosts[i] - (-6);
				this.boosts[i] = -6;
			}
			if (delta) changed = true;
		}
		this.update();
		return changed;
	};
	BattlePokemon.prototype.clearBoosts = function () {
		for (var i in this.boosts) {
			this.boosts[i] = 0;
		}
		this.update();
	};
	BattlePokemon.prototype.setBoost = function (boost) {
		for (var i in boost) {
			this.boosts[i] = boost[i];
		}
		this.update();
	};
	BattlePokemon.prototype.copyVolatileFrom = function (pokemon) {
		this.clearVolatile();
		this.boosts = pokemon.boosts;
		for (var i in pokemon.volatiles) {
			if (this.battle.getEffect(i).noCopy) continue;
			// shallow clones
			this.volatiles[i] = Object.clone(pokemon.volatiles[i]);
			if (this.volatiles[i].linkedPokemon) {
				delete pokemon.volatiles[i].linkedPokemon;
				delete pokemon.volatiles[i].linkedStatus;
				this.volatiles[i].linkedPokemon.volatiles[this.volatiles[i].linkedStatus].linkedPokemon = this;
			}
		}
		pokemon.clearVolatile();
		this.update();
		for (var i in this.volatiles) {
			this.battle.singleEvent('Copy', this.getVolatile(i), this.volatiles[i], this);
		}
	};
	BattlePokemon.prototype.transformInto = function (pokemon, user) {
		var template = pokemon.template;
		if (pokemon.fainted || pokemon.illusion || (pokemon.volatiles['substitute'] && this.battle.gen >= 5)) {
			return false;
		}
		if (!template.abilities || (pokemon && pokemon.transformed && this.battle.gen >= 2) || (user && user.transformed && this.battle.gen >= 5)) {
			return false;
		}
		if (!this.formeChange(template, true)) {
			return false;
		}
		this.transformed = true;
		this.typesData = [];
		for (var i = 0, l = pokemon.typesData.length; i < l; i++) {
			this.typesData.push({
				type: pokemon.typesData[i].type,
				suppressed: false,
				isAdded: pokemon.typesData[i].isAdded
			});
		}
		for (var statName in this.stats) {
			this.stats[statName] = pokemon.stats[statName];
		}
		this.moveset = [];
		this.moves = [];
		this.set.ivs = (this.battle.gen >= 5 ? this.set.ivs : pokemon.set.ivs);
		this.hpType = (this.battle.gen >= 5 ? this.hpType : pokemon.hpType);
		this.hpPower = (this.battle.gen >= 5 ? this.hpPower : pokemon.hpPower);
		for (var i = 0; i < pokemon.moveset.length; i++) {
			var moveData = pokemon.moveset[i];
			var moveName = moveData.move;
			if (moveData.id === 'hiddenpower') {
				moveName = 'Hidden Power ' + this.hpType;
			}
			this.moveset.push({
				move: moveName,
				id: moveData.id,
				pp: moveData.maxpp === 1 ? 1 : 5,
				maxpp: this.battle.gen >= 5 ? (moveData.maxpp === 1 ? 1 : 5) : moveData.maxpp,
				target: moveData.target,
				disabled: false
			});
			this.moves.push(toId(moveName));
		}
		for (var j in pokemon.boosts) {
			this.boosts[j] = pokemon.boosts[j];
		}
		this.battle.add('-transform', this, pokemon);
		this.setAbility(pokemon.ability);
		this.update();
		return true;
	};
	BattlePokemon.prototype.formeChange = function (template, dontRecalculateStats) {
		template = this.battle.getTemplate(template);

		if (!template.abilities) return false;
		this.illusion = null;
		this.template = template;
		this.types = template.types;
		this.typesData = [];
		this.types = template.types;
		for (var i = 0, l = this.types.length; i < l; i++) {
			this.typesData.push({
				type: this.types[i],
				suppressed: false,
				isAdded: false
			});
		}
		if (!dontRecalculateStats) {
			for (var statName in this.stats) {
				var stat = this.template.baseStats[statName];
				stat = Math.floor(Math.floor(2 * stat + this.set.ivs[statName] + Math.floor(this.set.evs[statName] / 4)) * this.level / 100 + 5);

				// nature
				var nature = this.battle.getNature(this.set.nature);
				if (statName === nature.plus) stat *= 1.1;
				if (statName === nature.minus) stat *= 0.9;
				this.baseStats[statName] = this.stats[statName] = Math.floor(stat);
				// If gen 1, we reset modified stats.
				if (this.battle.gen === 1) {
					this.modifiedStats[statName] = Math.floor(stat);
					// ...and here is where the gen 1 games re-apply burn and para drops.
					if (this.status === 'par') this.modifyStat('spe', 0.25);
					if (this.status === 'brn') this.modifyStat('atk', 0.5);
				}
			}
			this.speed = this.stats.spe;
		}
		return true;
	};
	BattlePokemon.prototype.clearVolatile = function (init) {
		this.boosts = {
			atk: 0,
			def: 0,
			spa: 0,
			spd: 0,
			spe: 0,
			accuracy: 0,
			evasion: 0
		};

		this.moveset = this.baseMoveset.slice();
		this.moves = this.moveset.map(function (move) {
			return toId(move.move);
		});

		this.transformed = false;
		this.ability = this.baseAbility;
		this.set.ivs = this.baseIvs;
		this.hpType = this.baseHpType;
		this.hpPower = this.baseHpPower;
		for (var i in this.volatiles) {
			if (this.volatiles[i].linkedStatus) {
				this.volatiles[i].linkedPokemon.removeVolatile(this.volatiles[i].linkedStatus);
			}
		}
		this.volatiles = {};
		this.switchFlag = false;

		this.lastMove = '';
		this.moveThisTurn = '';

		this.lastDamage = 0;
		this.lastAttackedBy = null;
		this.newlySwitched = true;
		this.beingCalledBack = false;

		this.formeChange(this.baseTemplate);

		this.update(init);
	};
	BattlePokemon.prototype.hasType = function (type) {
		if (!type) return false;
		if (Array.isArray(type)) {
			for (var i = 0; i < type.length; i++) {
				if (this.hasType(type[i])) return true;
			}
		} else {
			if (this.getTypes().indexOf(type) >= 0) return true;
		}
		return false;
	};
	// returns the amount of damage actually dealt
	BattlePokemon.prototype.faint = function (source, effect) {
		// This function only puts the pokemon in the faint queue;
		// actually setting of this.fainted comes later when the
		// faint queue is resolved.
		if (this.fainted || this.faintQueued) return 0;
		var d = this.hp;
		this.hp = 0;
		this.switchFlag = false;
		this.faintQueued = true;
		this.battle.faintQueue.push({
			target: this,
			source: source,
			effect: effect
		});
		return d;
	};
	BattlePokemon.prototype.damage = function (d, source, effect) {
		if (!this.hp) return 0;
		if (d < 1 && d > 0) d = 1;
		d = Math.floor(d);
		if (isNaN(d)) return 0;
		if (d <= 0) return 0;
		this.hp -= d;
		if (this.hp <= 0) {
			d += this.hp;
			this.faint(source, effect);
		}
		return d;
	};
	BattlePokemon.prototype.tryTrap = function (isHidden) {
		if (this.runImmunity('trapped')) {
			if (this.trapped && isHidden) return true;
			this.trapped = isHidden ? 'hidden' : true;
			return true;
		}
		return false;
	};
	BattlePokemon.prototype.hasMove = function (moveid) {
		moveid = toId(moveid);
		if (moveid.substr(0, 11) === 'hiddenpower') moveid = 'hiddenpower';
		for (var i = 0; i < this.moveset.length; i++) {
			if (moveid === this.battle.getMove(this.moveset[i].move).id) {
				return moveid;
			}
		}
		return false;
	};
	BattlePokemon.prototype.disableMove = function (moveid, isHidden, sourceEffect) {
		if (!sourceEffect && this.battle.event) {
			sourceEffect = this.battle.effect;
		}
		moveid = toId(moveid);
		if (moveid.substr(0, 11) === 'hiddenpower') moveid = 'hiddenpower';

		if (this.disabledMoves[moveid] && !this.disabledMoves[moveid].isHidden) return;
		this.disabledMoves[moveid] = {
			isHidden: !!isHidden,
			sourceEffect: sourceEffect
		};
	};
	// returns the amount of damage actually healed
	BattlePokemon.prototype.heal = function (d) {
		if (!this.hp) return false;
		d = Math.floor(d);
		if (isNaN(d)) return false;
		if (d <= 0) return false;
		if (this.hp >= this.maxhp) return false;
		this.hp += d;
		if (this.hp > this.maxhp) {
			d -= this.hp - this.maxhp;
			this.hp = this.maxhp;
		}
		return d;
	};
	// sets HP, returns delta
	BattlePokemon.prototype.sethp = function (d) {
		if (!this.hp) return 0;
		d = Math.floor(d);
		if (isNaN(d)) return;
		if (d < 1) d = 1;
		d = d - this.hp;
		this.hp += d;
		if (this.hp > this.maxhp) {
			d -= this.hp - this.maxhp;
			this.hp = this.maxhp;
		}
		return d;
	};
	BattlePokemon.prototype.trySetStatus = function (status, source, sourceEffect) {
		if (!this.hp) return false;
		if (this.status) return false;
		return this.setStatus(status, source, sourceEffect);
	};
	BattlePokemon.prototype.cureStatus = function () {
		if (!this.hp) return false;
		// unlike clearStatus, gives cure message
		if (this.status) {
			this.battle.add('-curestatus', this, this.status);
			this.setStatus('');
		}
	};
	BattlePokemon.prototype.setStatus = function (status, source, sourceEffect, ignoreImmunities) {
		if (!this.hp) return false;
		status = this.battle.getEffect(status);
		if (this.battle.event) {
			if (!source) source = this.battle.event.source;
			if (!sourceEffect) sourceEffect = this.battle.effect;
		}

		if (!ignoreImmunities && status.id) {
			// the game currently never ignores immunities
			if (!this.runImmunity(status.id === 'tox' ? 'psn' : status.id)) {
				this.battle.debug('immune to status');
				return false;
			}
		}

		if (this.status === status.id) return false;
		var prevStatus = this.status;
		var prevStatusData = this.statusData;
		if (status.id && !this.battle.runEvent('SetStatus', this, source, sourceEffect, status)) {
			this.battle.debug('set status [' + status.id + '] interrupted');
			return false;
		}

		this.status = status.id;
		this.statusData = {id: status.id, target: this};
		if (source) this.statusData.source = source;
		if (status.duration) {
			this.statusData.duration = status.duration;
		}
		if (status.durationCallback) {
			this.statusData.duration = status.durationCallback.call(this.battle, this, source, sourceEffect);
		}

		if (status.id && !this.battle.singleEvent('Start', status, this.statusData, this, source, sourceEffect)) {
			this.battle.debug('status start [' + status.id + '] interrupted');
			// cancel the setstatus
			this.status = prevStatus;
			this.statusData = prevStatusData;
			return false;
		}
		this.update();
		if (status.id && !this.battle.runEvent('AfterSetStatus', this, source, sourceEffect, status)) {
			return false;
		}
		return true;
	};
	BattlePokemon.prototype.clearStatus = function () {
		// unlike cureStatus, does not give cure message
		return this.setStatus('');
	};
	BattlePokemon.prototype.getStatus = function () {
		return this.battle.getEffect(this.status);
	};
	BattlePokemon.prototype.eatItem = function (item, source, sourceEffect) {
		if (!this.hp || !this.isActive) return false;
		if (!this.item) return false;

		var id = toId(item);
		if (id && this.item !== id) return false;

		if (!sourceEffect && this.battle.effect) sourceEffect = this.battle.effect;
		if (!source && this.battle.event && this.battle.event.target) source = this.battle.event.target;
		item = this.getItem();
		if (this.battle.runEvent('UseItem', this, null, null, item) && this.battle.runEvent('EatItem', this, null, null, item)) {
			this.battle.add('-enditem', this, item, '[eat]');

			this.battle.singleEvent('Eat', item, this.itemData, this, source, sourceEffect);

			this.lastItem = this.item;
			this.item = '';
			this.itemData = {id: '', target: this};
			this.usedItemThisTurn = true;
			this.ateBerry = true;
			this.battle.runEvent('AfterUseItem', this, null, null, item);
			return true;
		}
		return false;
	};
	BattlePokemon.prototype.useItem = function (item, source, sourceEffect) {
		if (!this.isActive) return false;
		if (!this.item) return false;

		var id = toId(item);
		if (id && this.item !== id) return false;

		if (!sourceEffect && this.battle.effect) sourceEffect = this.battle.effect;
		if (!source && this.battle.event && this.battle.event.target) source = this.battle.event.target;
		item = this.getItem();
		if (this.battle.runEvent('UseItem', this, null, null, item)) {
			switch (item.id) {
			case 'redcard':
				this.battle.add('-enditem', this, item, '[of] ' + source);
				break;
			default:
				if (!item.isGem) {
					this.battle.add('-enditem', this, item);
				}
				break;
			}

			this.battle.singleEvent('Use', item, this.itemData, this, source, sourceEffect);

			this.lastItem = this.item;
			this.item = '';
			this.itemData = {id: '', target: this};
			this.usedItemThisTurn = true;
			this.battle.runEvent('AfterUseItem', this, null, null, item);
			return true;
		}
		return false;
	};
	BattlePokemon.prototype.takeItem = function (source) {
		if (!this.isActive) return false;
		if (!this.item) return false;
		if (!source) source = this;
		if (this.battle.gen === 4) {
			if (toId(this.ability) === 'multitype') return false;
			if (source && toId(source.ability) === 'multitype') return false;
		}
		var item = this.getItem();
		if (this.battle.runEvent('TakeItem', this, source, null, item)) {
			this.item = '';
			this.itemData = {id: '', target: this};
			return item;
		}
		return false;
	};
	BattlePokemon.prototype.setItem = function (item, source, effect) {
		if (!this.hp || !this.isActive) return false;
		item = this.battle.getItem(item);
		this.lastItem = this.item;
		this.item = item.id;
		this.itemData = {id: item.id, target: this};
		if (item.id) {
			this.battle.singleEvent('Start', item, this.itemData, this, source, effect);
		}
		if (this.lastItem) this.usedItemThisTurn = true;
		return true;
	};
	BattlePokemon.prototype.getItem = function () {
		return this.battle.getItem(this.item);
	};
	BattlePokemon.prototype.hasItem = function (item) {
		if (this.ignoringItem()) return false;
		var ownItem = this.item;
		if (!Array.isArray(item)) {
			return ownItem === toId(item);
		}
		return (item.map(toId).indexOf(ownItem) >= 0);
	};
	BattlePokemon.prototype.clearItem = function () {
		return this.setItem('');
	};
	BattlePokemon.prototype.setAbility = function (ability, source, effect, noForce) {
		if (!this.hp) return false;
		ability = this.battle.getAbility(ability);
		var oldAbility = this.ability;
		if (noForce && oldAbility === ability.id) {
			return false;
		}
		if (ability.id in {illusion:1, multitype:1, stancechange:1}) return false;
		if (oldAbility in {multitype:1, stancechange:1}) return false;
		this.battle.singleEvent('End', this.battle.getAbility(oldAbility), this.abilityData, this, source, effect);
		this.ability = ability.id;
		this.abilityData = {id: ability.id, target: this};
		if (ability.id && this.battle.gen > 3) {
			this.battle.singleEvent('Start', ability, this.abilityData, this, source, effect);
		}
		return oldAbility;
	};
	BattlePokemon.prototype.getAbility = function () {
		return this.battle.getAbility(this.ability);
	};
	BattlePokemon.prototype.hasAbility = function (ability) {
		if (!this.isActive && this.battle.gen >= 5) return false;
		if (this.ignoringAbility()) return false;
		var ownAbility = this.ability;
		if (!Array.isArray(ability)) {
			return ownAbility === toId(ability);
		}
		return (ability.map(toId).indexOf(ownAbility) >= 0);
	};
	BattlePokemon.prototype.clearAbility = function () {
		return this.setAbility('');
	};
	BattlePokemon.prototype.getNature = function () {
		return this.battle.getNature(this.set.nature);
	};
	BattlePokemon.prototype.addVolatile = function (status, source, sourceEffect, linkedStatus) {
		var result;
		status = this.battle.getEffect(status);
		if (!this.hp && !status.affectsFainted) return false;
		if (this.battle.event) {
			if (!source) source = this.battle.event.source;
			if (!sourceEffect) sourceEffect = this.battle.effect;
		}

		if (this.volatiles[status.id]) {
			if (!status.onRestart) return false;
			return this.battle.singleEvent('Restart', status, this.volatiles[status.id], this, source, sourceEffect);
		}
		if (!this.runImmunity(status.id)) return false;
		result = this.battle.runEvent('TryAddVolatile', this, source, sourceEffect, status);
		if (!result) {
			this.battle.debug('add volatile [' + status.id + '] interrupted');
			return result;
		}
		this.volatiles[status.id] = {id: status.id};
		this.volatiles[status.id].target = this;
		if (source) {
			this.volatiles[status.id].source = source;
			this.volatiles[status.id].sourcePosition = source.position;
		}
		if (sourceEffect) {
			this.volatiles[status.id].sourceEffect = sourceEffect;
		}
		if (status.duration) {
			this.volatiles[status.id].duration = status.duration;
		}
		if (status.durationCallback) {
			this.volatiles[status.id].duration = status.durationCallback.call(this.battle, this, source, sourceEffect);
		}
		result = this.battle.singleEvent('Start', status, this.volatiles[status.id], this, source, sourceEffect);
		if (!result) {
			// cancel
			delete this.volatiles[status.id];
			return result;
		}
		if (linkedStatus && source && !source.volatiles[linkedStatus]) {
			source.addVolatile(linkedStatus, this, sourceEffect, status);
			source.volatiles[linkedStatus].linkedPokemon = this;
			source.volatiles[linkedStatus].linkedStatus = status;
			this.volatiles[status].linkedPokemon = source;
			this.volatiles[status].linkedStatus = linkedStatus;
		}
		this.update();
		return true;
	};
	BattlePokemon.prototype.getVolatile = function (status) {
		status = this.battle.getEffect(status);
		if (!this.volatiles[status.id]) return null;
		return status;
	};
	BattlePokemon.prototype.removeVolatile = function (status) {
		if (!this.hp) return false;
		status = this.battle.getEffect(status);
		if (!this.volatiles[status.id]) return false;
		this.battle.singleEvent('End', status, this.volatiles[status.id], this);
		var linkedPokemon = this.volatiles[status.id].linkedPokemon;
		var linkedStatus = this.volatiles[status.id].linkedStatus;
		delete this.volatiles[status.id];
		if (linkedPokemon && linkedPokemon.volatiles[linkedStatus]) {
			linkedPokemon.removeVolatile(linkedStatus);
		}
		this.update();
		return true;
	};
	// "static" function
	BattlePokemon.getHealth = function (side) {
		if (!this.hp) return '0 fnt';
		var hpstring;
		if ((side === true) || (this.side === side) || this.battle.getFormat().debug || this.battle.reportExactHP) {
			hpstring = '' + this.hp + '/' + this.maxhp;
		} else {
			var ratio = this.hp / this.maxhp;
			if (this.battle.reportPercentages) {
				// HP Percentage Mod mechanics
				var percentage = Math.ceil(ratio * 100);
				if ((percentage === 100) && (ratio < 1.0)) {
					percentage = 99;
				}
				hpstring = '' + percentage + '/100';
			} else {
				// In-game accurate pixel health mechanics
				var pixels = Math.floor(ratio * 48) || 1;
				hpstring = '' + pixels + '/48';
				if ((pixels === 9) && (ratio > 0.2)) {
					hpstring += 'y'; // force yellow HP bar
				} else if ((pixels === 24) && (ratio > 0.5)) {
					hpstring += 'g'; // force green HP bar
				}
			}
		}
		if (this.status) hpstring += ' ' + this.status;
		return hpstring;
	};
	BattlePokemon.prototype.setType = function (newType, enforce) {
		// Arceus first type cannot be normally changed
		if (!enforce && this.template.num === 493) return false;

		this.typesData = [{
			type: newType,
			suppressed: false,
			isAdded: false
		}];

		return true;
	};
	BattlePokemon.prototype.addType = function (newType) {
		// removes any types added previously and adds another one

		this.typesData = this.typesData.filter(function (typeData) {
			return !typeData.isAdded;
		}).concat([{
			type: newType,
			suppressed: false,
			isAdded: true
		}]);

		return true;
	};
	BattlePokemon.prototype.getTypes = function (getAll) {
		var types = [];
		for (var i = 0, l = this.typesData.length; i < l; i++) {
			if (getAll || !this.typesData[i].suppressed) {
				types.push(this.typesData[i].type);
			}
		}
		if (types.length) return types;
		if (this.battle.gen >= 5) return ['Normal'];
		return ['???'];
	};
	BattlePokemon.prototype.isGrounded = function () {
		if (!this.hasType('Flying') && this.battle.runEvent('Immunity', this, null, null, 'Ground')) return true;
		return !!(this.hasItem('ironball') || this.volatiles['ingrain'] || this.volatiles['smackdown'] || this.battle.getPseudoWeather('gravity'));
	};
	BattlePokemon.prototype.isSemiInvulnerable = function () {
		if (this.volatiles['fly'] || this.volatiles['bounce'] || this.volatiles['skydrop'] || this.volatiles['dive'] || this.volatiles['dig'] || this.volatiles['phantomforce'] || this.volatiles['shadowforce']) {
			return true;
		}
		for (var i = 0; i < this.side.foe.active.length; i++) {
			if (this.side.foe.active[i].volatiles['skydrop'] && this.side.foe.active[i].volatiles['skydrop'].source === this) {
				return true;
			}
		}
		return false;
	};
	BattlePokemon.prototype.runEffectiveness = function (move) {
		var totalTypeMod = 0;
		var types = this.getTypes();
		for (var i = 0; i < types.length; i++) {
			var typeMod = this.battle.getEffectiveness(move, types[i]);
			typeMod = this.battle.singleEvent('Effectiveness', move, null, types[i], move, null, typeMod);
			totalTypeMod += this.battle.runEvent('Effectiveness', this, types[i], move, typeMod);
		}
		return totalTypeMod;
	};
	BattlePokemon.prototype.runImmunity = function (type, message) {
		if (this.fainted) {
			return false;
		}
		if (!type || type === '???') {
			return true;
		}
		if (!this.battle.runEvent('NegateImmunity', this, type)) return true;
		if (!this.battle.getImmunity(type, this)) {
			this.battle.debug('natural immunity');
			if (message) {
				this.battle.add('-immune', this, '[msg]');
			}
			return false;
		}
		var immunity = this.battle.runEvent('Immunity', this, null, null, type);
		if (!immunity) {
			this.battle.debug('artificial immunity');
			if (message && immunity !== null) {
				this.battle.add('-immune', this, '[msg]');
			}
			return false;
		}
		return true;
	};
	BattlePokemon.prototype.destroy = function () {
		// deallocate ourself
		// get rid of some possibly-circular references
		this.battle = null;
		this.side = null;
	};
	return BattlePokemon;
})();

BattleSide = (function () {
	function BattleSide(name, battle, n, team) {
		var sideScripts = battle.data.Scripts.side;
		if (sideScripts) Object.merge(this, sideScripts);

		this.battle = battle;
		this.n = n;
		this.name = name;
		this.pokemon = [];
		this.active = [null];
		this.sideConditions = {};

		this.id = n ? 'p2' : 'p1';

		switch (this.battle.gameType) {
		case 'doubles':
			this.active = [null, null];
			break;
		case 'triples': case 'rotation':
			this.active = [null, null, null];
			break;
		}

		this.team = this.battle.getTeam(this, team);
		for (var i = 0; i < this.team.length && i < 6; i++) {
			//console.log("NEW POKEMON: " + (this.team[i] ? this.team[i].name : '[unidentified]'));
			this.pokemon.push(new BattlePokemon(this.team[i], this));
		}
		this.pokemonLeft = this.pokemon.length;
		for (var i = 0; i < this.pokemon.length; i++) {
			this.pokemon[i].position = i;
		}
	}

	BattleSide.prototype.isActive = false;
	BattleSide.prototype.pokemonLeft = 0;
	BattleSide.prototype.faintedLastTurn = false;
	BattleSide.prototype.faintedThisTurn = false;
	BattleSide.prototype.decision = null;
	BattleSide.prototype.foe = null;

	BattleSide.prototype.toString = function () {
		return this.id + ': ' + this.name;
	};
	BattleSide.prototype.getData = function () {
		var data = {
			name: this.name,
			id: this.id,
			pokemon: []
		};
		for (var i = 0; i < this.pokemon.length; i++) {
			var pokemon = this.pokemon[i];
			data.pokemon.push({
				ident: pokemon.fullname,
				details: pokemon.details,
				condition: pokemon.getHealth(pokemon.side),
				active: (pokemon.position < pokemon.side.active.length),
				stats: {
					atk: pokemon.baseStats['atk'],
					def: pokemon.baseStats['def'],
					spa: pokemon.baseStats['spa'],
					spd: pokemon.baseStats['spd'],
					spe: pokemon.baseStats['spe']
				},
				moves: pokemon.moves.map(function (move) {
					if (move === 'hiddenpower') {
						return move + toId(pokemon.hpType) + (pokemon.hpPower === 70 ? '' : pokemon.hpPower);
					}
					return move;
				}),
				baseAbility: pokemon.baseAbility,
				item: pokemon.item,
				pokeball: pokemon.pokeball,
				canMegaEvo: !!pokemon.canMegaEvo
			});
		}
		return data;
	};
	BattleSide.prototype.randomActive = function () {
		var actives = this.active.filter(function (active) {
			return active && !active.fainted;
		});
		if (!actives.length) return null;
		var i = Math.floor(Math.random() * actives.length);
		return actives[i];
	};
	BattleSide.prototype.addSideCondition = function (status, source, sourceEffect) {
		status = this.battle.getEffect(status);
		if (this.sideConditions[status.id]) {
			if (!status.onRestart) return false;
			return this.battle.singleEvent('Restart', status, this.sideConditions[status.id], this, source, sourceEffect);
		}
		this.sideConditions[status.id] = {id: status.id};
		this.sideConditions[status.id].target = this;
		if (source) {
			this.sideConditions[status.id].source = source;
			this.sideConditions[status.id].sourcePosition = source.position;
		}
		if (status.duration) {
			this.sideConditions[status.id].duration = status.duration;
		}
		if (status.durationCallback) {
			this.sideConditions[status.id].duration = status.durationCallback.call(this.battle, this, source, sourceEffect);
		}
		if (!this.battle.singleEvent('Start', status, this.sideConditions[status.id], this, source, sourceEffect)) {
			delete this.sideConditions[status.id];
			return false;
		}
		this.battle.update();
		return true;
	};
	BattleSide.prototype.getSideCondition = function (status) {
		status = this.battle.getEffect(status);
		if (!this.sideConditions[status.id]) return null;
		return status;
	};
	BattleSide.prototype.removeSideCondition = function (status) {
		status = this.battle.getEffect(status);
		if (!this.sideConditions[status.id]) return false;
		this.battle.singleEvent('End', status, this.sideConditions[status.id], this);
		delete this.sideConditions[status.id];
		this.battle.update();
		return true;
	};
	BattleSide.prototype.send = function () {
		var parts = Array.prototype.slice.call(arguments);
		var functions = parts.map(function (part) {
			return typeof part === 'function';
		});
		var sideUpdate = [];
		if (functions.indexOf(true) < 0) {
			sideUpdate.push('|' + parts.join('|'));
		} else {
			var line = '';
			for (var j = 0; j < parts.length; ++j) {
				line += '|';
				if (functions[j]) {
					line += parts[j](this);
				} else {
					line += parts[j];
				}
			}
			sideUpdate.push(line);
		}
		this.battle.send('sideupdate', this.id + "\n" + sideUpdate);
	};
	BattleSide.prototype.emitCallback = function () {
		this.battle.send('callback', this.id + "\n" +
			Array.prototype.slice.call(arguments).join('|'));
	};
	BattleSide.prototype.emitRequest = function (update) {
		this.battle.send('request', this.id + "\n" + this.battle.rqid + "\n" + JSON.stringify(update));
	};
	BattleSide.prototype.resolveDecision = function () {
		if (this.decision) return this.decision;
		var decisions = [];

		switch (this.currentRequest) {
		case 'move':
			for (var i = 0; i < this.active.length; i++) {
				var pokemon = this.active[i];
				if (!pokemon || pokemon.fainted) continue;

				var lockedMove = pokemon.getLockedMove();
				if (lockedMove) {
					decisions.push({
						choice: 'move',
						pokemon: pokemon,
						targetLoc: this.battle.runEvent('LockMoveTarget', pokemon) || 0,
						move: lockedMove
					});
					continue;
				}

				var moveid = 'struggle';
				var moves = pokemon.getMoves();
				for (var j = 0; j < moves.length; j++) {
					if (moves[j].disabled) continue;
					moveid = moves[j].id;
					break;
				}
				decisions.push({
					choice: 'move',
					pokemon: pokemon,
					targetLoc: 0,
					move: moveid
				});
			}
			break;

		case 'switch':
			var canSwitchOut = [];
			for (var i = 0; i < this.active.length; i++) {
				if (this.active[i] && this.active[i].switchFlag) canSwitchOut.push(i);
			}

			var canSwitchIn = [];
			for (var i = this.active.length; i < this.pokemon.length; i++) {
				if (this.pokemon[i] && !this.pokemon[i].fainted) canSwitchIn.push(i);
			}

			var willPass = canSwitchOut.splice(Math.min(canSwitchOut.length, canSwitchIn.length));
			for (var i = 0; i < canSwitchOut.length; i++) {
				decisions.push({
					choice: 'switch',
					pokemon: this.active[canSwitchOut[i]],
					target: this.pokemon[canSwitchIn[i]],
					priority: 101
				});
			}
			for (var i = 0; i < willPass.length; i++) {
				decisions.push({
					choice: 'pass',
					pokemon: this.active[willPass[i]],
					priority: 102
				});
			}
			break;

		case 'teampreview':
			decisions.push({
				choice: 'team',
				side: this,
				team: [0, 1, 2, 3, 4, 5].slice(0, this.pokemon.length)
			});
		}

		return decisions;
	};
	BattleSide.prototype.destroy = function () {
		// deallocate ourself

		// deallocate children and get rid of references to them
		for (var i = 0; i < this.pokemon.length; i++) {
			if (this.pokemon[i]) this.pokemon[i].destroy();
			this.pokemon[i] = null;
		}
		this.pokemon = null;
		for (var i = 0; i < this.active.length; i++) {
			this.active[i] = null;
		}
		this.active = null;

		if (this.decision) {
			delete this.decision.side;
			delete this.decision.pokemon;
		}
		this.decision = null;

		// get rid of some possibly-circular references
		this.battle = null;
		this.foe = null;
	};
	return BattleSide;
})();

Battle = (function () {
	var Battle = {};

	Battle.construct = (function () {
		global.battleProtoCache = {};
		return function (roomid, formatarg, rated) {
			var battle = Object.create((function () {
				if (battleProtoCache[formatarg] !== undefined) {
					return battleProtoCache[formatarg];
				}

				// Scripts overrides Battle overrides Scripts overrides Tools
				var tools = Tools.mod(formatarg);
				var proto = Object.create(tools);
				for (var i in Battle.prototype) {
					proto[i] = Battle.prototype[i];
				}
				var battle = Object.create(proto);
				var ret = Object.create(battle);
				tools.install(ret);
				return (battleProtoCache[formatarg] = ret);
			})());
			Battle.prototype.init.call(battle, roomid, formatarg, rated);
			return battle;
		};
	})();

	Battle.prototype = {};

	Battle.prototype.init = function (roomid, formatarg, rated) {
		var format = Tools.getFormat(formatarg);

		this.log = [];
		this.sides = [null, null];
		this.roomid = roomid;
		this.id = roomid;
		this.rated = rated;
		this.weatherData = {id:''};
		this.terrainData = {id:''};
		this.pseudoWeather = {};

		this.format = toId(format);
		this.formatData = {id:this.format};

		this.effect = {id:''};
		this.effectData = {id:''};
		this.event = {id:''};

		this.gameType = (format.gameType || 'singles');

		this.queue = [];
		this.faintQueue = [];
		this.messageLog = [];

		// use a random initial seed (64-bit, [high -> low])
		this.startingSeed = this.seed = [
			Math.floor(Math.random() * 0x10000),
			Math.floor(Math.random() * 0x10000),
			Math.floor(Math.random() * 0x10000),
			Math.floor(Math.random() * 0x10000)
		];
	};

	Battle.prototype.turn = 0;
	Battle.prototype.p1 = null;
	Battle.prototype.p2 = null;
	Battle.prototype.lastUpdate = 0;
	Battle.prototype.weather = '';
	Battle.prototype.terrain = '';
	Battle.prototype.ended = false;
	Battle.prototype.started = false;
	Battle.prototype.active = false;
	Battle.prototype.eventDepth = 0;
	Battle.prototype.lastMove = '';
	Battle.prototype.activeMove = null;
	Battle.prototype.activePokemon = null;
	Battle.prototype.activeTarget = null;
	Battle.prototype.midTurn = false;
	Battle.prototype.currentRequest = '';
	Battle.prototype.currentRequestDetails = '';
	Battle.prototype.rqid = 0;
	Battle.prototype.lastMoveLine = 0;
	Battle.prototype.reportPercentages = false;
	Battle.prototype.supportCancel = false;
	Battle.prototype.events = null;

	Battle.prototype.toString = function () {
		return 'Battle: ' + this.format;
	};

	// This function is designed to emulate the on-cartridge PRNG for Gens 3 and 4, as described in
	// http://www.smogon.com/ingame/rng/pid_iv_creation#pokemon_random_number_generator
	// This RNG uses a 32-bit initial seed

	// This function has three different results, depending on arguments:
	// - random() returns a real number in [0, 1), just like Math.random()
	// - random(n) returns an integer in [0, n)
	// - random(m, n) returns an integer in [m, n)

	// m and n are converted to integers via Math.floor. If the result is NaN, they are ignored.
	/*
	Battle.prototype.random = function (m, n) {
		this.seed = (this.seed * 0x41C64E6D + 0x6073) >>> 0; // truncate the result to the last 32 bits
		var result = this.seed >>> 16; // the first 16 bits of the seed are the random value
		m = Math.floor(m);
		n = Math.floor(n);
		return (m ? (n ? (result % (n - m)) + m : result % m) : result / 0x10000);
	};
	*/

	// This function is designed to emulate the on-cartridge PRNG for Gen 5 and uses a 64-bit initial seed

	// This function has three different results, depending on arguments:
	// - random() returns a real number in [0, 1), just like Math.random()
	// - random(n) returns an integer in [0, n)
	// - random(m, n) returns an integer in [m, n)

	// m and n are converted to integers via Math.floor. If the result is NaN, they are ignored.

	Battle.prototype.random = function (m, n) {
		this.seed = this.nextFrame(); // Advance the RNG
		var result = (this.seed[0] << 16 >>> 0) + this.seed[1]; // Use the upper 32 bits
		m = Math.floor(m);
		n = Math.floor(n);
		result = (m ? (n ? Math.floor(result * (n - m) / 0x100000000) + m : Math.floor(result * m / 0x100000000)) : result / 0x100000000);
		this.debug('randBW(' + (m ? (n ? m + ', ' + n : m) : '') + ') = ' + result);
		return result;
	};

	Battle.prototype.nextFrame = function (n) {
		var seed = this.seed;
		n = n || 1;
		for (var frame = 0; frame < n; ++frame) {
			// The RNG is a Linear Congruential Generator (LCG) in the form: x_{n + 1} = (a x_n + c) % m
			// Where: x_0 is the seed, x_n is the random number after n iterations,
			//     a = 0x5D588B656C078965, c = 0x00269EC3 and m = 2^64
			// Javascript doesnt handle such large numbers properly, so this function does it in 16-bit parts.
			// x_{n + 1} = (x_n * a) + c
			// Let any 64 bit number n = (n[0] << 48) + (n[1] << 32) + (n[2] << 16) + n[3]
			// Then x_{n + 1} =
			//     ((a[3] x_n[0] + a[2] x_n[1] + a[1] x_n[2] + a[0] x_n[3] + c[0]) << 48) +
			//     ((a[3] x_n[1] + a[2] x_n[2] + a[1] x_n[3] + c[1]) << 32) +
			//     ((a[3] x_n[2] + a[2] x_n[3] + c[2]) << 16) +
			//     a[3] x_n[3] + c[3]
			// Which can be generalised where b is the number of 16 bit words in the number:
			//     (Notice how the a[] word starts at b-1, and decrements every time it appears again on the line;
			//         x_n[] starts at b-<line#>-1 and increments to b-1 at the end of the line per line, limiting the length of the line;
			//         c[] is at b-<line#>-1 for each line and the left shift is 16 * <line#>)
			//     ((a[b-1] + x_n[b-1] + c[b-1]) << (16 * 0)) +
			//     ((a[b-1] x_n[b-2] + a[b-2] x_n[b-1] + c[b-2]) << (16 * 1)) +
			//     ((a[b-1] x_n[b-3] + a[b-2] x_n[b-2] + a[b-3] x_n[b-1] + c[b-3]) << (16 * 2)) +
			//     ...
			//     ((a[b-1] x_n[1] + a[b-2] x_n[2] + ... + a[2] x_n[b-2] + a[1] + x_n[b-1] + c[1]) << (16 * (b-2))) +
			//     ((a[b-1] x_n[0] + a[b-2] x_n[1] + ... + a[1] x_n[b-2] + a[0] + x_n[b-1] + c[0]) << (16 * (b-1)))
			// Which produces this equation: \sum_{l=0}^{b-1}\left(\sum_{m=b-l-1}^{b-1}\left\{a[2b-m-l-2] x_n[m]\right\}+c[b-l-1]\ll16l\right)
			// This is all ignoring overflow/carry because that cannot be shown in a pseudo-mathematical equation.
			// The below code implements a optimised version of that equation while also checking for overflow/carry.

			var a = [0x5D58, 0x8B65, 0x6C07, 0x8965];
			var c = [0, 0, 0x26, 0x9EC3];

			var nextSeed = [0, 0, 0, 0];
			var carry = 0;

			for (var cN = seed.length - 1; cN >= 0; --cN) {
				nextSeed[cN] = carry;
				carry = 0;

				var aN = seed.length - 1;
				var seedN = cN;
				for (; seedN < seed.length; --aN, ++seedN) {
					var nextWord = a[aN] * seed[seedN];
					carry += nextWord >>> 16;
					nextSeed[cN] += nextWord & 0xFFFF;
				}
				nextSeed[cN] += c[cN];
				carry += nextSeed[cN] >>> 16;
				nextSeed[cN] &= 0xFFFF;
			}

			seed = nextSeed;
		}
		return seed;
	};

	Battle.prototype.setWeather = function (status, source, sourceEffect) {
		status = this.getEffect(status);
		if (sourceEffect === undefined && this.effect) sourceEffect = this.effect;
		if (source === undefined && this.event && this.event.target) source = this.event.target;

		if (this.weather === status.id && (this.gen > 2 || status.id === 'sandstorm')) {
			return false;
		}
		if (status.id) {
			var result = this.runEvent('SetWeather', source, source, status);
			if (!result) {
				if (result === false) {
					if (sourceEffect && sourceEffect.weather) {
						this.add('-fail', source, sourceEffect, '[from]: ' + this.weather);
					} else if (sourceEffect && sourceEffect.effectType === 'Ability') {
						this.add('-ability', source, sourceEffect, '[from] ' + this.weather, '[fail]');
					}
				}
				return null;
			}
		}
		if (this.weather && !status.id) {
			var oldstatus = this.getWeather();
			this.singleEvent('End', oldstatus, this.weatherData, this);
		}
		var prevWeather = this.weather;
		var prevWeatherData = this.weatherData;
		this.weather = status.id;
		this.weatherData = {id: status.id};
		if (source) {
			this.weatherData.source = source;
			this.weatherData.sourcePosition = source.position;
		}
		if (status.duration) {
			this.weatherData.duration = status.duration;
		}
		if (status.durationCallback) {
			this.weatherData.duration = status.durationCallback.call(this, source, sourceEffect);
		}
		if (!this.singleEvent('Start', status, this.weatherData, this, source, sourceEffect)) {
			this.weather = prevWeather;
			this.weatherData = prevWeatherData;
			return false;
		}
		this.update();
		return true;
	};
	Battle.prototype.clearWeather = function () {
		return this.setWeather('');
	};
	Battle.prototype.effectiveWeather = function (target) {
		if (this.event) {
			if (!target) target = this.event.target;
		}
		if (!this.runEvent('TryWeather', target)) return '';
		return this.weather;
	};
	Battle.prototype.isWeather = function (weather, target) {
		var ourWeather = this.effectiveWeather(target);
		if (!Array.isArray(weather)) {
			return ourWeather === toId(weather);
		}
		return (weather.map(toId).indexOf(ourWeather) >= 0);
	};
	Battle.prototype.getWeather = function () {
		return this.getEffect(this.weather);
	};

	Battle.prototype.setTerrain = function (status, source, sourceEffect) {
		status = this.getEffect(status);
		if (sourceEffect === undefined && this.effect) sourceEffect = this.effect;
		if (source === undefined && this.event && this.event.target) source = this.event.target;

		if (this.terrain === status.id) return false;
		if (this.terrain && !status.id) {
			var oldstatus = this.getTerrain();
			this.singleEvent('End', oldstatus, this.terrainData, this);
		}
		var prevTerrain = this.terrain;
		var prevTerrainData = this.terrainData;
		this.terrain = status.id;
		this.terrainData = {id: status.id};
		if (source) {
			this.terrainData.source = source;
			this.terrainData.sourcePosition = source.position;
		}
		if (status.duration) {
			this.terrainData.duration = status.duration;
		}
		if (status.durationCallback) {
			this.terrainData.duration = status.durationCallback.call(this, source, sourceEffect);
		}
		if (!this.singleEvent('Start', status, this.terrainData, this, source, sourceEffect)) {
			this.terrain = prevTerrain;
			this.terrainData = prevTerrainData;
			return false;
		}
		this.update();
		return true;
	};
	Battle.prototype.clearTerrain = function () {
		return this.setTerrain('');
	};
	Battle.prototype.effectiveTerrain = function (target) {
		if (this.event) {
			if (!target) target = this.event.target;
		}
		if (!this.runEvent('TryTerrain', target)) return '';
		return this.terrain;
	};
	Battle.prototype.isTerrain = function (terrain, target) {
		var ourTerrain = this.effectiveTerrain(target);
		if (!Array.isArray(terrain)) {
			return ourTerrain === toId(terrain);
		}
		return (terrain.map(toId).indexOf(ourTerrain) >= 0);
	};
	Battle.prototype.getTerrain = function () {
		return this.getEffect(this.terrain);
	};

	Battle.prototype.getFormat = function () {
		return this.getEffect(this.format);
	};
	Battle.prototype.addPseudoWeather = function (status, source, sourceEffect) {
		status = this.getEffect(status);
		if (this.pseudoWeather[status.id]) {
			if (!status.onRestart) return false;
			return this.singleEvent('Restart', status, this.pseudoWeather[status.id], this, source, sourceEffect);
		}
		this.pseudoWeather[status.id] = {id: status.id};
		if (source) {
			this.pseudoWeather[status.id].source = source;
			this.pseudoWeather[status.id].sourcePosition = source.position;
		}
		if (status.duration) {
			this.pseudoWeather[status.id].duration = status.duration;
		}
		if (status.durationCallback) {
			this.pseudoWeather[status.id].duration = status.durationCallback.call(this, source, sourceEffect);
		}
		if (!this.singleEvent('Start', status, this.pseudoWeather[status.id], this, source, sourceEffect)) {
			delete this.pseudoWeather[status.id];
			return false;
		}
		this.update();
		return true;
	};
	Battle.prototype.getPseudoWeather = function (status) {
		status = this.getEffect(status);
		if (!this.pseudoWeather[status.id]) return null;
		return status;
	};
	Battle.prototype.removePseudoWeather = function (status) {
		status = this.getEffect(status);
		if (!this.pseudoWeather[status.id]) return false;
		this.singleEvent('End', status, this.pseudoWeather[status.id], this);
		delete this.pseudoWeather[status.id];
		this.update();
		return true;
	};
	Battle.prototype.suppressingAttackEvents = function () {
		return (this.activePokemon && this.activePokemon.isActive && !this.activePokemon.ignoringAbility() && this.activePokemon.getAbility().stopAttackEvents);
	};
	Battle.prototype.setActiveMove = function (move, pokemon, target) {
		if (!move) move = null;
		if (!pokemon) pokemon = null;
		if (!target) target = pokemon;
		this.activeMove = move;
		this.activePokemon = pokemon;
		this.activeTarget = target;

		// Mold Breaker and the like
		this.update();
	};
	Battle.prototype.clearActiveMove = function (failed) {
		if (this.activeMove) {
			if (!failed) {
				this.lastMove = this.activeMove.id;
			}
			this.activeMove = null;
			this.activePokemon = null;
			this.activeTarget = null;

			// Mold Breaker and the like, again
			this.update();
		}
	};

	Battle.prototype.update = function () {
		var actives = this.p1.active;
		for (var i = 0; i < actives.length; i++) {
			if (actives[i]) actives[i].update();
		}
		actives = this.p2.active;
		for (var i = 0; i < actives.length; i++) {
			if (actives[i]) actives[i].update();
		}
	};

	// bubbles up
	Battle.comparePriority = function (a, b) { // intentionally not in Battle.prototype
		a.priority = a.priority || 0;
		a.subPriority = a.subPriority || 0;
		a.speed = a.speed || 0;
		b.priority = b.priority || 0;
		b.subPriority = b.subPriority || 0;
		b.speed = b.speed || 0;
		if ((typeof a.order === 'number' || typeof b.order === 'number') && a.order !== b.order) {
			if (typeof a.order !== 'number') {
				return -1;
			}
			if (typeof b.order !== 'number') {
				return 1;
			}
			if (b.order - a.order) {
				return -(b.order - a.order);
			}
		}
		if (b.priority - a.priority) {
			return b.priority - a.priority;
		}
		if (b.speed - a.speed) {
			return b.speed - a.speed;
		}
		if (b.subOrder - a.subOrder) {
			return -(b.subOrder - a.subOrder);
		}
		return Math.random() - 0.5;
	};
	Battle.prototype.getResidualStatuses = function (thing, callbackType) {
		var statuses = this.getRelevantEffectsInner(thing || this, callbackType || 'residualCallback', null, null, false, true, 'duration');
		statuses.sort(Battle.comparePriority);
		//if (statuses[0]) this.debug('match ' + (callbackType || 'residualCallback') + ': ' + statuses[0].status.id);
		return statuses;
	};
	Battle.prototype.eachEvent = function (eventid, effect, relayVar) {
		var actives = [];
		if (!effect && this.effect) effect = this.effect;
		for (var i = 0; i < this.sides.length; i++) {
			var side = this.sides[i];
			for (var j = 0; j < side.active.length; j++) {
				if (side.active[j]) actives.push(side.active[j]);
			}
		}
		actives.sort(function (a, b) {
			if (b.speed - a.speed) {
				return b.speed - a.speed;
			}
			return Math.random() - 0.5;
		});
		for (var i = 0; i < actives.length; i++) {
			if (actives[i].isStarted) {
				this.runEvent(eventid, actives[i], null, effect, relayVar);
			}
		}
	};
	Battle.prototype.residualEvent = function (eventid, relayVar) {
		var statuses = this.getRelevantEffectsInner(this, 'on' + eventid, null, null, false, true, 'duration');
		statuses.sort(Battle.comparePriority);
		while (statuses.length) {
			var statusObj = statuses.shift();
			var status = statusObj.status;
			if (statusObj.thing.fainted) continue;
			if (statusObj.statusData && statusObj.statusData.duration) {
				statusObj.statusData.duration--;
				if (!statusObj.statusData.duration) {
					statusObj.end.call(statusObj.thing, status.id);
					continue;
				}
			}
			this.singleEvent(eventid, status, statusObj.statusData, statusObj.thing, relayVar);
		}
	};
	// The entire event system revolves around this function
	// (and its helper functions, getRelevant * )
	Battle.prototype.singleEvent = function (eventid, effect, effectData, target, source, sourceEffect, relayVar) {
		if (this.eventDepth >= 8) {
			// oh fuck
			this.add('message', 'STACK LIMIT EXCEEDED');
			this.add('message', 'PLEASE REPORT IN BUG THREAD');
			this.add('message', 'Event: ' + eventid);
			this.add('message', 'Parent event: ' + this.event.id);
			throw new Error("Stack overflow");
		}
		//this.add('Event: ' + eventid + ' (depth ' + this.eventDepth + ')');
		effect = this.getEffect(effect);
		var hasRelayVar = true;
		if (relayVar === undefined) {
			relayVar = true;
			hasRelayVar = false;
		}

		if (effect.effectType === 'Status' && target.status !== effect.id) {
			// it's changed; call it off
			return relayVar;
		}
		if (eventid !== 'Start' && effect.effectType === 'Item' && (target instanceof BattlePokemon) && target.ignoringItem()) {
			this.debug(eventid + ' handler suppressed by Embargo, Klutz or Magic Room');
			return relayVar;
		}
		if (eventid !== 'End' && effect.effectType === 'Ability' && (target instanceof BattlePokemon) && target.ignoringAbility()) {
			this.debug(eventid + ' handler suppressed by Gastro Acid');
			return relayVar;
		}
		if (effect.effectType === 'Weather' && eventid !== 'TryWeather' && !this.runEvent('TryWeather', target)) {
			this.debug(eventid + ' handler suppressed by Air Lock');
			return relayVar;
		}

		if (effect['on' + eventid] === undefined) return relayVar;
		var parentEffect = this.effect;
		var parentEffectData = this.effectData;
		var parentEvent = this.event;
		this.effect = effect;
		this.effectData = effectData;
		this.event = {id: eventid, target: target, source: source, effect: sourceEffect};
		this.eventDepth++;
		var args = [target, source, sourceEffect];
		if (hasRelayVar) args.unshift(relayVar);
		var returnVal;
		if (typeof effect['on' + eventid] === 'function') {
			returnVal = effect['on' + eventid].apply(this, args);
		} else {
			returnVal = effect['on' + eventid];
		}
		this.eventDepth--;
		this.effect = parentEffect;
		this.effectData = parentEffectData;
		this.event = parentEvent;
		if (returnVal === undefined) return relayVar;
		return returnVal;
	};
	/**
	 * runEvent is the core of Pokemon Showdown's event system.
	 *
	 * Basic usage
	 * ===========
	 *
	 *   this.runEvent('Blah')
	 * will trigger any onBlah global event handlers.
	 *
	 *   this.runEvent('Blah', target)
	 * will additionally trigger any onBlah handlers on the target, onAllyBlah
	 * handlers on any active pokemon on the target's team, and onFoeBlah
	 * handlers on any active pokemon on the target's foe's team
	 *
	 *   this.runEvent('Blah', target, source)
	 * will additionally trigger any onSourceBlah handlers on the source
	 *
	 *   this.runEvent('Blah', target, source, effect)
	 * will additionally pass the effect onto all event handlers triggered
	 *
	 *   this.runEvent('Blah', target, source, effect, relayVar)
	 * will additionally pass the relayVar as the first argument along all event
	 * handlers
	 *
	 * You may leave any of these null. For instance, if you have a relayVar but
	 * no source or effect:
	 *   this.runEvent('Damage', target, null, null, 50)
	 *
	 * Event handlers
	 * ==============
	 *
	 * Items, abilities, statuses, and other effects like SR, confusion, weather,
	 * or Trick Room can have event handlers. Event handlers are functions that
	 * can modify what happens during an event.
	 *
	 * event handlers are passed:
	 *   function (target, source, effect)
	 * although some of these can be blank.
	 *
	 * certain events have a relay variable, in which case they're passed:
	 *   function (relayVar, target, source, effect)
	 *
	 * Relay variables are variables that give additional information about the
	 * event. For instance, the damage event has a relayVar which is the amount
	 * of damage dealt.
	 *
	 * If a relay variable isn't passed to runEvent, there will still be a secret
	 * relayVar defaulting to `true`, but it won't get passed to any event
	 * handlers.
	 *
	 * After an event handler is run, its return value helps determine what
	 * happens next:
	 * 1. If the return value isn't `undefined`, relayVar is set to the return
	 *	value
	 * 2. If relayVar is falsy, no more event handlers are run
	 * 3. Otherwise, if there are more event handlers, the next one is run and
	 *	we go back to step 1.
	 * 4. Once all event handlers are run (or one of them results in a falsy
	 *	relayVar), relayVar is returned by runEvent
	 *
	 * As a shortcut, an event handler that isn't a function will be interpreted
	 * as a function that returns that value.
	 *
	 * You can have return values mean whatever you like, but in general, we
	 * follow the convention that returning `false` or `null` means
	 * stopping or interrupting the event.
	 *
	 * For instance, returning `false` from a TrySetStatus handler means that
	 * the pokemon doesn't get statused.
	 *
	 * If a failed event usually results in a message like "But it failed!"
	 * or "It had no effect!", returning `null` will suppress that message and
	 * returning `false` will display it. Returning `null` is useful if your
	 * event handler already gave its own custom failure message.
	 *
	 * Returning `undefined` means "don't change anything" or "keep going".
	 * A function that does nothing but return `undefined` is the equivalent
	 * of not having an event handler at all.
	 *
	 * Returning a value means that that value is the new `relayVar`. For
	 * instance, if a Damage event handler returns 50, the damage event
	 * will deal 50 damage instead of whatever it was going to deal before.
	 *
	 * Useful values
	 * =============
	 *
	 * In addition to all the methods and attributes of Tools, Battle, and
	 * Scripts, event handlers have some additional values they can access:
	 *
	 * this.effect:
	 *   the Effect having the event handler
	 * this.effectData:
	 *   the data store associated with the above Effect. This is a plain Object
	 *   and you can use it to store data for later event handlers.
	 * this.effectData.target:
	 *   the Pokemon, Side, or Battle that the event handler's effect was
	 *   attached to.
	 * this.event.id:
	 *   the event ID
	 * this.event.target, this.event.source, this.event.effect:
	 *   the target, source, and effect of the event. These are the same
	 *   variables that are passed as arguments to the event handler, but
	 *   they're useful for functions called by the event handler.
	 */
	Battle.prototype.runEvent = function (eventid, target, source, effect, relayVar, onEffect) {
		if (this.eventDepth >= 8) {
			// oh fuck
			this.add('message', 'STACK LIMIT EXCEEDED');
			this.add('message', 'PLEASE REPORT IN BUG THREAD');
			this.add('message', 'Event: ' + eventid);
			this.add('message', 'Parent event: ' + this.event.id);
			throw new Error("Stack overflow");
		}
		if (!target) target = this;
		var statuses = this.getRelevantEffects(target, 'on' + eventid, 'onSource' + eventid, source);
		var hasRelayVar = true;
		effect = this.getEffect(effect);
		var args = [target, source, effect];
		//console.log('Event: ' + eventid + ' (depth ' + this.eventDepth + ') t:' + target.id + ' s:' + (!source || source.id) + ' e:' + effect.id);
		if (relayVar === undefined || relayVar === null) {
			relayVar = true;
			hasRelayVar = false;
		} else {
			args.unshift(relayVar);
		}

		var parentEvent = this.event;
		this.event = {id: eventid, target: target, source: source, effect: effect, modifier: 1};
		this.eventDepth++;

		if (onEffect && 'on' + eventid in effect) {
			statuses.unshift({status: effect, callback: effect['on' + eventid], statusData: {}, end: null, thing: target});
		}
		for (var i = 0; i < statuses.length; i++) {
			var status = statuses[i].status;
			var thing = statuses[i].thing;
			//this.debug('match ' + eventid + ': ' + status.id + ' ' + status.effectType);
			if (status.effectType === 'Status' && thing.status !== status.id) {
				// it's changed; call it off
				continue;
			}
			if (status.effectType === 'Ability' && this.suppressingAttackEvents() && this.activePokemon !== thing) {
				// ignore attacking events
				var AttackingEvents = {
					BeforeMove: 1,
					BasePower: 1,
					Immunity: 1,
					Accuracy: 1,
					RedirectTarget: 1,
					Heal: 1,
					TakeItem: 1,
					SetStatus: 1,
					CriticalHit: 1,
					ModifyPokemon: 1,
					ModifyAtk: 1, ModifyDef: 1, ModifySpA: 1, ModifySpD: 1, ModifySpe: 1,
					ModifyBoost: 1,
					ModifyDamage: 1,
					ModifyWeight: 1,
					TryHit: 1,
					TryHitSide: 1,
					TrySecondaryHit: 1,
					Hit: 1,
					Boost: 1,
					DragOut: 1
				};
				if (eventid in AttackingEvents) {
					if (eventid !== 'ModifyPokemon') {
						this.debug(eventid + ' handler suppressed by Mold Breaker');
					}
					continue;
				} else if (eventid === 'Damage' && effect && effect.effectType === 'Move') {
					this.debug(eventid + ' handler suppressed by Mold Breaker');
					continue;
				}
			}
			if (eventid !== 'Start' && status.effectType === 'Item' && (thing instanceof BattlePokemon) && thing.ignoringItem()) {
				if (eventid !== 'ModifyPokemon' && eventid !== 'Update') {
					this.debug(eventid + ' handler suppressed by Embargo, Klutz or Magic Room');
				}
				continue;
			} else if (eventid !== 'End' && status.effectType === 'Ability' && (thing instanceof BattlePokemon) && thing.ignoringAbility()) {
				if (eventid !== 'ModifyPokemon' && eventid !== 'Update') {
					this.debug(eventid + ' handler suppressed by Gastro Acid');
				}
				continue;
			}
			if ((status.effectType === 'Weather' || eventid === 'Weather') && eventid !== 'TryWeather' && !this.runEvent('TryWeather', target)) {
				this.debug(eventid + ' handler suppressed by Air Lock');
				continue;
			}
			var returnVal;
			if (typeof statuses[i].callback === 'function') {
				var parentEffect = this.effect;
				var parentEffectData = this.effectData;
				this.effect = statuses[i].status;
				this.effectData = statuses[i].statusData;
				this.effectData.target = thing;

				returnVal = statuses[i].callback.apply(this, args);

				this.effect = parentEffect;
				this.effectData = parentEffectData;
			} else {
				returnVal = statuses[i].callback;
			}

			if (returnVal !== undefined) {
				relayVar = returnVal;
				if (!relayVar) break;
				if (hasRelayVar) {
					args[0] = relayVar;
				}
			}
		}

		this.eventDepth--;
		if (this.event.modifier !== 1 && typeof relayVar === 'number') {
			// this.debug(eventid + ' modifier: 0x' + ('0000' + (this.event.modifier * 4096).toString(16)).slice(-4).toUpperCase());
			relayVar = this.modify(relayVar, this.event.modifier);
		}
		this.event = parentEvent;

		return relayVar;
	};
	Battle.prototype.resolveLastPriority = function (statuses, callbackType) {
		var order = false;
		var priority = 0;
		var subOrder = 0;
		var status = statuses[statuses.length - 1];
		if (status.status[callbackType + 'Order']) {
			order = status.status[callbackType + 'Order'];
		}
		if (status.status[callbackType + 'Priority']) {
			priority = status.status[callbackType + 'Priority'];
		} else if (status.status[callbackType + 'SubOrder']) {
			subOrder = status.status[callbackType + 'SubOrder'];
		}

		status.order = order;
		status.priority = priority;
		status.subOrder = subOrder;
		if (status.thing && status.thing.getStat) status.speed = status.thing.speed;
	};
	// bubbles up to parents
	Battle.prototype.getRelevantEffects = function (thing, callbackType, foeCallbackType, foeThing) {
		var statuses = this.getRelevantEffectsInner(thing, callbackType, foeCallbackType, foeThing, true, false);
		statuses.sort(Battle.comparePriority);
		//if (statuses[0]) this.debug('match ' + callbackType + ': ' + statuses[0].status.id);
		return statuses;
	};
	Battle.prototype.getRelevantEffectsInner = function (thing, callbackType, foeCallbackType, foeThing, bubbleUp, bubbleDown, getAll) {
		if (!callbackType || !thing) return [];
		var statuses = [];
		var status;

		if (thing.sides) {
			for (var i in this.pseudoWeather) {
				status = this.getPseudoWeather(i);
				if (status[callbackType] !== undefined || (getAll && thing.pseudoWeather[i][getAll])) {
					statuses.push({status: status, callback: status[callbackType], statusData: this.pseudoWeather[i], end: this.removePseudoWeather, thing: thing});
					this.resolveLastPriority(statuses, callbackType);
				}
			}
			status = this.getWeather();
			if (status[callbackType] !== undefined || (getAll && thing.weatherData[getAll])) {
				statuses.push({status: status, callback: status[callbackType], statusData: this.weatherData, end: this.clearWeather, thing: thing, priority: status[callbackType + 'Priority'] || 0});
				this.resolveLastPriority(statuses, callbackType);
			}
			status = this.getTerrain();
			if (status[callbackType] !== undefined || (getAll && thing.terrainData[getAll])) {
				statuses.push({status: status, callback: status[callbackType], statusData: this.terrainData, end: this.clearTerrain, thing: thing, priority: status[callbackType + 'Priority'] || 0});
				this.resolveLastPriority(statuses, callbackType);
			}
			status = this.getFormat();
			if (status[callbackType] !== undefined || (getAll && thing.formatData[getAll])) {
				statuses.push({status: status, callback: status[callbackType], statusData: this.formatData, end: function () {}, thing: thing, priority: status[callbackType + 'Priority'] || 0});
				this.resolveLastPriority(statuses, callbackType);
			}
			if (this.events && this.events[callbackType] !== undefined) {
				var handler, statusData;
				for (var i = 0; i < this.events[callbackType].length; i++) {
					handler = this.events[callbackType][i];
					switch (handler.target.effectType) {
					case 'Format':
						statusData = this.formatData;
					}
					statuses.push({status: handler.target, callback: handler.callback, statusData: statusData, end: function () {}, thing: thing, priority: handler.priority, order: handler.order, subOrder: handler.subOrder});
				}
			}
			if (bubbleDown) {
				statuses = statuses.concat(this.getRelevantEffectsInner(this.p1, callbackType, null, null, false, true, getAll));
				statuses = statuses.concat(this.getRelevantEffectsInner(this.p2, callbackType, null, null, false, true, getAll));
			}
			return statuses;
		}

		if (thing.pokemon) {
			for (var i in thing.sideConditions) {
				status = thing.getSideCondition(i);
				if (status[callbackType] !== undefined || (getAll && thing.sideConditions[i][getAll])) {
					statuses.push({status: status, callback: status[callbackType], statusData: thing.sideConditions[i], end: thing.removeSideCondition, thing: thing});
					this.resolveLastPriority(statuses, callbackType);
				}
			}
			if (foeCallbackType) {
				statuses = statuses.concat(this.getRelevantEffectsInner(thing.foe, foeCallbackType, null, null, false, false, getAll));
				if (foeCallbackType.substr(0, 5) === 'onFoe') {
					var eventName = foeCallbackType.substr(5);
					statuses = statuses.concat(this.getRelevantEffectsInner(thing.foe, 'onAny' + eventName, null, null, false, false, getAll));
					statuses = statuses.concat(this.getRelevantEffectsInner(thing, 'onAny' + eventName, null, null, false, false, getAll));
				}
			}
			if (bubbleUp) {
				statuses = statuses.concat(this.getRelevantEffectsInner(this, callbackType, null, null, true, false, getAll));
			}
			if (bubbleDown) {
				for (var i = 0; i < thing.active.length; i++) {
					statuses = statuses.concat(this.getRelevantEffectsInner(thing.active[i], callbackType, null, null, false, true, getAll));
				}
			}
			return statuses;
		}

		if (!thing.getStatus) {
			//this.debug(JSON.stringify(thing));
			return statuses;
		}
		var status = thing.getStatus();
		if (status[callbackType] !== undefined || (getAll && thing.statusData[getAll])) {
			statuses.push({status: status, callback: status[callbackType], statusData: thing.statusData, end: thing.clearStatus, thing: thing});
			this.resolveLastPriority(statuses, callbackType);
		}
		for (var i in thing.volatiles) {
			status = thing.getVolatile(i);
			if (status[callbackType] !== undefined || (getAll && thing.volatiles[i][getAll])) {
				statuses.push({status: status, callback: status[callbackType], statusData: thing.volatiles[i], end: thing.removeVolatile, thing: thing});
				this.resolveLastPriority(statuses, callbackType);
			}
		}
		status = thing.getAbility();
		if (status[callbackType] !== undefined || (getAll && thing.abilityData[getAll])) {
			statuses.push({status: status, callback: status[callbackType], statusData: thing.abilityData, end: thing.clearAbility, thing: thing});
			this.resolveLastPriority(statuses, callbackType);
		}
		status = thing.getItem();
		if (status[callbackType] !== undefined || (getAll && thing.itemData[getAll])) {
			statuses.push({status: status, callback: status[callbackType], statusData: thing.itemData, end: thing.clearItem, thing: thing});
			this.resolveLastPriority(statuses, callbackType);
		}
		status = this.getEffect(thing.template.baseSpecies);
		if (status[callbackType] !== undefined) {
			statuses.push({status: status, callback: status[callbackType], statusData: thing.speciesData, end: function () {}, thing: thing});
			this.resolveLastPriority(statuses, callbackType);
		}

		if (foeThing && foeCallbackType && foeCallbackType.substr(0, 8) !== 'onSource') {
			statuses = statuses.concat(this.getRelevantEffectsInner(foeThing, foeCallbackType, null, null, false, false, getAll));
		} else if (foeCallbackType) {
			var foeActive = thing.side.foe.active;
			var allyActive = thing.side.active;
			var eventName = '';
			if (foeCallbackType.substr(0, 8) === 'onSource') {
				eventName = foeCallbackType.substr(8);
				if (foeThing) {
					statuses = statuses.concat(this.getRelevantEffectsInner(foeThing, foeCallbackType, null, null, false, false, getAll));
				}
				foeCallbackType = 'onFoe' + eventName;
				foeThing = null;
			}
			if (foeCallbackType.substr(0, 5) === 'onFoe') {
				eventName = foeCallbackType.substr(5);
				for (var i = 0; i < allyActive.length; i++) {
					if (!allyActive[i] || allyActive[i].fainted) continue;
					statuses = statuses.concat(this.getRelevantEffectsInner(allyActive[i], 'onAlly' + eventName, null, null, false, false, getAll));
					statuses = statuses.concat(this.getRelevantEffectsInner(allyActive[i], 'onAny' + eventName, null, null, false, false, getAll));
				}
				for (var i = 0; i < foeActive.length; i++) {
					if (!foeActive[i] || foeActive[i].fainted) continue;
					statuses = statuses.concat(this.getRelevantEffectsInner(foeActive[i], 'onAny' + eventName, null, null, false, false, getAll));
				}
			}
			for (var i = 0; i < foeActive.length; i++) {
				if (!foeActive[i] || foeActive[i].fainted) continue;
				statuses = statuses.concat(this.getRelevantEffectsInner(foeActive[i], foeCallbackType, null, null, false, false, getAll));
			}
		}
		if (bubbleUp) {
			statuses = statuses.concat(this.getRelevantEffectsInner(thing.side, callbackType, foeCallbackType, null, true, false, getAll));
		}
		return statuses;
	};
	/**
	 * Use this function to attach custom event handlers to a battle. See Battle#runEvent for
	 * more information on how to write callbacks for event handlers.
	 *
	 * Try to use this sparingly. Most event handlers can be simply placed in a format instead.
	 *
	 *     this.on(eventid, target, callback)
	 * will set the callback as an event handler for the target when eventid is called with the
	 * default priority. Currently only valid formats are supported as targets but this will
	 * eventually be expanded to support other target types.
	 *
	 *     this.on(eventid, target, priority, callback)
	 * will set the callback as an event handler for the target when eventid is called with the
	 * provided priority. Priority can either be a number or an object that contains the priority,
	 * order, and subOrder for the evend handler as needed (undefined keys will use default values)
	 */
	Battle.prototype.on = function (eventid, target /*[, priority], callback*/) {
		if (!eventid) throw TypeError("Event handlers must have an event to listen to");
		if (!target) throw TypeError("Event handlers must have a target");
		if (arguments.length < 3) throw TypeError("Event handlers must have a callback");

		if (target.effectType !== 'Format') {
			throw TypeError("" + target.effectType + " targets are not supported at this time");
		}

		var callback, priority, order, subOrder;
		if (arguments.length === 3) {
			callback = arguments[2];
			priority = 0;
			order = false;
			subOrder = 0;
		} else {
			callback = arguments[3];
			var data = arguments[2];
			if (typeof data === 'object') {
				priority = data['priority'] || 0;
				order = data['order'] || false;
				subOrder = data['subOrder'] || 0;
			} else {
				priority = data || 0;
				order = false;
				subOrder = 0;
			}
		}

		var eventHandler = {callback: callback, target: target, priority: priority, order: order, subOrder: subOrder};

		var callbackType = 'on' + eventid;
		if (!this.events) this.events = {};
		if (this.events[callbackType] === undefined) {
			this.events[callbackType] = [eventHandler];
		} else {
			this.events[callbackType].push(eventHandler);
		}
	};
	Battle.prototype.getPokemon = function (id) {
		if (typeof id !== 'string') id = id.id;
		for (var i = 0; i < this.p1.pokemon.length; i++) {
			var pokemon = this.p1.pokemon[i];
			if (pokemon.id === id) return pokemon;
		}
		for (var i = 0; i < this.p2.pokemon.length; i++) {
			var pokemon = this.p2.pokemon[i];
			if (pokemon.id === id) return pokemon;
		}
		return null;
	};
	Battle.prototype.makeRequest = function (type, requestDetails) {
		if (type) {
			this.currentRequest = type;
			this.currentRequestDetails = requestDetails || '';
			this.rqid++;
			this.p1.decision = null;
			this.p2.decision = null;
		} else {
			type = this.currentRequest;
			requestDetails = this.currentRequestDetails;
		}
		this.update();

		// default to no request
		var p1request = null;
		var p2request = null;
		this.p1.currentRequest = '';
		this.p2.currentRequest = '';

		switch (type) {
		case 'switch':
			var switchTable = [];
			var active;
			for (var i = 0, l = this.p1.active.length; i < l; i++) {
				active = this.p1.active[i];
				switchTable.push(!!(active && active.switchFlag));
			}
			if (switchTable.any(true)) {
				this.p1.currentRequest = 'switch';
				p1request = {forceSwitch: switchTable, side: this.p1.getData(), rqid: this.rqid};
			}
			switchTable = [];
			for (var i = 0, l = this.p2.active.length; i < l; i++) {
				active = this.p2.active[i];
				switchTable.push(!!(active && active.switchFlag));
			}
			if (switchTable.any(true)) {
				this.p2.currentRequest = 'switch';
				p2request = {forceSwitch: switchTable, side: this.p2.getData(), rqid: this.rqid};
			}
			break;

		case 'teampreview':
			this.add('teampreview' + (requestDetails ? '|' + requestDetails : ''));
			this.p1.currentRequest = 'teampreview';
			p1request = {teamPreview: true, side: this.p1.getData(), rqid: this.rqid};
			this.p2.currentRequest = 'teampreview';
			p2request = {teamPreview: true, side: this.p2.getData(), rqid: this.rqid};
			break;

		default:
			var activeData;
			this.p1.currentRequest = 'move';
			activeData = this.p1.active.map(function (pokemon) {
				if (pokemon) return pokemon.getRequestData();
			});
			p1request = {active: activeData, side: this.p1.getData(), rqid: this.rqid};

			this.p2.currentRequest = 'move';
			activeData = this.p2.active.map(function (pokemon) {
				if (pokemon) return pokemon.getRequestData();
			});
			p2request = {active: activeData, side: this.p2.getData(), rqid: this.rqid};
			break;
		}

		if (this.p1 && this.p2) {
			var inactiveSide = -1;
			if (p1request && !p2request) {
				inactiveSide = 0;
			} else if (!p1request && p2request) {
				inactiveSide = 1;
			}
			if (inactiveSide !== this.inactiveSide) {
				this.send('inactiveside', inactiveSide);
				this.inactiveSide = inactiveSide;
			}
		}

		if (p1request) {
			if (!this.supportCancel || !p2request) p1request.noCancel = true;
			this.p1.emitRequest(p1request);
		} else {
			this.p1.decision = true;
			this.p1.emitRequest({wait: true, side: this.p1.getData()});
		}

		if (p2request) {
			if (!this.supportCancel || !p1request) p2request.noCancel = true;
			this.p2.emitRequest(p2request);
		} else {
			this.p2.decision = true;
			this.p2.emitRequest({wait: true, side: this.p2.getData()});
		}

		if (this.p2.decision && this.p1.decision) {
			if (this.p2.decision === true && this.p1.decision === true) {
				if (type !== 'move') {
					// TODO: investigate this race condition; should be fixed
					// properly later
					return this.makeRequest('move');
				}
				this.add('html', '<div class="broadcast-red"><b>The battle crashed</b></div>');
				this.win();
			} else {
				// some kind of weird race condition?
				this.commitDecisions();
			}
			return;
		}
	};
	Battle.prototype.tie = function () {
		this.win();
	};
	Battle.prototype.win = function (side) {
		if (this.ended) {
			return false;
		}
		if (side === 'p1' || side === 'p2') {
			side = this[side];
		} else if (side !== this.p1 && side !== this.p2) {
			side = null;
		}
		this.winner = side ? side.name : '';

		this.add('');
		if (side) {
			this.add('win', side.name);
		} else {
			this.add('tie');
		}
		this.ended = true;
		this.active = false;
		this.currentRequest = '';
		this.currentRequestDetails = '';
		return true;
	};
	Battle.prototype.switchIn = function (pokemon, pos) {
		if (!pokemon || pokemon.isActive) return false;
		if (!pos) pos = 0;
		var side = pokemon.side;
		if (pos >= side.active.length) {
			throw new Error("Invalid switch position");
		}
		if (side.active[pos]) {
			var oldActive = side.active[pos];
			var lastMove = null;
			lastMove = this.getMove(oldActive.lastMove);
			if (oldActive.switchCopyFlag === 'copyvolatile') {
				delete oldActive.switchCopyFlag;
				pokemon.copyVolatileFrom(oldActive);
			}
		}
		this.runEvent('BeforeSwitchIn', pokemon);
		if (side.active[pos]) {
			var oldActive = side.active[pos];
			oldActive.isActive = false;
			oldActive.isStarted = false;
			oldActive.usedItemThisTurn = false;
			oldActive.position = pokemon.position;
			pokemon.position = pos;
			side.pokemon[pokemon.position] = pokemon;
			side.pokemon[oldActive.position] = oldActive;
			this.cancelMove(oldActive);
			oldActive.clearVolatile();
		}
		side.active[pos] = pokemon;
		pokemon.isActive = true;
		pokemon.activeTurns = 0;
		for (var m in pokemon.moveset) {
			pokemon.moveset[m].used = false;
		}
		this.add('switch', pokemon, pokemon.getDetails);
		pokemon.update();
		this.addQueue({pokemon: pokemon, choice: 'runSwitch'});
	};
	Battle.prototype.canSwitch = function (side) {
		var canSwitchIn = [];
		for (var i = side.active.length; i < side.pokemon.length; i++) {
			var pokemon = side.pokemon[i];
			if (!pokemon.fainted) {
				canSwitchIn.push(pokemon);
			}
		}
		return canSwitchIn.length;
	};
	Battle.prototype.getRandomSwitchable = function (side) {
		var canSwitchIn = [];
		for (var i = side.active.length; i < side.pokemon.length; i++) {
			var pokemon = side.pokemon[i];
			if (!pokemon.fainted) {
				canSwitchIn.push(pokemon);
			}
		}
		if (!canSwitchIn.length) {
			return null;
		}
		return canSwitchIn[this.random(canSwitchIn.length)];
	};
	Battle.prototype.dragIn = function (side, pos) {
		if (pos >= side.active.length) return false;
		var pokemon = this.getRandomSwitchable(side);
		if (!pos) pos = 0;
		if (!pokemon || pokemon.isActive) return false;
		this.runEvent('BeforeSwitchIn', pokemon);
		if (side.active[pos]) {
			var oldActive = side.active[pos];
			if (!oldActive.hp) {
				return false;
			}
			if (!this.runEvent('DragOut', oldActive)) {
				return false;
			}
			this.runEvent('SwitchOut', oldActive);
			this.singleEvent('End', this.getAbility(oldActive.ability), oldActive.abilityData, oldActive);
			oldActive.isActive = false;
			oldActive.isStarted = false;
			oldActive.usedItemThisTurn = false;
			oldActive.position = pokemon.position;
			pokemon.position = pos;
			side.pokemon[pokemon.position] = pokemon;
			side.pokemon[oldActive.position] = oldActive;
			this.cancelMove(oldActive);
			oldActive.clearVolatile();
		}
		side.active[pos] = pokemon;
		pokemon.isActive = true;
		pokemon.activeTurns = 0;
		if (this.gen === 2) pokemon.draggedIn = this.turn;
		for (var m in pokemon.moveset) {
			pokemon.moveset[m].used = false;
		}
		this.add('drag', pokemon, pokemon.getDetails);
		pokemon.update();
		if (this.gen >= 5) {
			this.runEvent('SwitchIn', pokemon);
			if (!pokemon.hp) return true;
			pokemon.isStarted = true;
			if (!pokemon.fainted) {
				this.singleEvent('Start', pokemon.getAbility(), pokemon.abilityData, pokemon);
				this.singleEvent('Start', pokemon.getItem(), pokemon.itemData, pokemon);
			}
		} else {
			this.addQueue({pokemon: pokemon, choice: 'runSwitch'});
		}
		return true;
	};
	Battle.prototype.swapPosition = function (pokemon, slot, attributes) {
		if (slot >= pokemon.side.active.length) {
			throw new Error("Invalid swap position");
		}
		var target = pokemon.side.active[slot];
		if (slot !== 1 && (!target || target.fainted)) return false;

		this.add('swap', pokemon, slot, attributes || '');

		var side = pokemon.side;
		side.pokemon[pokemon.position] = target;
		side.pokemon[slot] = pokemon;
		side.active[pokemon.position] = side.pokemon[pokemon.position];
		side.active[slot] = side.pokemon[slot];
		if (target) target.position = pokemon.position;
		pokemon.position = slot;
		return true;
	};
	Battle.prototype.faint = function (pokemon, source, effect) {
		pokemon.faint(source, effect);
	};
	Battle.prototype.nextTurn = function () {
		this.turn++;
		for (var i = 0; i < this.sides.length; i++) {
			for (var j = 0; j < this.sides[i].active.length; j++) {
				var pokemon = this.sides[i].active[j];
				if (!pokemon) continue;
				pokemon.moveThisTurn = '';
				pokemon.usedItemThisTurn = false;
				pokemon.newlySwitched = false;
				pokemon.disabledMoves = {};
				this.runEvent('DisableMove', pokemon);
				if (!pokemon.ateBerry) pokemon.disableMove('belch');
				if (pokemon.lastAttackedBy) {
					if (pokemon.lastAttackedBy.pokemon.isActive) {
						pokemon.lastAttackedBy.thisTurn = false;
					} else {
						pokemon.lastAttackedBy = null;
					}
				}
				pokemon.activeTurns++;
			}
			this.sides[i].faintedLastTurn = this.sides[i].faintedThisTurn;
			this.sides[i].faintedThisTurn = false;
		}
		this.add('turn', this.turn);

		if (this.gameType === 'triples' && this.sides.map('pokemonLeft').count(1) === this.sides.length) {
			// If both sides have one Pokemon left in triples and they are not adjacent, they are both moved to the center.
			var center = false;
			for (var i = 0; i < this.sides.length; i++) {
				for (var j = 0; j < this.sides[i].active.length; j++) {
					if (!this.sides[i].active[j] || this.sides[i].active[j].fainted) continue;
					if (this.sides[i].active[j].position === 1) break;
					this.swapPosition(this.sides[i].active[j], 1, '[silent]');
					center = true;
					break;
				}
			}
			if (center) this.add('-center');
		}
		this.makeRequest('move');
	};
	Battle.prototype.start = function () {
		if (this.active) return;

		if (!this.p1 || !this.p1.isActive || !this.p2 || !this.p2.isActive) {
			// need two players to start
			return;
		}

		this.p2.emitRequest({side: this.p2.getData()});
		this.p1.emitRequest({side: this.p1.getData()});

		if (this.started) {
			this.makeRequest();
			this.isActive = true;
			this.activeTurns = 0;
			return;
		}
		this.isActive = true;
		this.activeTurns = 0;
		this.started = true;
		this.p2.foe = this.p1;
		this.p1.foe = this.p2;

		this.add('gametype', this.gameType);
		this.add('gen', this.gen);

		var format = this.getFormat();
		Tools.mod(format.mod).getBanlistTable(format); // fill in format ruleset

		this.add('tier', format.name);
		if (this.rated) {
			this.add('rated');
		}
		if (format && format.ruleset) {
			for (var i = 0; i < format.ruleset.length; i++) {
				this.addPseudoWeather(format.ruleset[i]);
			}
		}

		if (!this.p1.pokemon[0] || !this.p2.pokemon[0]) {
			this.add('message', 'Battle not started: One of you has an empty team.');
			return;
		}

		this.residualEvent('TeamPreview');

		this.addQueue({choice:'start'});
		this.midTurn = true;
		if (!this.currentRequest) this.go();
	};
	Battle.prototype.boost = function (boost, target, source, effect) {
		if (this.event) {
			if (!target) target = this.event.target;
			if (!source) source = this.event.source;
			if (!effect) effect = this.effect;
		}
		if (!target || !target.hp) return 0;
		if (!target.isActive) return false;
		effect = this.getEffect(effect);
		boost = this.runEvent('Boost', target, source, effect, Object.clone(boost));
		var success = false;
		for (var i in boost) {
			var currentBoost = {};
			currentBoost[i] = boost[i];
			if (boost[i] !== 0 && target.boostBy(currentBoost)) {
				success = true;
				var msg = '-boost';
				if (boost[i] < 0) {
					msg = '-unboost';
					boost[i] = -boost[i];
				}
				switch (effect.id) {
				case 'bellydrum':
					// No message
					break;
				case 'intimidate': case 'gooey':
					this.add(msg, target, i, boost[i]);
					break;
				default:
					if (effect.effectType === 'Move') {
						this.add(msg, target, i, boost[i]);
					} else {
						this.add(msg, target, i, boost[i], '[from] ' + effect.fullname);
					}
					break;
				}
				this.runEvent('AfterEachBoost', target, source, effect, currentBoost);
			}
		}
		this.runEvent('AfterBoost', target, source, effect, boost);
		return success;
	};
	Battle.prototype.damage = function (damage, target, source, effect, instafaint) {
		if (this.event) {
			if (!target) target = this.event.target;
			if (!source) source = this.event.source;
			if (!effect) effect = this.effect;
		}
		if (!target || !target.hp) return 0;
		if (!target.isActive) return false;
		effect = this.getEffect(effect);
		if (!(damage || damage === 0)) return damage;
		if (damage !== 0) damage = this.clampIntRange(damage, 1);

		if (effect.id !== 'struggle-recoil') { // Struggle recoil is not affected by effects
			if (effect.effectType === 'Weather' && !target.runImmunity(effect.id)) {
				this.debug('weather immunity');
				return 0;
			}
			damage = this.runEvent('Damage', target, source, effect, damage);
			if (!(damage || damage === 0)) {
				this.debug('damage event failed');
				return damage;
			}
			if (target.illusion && effect && effect.effectType === 'Move' && effect.id !== 'confused') {
				this.debug('illusion cleared');
				target.illusion = null;
				this.add('replace', target, target.getDetails);
			}
		}
		if (damage !== 0) damage = this.clampIntRange(damage, 1);
		damage = target.damage(damage, source, effect);
		if (source) source.lastDamage = damage;
		var name = effect.fullname;
		if (name === 'tox') name = 'psn';
		switch (effect.id) {
		case 'partiallytrapped':
			this.add('-damage', target, target.getHealth, '[from] ' + this.effectData.sourceEffect.fullname, '[partiallytrapped]');
			break;
		case 'powder':
			this.add('-damage', target, target.getHealth, '[silent]');
			break;
		case 'confused':
			this.add('-damage', target, target.getHealth, '[from] confusion');
			break;
		default:
			if (effect.effectType === 'Move') {
				this.add('-damage', target, target.getHealth);
			} else if (source && source !== target) {
				this.add('-damage', target, target.getHealth, '[from] ' + effect.fullname, '[of] ' + source);
			} else {
				this.add('-damage', target, target.getHealth, '[from] ' + name);
			}
			break;
		}

		if (effect.drain && source) {
			this.heal(Math.ceil(damage * effect.drain[0] / effect.drain[1]), source, target, 'drain');
		}

		if (!effect.flags) effect.flags = {};

		if (instafaint && !target.hp) {
			this.debug('instafaint: ' + this.faintQueue.map('target').map('name'));
			this.faintMessages(true);
		} else {
			damage = this.runEvent('AfterDamage', target, source, effect, damage);
		}

		return damage;
	};
	Battle.prototype.directDamage = function (damage, target, source, effect) {
		if (this.event) {
			if (!target) target = this.event.target;
			if (!source) source = this.event.source;
			if (!effect) effect = this.effect;
		}
		if (!target || !target.hp) return 0;
		if (!damage) return 0;
		damage = this.clampIntRange(damage, 1);

		damage = target.damage(damage, source, effect);
		switch (effect.id) {
		case 'strugglerecoil':
			this.add('-damage', target, target.getHealth, '[from] recoil');
			break;
		case 'confusion':
			this.add('-damage', target, target.getHealth, '[from] confusion');
			break;
		default:
			this.add('-damage', target, target.getHealth);
			break;
		}
		if (target.fainted) this.faint(target);
		return damage;
	};
	Battle.prototype.heal = function (damage, target, source, effect) {
		if (this.event) {
			if (!target) target = this.event.target;
			if (!source) source = this.event.source;
			if (!effect) effect = this.effect;
		}
		effect = this.getEffect(effect);
		if (damage && damage <= 1) damage = 1;
		damage = Math.floor(damage);
		// for things like Liquid Ooze, the Heal event still happens when nothing is healed.
		damage = this.runEvent('TryHeal', target, source, effect, damage);
		if (!damage) return 0;
		if (!target || !target.hp) return 0;
		if (!target.isActive) return false;
		if (target.hp >= target.maxhp) return 0;
		damage = target.heal(damage, source, effect);
		switch (effect.id) {
		case 'leechseed':
		case 'rest':
			this.add('-heal', target, target.getHealth, '[silent]');
			break;
		case 'drain':
			this.add('-heal', target, target.getHealth, '[from] drain', '[of] ' + source);
			break;
		case 'wish':
			break;
		default:
			if (effect.effectType === 'Move') {
				this.add('-heal', target, target.getHealth);
			} else if (source && source !== target) {
				this.add('-heal', target, target.getHealth, '[from] ' + effect.fullname, '[of] ' + source);
			} else {
				this.add('-heal', target, target.getHealth, '[from] ' + effect.fullname);
			}
			break;
		}
		this.runEvent('Heal', target, source, effect, damage);
		return damage;
	};
	Battle.prototype.chain = function (previousMod, nextMod) {
		// previousMod or nextMod can be either a number or an array [numerator, denominator]
		if (previousMod.length) {
			previousMod = Math.floor(previousMod[0] * 4096 / previousMod[1]);
		} else {
			previousMod = Math.floor(previousMod * 4096);
		}

		if (nextMod.length) {
			nextMod = Math.floor(nextMod[0] * 4096 / nextMod[1]);
		} else {
			nextMod = Math.floor(nextMod * 4096);
		}
		return ((previousMod * nextMod + 2048) >> 12) / 4096; // M'' = ((M * M') + 0x800) >> 12
	};
	Battle.prototype.chainModify = function (numerator, denominator) {
		var previousMod = Math.floor(this.event.modifier * 4096);

		if (numerator.length) {
			denominator = numerator[1];
			numerator = numerator[0];
		}
		var nextMod = 0;
		if (this.event.ceilModifier) {
			nextMod = Math.ceil(numerator * 4096 / (denominator || 1));
		} else {
			nextMod = Math.floor(numerator * 4096 / (denominator || 1));
		}

		this.event.modifier = ((previousMod * nextMod + 2048) >> 12) / 4096;
	};
	Battle.prototype.modify = function (value, numerator, denominator) {
		// You can also use:
		// modify(value, [numerator, denominator])
		// modify(value, fraction) - assuming you trust JavaScript's floating-point handler
		if (!denominator) denominator = 1;
		if (numerator && numerator.length) {
			denominator = numerator[1];
			numerator = numerator[0];
		}
		var modifier = Math.floor(numerator * 4096 / denominator);
		return Math.floor((value * modifier + 2048 - 1) / 4096);
	};
	Battle.prototype.getCategory = function (move) {
		move = this.getMove(move);
		return move.category || 'Physical';
	};
	Battle.prototype.getDamage = function (pokemon, target, move, suppressMessages) {
		if (typeof move === 'string') move = this.getMove(move);

		if (typeof move === 'number') move = {
			basePower: move,
			type: '???',
			category: 'Physical',
			flags: {}
		};

		if (!move.ignoreImmunity || (move.ignoreImmunity !== true && !move.ignoreImmunity[move.type])) {
			if (!target.runImmunity(move.type, !suppressMessages)) {
				return false;
			}
		}

		if (move.ohko) {
			return target.maxhp;
		}

		if (move.damageCallback) {
			return move.damageCallback.call(this, pokemon, target);
		}
		if (move.damage === 'level') {
			return pokemon.level;
		}
		if (move.damage) {
			return move.damage;
		}

		if (!move) {
			move = {};
		}
		if (!move.type) move.type = '???';
		var type = move.type;
		// '???' is typeless damage: used for Struggle and Confusion etc
		var category = this.getCategory(move);
		var defensiveCategory = move.defensiveCategory || category;

		var basePower = move.basePower;
		if (move.basePowerCallback) {
			basePower = move.basePowerCallback.call(this, pokemon, target, move);
		}
		if (!basePower) {
			if (basePower === 0) return; // returning undefined means not dealing damage
			return basePower;
		}
		basePower = this.clampIntRange(basePower, 1);

		var critMult;
		if (this.gen <= 5) {
			move.critRatio = this.clampIntRange(move.critRatio, 0, 5);
			critMult = [0, 16, 8, 4, 3, 2];
		} else {
			move.critRatio = this.clampIntRange(move.critRatio, 0, 4);
			critMult = [0, 16, 8, 2, 1];
		}

		move.crit = move.willCrit || false;
		if (move.willCrit === undefined) {
			if (move.critRatio) {
				move.crit = (this.random(critMult[move.critRatio]) === 0);
			}
		}

		if (move.crit) {
			move.crit = this.runEvent('CriticalHit', target, null, move);
		}

		// happens after crit calculation
		basePower = this.runEvent('BasePower', pokemon, target, move, basePower, true);

		if (!basePower) return 0;
		basePower = this.clampIntRange(basePower, 1);

		var level = pokemon.level;

		var attacker = pokemon;
		var defender = target;
		var attackStat = category === 'Physical' ? 'atk' : 'spa';
		var defenseStat = defensiveCategory === 'Physical' ? 'def' : 'spd';
		var statTable = {atk:'Atk', def:'Def', spa:'SpA', spd:'SpD', spe:'Spe'};
		var attack;
		var defense;

		var atkBoosts = move.useTargetOffensive ? defender.boosts[attackStat] : attacker.boosts[attackStat];
		var defBoosts = move.useSourceDefensive ? attacker.boosts[defenseStat] : defender.boosts[defenseStat];

		var ignoreNegativeOffensive = !!move.ignoreNegativeOffensive;
		var ignorePositiveDefensive = !!move.ignorePositiveDefensive;

		if (move.crit) {
			ignoreNegativeOffensive = true;
			ignorePositiveDefensive = true;
		}
		var ignoreOffensive = !!(move.ignoreOffensive || (ignoreNegativeOffensive && atkBoosts < 0));
		var ignoreDefensive = !!(move.ignoreDefensive || (ignorePositiveDefensive && defBoosts > 0));

		if (ignoreOffensive) {
			this.debug('Negating (sp)atk boost/penalty.');
			atkBoosts = 0;
		}
		if (ignoreDefensive) {
			this.debug('Negating (sp)def boost/penalty.');
			defBoosts = 0;
		}

		if (move.useTargetOffensive) {
			attack = defender.calculateStat(attackStat, atkBoosts);
		} else {
			attack = attacker.calculateStat(attackStat, atkBoosts);
		}

		if (move.useSourceDefensive) {
			defense = attacker.calculateStat(defenseStat, defBoosts);
		} else {
			defense = defender.calculateStat(defenseStat, defBoosts);
		}

		// Apply Stat Modifiers
		attack = this.runEvent('Modify' + statTable[attackStat], attacker, defender, move, attack);
		defense = this.runEvent('Modify' + statTable[defenseStat], defender, attacker, move, defense);

		//int(int(int(2 * L / 5 + 2) * A * P / D) / 50);
		var baseDamage = Math.floor(Math.floor(Math.floor(2 * level / 5 + 2) * basePower * attack / defense) / 50) + 2;

		// multi-target modifier (doubles only)
		if (move.spreadHit) {
			var spreadModifier = move.spreadModifier || 0.75;
			this.debug('Spread modifier: ' + spreadModifier);
			baseDamage = this.modify(baseDamage, spreadModifier);
		}

		// weather modifier (TODO: relocate here)
		// crit
		if (move.crit) {
			if (!suppressMessages) this.add('-crit', target);
			baseDamage = this.modify(baseDamage, move.critModifier || (this.gen >= 6 ? 1.5 : 2));
		}

		// randomizer
		// this is not a modifier
		baseDamage = Math.floor(baseDamage * (100 - this.random(16)) / 100);

		// STAB
		if (move.hasSTAB || type !== '???' && pokemon.hasType(type)) {
			// The "???" type never gets STAB
			// Not even if you Roost in Gen 4 and somehow manage to use
			// Struggle in the same turn.
			// (On second thought, it might be easier to get a Missingno.)
			baseDamage = this.modify(baseDamage, move.stab || 1.5);
		}
		// types
		move.typeMod = target.runEffectiveness(move);

		move.typeMod = this.clampIntRange(move.typeMod, -6, 6);
		if (move.typeMod > 0) {
			if (!suppressMessages) this.add('-supereffective', target);

			for (var i = 0; i < move.typeMod; i++) {
				baseDamage *= 2;
			}
		}
		if (move.typeMod < 0) {
			if (!suppressMessages) this.add('-resisted', target);

			for (var i = 0; i > move.typeMod; i--) {
				baseDamage = Math.floor(baseDamage / 2);
			}
		}

		if (pokemon.status === 'brn' && basePower && move.category === 'Physical' && !pokemon.hasAbility('guts')) {
			if (this.gen < 6 || move.id !== 'facade') {
				baseDamage = this.modify(baseDamage, 0.5);
			}
		}

		// Generation 5 sets damage to 1 before the final damage modifiers only
		if (this.gen === 5 && basePower && !Math.floor(baseDamage)) {
			baseDamage = 1;
		}

		// Final modifier. Modifiers that modify damage after min damage check, such as Life Orb.
		baseDamage = this.runEvent('ModifyDamage', pokemon, target, move, baseDamage);

		if (this.gen !== 5 && basePower && !Math.floor(baseDamage)) {
			return 1;
		}

		return Math.floor(baseDamage);
	};
	/**
	 * Returns whether a proposed target for a move is valid.
	 */
	Battle.prototype.validTargetLoc = function (targetLoc, source, targetType) {
		var numSlots = source.side.active.length;
		if (!Math.abs(targetLoc) && Math.abs(targetLoc) > numSlots) return false;

		var sourceLoc = -(source.position + 1);
		var isFoe = (targetLoc > 0);
		var isAdjacent = (isFoe ? Math.abs(-(numSlots + 1 - targetLoc) - sourceLoc) <= 1 : Math.abs(targetLoc - sourceLoc) === 1);
		var isSelf = (sourceLoc === targetLoc);

		switch (targetType) {
		case 'randomNormal':
		case 'normal':
			return isAdjacent;
		case 'adjacentAlly':
			return isAdjacent && !isFoe;
		case 'adjacentAllyOrSelf':
			return isAdjacent && !isFoe || isSelf;
		case 'adjacentFoe':
			return isAdjacent && isFoe;
		case 'any':
			return !isSelf;
		}
		return false;
	};
	Battle.prototype.getTargetLoc = function (target, source) {
		if (target.side === source.side) {
			return -(target.position + 1);
		} else {
			return target.position + 1;
		}
	};
	Battle.prototype.validTarget = function (target, source, targetType) {
		return this.validTargetLoc(this.getTargetLoc(target, source), source, targetType);
	};
	Battle.prototype.getTarget = function (decision) {
		var move = this.getMove(decision.move);
		var target;
		if ((move.target !== 'randomNormal') &&
				this.validTargetLoc(decision.targetLoc, decision.pokemon, move.target)) {
			if (decision.targetLoc > 0) {
				target = decision.pokemon.side.foe.active[decision.targetLoc - 1];
			} else {
				target = decision.pokemon.side.active[-decision.targetLoc - 1];
			}
			if (target) {
				if (!target.fainted) {
					// target exists and is not fainted
					return target;
				} else if (target.side === decision.pokemon.side) {
					// fainted allied targets don't retarget
					return false;
				}
			}
			// chosen target not valid, retarget randomly with resolveTarget
		}
		if (!decision.targetPosition || !decision.targetSide) {
			target = this.resolveTarget(decision.pokemon, decision.move);
			decision.targetSide = target.side;
			decision.targetPosition = target.position;
		}
		return decision.targetSide.active[decision.targetPosition];
	};
	Battle.prototype.resolveTarget = function (pokemon, move) {
		// A move was used without a chosen target

		// For instance: Metronome chooses Ice Beam. Since the user didn't
		// choose a target when choosing Metronome, Ice Beam's target must
		// be chosen randomly.

		// The target is chosen randomly from possible targets, EXCEPT that
		// moves that can target either allies or foes will only target foes
		// when used without an explicit target.

		move = this.getMove(move);
		if (move.target === 'adjacentAlly') {
			var adjacentAllies = [pokemon.side.active[pokemon.position - 1], pokemon.side.active[pokemon.position + 1]].filter(function (active) {
				return active && !active.fainted;
			});
			if (adjacentAllies.length) return adjacentAllies[Math.floor(Math.random() * adjacentAllies.length)];
			return pokemon;
		}
		if (move.target === 'self' || move.target === 'all' || move.target === 'allySide' || move.target === 'allyTeam' || move.target === 'adjacentAllyOrSelf') {
			return pokemon;
		}
		if (pokemon.side.active.length > 2) {
			if (move.target === 'adjacentFoe' || move.target === 'normal' || move.target === 'randomNormal') {
				var foeActives = pokemon.side.foe.active;
				var frontPosition = foeActives.length - 1 - pokemon.position;
				var adjacentFoes = foeActives.slice(frontPosition < 1 ? 0 : frontPosition - 1, frontPosition + 2).filter(function (active) {
					return active && !active.fainted;
				});
				if (adjacentFoes.length) return adjacentFoes[Math.floor(Math.random() * adjacentFoes.length)];
				// no valid target at all, return a foe for any possible redirection
			}
		}
		return pokemon.side.foe.randomActive() || pokemon.side.foe.active[0];
	};
	Battle.prototype.checkFainted = function () {
		function check(a) {
			if (!a) return;
			if (a.fainted) {
				a.status = 'fnt';
				a.switchFlag = true;
			}
		}

		this.p1.active.forEach(check);
		this.p2.active.forEach(check);
	};
	Battle.prototype.faintMessages = function (lastFirst) {
		if (this.ended) return;
		if (!this.faintQueue.length) return false;
		if (lastFirst) {
			this.faintQueue.unshift(this.faintQueue.pop());
		}
		var faintData;
		while (this.faintQueue.length) {
			faintData = this.faintQueue.shift();
			if (!faintData.target.fainted) {
				this.add('faint', faintData.target);
				this.runEvent('Faint', faintData.target, faintData.source, faintData.effect);
				this.singleEvent('End', this.getAbility(faintData.target.ability), faintData.target.abilityData, faintData.target);
				faintData.target.fainted = true;
				faintData.target.isActive = false;
				faintData.target.isStarted = false;
				faintData.target.side.pokemonLeft--;
				faintData.target.side.faintedThisTurn = true;
			}
		}

		if (this.gen <= 1) {
			// in gen 1, fainting skips the rest of the turn, including residuals
			this.queue = [];
		} else if (this.gen <= 3 && this.gameType === 'singles') {
			// in gen 3 or earlier, fainting in singles skips to residuals
			for (var i = 0; i < this.p1.active.length; i++) {
				this.cancelMove(this.p1.active[i]);
			}
			for (var i = 0; i < this.p2.active.length; i++) {
				this.cancelMove(this.p2.active[i]);
			}
		}

		if (!this.p1.pokemonLeft && !this.p2.pokemonLeft) {
			this.win(faintData && faintData.target.side);
			return true;
		}
		if (!this.p1.pokemonLeft) {
			this.win(this.p2);
			return true;
		}
		if (!this.p2.pokemonLeft) {
			this.win(this.p1);
			return true;
		}
		return false;
	};
	Battle.prototype.addQueue = function (decision, noSort, side) {
		if (decision) {
			if (Array.isArray(decision)) {
				for (var i = 0; i < decision.length; i++) {
					this.addQueue(decision[i], noSort);
				}
				return;
			}
			if (!decision.side && side) decision.side = side;
			if (!decision.side && decision.pokemon) decision.side = decision.pokemon.side;
			if (!decision.choice && decision.move) decision.choice = 'move';
			if (!decision.priority) {
				var priorities = {
					'beforeTurn': 100,
					'beforeTurnMove': 99,
					'switch': 6,
					'runSwitch': 6.1,
					'megaEvo': 5.9,
					'residual': -100,
					'team': 102,
					'start': 101
				};
				if (priorities[decision.choice]) {
					decision.priority = priorities[decision.choice];
				}
			}
			if (decision.choice === 'move') {
				if (this.getMove(decision.move).beforeTurnCallback) {
					this.addQueue({choice: 'beforeTurnMove', pokemon: decision.pokemon, move: decision.move, targetLoc: decision.targetLoc}, true);
				}
			} else if (decision.choice === 'switch') {
				if (decision.pokemon.switchFlag && decision.pokemon.switchFlag !== true) {
					decision.pokemon.switchCopyFlag = decision.pokemon.switchFlag;
				}
				decision.pokemon.switchFlag = false;
				if (!decision.speed && decision.pokemon && decision.pokemon.isActive) decision.speed = decision.pokemon.speed;
			}
			if (decision.move) {
				var target;

				if (!decision.targetPosition) {
					target = this.resolveTarget(decision.pokemon, decision.move);
					decision.targetSide = target.side;
					decision.targetPosition = target.position;
				}

				decision.move = this.getMoveCopy(decision.move);
				if (!decision.priority) {
					var priority = decision.move.priority;
					priority = this.runEvent('ModifyPriority', decision.pokemon, target, decision.move, priority);
					decision.priority = priority;
					// In Gen 6, Quick Guard blocks moves with artificially enhanced priority.
					if (this.gen > 5) decision.move.priority = priority;
				}
			}
			if (!decision.pokemon && !decision.speed) decision.speed = 1;
			if (!decision.speed && decision.choice === 'switch' && decision.target) decision.speed = decision.target.speed;
			if (!decision.speed) decision.speed = decision.pokemon.speed;

			if (decision.choice === 'switch' && !decision.side.pokemon[0].isActive) {
				// if there's no actives, switches happen before activations
				decision.priority = 6.2;
			}

			this.queue.push(decision);
		}
		if (!noSort) {
			this.queue.sort(Battle.comparePriority);
		}
	};
	Battle.prototype.prioritizeQueue = function (decision, source, sourceEffect) {
		if (this.event) {
			if (!source) source = this.event.source;
			if (!sourceEffect) sourceEffect = this.effect;
		}
		for (var i = 0; i < this.queue.length; i++) {
			if (this.queue[i] === decision) {
				this.queue.splice(i, 1);
				break;
			}
		}
		decision.sourceEffect = sourceEffect;
		this.queue.unshift(decision);
	};
	Battle.prototype.willAct = function () {
		for (var i = 0; i < this.queue.length; i++) {
			if (this.queue[i].choice === 'move' || this.queue[i].choice === 'switch' || this.queue[i].choice === 'shift') {
				return this.queue[i];
			}
		}
		return null;
	};
	Battle.prototype.willMove = function (pokemon) {
		for (var i = 0; i < this.queue.length; i++) {
			if (this.queue[i].choice === 'move' && this.queue[i].pokemon === pokemon) {
				return this.queue[i];
			}
		}
		return null;
	};
	Battle.prototype.cancelDecision = function (pokemon) {
		var success = false;
		for (var i = 0; i < this.queue.length; i++) {
			if (this.queue[i].pokemon === pokemon) {
				this.queue.splice(i, 1);
				i--;
				success = true;
			}
		}
		return success;
	};
	Battle.prototype.cancelMove = function (pokemon) {
		for (var i = 0; i < this.queue.length; i++) {
			if (this.queue[i].choice === 'move' && this.queue[i].pokemon === pokemon) {
				this.queue.splice(i, 1);
				return true;
			}
		}
		return false;
	};
	Battle.prototype.willSwitch = function (pokemon) {
		for (var i = 0; i < this.queue.length; i++) {
			if (this.queue[i].choice === 'switch' && this.queue[i].pokemon === pokemon) {
				return true;
			}
		}
		return false;
	};
	Battle.prototype.runDecision = function (decision) {
		var pokemon;

		// returns whether or not we ended in a callback
		switch (decision.choice) {
		case 'start':
			// I GIVE UP, WILL WRESTLE WITH EVENT SYSTEM LATER
			var beginCallback = this.getFormat().onBegin;
			if (beginCallback) beginCallback.call(this);

			this.add('start');
			for (var pos = 0; pos < this.p1.active.length; pos++) {
				this.switchIn(this.p1.pokemon[pos], pos);
			}
			for (var pos = 0; pos < this.p2.active.length; pos++) {
				this.switchIn(this.p2.pokemon[pos], pos);
			}
			for (var pos = 0; pos < this.p1.pokemon.length; pos++) {
				pokemon = this.p1.pokemon[pos];
				this.singleEvent('Start', this.getEffect(pokemon.species), pokemon.speciesData, pokemon);
			}
			for (var pos = 0; pos < this.p2.pokemon.length; pos++) {
				pokemon = this.p2.pokemon[pos];
				this.singleEvent('Start', this.getEffect(pokemon.species), pokemon.speciesData, pokemon);
			}
			this.midTurn = true;
			break;
		case 'move':
			if (!decision.pokemon.isActive) return false;
			if (decision.pokemon.fainted) return false;
			this.runMove(decision.move, decision.pokemon, this.getTarget(decision), decision.sourceEffect);
			break;
		case 'megaEvo':
			if (decision.pokemon.canMegaEvo) this.runMegaEvo(decision.pokemon);
			break;
		case 'beforeTurnMove':
			if (!decision.pokemon.isActive) return false;
			if (decision.pokemon.fainted) return false;
			this.debug('before turn callback: ' + decision.move.id);
			var target = this.getTarget(decision);
			if (!target) return false;
			decision.move.beforeTurnCallback.call(this, decision.pokemon, target);
			break;
		case 'event':
			this.runEvent(decision.event, decision.pokemon);
			break;
		case 'team':
			var len = decision.side.pokemon.length;
			var newPokemon = [null, null, null, null, null, null].slice(0, len);
			for (var j = 0; j < len; j++) {
				var i = decision.team[j];
				newPokemon[j] = decision.side.pokemon[i];
				newPokemon[j].position = j;
			}
			decision.side.pokemon = newPokemon;

			// we return here because the update event would crash since there are no active pokemon yet
			return;
		case 'pass':
			if (!decision.priority || decision.priority <= 101) return;
			if (decision.pokemon) {
				decision.pokemon.switchFlag = false;
			}
			break;
		case 'switch':
			if (decision.pokemon) {
				decision.pokemon.beingCalledBack = true;
				var lastMove = this.getMove(decision.pokemon.lastMove);
				if (lastMove.selfSwitch !== 'copyvolatile') {
					this.runEvent('BeforeSwitchOut', decision.pokemon);
				}
				if (!this.runEvent('SwitchOut', decision.pokemon)) {
					// Warning: DO NOT interrupt a switch-out
					// if you just want to trap a pokemon.
					// To trap a pokemon and prevent it from switching out,
					// (e.g. Mean Look, Magnet Pull) use the 'trapped' flag
					// instead.

					// Note: Nothing in BW or earlier interrupts
					// a switch-out.
					break;
				}
				this.singleEvent('End', this.getAbility(decision.pokemon.ability), decision.pokemon.abilityData, decision.pokemon);
			}
			if (decision.pokemon && !decision.pokemon.hp && !decision.pokemon.fainted) {
				// a pokemon fainted from Pursuit before it could switch
				if (this.gen <= 4) {
					// in gen 2-4, the switch still happens
					decision.priority = -101;
					this.queue.unshift(decision);
					this.debug('Pursuit target fainted');
					break;
				}
				// in gen 5+, the switch is cancelled
				this.debug('A Pokemon can\'t switch between when it runs out of HP and when it faints');
				break;
			}
			if (decision.target.isActive) {
				this.debug('Switch target is already active');
				break;
			}
			this.switchIn(decision.target, decision.pokemon.position);
			break;
		case 'runSwitch':
			this.runEvent('SwitchIn', decision.pokemon);
			if (this.gen <= 2 && !decision.pokemon.side.faintedThisTurn && decision.pokemon.draggedIn !== this.turn) this.runEvent('AfterSwitchInSelf', decision.pokemon);
			if (!decision.pokemon.hp) break;
			decision.pokemon.isStarted = true;
			if (!decision.pokemon.fainted) {
				this.singleEvent('Start', decision.pokemon.getAbility(), decision.pokemon.abilityData, decision.pokemon);
				this.singleEvent('Start', decision.pokemon.getItem(), decision.pokemon.itemData, decision.pokemon);
			}
			delete decision.pokemon.draggedIn;
			break;
		case 'shift':
			if (!decision.pokemon.isActive) return false;
			if (decision.pokemon.fainted) return false;
			this.swapPosition(decision.pokemon, 1);
			break;
		case 'beforeTurn':
			this.eachEvent('BeforeTurn');
			break;
		case 'residual':
			this.add('');
			this.clearActiveMove(true);
			this.residualEvent('Residual');
			break;
		}

		// phazing (Roar, etc)

		var self = this;
		function checkForceSwitchFlag(a) {
			if (!a) return false;
			if (a.hp && a.forceSwitchFlag) {
				self.dragIn(a.side, a.position);
			}
			delete a.forceSwitchFlag;
		}
		this.p1.active.forEach(checkForceSwitchFlag);
		this.p2.active.forEach(checkForceSwitchFlag);

		this.clearActiveMove();

		// fainting

		this.faintMessages();
		if (this.ended) return true;

		// switching (fainted pokemon, U-turn, Baton Pass, etc)

		if (!this.queue.length || (this.gen <= 3 && this.queue[0].choice in {move:1, residual:1})) {
			// in gen 3 or earlier, switching in fainted pokemon is done after
			// every move, rather than only at the end of the turn.
			this.checkFainted();
		} else if (decision.choice === 'pass') {
			this.eachEvent('Update');
			return false;
		}

		function hasSwitchFlag(a) { return a ? a.switchFlag : false; }
		function removeSwitchFlag(a) { if (a) a.switchFlag = false; }
		var p1switch = this.p1.active.any(hasSwitchFlag);
		var p2switch = this.p2.active.any(hasSwitchFlag);

		if (p1switch && !this.canSwitch(this.p1)) {
			this.p1.active.forEach(removeSwitchFlag);
			p1switch = false;
		}
		if (p2switch && !this.canSwitch(this.p2)) {
			this.p2.active.forEach(removeSwitchFlag);
			p2switch = false;
		}

		if (p1switch || p2switch) {
			if (this.gen >= 5) {
				this.eachEvent('Update');
			}
			this.makeRequest('switch');
			return true;
		}

		this.eachEvent('Update');

		return false;
	};
	Battle.prototype.go = function () {
		this.add('');
		if (this.currentRequest) {
			this.currentRequest = '';
			this.currentRequestDetails = '';
		}

		if (!this.midTurn) {
			this.queue.push({choice:'residual', priority: -100});
			this.queue.push({choice:'beforeTurn', priority: 100});
			this.midTurn = true;
		}
		this.addQueue(null);

		while (this.queue.length) {
			var decision = this.queue.shift();

			this.runDecision(decision);

			if (this.currentRequest) {
				return;
			}

			if (this.ended) return;
		}

		this.nextTurn();
		this.midTurn = false;
		this.queue = [];
	};
	/**
	 * Changes a pokemon's decision.
	 *
	 * The un-modded game should not use this function for anything,
	 * since it rerolls speed ties (which messes up RNG state).
	 *
	 * You probably want the OverrideDecision event (which doesn't
	 * change priority order).
	 */
	Battle.prototype.changeDecision = function (pokemon, decision) {
		this.cancelDecision(pokemon);
		if (!decision.pokemon) decision.pokemon = pokemon;
		this.addQueue(decision);
	};
	/**
	 * Takes a choice string passed from the client. Starts the next
	 * turn if all required choices have been made.
	 */
	Battle.prototype.choose = function (sideid, choice, rqid) {
		var side = null;
		if (sideid === 'p1' || sideid === 'p2') side = this[sideid];
		// This condition should be impossible because the sideid comes
		// from our forked process and if the player id were invalid, we would
		// not have even got to this function.
		if (!side) return; // wtf

		// This condition can occur if the client sends a decision at the
		// wrong time.
		if (!side.currentRequest) return;

		// Make sure the decision is for the right request.
		if ((rqid !== undefined) && (parseInt(rqid, 10) !== this.rqid)) {
			return;
		}

		// It should be impossible for choice not to be a string. Choice comes
		// from splitting the string sent by our forked process, not from the
		// client. However, just in case, we maintain this check for now.
		if (typeof choice === 'string') choice = choice.split(',');

		if (side.decision && side.decision.finalDecision) {
			this.debug("Can't override decision: the last pokemon could have been trapped or disabled");
			return;
		}

		side.decision = this.parseChoice(choice, side);

		if (this.p1.decision && this.p2.decision) {
			this.commitDecisions();
		}
	};
	Battle.prototype.commitDecisions = function () {
		if (this.p1.decision !== true) {
			this.addQueue(this.p1.resolveDecision(), true, this.p1);
		}
		if (this.p2.decision !== true) {
			this.addQueue(this.p2.resolveDecision(), true, this.p2);
		}

		this.currentRequest = '';
		this.currentRequestDetails = '';
		this.p1.currentRequest = '';
		this.p2.currentRequest = '';

		this.p1.decision = true;
		this.p2.decision = true;

		this.go();
	};
	Battle.prototype.undoChoice = function (sideid) {
		var side = null;
		if (sideid === 'p1' || sideid === 'p2') side = this[sideid];
		// The following condition can never occur for the reasons given in
		// the choose() function above.
		if (!side) return; // wtf
		// This condition can occur.
		if (!side.currentRequest) return;

		if (side.decision && side.decision.finalDecision) {
			this.debug("Can't cancel decision: the last pokemon could have been trapped or disabled");
			return;
		}

		side.decision = false;
	};
	/**
	 * Parses a choice string passed from a client into a decision object
	 * usable by PS's engine.
	 *
	 * Choice validation is also done here.
	 */
	Battle.prototype.parseChoice = function (choices, side) {
		var prevSwitches = {};
		if (!side.currentRequest) return true;

		if (typeof choices === 'string') choices = choices.split(',');

		var decisions = [];
		var len = choices.length;
		if (side.currentRequest !== 'teampreview') len = side.active.length;

		var isDefault;
		var choosableTargets = {normal:1, any:1, adjacentAlly:1, adjacentAllyOrSelf:1, adjacentFoe:1};

		var freeSwitchCount = {'switch':0, 'pass':0};
		if (side.currentRequest === 'switch') {
			var canSwitch = side.active.filter(function (mon) {return mon && mon.switchFlag;}).length;
			freeSwitchCount['switch'] = Math.min(canSwitch, side.pokemon.slice(side.active.length).filter(function (mon) {return !mon.fainted;}).length);
			freeSwitchCount['pass'] = canSwitch - freeSwitchCount['switch'];
		}

		for (var i = 0; i < len; i++) {
			var choice = (choices[i] || '').trim();

			var data = '';
			var firstSpaceIndex = choice.indexOf(' ');
			if (firstSpaceIndex >= 0) {
				data = choice.substr(firstSpaceIndex + 1).trim();
				choice = choice.substr(0, firstSpaceIndex).trim();
			}

			var pokemon = side.pokemon[i];

			switch (side.currentRequest) {
			case 'teampreview':
				if (choice !== 'team' || i > 0) return false;
				break;
			case 'move':
				if (i >= side.active.length) return false;
				if (!pokemon || pokemon.fainted) {
					decisions.push({
						choice: 'pass'
					});
					continue;
				}
				var lockedMove = pokemon.getLockedMove();
				if (lockedMove) {
					decisions.push({
						choice: 'move',
						pokemon: pokemon,
						targetLoc: this.runEvent('LockMoveTarget', pokemon) || 0,
						move: lockedMove
					});
					continue;
				}
				if (isDefault || choice === 'default') {
					isDefault = true;
					var moves = pokemon.getMoves();
					var moveid = 'struggle';
					for (var j = 0; j < moves.length; j++) {
						if (moves[j].disabled) continue;
						moveid = moves[j].id;
						break;
					}
					decisions.push({
						choice: 'move',
						pokemon: pokemon,
						targetLoc: 0,
						move: moveid
					});
					continue;
				}
				if (choice !== 'move' && choice !== 'switch' && choice !== 'shift') {
					if (i === 0) return false;
					// fallback
					choice = 'move';
					data = '1';
				}
				break;
			case 'switch':
				if (i >= side.active.length) return false;
				if (!side.active[i] || !side.active[i].switchFlag) {
					if (choice !== 'pass') choices.splice(i, 0, 'pass');
					decisions.push({
						choice: 'pass',
						pokemon: side.active[i],
						priority: 102
					});
					continue;
				}
				if (choice !== 'switch' && choice !== 'pass') return false;
				freeSwitchCount[choice]--;
				break;
			default:
				return false;
			}

			switch (choice) {
			case 'team':
				var pokemonLength = side.pokemon.length;
				if (!data || data.length > pokemonLength) return false;

				var dataArr = [0, 1, 2, 3, 4, 5].slice(0, pokemonLength);
				var slotMap = dataArr.slice(); // Inverse of `dataArr` (slotMap[dataArr[x]] === x)
				var tempSlot;

				for (var j = 0; j < data.length; j++) {
					var slot = parseInt(data.charAt(j), 10) - 1;
					if (slotMap[slot] < j) return false;
					if (isNaN(slot) || slot < 0 || slot >= pokemonLength) return false;

					// Keep track of team order so far
					tempSlot = dataArr[j];
					dataArr[j] = slot;
					dataArr[slotMap[slot]] = tempSlot;

					// Update its inverse
					slotMap[tempSlot] = slotMap[slot];
					slotMap[slot] = j;
				}

				decisions.push({
					choice: 'team',
					side: side,
					team: dataArr
				});
				break;

			case 'switch':
				if (i > side.active.length || i > side.pokemon.length) continue;

				data = parseInt(data, 10) - 1;
				if (data < 0) data = 0;
				if (data > side.pokemon.length - 1) data = side.pokemon.length - 1;

				if (!side.pokemon[data]) {
					this.debug("Can't switch: You can't switch to a pokemon that doesn't exist");
					return false;
				}
				if (data === i) {
					this.debug("Can't switch: You can't switch to yourself");
					return false;
				}
				if (data < side.active.length) {
					this.debug("Can't switch: You can't switch to an active pokemon");
					return false;
				}
				if (side.pokemon[data].fainted) {
					this.debug("Can't switch: You can't switch to a fainted pokemon");
					return false;
				}
				if (prevSwitches[data]) {
					this.debug("Can't switch: You can't switch to pokemon already queued to be switched");
					return false;
				}
				prevSwitches[data] = true;

				if (side.currentRequest === 'move') {
					if (side.pokemon[i].trapped) {
						//this.debug("Can't switch: The active pokemon is trapped");
						side.emitCallback('trapped', i);
						return false;
					} else if (side.pokemon[i].maybeTrapped) {
						var finalDecision = true;
						decisions.finalDecision = decisions.finalDecision || side.pokemon[i].isLastActive();
					}
				}

				decisions.push({
					choice: 'switch',
					priority: (side.currentRequest === 'switch' ? 101 : undefined),
					pokemon: side.pokemon[i],
					target: side.pokemon[data]
				});
				break;

			case 'shift':
				if (i > side.active.length || i > side.pokemon.length) continue;
				if (this.gameType !== 'triples') {
					this.debug("Can't shift: You can't shift a pokemon to the center except in a triple battle");
					return false;
				}
				if (i === 1) {
					this.debug("Can't shift: You can't shift a pokemon to its own position");
					return false;
				}

				decisions.push({
					choice: 'shift',
					pokemon: side.pokemon[i]
				});
				break;

			case 'move':
				var moveid = '';
				var targetLoc = 0;
				var pokemon = side.pokemon[i];

				if (data.substr(-2) === ' 1') targetLoc = 1;
				if (data.substr(-2) === ' 2') targetLoc = 2;
				if (data.substr(-2) === ' 3') targetLoc = 3;
				if (data.substr(-3) === ' -1') targetLoc = -1;
				if (data.substr(-3) === ' -2') targetLoc = -2;
				if (data.substr(-3) === ' -3') targetLoc = -3;

				if (targetLoc) data = data.substr(0, data.lastIndexOf(' '));

				if (data.substr(-5) === ' mega') {
					decisions.push({
						choice: 'megaEvo',
						pokemon: pokemon
					});
					data = data.substr(0, data.length - 5);
				}

				/**
				 *	Parse the move identifier (name or index), according to the request sent to the client.
				 *	If the move is not found, the decision is invalid without requiring further inspection.
				 */

				var requestMoves = pokemon.getRequestData().moves;
				if (data.search(/^[0-9]+$/) >= 0) {
					// parse a one-based move index
					var moveIndex = parseInt(data, 10) - 1;
					if (!requestMoves[moveIndex]) {
						this.debug("Can't use an unexpected move");
						return false;
					}
					moveid = requestMoves[moveIndex].id;
					if (!targetLoc && side.active.length > 1 && requestMoves[moveIndex].target in choosableTargets) {
						this.debug("Can't use the move without a target");
						return false;
					}
				} else {
					// parse a move name
					moveid = toId(data);
					if (moveid.substr(0, 11) === 'hiddenpower') {
						moveid = 'hiddenpower';
					}
					var isValidMove = false;
					for (var j = 0; j < requestMoves.length; j++) {
						if (requestMoves[j].id !== moveid) continue;
						if (!targetLoc && side.active.length > 1 && requestMoves[j].target in choosableTargets) {
							this.debug("Can't use the move without a target");
							return false;
						}
						isValidMove = true;
						break;
					}
					if (!isValidMove) {
						this.debug("Can't use an unexpected move");
						return false;
					}
				}

				/**
				 *	Check whether the chosen move is really valid, accounting for effects active in battle,
				 *	which could be unknown for the client.
				 */

				var moves = pokemon.getMoves();
				if (!moves.length) {
					// Override decision and use Struggle if there are no enabled moves with PP
					if (this.gen <= 4) side.send('-activate', pokemon, 'move: Struggle');
					moveid = 'struggle';
				} else {
					// At least a move is valid. Check if the chosen one is.
					// This may include Struggle in Hackmons.
					var isEnabled = false;
					for (var j = 0; j < moves.length; j++) {
						if (moves[j].id !== moveid) continue;
						if (!moves[j].disabled) {
							isEnabled = true;
							break;
						}
					}
					if (!isEnabled) {
						// request a different choice
						var sourceEffect = pokemon.disabledMoves[moveid] && pokemon.disabledMoves[moveid].sourceEffect;
						side.emitCallback('cant', pokemon, sourceEffect ? sourceEffect.fullname : '', moveid);
						return false;
					}
					// the chosen move is valid
				}

				if (pokemon.maybeDisabled) {
					decisions.finalDecision = decisions.finalDecision || pokemon.isLastActive();
				}

				decisions.push({
					choice: 'move',
					pokemon: pokemon,
					targetLoc: targetLoc,
					move: moveid
				});
				break;

			case 'pass':
				if (i > side.active.length || i > side.pokemon.length) continue;
				if (side.currentRequest !== 'switch') {
					this.debug("Can't pass the turn");
					return false;
				}
				decisions.push({
					choice: 'pass',
					priority: 102,
					pokemon: side.active[i]
				});
			}
		}
		if (freeSwitchCount['switch'] !== 0 || freeSwitchCount['pass'] !== 0) return false;

		if (!this.supportCancel || isDefault) decisions.finalDecision = true;
		return decisions;
	};
	Battle.prototype.add = function () {
		var parts = Array.prototype.slice.call(arguments);
		var functions = parts.map(function (part) {
			return typeof part === 'function';
		});
		if (functions.indexOf(true) < 0) {
			this.log.push('|' + parts.join('|'));
		} else {
			this.log.push('|split');
			var sides = [null, this.sides[0], this.sides[1], true];
			for (var i = 0; i < sides.length; ++i) {
				var line = '';
				for (var j = 0; j < parts.length; ++j) {
					line += '|';
					if (functions[j]) {
						line += parts[j](sides[i]);
					} else {
						line += parts[j];
					}
				}
				this.log.push(line);
			}
		}
	};
	Battle.prototype.addMove = function () {
		this.lastMoveLine = this.log.length;
		this.log.push('|' + Array.prototype.slice.call(arguments).join('|'));
	};
	Battle.prototype.attrLastMove = function () {
		this.log[this.lastMoveLine] += '|' + Array.prototype.slice.call(arguments).join('|');
	};
	Battle.prototype.debug = function (activity) {
		if (this.getFormat().debug) {
			this.add('debug', activity);
		}
	};
	Battle.prototype.debugError = function (activity) {
		this.add('debug', activity);
	};

	// players

	Battle.prototype.join = function (slot, name, avatar, team) {
		if (this.p1 && this.p1.isActive && this.p2 && this.p2.isActive) return false;
		if ((this.p1 && this.p1.isActive && this.p1.name === name) || (this.p2 && this.p2.isActive && this.p2.name === name)) return false;
		if (this.p1 && this.p1.isActive || slot === 'p2') {
			if (this.started) {
				this.p2.name = name;
			} else {
				//console.log("NEW SIDE: " + name);
				this.p2 = new BattleSide(name, this, 1, team);
				this.sides[1] = this.p2;
			}
			if (avatar) this.p2.avatar = avatar;
			this.p2.isActive = true;
			this.add('player', 'p2', this.p2.name, avatar);
		} else {
			if (this.started) {
				this.p1.name = name;
			} else {
				//console.log("NEW SIDE: " + name);
				this.p1 = new BattleSide(name, this, 0, team);
				this.sides[0] = this.p1;
			}
			if (avatar) this.p1.avatar = avatar;
			this.p1.isActive = true;
			this.add('player', 'p1', this.p1.name, avatar);
		}
		this.start();
		return true;
	};
	Battle.prototype.rename = function (slot, name, avatar) {
		if (slot === 'p1' || slot === 'p2') {
			var side = this[slot];
			side.name = name;
			if (avatar) side.avatar = avatar;
			this.add('player', slot, name, side.avatar);
		}
	};
	Battle.prototype.leave = function (slot) {
		if (slot === 'p1' || slot === 'p2') {
			var side = this[slot];
			if (!side) {
				console.log('**** ' + slot + ' tried to leave before it was possible in ' + this.id);
				require('./crashlogger.js')({stack: '**** ' + slot + ' tried to leave before it was possible in ' + this.id}, 'A simulator process');
				return;
			}

			side.emitRequest(null);
			side.isActive = false;
			this.add('player', slot);
			this.active = false;
		}
		return true;
	};

	// IPC

	// Messages sent by this function are received and handled in
	// Battle.prototype.receive in simulator.js (in another process).
	Battle.prototype.send = function (type, data) {
		if (Array.isArray(data)) data = data.join("\n");
		battleEngineFakeProcess.client.send(this.id + "\n" + type + "\n" + data);
	};
	// This function is called by this process's 'message' event.
	Battle.prototype.receive = function (data, more) {
		this.messageLog.push(data.join(' '));
		var logPos = this.log.length;
		var alreadyEnded = this.ended;
		switch (data[1]) {
		case 'join':
			var team = null;
			try {
				if (more) team = Tools.fastUnpackTeam(more);
			} catch (e) {
				console.log('TEAM PARSE ERROR: ' + more);
				team = null;
			}
			this.join(data[2], data[3], data[4], team);
			break;

		case 'rename':
			this.rename(data[2], data[3], data[4]);
			break;

		case 'leave':
			this.leave(data[2]);
			break;

		case 'chat':
			this.add('chat', data[2], more);
			break;

		case 'win':
		case 'tie':
			this.win(data[2]);
			break;

		case 'choose':
			this.choose(data[2], data[3], data[4]);
			break;

		case 'undo':
			this.undoChoice(data[2]);
			break;

		case 'eval':
			var battle = this;
			var p1 = this.p1;
			var p2 = this.p2;
			var p1active = p1 ? p1.active[0] : null;
			var p2active = p2 ? p2.active[0] : null;
			var target = data.slice(2).join('|').replace(/\f/g, '\n');
			this.add('', '>>> ' + target);
			try {
				this.add('', '<<< ' + eval(target));
			} catch (e) {
				this.add('', '<<< error: ' + e.message);
			}
			break;
		}

		this.sendUpdates(logPos, alreadyEnded);
	};
	Battle.prototype.sendUpdates = function (logPos, alreadyEnded) {
		if (this.p1 && this.p2) {
			var inactiveSide = -1;
			if (!this.p1.isActive && this.p2.isActive) {
				inactiveSide = 0;
			} else if (this.p1.isActive && !this.p2.isActive) {
				inactiveSide = 1;
			} else if (!this.p1.decision && this.p2.decision) {
				inactiveSide = 0;
			} else if (this.p1.decision && !this.p2.decision) {
				inactiveSide = 1;
			}
			if (inactiveSide !== this.inactiveSide) {
				this.send('inactiveside', inactiveSide);
				this.inactiveSide = inactiveSide;
			}
		}

		if (this.log.length > logPos) {
			if (alreadyEnded !== undefined && this.ended && !alreadyEnded) {
				if (this.rated || Config.logChallenges) {
					var log = {
						seed: this.startingSeed,
						turns: this.turn,
						p1: this.p1.name,
						p2: this.p2.name,
						p1team: this.p1.team,
						p2team: this.p2.team,
						log: this.log
					};
					this.send('log', JSON.stringify(log));
				}
				this.send('score', [this.p1.pokemonLeft, this.p2.pokemonLeft]);
				this.send('winupdate', [this.winner].concat(this.log.slice(logPos)));
			} else {
				this.send('update', this.log.slice(logPos));
			}
		}
	};

	Battle.prototype.destroy = function () {
		// deallocate ourself

		// deallocate children and get rid of references to them
		for (var i = 0; i < this.sides.length; i++) {
			if (this.sides[i]) this.sides[i].destroy();
			this.sides[i] = null;
		}
		this.p1 = null;
		this.p2 = null;
		for (var i = 0; i < this.queue.length; i++) {
			delete this.queue[i].pokemon;
			delete this.queue[i].side;
			this.queue[i] = null;
		}
		this.queue = null;

		// in case the garbage collector really sucks, at least deallocate the log
		this.log = null;

		// remove from battle list
		Battles[this.id] = null;
	};
	return Battle;
})();

exports.BattlePokemon = BattlePokemon;
exports.BattleSide = BattleSide;
exports.Battle = Battle;<|MERGE_RESOLUTION|>--- conflicted
+++ resolved
@@ -10,12 +10,8 @@
  * @license MIT license
  */
 
-<<<<<<< HEAD
 //require('sugar');
-=======
-require('sugar');
-if (!''.includes) require('es6-shim');
->>>>>>> a62423df
+//if (!''.includes) require('es6-shim');
 
 //global.Config = require('./config/config.js');
 
@@ -32,18 +28,12 @@
  * If an object with an ID is passed, its ID will be returned.
  * Otherwise, an empty string will be returned.
  */
-<<<<<<< HEAD
 /*global.toId = function (text) {
-	if (text && text.id) text = text.id;
-	else if (text && text.userid) text = text.userid;
-=======
-global.toId = function (text) {
 	if (text && text.id) {
 		text = text.id;
 	} else if (text && text.userid) {
 		text = text.userid;
 	}
->>>>>>> a62423df
 
 	return string(text).toLowerCase().replace(/[^a-z0-9]+/g, '');
 };*/
