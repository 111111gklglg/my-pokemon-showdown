--- conflicted
+++ resolved
@@ -35,37 +35,10 @@
 		text = text.userid;
 	}
 
-<<<<<<< HEAD
 	return string(text).toLowerCase().replace(/[^a-z0-9]+/g, '');
-};*/
-
-/**
- * Validates a username or Pokemon nickname
- */
-/*global.toName = function (name) {
-	name = string(name);
-	name = name.replace(/[\|\s\[\]\,]+/g, ' ').trim();
-	if (name.length > 18) name = name.substr(0, 18).trim();
-	return name;
-};*/
-
-/**
- * Safely ensures the passed variable is a string
- * Simply doing '' + str can crash if str.toString crashes or isn't a function
- * If we're expecting a string and being given anything that isn't a string
- * or a number, it's safe to assume it's an error, and return ''
- */
-/*global.string = function (str) {
-	if (typeof str === 'string' || typeof str === 'number') return '' + str;
-	return '';
-};*/
-=======
-	if (typeof text !== 'string' && typeof text !== 'number') return '';
-	return ('' + text).toLowerCase().replace(/[^a-z0-9]+/g, '');
 };
->>>>>>> 424bc57a
-
-//global.Tools = require('./tools.js');
+
+global.Tools = require('./tools.js');*/
 
 var Battle, BattleSide, BattlePokemon;
 
