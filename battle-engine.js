/**
 * Simulator process
 * Pokemon Showdown - http://pokemonshowdown.com/
 *
 * This file is where the battle simulation itself happens.
 *
 * The most important part of the simulation happens in runEvent -
 * see that function's definition for details.
 *
 * @license MIT license
 */

//require('sugar');
//if (!''.includes) require('es6-shim');

//global.Config = require('./config/config.js');

// graceful crash - allow current battles to finish before restarting
<<<<<<< HEAD
/*process.on('uncaughtException', function (err) {
	require('./crashlogger.js')(err, 'A simulator process');
});*/
=======
process.on('uncaughtException', function (err) {
	require('./crashlogger.js')(err, 'A simulator process', true);
});
>>>>>>> 85e0852e

/**
 * Converts anything to an ID. An ID must have only lowercase alphanumeric
 * characters.
 * If a string is passed, it will be converted to lowercase and
 * non-alphanumeric characters will be stripped.
 * If an object with an ID is passed, its ID will be returned.
 * Otherwise, an empty string will be returned.
 */
/*global.toId = function (text) {
	if (text && text.id) {
		text = text.id;
	} else if (text && text.userid) {
		text = text.userid;
	}

	return string(text).toLowerCase().replace(/[^a-z0-9]+/g, '');
};

global.Tools = require('./tools.js').includeMods();*/

var Battle, BattleSide, BattlePokemon;

var Battles = Object.create(null);

require('./repl.js').start('battle-engine-', process.pid, function (cmd) { return eval(cmd); });

// Receive and process a message sent using Simulator.prototype.send in
// another process.
battleEngineFakeProcess.client.on('message', function (message) {
	//console.log('CHILD MESSAGE RECV: "' + message + '"');
	var nlIndex = message.indexOf("\n");
	var more = '';
	if (nlIndex > 0) {
		more = message.substr(nlIndex + 1);
		message = message.substr(0, nlIndex);
	}
	var data = message.split('|');
	if (data[1] === 'init') {
		if (!Battles[data[0]]) {
			try {
				Battles[data[0]] = Battle.construct(data[0], data[2], data[3]);
			} catch (err) {
				var stack = err.stack + '\n\n' +
						'Additional information:\n' +
						'message = ' + message;
				var fakeErr = {stack: stack};

				if (!require('./crashlogger.js')(fakeErr, 'A battle')) {
					var ministack = ("" + err.stack).escapeHTML().split("\n").slice(0, 2).join("<br />");
					battleEngineFakeProcess.client.send(data[0] + '\nupdate\n|html|<div class="broadcast-red"><b>A BATTLE PROCESS HAS CRASHED:</b> ' + ministack + '</div>');
				} else {
					battleEngineFakeProcess.client.send(data[0] + '\nupdate\n|html|<div class="broadcast-red"><b>The battle crashed!</b><br />Don\'t worry, we\'re working on fixing it.</div>');
				}
			}
		}
	} else if (data[1] === 'dealloc') {
		if (Battles[data[0]] && Battles[data[0]].destroy) {
			Battles[data[0]].destroy();
		} else {
			var stack = '\n\n' +
					'Additional information:\n' +
					'message = ' + message;
			var fakeErr = {stack: stack};

			require('./crashlogger.js')(fakeErr, 'A battle');
		}
		delete Battles[data[0]];
	} else {
		var battle = Battles[data[0]];
		if (battle) {
			var prevRequest = battle.currentRequest;
			var prevRequestDetails = battle.currentRequestDetails || '';
			try {
				battle.receive(data, more);
			} catch (err) {
				var stack = err.stack + '\n\n' +
						'Additional information:\n' +
						'message = ' + message + '\n' +
						'currentRequest = ' + prevRequest + '\n\n' +
						'Log:\n' + battle.log.join('\n').replace(/\n\|split\n[^\n]*\n[^\n]*\n[^\n]*\n/g, '\n');
				var fakeErr = {stack: stack};
				require('./crashlogger.js')(fakeErr, 'A battle');

				var logPos = battle.log.length;
				battle.add('html', '<div class="broadcast-red"><b>The battle crashed</b><br />You can keep playing but it might crash again.</div>');
				var nestedError;
				try {
					battle.makeRequest(prevRequest, prevRequestDetails);
				} catch (e) {
					nestedError = e;
				}
				battle.sendUpdates(logPos);
				if (nestedError) {
					throw nestedError;
				}
			}
		} else if (data[1] === 'eval') {
			try {
				eval(data[2]);
			} catch (e) {}
		}
	}
});

process.on('disconnect', function () {
	process.exit();
});

BattlePokemon = (function () {
	function BattlePokemon(set, side) {
		this.side = side;
		this.battle = side.battle;

		var pokemonScripts = this.battle.data.Scripts.pokemon;
		if (pokemonScripts) Object.merge(this, pokemonScripts);

		if (typeof set === 'string') set = {name: set};

		// "pre-bound" functions for nicer syntax (avoids repeated use of `bind`)
		this.getHealth = (this.getHealth || BattlePokemon.getHealth).bind(this);
		this.getDetails = (this.getDetails || BattlePokemon.getDetails).bind(this);

		this.set = set;

		this.baseTemplate = this.battle.getTemplate(set.species || set.name);
		if (!this.baseTemplate.exists) {
			this.battle.debug('Unidentified species: ' + this.species);
			this.baseTemplate = this.battle.getTemplate('Unown');
		}
		this.species = this.baseTemplate.species;
		if (set.name === set.species || !set.name || !set.species) {
			set.name = this.species;
		}
		this.name = (set.name || set.species || 'Bulbasaur').substr(0, 20);
		this.speciesid = toId(this.species);
		this.template = this.baseTemplate;
		this.moves = [];
		this.baseMoves = this.moves;
		this.movepp = {};
		this.moveset = [];
		this.baseMoveset = [];

		this.level = this.battle.clampIntRange(set.forcedLevel || set.level || 100, 1, 9999);

		var genders = {M:'M', F:'F'};
		this.gender = this.template.gender || genders[set.gender] || (Math.random() * 2 < 1 ? 'M' : 'F');
		if (this.gender === 'N') this.gender = '';
		this.happiness = typeof set.happiness === 'number' ? this.battle.clampIntRange(set.happiness, 0, 255) : 255;
		this.pokeball = this.set.pokeball || 'pokeball';

		this.fullname = this.side.id + ': ' + this.name;
		this.details = this.species + (this.level === 100 ? '' : ', L' + this.level) + (this.gender === '' ? '' : ', ' + this.gender) + (this.set.shiny ? ', shiny' : '');

		this.id = this.fullname; // shouldn't really be used anywhere

		this.statusData = {};
		this.volatiles = {};

		this.height = this.template.height;
		this.heightm = this.template.heightm;
		this.weight = this.template.weight;
		this.weightkg = this.template.weightkg;

		this.baseAbility = toId(set.ability);
		this.ability = this.baseAbility;
		this.item = toId(set.item);
		this.abilityData = {id: this.ability};
		this.itemData = {id: this.item};
		this.speciesData = {id: this.speciesid};

		this.types = this.baseTemplate.types;
		this.typesData = [];

		for (var i = 0, l = this.types.length; i < l; i++) {
			this.typesData.push({
				type: this.types[i],
				suppressed: false,
				isAdded: false
			});
		}

		if (this.set.moves) {
			for (var i = 0; i < this.set.moves.length; i++) {
				var move = this.battle.getMove(this.set.moves[i]);
				if (!move.id) continue;
				if (move.id === 'hiddenpower') {
					if (!this.set.ivs || Object.values(this.set.ivs).every(31)) {
						this.set.ivs = this.battle.getType(move.type).HPivs;
					}
					move = this.battle.getMove('hiddenpower');
				}
				this.baseMoveset.push({
					move: move.name,
					id: move.id,
					pp: (move.noPPBoosts ? move.pp : move.pp * 8 / 5),
					maxpp: (move.noPPBoosts ? move.pp : move.pp * 8 / 5),
					target: (move.nonGhostTarget && !this.hasType('Ghost') ? move.nonGhostTarget : move.target),
					disabled: false,
					used: false
				});
				this.moves.push(move.id);
			}
		}
		this.disabledMoves = {};

		this.canMegaEvo = this.battle.canMegaEvo(this);

		if (!this.set.evs) {
			this.set.evs = {hp: 0, atk: 0, def: 0, spa: 0, spd: 0, spe: 0};
		}
		if (!this.set.ivs) {
			this.set.ivs = {hp: 31, atk: 31, def: 31, spa: 31, spd: 31, spe: 31};
		}
		var stats = {hp: 31, atk: 31, def: 31, spe: 31, spa: 31, spd: 31};
		for (var i in stats) {
			if (!this.set.evs[i]) this.set.evs[i] = 0;
			if (!this.set.ivs[i] && this.set.ivs[i] !== 0) this.set.ivs[i] = 31;
		}
		for (var i in this.set.evs) {
			this.set.evs[i] = this.battle.clampIntRange(this.set.evs[i], 0, 255);
		}
		for (var i in this.set.ivs) {
			this.set.ivs[i] = this.battle.clampIntRange(this.set.ivs[i], 0, 31);
		}

		var hpTypes = ['Fighting', 'Flying', 'Poison', 'Ground', 'Rock', 'Bug', 'Ghost', 'Steel', 'Fire', 'Water', 'Grass', 'Electric', 'Psychic', 'Ice', 'Dragon', 'Dark'];
		if (this.battle.gen && this.battle.gen === 2) {
			// Gen 2 specific Hidden Power check. IVs are still treated 0-31 so we get them 0-15
			var atkDV = Math.floor(this.set.ivs.atk / 2);
			var defDV = Math.floor(this.set.ivs.def / 2);
			var speDV = Math.floor(this.set.ivs.spe / 2);
			var spcDV = Math.floor(this.set.ivs.spa / 2);
			this.hpType = hpTypes[4 * (atkDV % 4) + (defDV % 4)];
			this.hpPower = Math.floor((5 * ((spcDV >> 3) + (2 * (speDV >> 3)) + (4 * (defDV >> 3)) + (8 * (atkDV >> 3))) + (spcDV > 2 ? 3 : spcDV)) / 2 + 31);
		} else {
			// Hidden Power check for gen 3 onwards
			var hpTypeX = 0, hpPowerX = 0;
			var i = 1;
			for (var s in stats) {
				hpTypeX += i * (this.set.ivs[s] % 2);
				hpPowerX += i * (Math.floor(this.set.ivs[s] / 2) % 2);
				i *= 2;
			}
			this.hpType = hpTypes[Math.floor(hpTypeX * 15 / 63)];
			// In Gen 6, Hidden Power is always 60 base power
			this.hpPower = (this.battle.gen && this.battle.gen < 6) ? Math.floor(hpPowerX * 40 / 63) + 30 : 60;
		}

		this.boosts = {atk: 0, def: 0, spa: 0, spd: 0, spe: 0, accuracy: 0, evasion: 0};
		this.stats = {atk:0, def:0, spa:0, spd:0, spe:0};
		this.baseStats = {atk:10, def:10, spa:10, spd:10, spe:10};
		// This is used in gen 1 only, here to avoid code repetition.
		// Only declared if gen 1 to avoid declaring an object we aren't going to need.
		if (this.battle.gen === 1) this.modifiedStats = {atk:0, def:0, spa:0, spd:0, spe:0};
		for (var statName in this.baseStats) {
			var stat = this.template.baseStats[statName];
			stat = Math.floor(Math.floor(2 * stat + this.set.ivs[statName] + Math.floor(this.set.evs[statName] / 4)) * this.level / 100 + 5);
			var nature = this.battle.getNature(this.set.nature);
			if (statName === nature.plus) stat *= 1.1;
			if (statName === nature.minus) stat *= 0.9;
			this.baseStats[statName] = Math.floor(stat);
		}

		this.maxhp = Math.floor(Math.floor(2 * this.template.baseStats['hp'] + this.set.ivs['hp'] + Math.floor(this.set.evs['hp'] / 4) + 100) * this.level / 100 + 10);
		if (this.template.baseStats['hp'] === 1) this.maxhp = 1; // shedinja
		this.hp = this.hp || this.maxhp;

		this.isStale = 0;
		this.isStaleCon = 0;
		this.isStaleHP = this.maxhp;
		this.isStalePPTurns = 0;

		this.baseIvs = this.set.ivs;
		this.baseHpType = this.hpType;
		this.baseHpPower = this.hpPower;

		this.clearVolatile(true);
	}

	BattlePokemon.prototype.trapped = false;
	BattlePokemon.prototype.maybeTrapped = false;
	BattlePokemon.prototype.maybeDisabled = false;
	BattlePokemon.prototype.hp = 0;
	BattlePokemon.prototype.maxhp = 100;
	BattlePokemon.prototype.illusion = null;
	BattlePokemon.prototype.fainted = false;
	BattlePokemon.prototype.faintQueued = false;
	BattlePokemon.prototype.lastItem = '';
	BattlePokemon.prototype.ateBerry = false;
	BattlePokemon.prototype.status = '';
	BattlePokemon.prototype.position = 0;

	BattlePokemon.prototype.lastMove = '';
	BattlePokemon.prototype.moveThisTurn = '';

	BattlePokemon.prototype.lastDamage = 0;
	BattlePokemon.prototype.lastAttackedBy = null;
	BattlePokemon.prototype.usedItemThisTurn = false;
	BattlePokemon.prototype.newlySwitched = false;
	BattlePokemon.prototype.beingCalledBack = false;
	BattlePokemon.prototype.isActive = false;
	BattlePokemon.prototype.isStarted = false; // has this pokemon's Start events run yet?
	BattlePokemon.prototype.transformed = false;
	BattlePokemon.prototype.duringMove = false;
	BattlePokemon.prototype.hpType = 'Dark';
	BattlePokemon.prototype.hpPower = 60;
	BattlePokemon.prototype.speed = 0;

	BattlePokemon.prototype.toString = function () {
		var fullname = this.fullname;
		if (this.illusion) fullname = this.illusion.fullname;

		var positionList = 'abcdef';
		if (this.isActive) return fullname.substr(0, 2) + positionList[this.position] + fullname.substr(2);
		return fullname;
	};
	// "static" function
	BattlePokemon.getDetails = function (side) {
		if (this.illusion) return this.illusion.details + '|' + this.getHealth(side);
		return this.details + '|' + this.getHealth(side);
	};
	BattlePokemon.prototype.update = function (init) {
		this.trapped = this.maybeTrapped = false;
		this.maybeDisabled = false;
		for (var i in this.moveset) {
			if (this.moveset[i]) this.moveset[i].disabled = false;
		}
		if (init) return;

		// Change formes based on held items (for Transform)
		// Only ever relevant in Generation 4 since Generation 3 didn't have item-based forme changes
		if (this.battle.gen === 4) {
			if (this.template.num === 487) {
				// Giratina formes
				if (this.template.species === 'Giratina' && this.item === 'griseousorb') {
					this.formeChange('Giratina-Origin');
					this.battle.add('-formechange', this, 'Giratina-Origin');
				} else if (this.template.species === 'Giratina-Origin' && this.item !== 'griseousorb') {
					this.formeChange('Giratina');
					this.battle.add('-formechange', this, 'Giratina');
				}
			}
			if (this.template.num === 493) {
				// Arceus formes
				var item = Tools.getItem(this.item);
				var targetForme = (item && item.onPlate ? 'Arceus-' + item.onPlate : 'Arceus');
				if (this.template.species !== targetForme) {
					this.formeChange(targetForme);
					this.battle.add('-formechange', this, targetForme);
				}
			}
		}

		if (this.runImmunity('trapped')) this.battle.runEvent('MaybeTrapPokemon', this);
		// Disable the faculty to cancel switches if a foe may have a trapping ability
		for (var i = 0; i < this.battle.sides.length; ++i) {
			var side = this.battle.sides[i];
			if (side === this.side) continue;
			for (var j = 0; j < side.active.length; ++j) {
				var pokemon = side.active[j];
				if (!pokemon || pokemon.fainted) continue;
				var template = (pokemon.illusion || pokemon).template;
				if (!template.abilities) continue;
				for (var k in template.abilities) {
					var ability = template.abilities[k];
					if (ability === pokemon.ability) {
						// This event was already run above so we don't need
						// to run it again.
						continue;
					}
					if ((k === 'H') && template.unreleasedHidden) {
						// unreleased hidden ability
						continue;
					}
					if (this.runImmunity('trapped')) {
						this.battle.singleEvent('FoeMaybeTrapPokemon',
							this.battle.getAbility(ability), {}, this, pokemon);
					}
				}
			}
		}
		this.battle.runEvent('ModifyPokemon', this);

		this.speed = this.getStat('spe');
	};
	BattlePokemon.prototype.calculateStat = function (statName, boost, modifier) {
		statName = toId(statName);

		if (statName === 'hp') return this.maxhp; // please just read .maxhp directly

		// base stat
		var stat = this.stats[statName];

		// stat boosts
		// boost = this.boosts[statName];
		var boosts = {};
		boosts[statName] = boost;
		boosts = this.battle.runEvent('ModifyBoost', this, null, null, boosts);
		boost = boosts[statName];
		var boostTable = [1, 1.5, 2, 2.5, 3, 3.5, 4];
		if (boost > 6) boost = 6;
		if (boost < -6) boost = -6;
		if (boost >= 0) {
			stat = Math.floor(stat * boostTable[boost]);
		} else {
			stat = Math.floor(stat / boostTable[-boost]);
		}

		// stat modifier
		stat = this.battle.modify(stat, (modifier || 1));

		if (this.battle.getStatCallback) {
			stat = this.battle.getStatCallback(stat, statName, this);
		}

		return stat;
	};
	BattlePokemon.prototype.getStat = function (statName, unboosted, unmodified) {
		statName = toId(statName);

		if (statName === 'hp') return this.maxhp; // please just read .maxhp directly

		// base stat
		var stat = this.stats[statName];

		// stat boosts
		if (!unboosted) {
			var boosts = this.battle.runEvent('ModifyBoost', this, null, null, Object.clone(this.boosts));
			var boost = boosts[statName];
			var boostTable = [1, 1.5, 2, 2.5, 3, 3.5, 4];
			if (boost > 6) boost = 6;
			if (boost < -6) boost = -6;
			if (boost >= 0) {
				stat = Math.floor(stat * boostTable[boost]);
			} else {
				stat = Math.floor(stat / boostTable[-boost]);
			}
		}

		// stat modifier effects
		if (!unmodified) {
			var statTable = {atk:'Atk', def:'Def', spa:'SpA', spd:'SpD', spe:'Spe'};
			stat = this.battle.runEvent('Modify' + statTable[statName], this, null, null, stat);
		}
		if (this.battle.getStatCallback) {
			stat = this.battle.getStatCallback(stat, statName, this, unboosted);
		}
		return stat;
	};
	BattlePokemon.prototype.getWeight = function () {
		var weight = this.template.weightkg;
		weight = this.battle.runEvent('ModifyWeight', this, null, null, weight);
		if (weight < 0.1) weight = 0.1;
		return weight;
	};
	BattlePokemon.prototype.getMoveData = function (move) {
		move = this.battle.getMove(move);
		for (var i = 0; i < this.moveset.length; i++) {
			var moveData = this.moveset[i];
			if (moveData.id === move.id) {
				return moveData;
			}
		}
		return null;
	};
	BattlePokemon.prototype.getMoveTargets = function (move, target) {
		var targets = [];
		switch (move.target) {
		case 'all':
		case 'foeSide':
		case 'allySide':
		case 'allyTeam':
			if (!move.target.startsWith('foe')) {
				for (var i = 0; i < this.side.active.length; i++) {
					if (this.side.active[i] && !this.side.active[i].fainted) {
						targets.push(this.side.active[i]);
					}
				}
			}
			if (!move.target.startsWith('ally')) {
				for (var i = 0; i < this.side.foe.active.length; i++) {
					if (this.side.foe.active[i] && !this.side.foe.active[i].fainted) {
						targets.push(this.side.foe.active[i]);
					}
				}
			}
			break;
		case 'allAdjacent':
		case 'allAdjacentFoes':
			if (move.target === 'allAdjacent') {
				for (var i = 0; i < this.side.active.length; i++) {
					if (this.side.active[i] && this.battle.isAdjacent(this, this.side.active[i])) {
						targets.push(this.side.active[i]);
					}
				}
			}
			for (var i = 0; i < this.side.foe.active.length; i++) {
				if (this.side.foe.active[i] && this.battle.isAdjacent(this, this.side.foe.active[i])) {
					targets.push(this.side.foe.active[i]);
				}
			}
			break;
		default:
			if (!target || (target.fainted && target.side !== this.side)) {
				// If a targeted foe faints, the move is retargeted
				target = this.battle.resolveTarget(this, move);
			}
			if (target.side.active.length > 1) {
				target = this.battle.runEvent('RedirectTarget', this, this, move, target);
			}
			targets = [target];

			// Resolve apparent targets for Pressure.
			if (move.pressureTarget) {
				// At the moment, this is the only supported target.
				if (move.pressureTarget === 'foeSide') {
					for (var i = 0; i < this.side.foe.active.length; i++) {
						if (this.side.foe.active[i] && !this.side.foe.active[i].fainted) {
							targets.push(this.side.foe.active[i]);
						}
					}
				}
			}
		}
		return targets;
	};
	BattlePokemon.prototype.ignoringAbility = function () {
		return !!((this.battle.gen >= 5 && !this.isActive) || this.volatiles['gastroacid']);
	};
	BattlePokemon.prototype.ignoringItem = function () {
		return !!((this.battle.gen >= 5 && !this.isActive) || this.hasAbility('klutz') || this.volatiles['embargo'] || this.battle.pseudoWeather['magicroom']);
	};
	BattlePokemon.prototype.deductPP = function (move, amount, source) {
		move = this.battle.getMove(move);
		var ppData = this.getMoveData(move);
		if (!ppData) return false;
		ppData.used = true;
		if (!ppData.pp) return false;

		ppData.pp -= amount || 1;
		if (ppData.pp <= 0) {
			ppData.pp = 0;
		}
		if (ppData.virtual) {
			var foeActive = this.side.foe.active;
			for (var i = 0; i < foeActive.length; i++) {
				if (foeActive[i].isStale >= 2) {
					if (move.selfSwitch) this.isStalePPTurns++;
					return true;
				}
			}
		}
		this.isStalePPTurns = 0;
		return true;
	};
	BattlePokemon.prototype.moveUsed = function (move) {
		this.lastMove = this.battle.getMove(move).id;
		this.moveThisTurn = this.lastMove;
	};
	BattlePokemon.prototype.gotAttacked = function (move, damage, source) {
		if (!damage) damage = 0;
		move = this.battle.getMove(move);
		this.lastAttackedBy = {
			pokemon: source,
			damage: damage,
			move: move.id,
			thisTurn: true
		};
	};
	BattlePokemon.prototype.getLockedMove = function () {
		var lockedMove = this.battle.runEvent('LockMove', this);
		if (lockedMove === true) lockedMove = false;
		return lockedMove;
	};
	BattlePokemon.prototype.getMoves = function (lockedMove, restrictData) {
		if (lockedMove) {
			lockedMove = toId(lockedMove);
			this.trapped = true;
		}
		if (lockedMove === 'recharge') {
			return [{
				move: 'Recharge',
				id: 'recharge'
			}];
		}
		var moves = [];
		var hasValidMove = false;
		for (var i = 0; i < this.moveset.length; i++) {
			var move = this.moveset[i];
			if (lockedMove) {
				if (lockedMove === move.id) {
					return [{
						move: move.move,
						id: move.id
					}];
				}
				continue;
			}
			if (this.disabledMoves[move.id] && (!restrictData || !this.disabledMoves[move.id].isHidden) || move.pp <= 0 && (this.battle.gen !== 1 || !this.volatiles['partialtrappinglock'])) {
				move.disabled = !restrictData && this.disabledMoves[move.id] && this.disabledMoves[move.id].isHidden ? 'hidden' : true;
			} else if (!move.disabled || move.disabled === 'hidden' && restrictData) {
				hasValidMove = true;
			}
			var moveName = move.move;
			if (move.id === 'hiddenpower') {
				moveName = 'Hidden Power ' + this.hpType;
				if (this.battle.gen < 6) moveName += ' ' + this.hpPower;
			}
			moves.push({
				move: moveName,
				id: move.id,
				pp: move.pp,
				maxpp: move.maxpp,
				target: move.target,
				disabled: move.disabled
			});
		}
		if (lockedMove) {
			return [{
				move: this.battle.getMove(lockedMove).name,
				id: lockedMove
			}];
		}
		if (hasValidMove) return moves;

		return [];
	};
	BattlePokemon.prototype.getRequestData = function () {
		var lockedMove = this.getLockedMove();

		// Information should be restricted for the last active Pokémon
		var isLastActive = this.isLastActive();
		var moves = this.getMoves(lockedMove, isLastActive);
		var data = {moves: moves.length ? moves : [{move: 'Struggle', id: 'struggle'}]};

		if (isLastActive) {
			if (this.maybeDisabled) {
				data.maybeDisabled = true;
			}
			if (this.trapped === true) {
				data.trapped = true;
			} else if (this.maybeTrapped) {
				data.maybeTrapped = true;
			}
		} else {
			if (this.trapped) data.trapped = true;
		}

		return data;
	};
	BattlePokemon.prototype.isLastActive = function () {
		if (!this.isActive) return false;

		var allyActive = this.side.active;
		for (var i = this.position + 1; i < allyActive.length; i++) {
			if (allyActive[i] && !allyActive.fainted) return false;
		}
		return true;
	};
	BattlePokemon.prototype.positiveBoosts = function () {
		var boosts = 0;
		for (var i in this.boosts) {
			if (this.boosts[i] > 0) boosts += this.boosts[i];
		}
		return boosts;
	};
	BattlePokemon.prototype.boostBy = function (boost) {
		var changed = false;
		for (var i in boost) {
			var delta = boost[i];
			this.boosts[i] += delta;
			if (this.boosts[i] > 6) {
				delta -= this.boosts[i] - 6;
				this.boosts[i] = 6;
			}
			if (this.boosts[i] < -6) {
				delta -= this.boosts[i] - (-6);
				this.boosts[i] = -6;
			}
			if (delta) changed = true;
		}
		this.update();
		return changed;
	};
	BattlePokemon.prototype.clearBoosts = function () {
		for (var i in this.boosts) {
			this.boosts[i] = 0;
		}
		this.update();
	};
	BattlePokemon.prototype.setBoost = function (boost) {
		for (var i in boost) {
			this.boosts[i] = boost[i];
		}
		this.update();
	};
	BattlePokemon.prototype.copyVolatileFrom = function (pokemon) {
		this.clearVolatile();
		this.boosts = pokemon.boosts;
		for (var i in pokemon.volatiles) {
			if (this.battle.getEffect(i).noCopy) continue;
			// shallow clones
			this.volatiles[i] = Object.clone(pokemon.volatiles[i]);
			if (this.volatiles[i].linkedPokemon) {
				delete pokemon.volatiles[i].linkedPokemon;
				delete pokemon.volatiles[i].linkedStatus;
				this.volatiles[i].linkedPokemon.volatiles[this.volatiles[i].linkedStatus].linkedPokemon = this;
			}
		}
		pokemon.clearVolatile();
		this.update();
		for (var i in this.volatiles) {
			this.battle.singleEvent('Copy', this.getVolatile(i), this.volatiles[i], this);
		}
	};
	BattlePokemon.prototype.transformInto = function (pokemon, user, effect) {
		var template = pokemon.template;
		if (pokemon.fainted || pokemon.illusion || (pokemon.volatiles['substitute'] && this.battle.gen >= 5)) {
			return false;
		}
		if (!template.abilities || (pokemon && pokemon.transformed && this.battle.gen >= 2) || (user && user.transformed && this.battle.gen >= 5)) {
			return false;
		}
		if (!this.formeChange(template, true)) {
			return false;
		}
		this.transformed = true;
		this.typesData = [];
		for (var i = 0, l = pokemon.typesData.length; i < l; i++) {
			this.typesData.push({
				type: pokemon.typesData[i].type,
				suppressed: false,
				isAdded: pokemon.typesData[i].isAdded
			});
		}
		for (var statName in this.stats) {
			this.stats[statName] = pokemon.stats[statName];
		}
		this.moveset = [];
		this.moves = [];
		this.set.ivs = (this.battle.gen >= 5 ? this.set.ivs : pokemon.set.ivs);
		this.hpType = (this.battle.gen >= 5 ? this.hpType : pokemon.hpType);
		this.hpPower = (this.battle.gen >= 5 ? this.hpPower : pokemon.hpPower);
		for (var i = 0; i < pokemon.moveset.length; i++) {
			var moveData = pokemon.moveset[i];
			var moveName = moveData.move;
			if (moveData.id === 'hiddenpower') {
				moveName = 'Hidden Power ' + this.hpType;
			}
			this.moveset.push({
				move: moveName,
				id: moveData.id,
				pp: moveData.maxpp === 1 ? 1 : 5,
				maxpp: this.battle.gen >= 5 ? (moveData.maxpp === 1 ? 1 : 5) : moveData.maxpp,
				target: moveData.target,
				disabled: false,
				used: false,
				virtual: true
			});
			this.moves.push(toId(moveName));
		}
		for (var j in pokemon.boosts) {
			this.boosts[j] = pokemon.boosts[j];
		}
		if (effect) {
			this.battle.add('-transform', this, pokemon, '[from] ' + effect);
		} else {
			this.battle.add('-transform', this, pokemon);
		}
		this.setAbility(pokemon.ability);
		this.update();
		return true;
	};
	BattlePokemon.prototype.formeChange = function (template, dontRecalculateStats) {
		template = this.battle.getTemplate(template);

		if (!template.abilities) return false;
		this.illusion = null;
		this.template = template;
		this.types = template.types;
		this.typesData = [];
		this.types = template.types;
		for (var i = 0, l = this.types.length; i < l; i++) {
			this.typesData.push({
				type: this.types[i],
				suppressed: false,
				isAdded: false
			});
		}
		if (!dontRecalculateStats) {
			for (var statName in this.stats) {
				var stat = this.template.baseStats[statName];
				stat = Math.floor(Math.floor(2 * stat + this.set.ivs[statName] + Math.floor(this.set.evs[statName] / 4)) * this.level / 100 + 5);

				// nature
				var nature = this.battle.getNature(this.set.nature);
				if (statName === nature.plus) stat *= 1.1;
				if (statName === nature.minus) stat *= 0.9;
				this.baseStats[statName] = this.stats[statName] = Math.floor(stat);
				// If gen 1, we reset modified stats.
				if (this.battle.gen === 1) {
					this.modifiedStats[statName] = Math.floor(stat);
					// ...and here is where the gen 1 games re-apply burn and para drops.
					if (this.status === 'par' && statName === 'spe') this.modifyStat('spe', 0.25);
					if (this.status === 'brn' && statName === 'atk') this.modifyStat('atk', 0.5);
				}
			}
			this.speed = this.stats.spe;
		}
		return true;
	};
	BattlePokemon.prototype.clearVolatile = function (init) {
		this.boosts = {
			atk: 0,
			def: 0,
			spa: 0,
			spd: 0,
			spe: 0,
			accuracy: 0,
			evasion: 0
		};

		if (this.battle.gen === 1 && this.baseMoves.indexOf('mimic') >= 0 && !this.transformed) {
			var moveslot = this.baseMoves.indexOf('mimic');
			var mimicPP = this.moveset[moveslot] ? this.moveset[moveslot].pp : 16;
			this.moveset = this.baseMoveset.slice();
			this.moveset[moveslot].pp = mimicPP;
		} else {
			this.moveset = this.baseMoveset.slice();
		}
		this.moves = this.moveset.map(function (move) {
			return toId(move.move);
		});

		this.transformed = false;
		this.ability = this.baseAbility;
		this.set.ivs = this.baseIvs;
		this.hpType = this.baseHpType;
		this.hpPower = this.baseHpPower;
		for (var i in this.volatiles) {
			if (this.volatiles[i].linkedStatus) {
				this.volatiles[i].linkedPokemon.removeVolatile(this.volatiles[i].linkedStatus);
			}
		}
		this.volatiles = {};
		this.switchFlag = false;

		this.lastMove = '';
		this.moveThisTurn = '';

		this.lastDamage = 0;
		this.lastAttackedBy = null;
		this.newlySwitched = true;
		this.beingCalledBack = false;

		this.formeChange(this.baseTemplate);

		this.update(init);
	};
	BattlePokemon.prototype.hasType = function (type) {
		if (!type) return false;
		if (Array.isArray(type)) {
			for (var i = 0; i < type.length; i++) {
				if (this.hasType(type[i])) return true;
			}
		} else {
			if (this.getTypes().indexOf(type) >= 0) return true;
		}
		return false;
	};
	// returns the amount of damage actually dealt
	BattlePokemon.prototype.faint = function (source, effect) {
		// This function only puts the pokemon in the faint queue;
		// actually setting of this.fainted comes later when the
		// faint queue is resolved.
		if (this.fainted || this.faintQueued) return 0;
		var d = this.hp;
		this.hp = 0;
		this.switchFlag = false;
		this.faintQueued = true;
		this.battle.faintQueue.push({
			target: this,
			source: source,
			effect: effect
		});
		return d;
	};
	BattlePokemon.prototype.damage = function (d, source, effect) {
		if (!this.hp) return 0;
		if (d < 1 && d > 0) d = 1;
		d = Math.floor(d);
		if (isNaN(d)) return 0;
		if (d <= 0) return 0;
		this.hp -= d;
		if (this.hp <= 0) {
			d += this.hp;
			this.faint(source, effect);
		}
		return d;
	};
	BattlePokemon.prototype.tryTrap = function (isHidden) {
		if (this.runImmunity('trapped')) {
			if (this.trapped && isHidden) return true;
			this.trapped = isHidden ? 'hidden' : true;
			return true;
		}
		return false;
	};
	BattlePokemon.prototype.hasMove = function (moveid) {
		moveid = toId(moveid);
		if (moveid.substr(0, 11) === 'hiddenpower') moveid = 'hiddenpower';
		for (var i = 0; i < this.moveset.length; i++) {
			if (moveid === this.battle.getMove(this.moveset[i].move).id) {
				return moveid;
			}
		}
		return false;
	};
	BattlePokemon.prototype.disableMove = function (moveid, isHidden, sourceEffect) {
		if (!sourceEffect && this.battle.event) {
			sourceEffect = this.battle.effect;
		}
		moveid = toId(moveid);
		if (moveid.substr(0, 11) === 'hiddenpower') moveid = 'hiddenpower';

		if (this.disabledMoves[moveid] && !this.disabledMoves[moveid].isHidden) return;
		this.disabledMoves[moveid] = {
			isHidden: !!isHidden,
			sourceEffect: sourceEffect
		};
	};
	// returns the amount of damage actually healed
	BattlePokemon.prototype.heal = function (d) {
		if (!this.hp) return false;
		d = Math.floor(d);
		if (isNaN(d)) return false;
		if (d <= 0) return false;
		if (this.hp >= this.maxhp) return false;
		this.hp += d;
		if (this.hp > this.maxhp) {
			d -= this.hp - this.maxhp;
			this.hp = this.maxhp;
		}
		return d;
	};
	// sets HP, returns delta
	BattlePokemon.prototype.sethp = function (d) {
		if (!this.hp) return 0;
		d = Math.floor(d);
		if (isNaN(d)) return;
		if (d < 1) d = 1;
		d = d - this.hp;
		this.hp += d;
		if (this.hp > this.maxhp) {
			d -= this.hp - this.maxhp;
			this.hp = this.maxhp;
		}
		return d;
	};
	BattlePokemon.prototype.trySetStatus = function (status, source, sourceEffect) {
		if (!this.hp) return false;
		if (this.status) return false;
		return this.setStatus(status, source, sourceEffect);
	};
	BattlePokemon.prototype.cureStatus = function () {
		if (!this.hp) return false;
		// unlike clearStatus, gives cure message
		if (this.status) {
			this.battle.add('-curestatus', this, this.status);
			this.setStatus('');
		}
	};
	BattlePokemon.prototype.setStatus = function (status, source, sourceEffect, ignoreImmunities) {
		if (!this.hp) return false;
		status = this.battle.getEffect(status);
		if (this.battle.event) {
			if (!source) source = this.battle.event.source;
			if (!sourceEffect) sourceEffect = this.battle.effect;
		}

		if (!ignoreImmunities && status.id) {
			// the game currently never ignores immunities
			if (!this.runImmunity(status.id === 'tox' ? 'psn' : status.id)) {
				this.battle.debug('immune to status');
				return false;
			}
		}

		if (this.status === status.id) return false;
		var prevStatus = this.status;
		var prevStatusData = this.statusData;
		if (status.id && !this.battle.runEvent('SetStatus', this, source, sourceEffect, status)) {
			this.battle.debug('set status [' + status.id + '] interrupted');
			return false;
		}

		this.status = status.id;
		this.statusData = {id: status.id, target: this};
		if (source) this.statusData.source = source;
		if (status.duration) {
			this.statusData.duration = status.duration;
		}
		if (status.durationCallback) {
			this.statusData.duration = status.durationCallback.call(this.battle, this, source, sourceEffect);
		}

		if (status.id && !this.battle.singleEvent('Start', status, this.statusData, this, source, sourceEffect)) {
			this.battle.debug('status start [' + status.id + '] interrupted');
			// cancel the setstatus
			this.status = prevStatus;
			this.statusData = prevStatusData;
			return false;
		}
		this.update();
		if (status.id && !this.battle.runEvent('AfterSetStatus', this, source, sourceEffect, status)) {
			return false;
		}
		return true;
	};
	BattlePokemon.prototype.clearStatus = function () {
		// unlike cureStatus, does not give cure message
		return this.setStatus('');
	};
	BattlePokemon.prototype.getStatus = function () {
		return this.battle.getEffect(this.status);
	};
	BattlePokemon.prototype.eatItem = function (item, source, sourceEffect) {
		if (!this.hp || !this.isActive) return false;
		if (!this.item) return false;

		var id = toId(item);
		if (id && this.item !== id) return false;

		if (!sourceEffect && this.battle.effect) sourceEffect = this.battle.effect;
		if (!source && this.battle.event && this.battle.event.target) source = this.battle.event.target;
		item = this.getItem();
		if (this.battle.runEvent('UseItem', this, null, null, item) && this.battle.runEvent('EatItem', this, null, null, item)) {
			this.battle.add('-enditem', this, item, '[eat]');

			this.battle.singleEvent('Eat', item, this.itemData, this, source, sourceEffect);

			this.lastItem = this.item;
			this.item = '';
			this.itemData = {id: '', target: this};
			this.usedItemThisTurn = true;
			this.ateBerry = true;
			this.battle.runEvent('AfterUseItem', this, null, null, item);
			return true;
		}
		return false;
	};
	BattlePokemon.prototype.useItem = function (item, source, sourceEffect) {
		if (!this.isActive) return false;
		if (!this.item) return false;

		var id = toId(item);
		if (id && this.item !== id) return false;

		if (!sourceEffect && this.battle.effect) sourceEffect = this.battle.effect;
		if (!source && this.battle.event && this.battle.event.target) source = this.battle.event.target;
		item = this.getItem();
		if (this.battle.runEvent('UseItem', this, null, null, item)) {
			switch (item.id) {
			case 'redcard':
				this.battle.add('-enditem', this, item, '[of] ' + source);
				break;
			default:
				if (!item.isGem) {
					this.battle.add('-enditem', this, item);
				}
				break;
			}

			this.battle.singleEvent('Use', item, this.itemData, this, source, sourceEffect);

			this.lastItem = this.item;
			this.item = '';
			this.itemData = {id: '', target: this};
			this.usedItemThisTurn = true;
			this.battle.runEvent('AfterUseItem', this, null, null, item);
			return true;
		}
		return false;
	};
	BattlePokemon.prototype.takeItem = function (source) {
		if (!this.isActive) return false;
		if (!this.item) return false;
		if (!source) source = this;
		if (this.battle.gen === 4) {
			if (toId(this.ability) === 'multitype') return false;
			if (source && toId(source.ability) === 'multitype') return false;
		}
		var item = this.getItem();
		if (this.battle.runEvent('TakeItem', this, source, null, item)) {
			this.item = '';
			this.itemData = {id: '', target: this};
			return item;
		}
		return false;
	};
	BattlePokemon.prototype.setItem = function (item, source, effect) {
		if (!this.hp || !this.isActive) return false;
		item = this.battle.getItem(item);
		if (item.id === 'leppaberry') {
			this.isStale = 2;
			this.isStaleSource = 'getleppa';
		}
		this.lastItem = this.item;
		this.item = item.id;
		this.itemData = {id: item.id, target: this};
		if (item.id) {
			this.battle.singleEvent('Start', item, this.itemData, this, source, effect);
		}
		if (this.lastItem) this.usedItemThisTurn = true;
		return true;
	};
	BattlePokemon.prototype.getItem = function () {
		return this.battle.getItem(this.item);
	};
	BattlePokemon.prototype.hasItem = function (item) {
		if (this.ignoringItem()) return false;
		var ownItem = this.item;
		if (!Array.isArray(item)) {
			return ownItem === toId(item);
		}
		return (item.map(toId).indexOf(ownItem) >= 0);
	};
	BattlePokemon.prototype.clearItem = function () {
		return this.setItem('');
	};
	BattlePokemon.prototype.setAbility = function (ability, source, effect, noForce) {
		if (!this.hp) return false;
		ability = this.battle.getAbility(ability);
		var oldAbility = this.ability;
		if (noForce && oldAbility === ability.id) {
			return false;
		}
		if (ability.id in {illusion:1, multitype:1, stancechange:1}) return false;
		if (oldAbility in {multitype:1, stancechange:1}) return false;
		this.battle.singleEvent('End', this.battle.getAbility(oldAbility), this.abilityData, this, source, effect);
		this.ability = ability.id;
		this.abilityData = {id: ability.id, target: this};
		if (ability.id && this.battle.gen > 3) {
			this.battle.singleEvent('Start', ability, this.abilityData, this, source, effect);
		}
		return oldAbility;
	};
	BattlePokemon.prototype.getAbility = function () {
		return this.battle.getAbility(this.ability);
	};
	BattlePokemon.prototype.hasAbility = function (ability) {
		if (this.ignoringAbility()) return false;
		var ownAbility = this.ability;
		if (!Array.isArray(ability)) {
			return ownAbility === toId(ability);
		}
		return (ability.map(toId).indexOf(ownAbility) >= 0);
	};
	BattlePokemon.prototype.clearAbility = function () {
		return this.setAbility('');
	};
	BattlePokemon.prototype.getNature = function () {
		return this.battle.getNature(this.set.nature);
	};
	BattlePokemon.prototype.addVolatile = function (status, source, sourceEffect, linkedStatus) {
		var result;
		status = this.battle.getEffect(status);
		if (!this.hp && !status.affectsFainted) return false;
		if (this.battle.event) {
			if (!source) source = this.battle.event.source;
			if (!sourceEffect) sourceEffect = this.battle.effect;
		}

		if (this.volatiles[status.id]) {
			if (!status.onRestart) return false;
			return this.battle.singleEvent('Restart', status, this.volatiles[status.id], this, source, sourceEffect);
		}
		if (!this.runImmunity(status.id)) return false;
		result = this.battle.runEvent('TryAddVolatile', this, source, sourceEffect, status);
		if (!result) {
			this.battle.debug('add volatile [' + status.id + '] interrupted');
			return result;
		}
		this.volatiles[status.id] = {id: status.id};
		this.volatiles[status.id].target = this;
		if (source) {
			this.volatiles[status.id].source = source;
			this.volatiles[status.id].sourcePosition = source.position;
		}
		if (sourceEffect) {
			this.volatiles[status.id].sourceEffect = sourceEffect;
		}
		if (status.duration) {
			this.volatiles[status.id].duration = status.duration;
		}
		if (status.durationCallback) {
			this.volatiles[status.id].duration = status.durationCallback.call(this.battle, this, source, sourceEffect);
		}
		result = this.battle.singleEvent('Start', status, this.volatiles[status.id], this, source, sourceEffect);
		if (!result) {
			// cancel
			delete this.volatiles[status.id];
			return result;
		}
		if (linkedStatus && source && !source.volatiles[linkedStatus]) {
			source.addVolatile(linkedStatus, this, sourceEffect, status);
			source.volatiles[linkedStatus].linkedPokemon = this;
			source.volatiles[linkedStatus].linkedStatus = status;
			this.volatiles[status].linkedPokemon = source;
			this.volatiles[status].linkedStatus = linkedStatus;
		}
		this.update();
		return true;
	};
	BattlePokemon.prototype.getVolatile = function (status) {
		status = this.battle.getEffect(status);
		if (!this.volatiles[status.id]) return null;
		return status;
	};
	BattlePokemon.prototype.removeVolatile = function (status) {
		if (!this.hp) return false;
		status = this.battle.getEffect(status);
		if (!this.volatiles[status.id]) return false;
		this.battle.singleEvent('End', status, this.volatiles[status.id], this);
		var linkedPokemon = this.volatiles[status.id].linkedPokemon;
		var linkedStatus = this.volatiles[status.id].linkedStatus;
		delete this.volatiles[status.id];
		if (linkedPokemon && linkedPokemon.volatiles[linkedStatus]) {
			linkedPokemon.removeVolatile(linkedStatus);
		}
		this.update();
		return true;
	};
	// "static" function
	BattlePokemon.getHealth = function (side) {
		if (!this.hp) return '0 fnt';
		var hpstring;
		if ((side === true) || (this.side === side) || this.battle.getFormat().debug || this.battle.reportExactHP) {
			hpstring = '' + this.hp + '/' + this.maxhp;
		} else {
			var ratio = this.hp / this.maxhp;
			if (this.battle.reportPercentages) {
				// HP Percentage Mod mechanics
				var percentage = Math.ceil(ratio * 100);
				if ((percentage === 100) && (ratio < 1.0)) {
					percentage = 99;
				}
				hpstring = '' + percentage + '/100';
			} else {
				// In-game accurate pixel health mechanics
				var pixels = Math.floor(ratio * 48) || 1;
				hpstring = '' + pixels + '/48';
				if ((pixels === 9) && (ratio > 0.2)) {
					hpstring += 'y'; // force yellow HP bar
				} else if ((pixels === 24) && (ratio > 0.5)) {
					hpstring += 'g'; // force green HP bar
				}
			}
		}
		if (this.status) hpstring += ' ' + this.status;
		return hpstring;
	};
	BattlePokemon.prototype.setType = function (newType, enforce) {
		// Arceus first type cannot be normally changed
		if (!enforce && this.template.num === 493) return false;

		this.typesData = [{
			type: newType,
			suppressed: false,
			isAdded: false
		}];

		return true;
	};
	BattlePokemon.prototype.addType = function (newType) {
		// removes any types added previously and adds another one

		this.typesData = this.typesData.filter(function (typeData) {
			return !typeData.isAdded;
		}).concat([{
			type: newType,
			suppressed: false,
			isAdded: true
		}]);

		return true;
	};
	BattlePokemon.prototype.getTypes = function (getAll) {
		var types = [];
		for (var i = 0, l = this.typesData.length; i < l; i++) {
			if (getAll || !this.typesData[i].suppressed) {
				types.push(this.typesData[i].type);
			}
		}
		if (types.length) return types;
		if (this.battle.gen >= 5) return ['Normal'];
		return ['???'];
	};
	BattlePokemon.prototype.isGrounded = function () {
		if (!this.hasType('Flying') && this.battle.runEvent('Immunity', this, null, null, 'Ground')) return true;
		return !!(this.hasItem('ironball') || this.volatiles['ingrain'] || this.volatiles['smackdown'] || this.battle.getPseudoWeather('gravity'));
	};
	BattlePokemon.prototype.isSemiInvulnerable = function () {
		if (this.volatiles['fly'] || this.volatiles['bounce'] || this.volatiles['skydrop'] || this.volatiles['dive'] || this.volatiles['dig'] || this.volatiles['phantomforce'] || this.volatiles['shadowforce']) {
			return true;
		}
		for (var i = 0; i < this.side.foe.active.length; i++) {
			if (this.side.foe.active[i].volatiles['skydrop'] && this.side.foe.active[i].volatiles['skydrop'].source === this) {
				return true;
			}
		}
		return false;
	};
	BattlePokemon.prototype.runEffectiveness = function (move) {
		var totalTypeMod = 0;
		var types = this.getTypes();
		for (var i = 0; i < types.length; i++) {
			var typeMod = this.battle.getEffectiveness(move, types[i]);
			typeMod = this.battle.singleEvent('Effectiveness', move, null, types[i], move, null, typeMod);
			totalTypeMod += this.battle.runEvent('Effectiveness', this, types[i], move, typeMod);
		}
		return totalTypeMod;
	};
	BattlePokemon.prototype.runImmunity = function (type, message) {
		if (this.fainted) {
			return false;
		}
		if (!type || type === '???') {
			return true;
		}
		if (!this.battle.runEvent('NegateImmunity', this, type)) return true;
		if (!this.battle.getImmunity(type, this)) {
			this.battle.debug('natural immunity');
			if (message) {
				this.battle.add('-immune', this, '[msg]');
			}
			return false;
		}
		var immunity = this.battle.runEvent('Immunity', this, null, null, type);
		if (!immunity) {
			this.battle.debug('artificial immunity');
			if (message && immunity !== null) {
				this.battle.add('-immune', this, '[msg]');
			}
			return false;
		}
		return true;
	};
	BattlePokemon.prototype.destroy = function () {
		// deallocate ourself
		// get rid of some possibly-circular references
		this.battle = null;
		this.side = null;
	};
	return BattlePokemon;
})();

BattleSide = (function () {
	function BattleSide(name, battle, n, team) {
		var sideScripts = battle.data.Scripts.side;
		if (sideScripts) Object.merge(this, sideScripts);

		this.battle = battle;
		this.n = n;
		this.name = name;
		this.pokemon = [];
		this.active = [null];
		this.sideConditions = {};

		this.id = n ? 'p2' : 'p1';

		switch (this.battle.gameType) {
		case 'doubles':
			this.active = [null, null];
			break;
		case 'triples': case 'rotation':
			this.active = [null, null, null];
			break;
		}

		this.team = this.battle.getTeam(this, team);
		for (var i = 0; i < this.team.length && i < 6; i++) {
			//console.log("NEW POKEMON: " + (this.team[i] ? this.team[i].name : '[unidentified]'));
			this.pokemon.push(new BattlePokemon(this.team[i], this));
		}
		this.pokemonLeft = this.pokemon.length;
		for (var i = 0; i < this.pokemon.length; i++) {
			this.pokemon[i].position = i;
		}
	}

	BattleSide.prototype.isActive = false;
	BattleSide.prototype.pokemonLeft = 0;
	BattleSide.prototype.faintedLastTurn = false;
	BattleSide.prototype.faintedThisTurn = false;
	BattleSide.prototype.decision = null;
	BattleSide.prototype.foe = null;

	BattleSide.prototype.toString = function () {
		return this.id + ': ' + this.name;
	};
	BattleSide.prototype.getData = function () {
		var data = {
			name: this.name,
			id: this.id,
			pokemon: []
		};
		for (var i = 0; i < this.pokemon.length; i++) {
			var pokemon = this.pokemon[i];
			data.pokemon.push({
				ident: pokemon.fullname,
				details: pokemon.details,
				condition: pokemon.getHealth(pokemon.side),
				active: (pokemon.position < pokemon.side.active.length),
				stats: {
					atk: pokemon.baseStats['atk'],
					def: pokemon.baseStats['def'],
					spa: pokemon.baseStats['spa'],
					spd: pokemon.baseStats['spd'],
					spe: pokemon.baseStats['spe']
				},
				moves: pokemon.moves.map(function (move) {
					if (move === 'hiddenpower') {
						return move + toId(pokemon.hpType) + (pokemon.hpPower === 70 ? '' : pokemon.hpPower);
					}
					return move;
				}),
				baseAbility: pokemon.baseAbility,
				item: pokemon.item,
				pokeball: pokemon.pokeball,
				canMegaEvo: !!pokemon.canMegaEvo
			});
		}
		return data;
	};
	BattleSide.prototype.randomActive = function () {
		var actives = this.active.filter(function (active) {
			return active && !active.fainted;
		});
		if (!actives.length) return null;
		var i = Math.floor(Math.random() * actives.length);
		return actives[i];
	};
	BattleSide.prototype.addSideCondition = function (status, source, sourceEffect) {
		status = this.battle.getEffect(status);
		if (this.sideConditions[status.id]) {
			if (!status.onRestart) return false;
			return this.battle.singleEvent('Restart', status, this.sideConditions[status.id], this, source, sourceEffect);
		}
		this.sideConditions[status.id] = {id: status.id};
		this.sideConditions[status.id].target = this;
		if (source) {
			this.sideConditions[status.id].source = source;
			this.sideConditions[status.id].sourcePosition = source.position;
		}
		if (status.duration) {
			this.sideConditions[status.id].duration = status.duration;
		}
		if (status.durationCallback) {
			this.sideConditions[status.id].duration = status.durationCallback.call(this.battle, this, source, sourceEffect);
		}
		if (!this.battle.singleEvent('Start', status, this.sideConditions[status.id], this, source, sourceEffect)) {
			delete this.sideConditions[status.id];
			return false;
		}
		this.battle.update();
		return true;
	};
	BattleSide.prototype.getSideCondition = function (status) {
		status = this.battle.getEffect(status);
		if (!this.sideConditions[status.id]) return null;
		return status;
	};
	BattleSide.prototype.removeSideCondition = function (status) {
		status = this.battle.getEffect(status);
		if (!this.sideConditions[status.id]) return false;
		this.battle.singleEvent('End', status, this.sideConditions[status.id], this);
		delete this.sideConditions[status.id];
		this.battle.update();
		return true;
	};
	BattleSide.prototype.send = function () {
		var parts = Array.prototype.slice.call(arguments);
		var functions = parts.map(function (part) {
			return typeof part === 'function';
		});
		var sideUpdate = [];
		if (functions.indexOf(true) < 0) {
			sideUpdate.push('|' + parts.join('|'));
		} else {
			var line = '';
			for (var j = 0; j < parts.length; ++j) {
				line += '|';
				if (functions[j]) {
					line += parts[j](this);
				} else {
					line += parts[j];
				}
			}
			sideUpdate.push(line);
		}
		this.battle.send('sideupdate', this.id + "\n" + sideUpdate);
	};
	BattleSide.prototype.emitCallback = function () {
		this.battle.send('callback', this.id + "\n" +
			Array.prototype.slice.call(arguments).join('|'));
	};
	BattleSide.prototype.emitRequest = function (update) {
		this.battle.send('request', this.id + "\n" + this.battle.rqid + "\n" + JSON.stringify(update));
	};
	BattleSide.prototype.resolveDecision = function () {
		if (this.decision) return this.decision;
		var decisions = [];

		switch (this.currentRequest) {
		case 'move':
			for (var i = 0; i < this.active.length; i++) {
				var pokemon = this.active[i];
				if (!pokemon || pokemon.fainted) continue;

				var lockedMove = pokemon.getLockedMove();
				if (lockedMove) {
					decisions.push({
						choice: 'move',
						pokemon: pokemon,
						targetLoc: this.battle.runEvent('LockMoveTarget', pokemon) || 0,
						move: lockedMove
					});
					continue;
				}

				var moveid = 'struggle';
				var moves = pokemon.getMoves();
				for (var j = 0; j < moves.length; j++) {
					if (moves[j].disabled) continue;
					moveid = moves[j].id;
					break;
				}
				decisions.push({
					choice: 'move',
					pokemon: pokemon,
					targetLoc: 0,
					move: moveid
				});
			}
			break;

		case 'switch':
			var canSwitchOut = [];
			for (var i = 0; i < this.active.length; i++) {
				if (this.active[i] && this.active[i].switchFlag) canSwitchOut.push(i);
			}

			var canSwitchIn = [];
			for (var i = this.active.length; i < this.pokemon.length; i++) {
				if (this.pokemon[i] && !this.pokemon[i].fainted) canSwitchIn.push(i);
			}

			var willPass = canSwitchOut.splice(Math.min(canSwitchOut.length, canSwitchIn.length));
			for (var i = 0; i < canSwitchOut.length; i++) {
				decisions.push({
					choice: this.foe.currentRequest === 'switch' ? 'instaswitch' : 'switch',
					pokemon: this.active[canSwitchOut[i]],
					target: this.pokemon[canSwitchIn[i]]
				});
			}
			for (var i = 0; i < willPass.length; i++) {
				decisions.push({
					choice: 'pass',
					pokemon: this.active[willPass[i]],
					priority: 102
				});
			}
			break;

		case 'teampreview':
			decisions.push({
				choice: 'team',
				side: this,
				team: [0, 1, 2, 3, 4, 5].slice(0, this.pokemon.length)
			});
		}

		return decisions;
	};
	BattleSide.prototype.destroy = function () {
		// deallocate ourself

		// deallocate children and get rid of references to them
		for (var i = 0; i < this.pokemon.length; i++) {
			if (this.pokemon[i]) this.pokemon[i].destroy();
			this.pokemon[i] = null;
		}
		this.pokemon = null;
		for (var i = 0; i < this.active.length; i++) {
			this.active[i] = null;
		}
		this.active = null;

		if (this.decision) {
			delete this.decision.side;
			delete this.decision.pokemon;
		}
		this.decision = null;

		// get rid of some possibly-circular references
		this.battle = null;
		this.foe = null;
	};
	return BattleSide;
})();

Battle = (function () {
	var Battle = {};

	Battle.construct = (function () {
		global.battleProtoCache = {};
		return function (roomid, formatarg, rated) {
			var battle = Object.create((function () {
				if (battleProtoCache[formatarg] !== undefined) {
					return battleProtoCache[formatarg];
				}

				// Scripts overrides Battle overrides Scripts overrides Tools
				var tools = Tools.mod(formatarg);
				var proto = Object.create(tools);
				for (var i in Battle.prototype) {
					proto[i] = Battle.prototype[i];
				}
				var battle = Object.create(proto);
				tools.install(battle);
				return (battleProtoCache[formatarg] = battle);
			})());
			Battle.prototype.init.call(battle, roomid, formatarg, rated);
			return battle;
		};
	})();

	Battle.prototype = {};

	Battle.prototype.init = function (roomid, formatarg, rated) {
		var format = Tools.getFormat(formatarg);

		this.log = [];
		this.sides = [null, null];
		this.roomid = roomid;
		this.id = roomid;
		this.rated = rated;
		this.weatherData = {id:''};
		this.terrainData = {id:''};
		this.pseudoWeather = {};

		this.format = toId(format);
		this.formatData = {id:this.format};

		this.effect = {id:''};
		this.effectData = {id:''};
		this.event = {id:''};

		this.gameType = (format.gameType || 'singles');

		this.queue = [];
		this.faintQueue = [];
		this.messageLog = [];

		// use a random initial seed (64-bit, [high -> low])
		this.startingSeed = this.seed = [
			Math.floor(Math.random() * 0x10000),
			Math.floor(Math.random() * 0x10000),
			Math.floor(Math.random() * 0x10000),
			Math.floor(Math.random() * 0x10000)
		];
	};

	Battle.prototype.turn = 0;
	Battle.prototype.p1 = null;
	Battle.prototype.p2 = null;
	Battle.prototype.lastUpdate = 0;
	Battle.prototype.weather = '';
	Battle.prototype.terrain = '';
	Battle.prototype.ended = false;
	Battle.prototype.started = false;
	Battle.prototype.active = false;
	Battle.prototype.eventDepth = 0;
	Battle.prototype.lastMove = '';
	Battle.prototype.activeMove = null;
	Battle.prototype.activePokemon = null;
	Battle.prototype.activeTarget = null;
	Battle.prototype.midTurn = false;
	Battle.prototype.currentRequest = '';
	Battle.prototype.currentRequestDetails = '';
	Battle.prototype.rqid = 0;
	Battle.prototype.lastMoveLine = 0;
	Battle.prototype.reportPercentages = false;
	Battle.prototype.supportCancel = false;
	Battle.prototype.events = null;

	Battle.prototype.toString = function () {
		return 'Battle: ' + this.format;
	};

	// This function is designed to emulate the on-cartridge PRNG for Gens 3 and 4, as described in
	// http://www.smogon.com/ingame/rng/pid_iv_creation#pokemon_random_number_generator
	// This RNG uses a 32-bit initial seed

	// This function has three different results, depending on arguments:
	// - random() returns a real number in [0, 1), just like Math.random()
	// - random(n) returns an integer in [0, n)
	// - random(m, n) returns an integer in [m, n)

	// m and n are converted to integers via Math.floor. If the result is NaN, they are ignored.
	/*
	Battle.prototype.random = function (m, n) {
		this.seed = (this.seed * 0x41C64E6D + 0x6073) >>> 0; // truncate the result to the last 32 bits
		var result = this.seed >>> 16; // the first 16 bits of the seed are the random value
		m = Math.floor(m);
		n = Math.floor(n);
		return (m ? (n ? (result % (n - m)) + m : result % m) : result / 0x10000);
	};
	*/

	// This function is designed to emulate the on-cartridge PRNG for Gen 5 and uses a 64-bit initial seed

	// This function has three different results, depending on arguments:
	// - random() returns a real number in [0, 1), just like Math.random()
	// - random(n) returns an integer in [0, n)
	// - random(m, n) returns an integer in [m, n)

	// m and n are converted to integers via Math.floor. If the result is NaN, they are ignored.

	Battle.prototype.random = function (m, n) {
		this.seed = this.nextFrame(); // Advance the RNG
		var result = (this.seed[0] << 16 >>> 0) + this.seed[1]; // Use the upper 32 bits
		m = Math.floor(m);
		n = Math.floor(n);
		result = (m ? (n ? Math.floor(result * (n - m) / 0x100000000) + m : Math.floor(result * m / 0x100000000)) : result / 0x100000000);
		this.debug('randBW(' + (m ? (n ? m + ', ' + n : m) : '') + ') = ' + result);
		return result;
	};

	Battle.prototype.nextFrame = function (n) {
		var seed = this.seed;
		n = n || 1;
		for (var frame = 0; frame < n; ++frame) {
			// The RNG is a Linear Congruential Generator (LCG) in the form: x_{n + 1} = (a x_n + c) % m
			// Where: x_0 is the seed, x_n is the random number after n iterations,
			//     a = 0x5D588B656C078965, c = 0x00269EC3 and m = 2^64
			// Javascript doesnt handle such large numbers properly, so this function does it in 16-bit parts.
			// x_{n + 1} = (x_n * a) + c
			// Let any 64 bit number n = (n[0] << 48) + (n[1] << 32) + (n[2] << 16) + n[3]
			// Then x_{n + 1} =
			//     ((a[3] x_n[0] + a[2] x_n[1] + a[1] x_n[2] + a[0] x_n[3] + c[0]) << 48) +
			//     ((a[3] x_n[1] + a[2] x_n[2] + a[1] x_n[3] + c[1]) << 32) +
			//     ((a[3] x_n[2] + a[2] x_n[3] + c[2]) << 16) +
			//     a[3] x_n[3] + c[3]
			// Which can be generalised where b is the number of 16 bit words in the number:
			//     (Notice how the a[] word starts at b-1, and decrements every time it appears again on the line;
			//         x_n[] starts at b-<line#>-1 and increments to b-1 at the end of the line per line, limiting the length of the line;
			//         c[] is at b-<line#>-1 for each line and the left shift is 16 * <line#>)
			//     ((a[b-1] + x_n[b-1] + c[b-1]) << (16 * 0)) +
			//     ((a[b-1] x_n[b-2] + a[b-2] x_n[b-1] + c[b-2]) << (16 * 1)) +
			//     ((a[b-1] x_n[b-3] + a[b-2] x_n[b-2] + a[b-3] x_n[b-1] + c[b-3]) << (16 * 2)) +
			//     ...
			//     ((a[b-1] x_n[1] + a[b-2] x_n[2] + ... + a[2] x_n[b-2] + a[1] + x_n[b-1] + c[1]) << (16 * (b-2))) +
			//     ((a[b-1] x_n[0] + a[b-2] x_n[1] + ... + a[1] x_n[b-2] + a[0] + x_n[b-1] + c[0]) << (16 * (b-1)))
			// Which produces this equation: \sum_{l=0}^{b-1}\left(\sum_{m=b-l-1}^{b-1}\left\{a[2b-m-l-2] x_n[m]\right\}+c[b-l-1]\ll16l\right)
			// This is all ignoring overflow/carry because that cannot be shown in a pseudo-mathematical equation.
			// The below code implements a optimised version of that equation while also checking for overflow/carry.

			var a = [0x5D58, 0x8B65, 0x6C07, 0x8965];
			var c = [0, 0, 0x26, 0x9EC3];

			var nextSeed = [0, 0, 0, 0];
			var carry = 0;

			for (var cN = seed.length - 1; cN >= 0; --cN) {
				nextSeed[cN] = carry;
				carry = 0;

				var aN = seed.length - 1;
				var seedN = cN;
				for (; seedN < seed.length; --aN, ++seedN) {
					var nextWord = a[aN] * seed[seedN];
					carry += nextWord >>> 16;
					nextSeed[cN] += nextWord & 0xFFFF;
				}
				nextSeed[cN] += c[cN];
				carry += nextSeed[cN] >>> 16;
				nextSeed[cN] &= 0xFFFF;
			}

			seed = nextSeed;
		}
		return seed;
	};

	Battle.prototype.setWeather = function (status, source, sourceEffect) {
		status = this.getEffect(status);
		if (sourceEffect === undefined && this.effect) sourceEffect = this.effect;
		if (source === undefined && this.event && this.event.target) source = this.event.target;

		if (this.weather === status.id && (this.gen > 2 || status.id === 'sandstorm')) {
			return false;
		}
		if (status.id) {
			var result = this.runEvent('SetWeather', source, source, status);
			if (!result) {
				if (result === false) {
					if (sourceEffect && sourceEffect.weather) {
						this.add('-fail', source, sourceEffect, '[from]: ' + this.weather);
					} else if (sourceEffect && sourceEffect.effectType === 'Ability') {
						this.add('-ability', source, sourceEffect, '[from] ' + this.weather, '[fail]');
					}
				}
				return null;
			}
		}
		if (this.weather && !status.id) {
			var oldstatus = this.getWeather();
			this.singleEvent('End', oldstatus, this.weatherData, this);
		}
		var prevWeather = this.weather;
		var prevWeatherData = this.weatherData;
		this.weather = status.id;
		this.weatherData = {id: status.id};
		if (source) {
			this.weatherData.source = source;
			this.weatherData.sourcePosition = source.position;
		}
		if (status.duration) {
			this.weatherData.duration = status.duration;
		}
		if (status.durationCallback) {
			this.weatherData.duration = status.durationCallback.call(this, source, sourceEffect);
		}
		if (!this.singleEvent('Start', status, this.weatherData, this, source, sourceEffect)) {
			this.weather = prevWeather;
			this.weatherData = prevWeatherData;
			return false;
		}
		this.update();
		return true;
	};
	Battle.prototype.clearWeather = function () {
		return this.setWeather('');
	};
	Battle.prototype.effectiveWeather = function (target) {
		if (this.event) {
			if (!target) target = this.event.target;
		}
		if (this.suppressingWeather()) return '';
		return this.weather;
	};
	Battle.prototype.isWeather = function (weather, target) {
		var ourWeather = this.effectiveWeather(target);
		if (!Array.isArray(weather)) {
			return ourWeather === toId(weather);
		}
		return (weather.map(toId).indexOf(ourWeather) >= 0);
	};
	Battle.prototype.getWeather = function () {
		return this.getEffect(this.weather);
	};

	Battle.prototype.setTerrain = function (status, source, sourceEffect) {
		status = this.getEffect(status);
		if (sourceEffect === undefined && this.effect) sourceEffect = this.effect;
		if (source === undefined && this.event && this.event.target) source = this.event.target;

		if (this.terrain === status.id) return false;
		if (this.terrain && !status.id) {
			var oldstatus = this.getTerrain();
			this.singleEvent('End', oldstatus, this.terrainData, this);
		}
		var prevTerrain = this.terrain;
		var prevTerrainData = this.terrainData;
		this.terrain = status.id;
		this.terrainData = {id: status.id};
		if (source) {
			this.terrainData.source = source;
			this.terrainData.sourcePosition = source.position;
		}
		if (status.duration) {
			this.terrainData.duration = status.duration;
		}
		if (status.durationCallback) {
			this.terrainData.duration = status.durationCallback.call(this, source, sourceEffect);
		}
		if (!this.singleEvent('Start', status, this.terrainData, this, source, sourceEffect)) {
			this.terrain = prevTerrain;
			this.terrainData = prevTerrainData;
			return false;
		}
		this.update();
		return true;
	};
	Battle.prototype.clearTerrain = function () {
		return this.setTerrain('');
	};
	Battle.prototype.effectiveTerrain = function (target) {
		if (this.event) {
			if (!target) target = this.event.target;
		}
		if (!this.runEvent('TryTerrain', target)) return '';
		return this.terrain;
	};
	Battle.prototype.isTerrain = function (terrain, target) {
		var ourTerrain = this.effectiveTerrain(target);
		if (!Array.isArray(terrain)) {
			return ourTerrain === toId(terrain);
		}
		return (terrain.map(toId).indexOf(ourTerrain) >= 0);
	};
	Battle.prototype.getTerrain = function () {
		return this.getEffect(this.terrain);
	};

	Battle.prototype.getFormat = function () {
		return this.getEffect(this.format);
	};
	Battle.prototype.addPseudoWeather = function (status, source, sourceEffect) {
		status = this.getEffect(status);
		if (this.pseudoWeather[status.id]) {
			if (!status.onRestart) return false;
			return this.singleEvent('Restart', status, this.pseudoWeather[status.id], this, source, sourceEffect);
		}
		this.pseudoWeather[status.id] = {id: status.id};
		if (source) {
			this.pseudoWeather[status.id].source = source;
			this.pseudoWeather[status.id].sourcePosition = source.position;
		}
		if (status.duration) {
			this.pseudoWeather[status.id].duration = status.duration;
		}
		if (status.durationCallback) {
			this.pseudoWeather[status.id].duration = status.durationCallback.call(this, source, sourceEffect);
		}
		if (!this.singleEvent('Start', status, this.pseudoWeather[status.id], this, source, sourceEffect)) {
			delete this.pseudoWeather[status.id];
			return false;
		}
		this.update();
		return true;
	};
	Battle.prototype.getPseudoWeather = function (status) {
		status = this.getEffect(status);
		if (!this.pseudoWeather[status.id]) return null;
		return status;
	};
	Battle.prototype.removePseudoWeather = function (status) {
		status = this.getEffect(status);
		if (!this.pseudoWeather[status.id]) return false;
		this.singleEvent('End', status, this.pseudoWeather[status.id], this);
		delete this.pseudoWeather[status.id];
		this.update();
		return true;
	};
	Battle.prototype.suppressingAttackEvents = function () {
		return (this.activePokemon && this.activePokemon.isActive && !this.activePokemon.ignoringAbility() && this.activePokemon.getAbility().stopAttackEvents);
	};
	Battle.prototype.suppressingWeather = function () {
		var pokemon;
		for (var i = 0; i < this.sides.length; i++) {
			for (var j = 0; j < this.sides[i].active.length; j++) {
				pokemon = this.sides[i].active[j];
				if (pokemon && !pokemon.ignoringAbility() && pokemon.getAbility().suppressWeather) {
					return true;
				}
			}
		}
		return false;
	};
	Battle.prototype.setActiveMove = function (move, pokemon, target) {
		if (!move) move = null;
		if (!pokemon) pokemon = null;
		if (!target) target = pokemon;
		this.activeMove = move;
		this.activePokemon = pokemon;
		this.activeTarget = target;

		// Mold Breaker and the like
		this.update();
	};
	Battle.prototype.clearActiveMove = function (failed) {
		if (this.activeMove) {
			if (!failed) {
				this.lastMove = this.activeMove.id;
			}
			this.activeMove = null;
			this.activePokemon = null;
			this.activeTarget = null;

			// Mold Breaker and the like, again
			this.update();
		}
	};

	Battle.prototype.update = function () {
		var actives = this.p1.active;
		for (var i = 0; i < actives.length; i++) {
			if (actives[i]) actives[i].update();
		}
		actives = this.p2.active;
		for (var i = 0; i < actives.length; i++) {
			if (actives[i]) actives[i].update();
		}
	};

	// bubbles up
	Battle.comparePriority = function (a, b) { // intentionally not in Battle.prototype
		a.priority = a.priority || 0;
		a.subPriority = a.subPriority || 0;
		a.speed = a.speed || 0;
		b.priority = b.priority || 0;
		b.subPriority = b.subPriority || 0;
		b.speed = b.speed || 0;
		if ((typeof a.order === 'number' || typeof b.order === 'number') && a.order !== b.order) {
			if (typeof a.order !== 'number') {
				return -1;
			}
			if (typeof b.order !== 'number') {
				return 1;
			}
			if (b.order - a.order) {
				return -(b.order - a.order);
			}
		}
		if (b.priority - a.priority) {
			return b.priority - a.priority;
		}
		if (b.speed - a.speed) {
			return b.speed - a.speed;
		}
		if (b.subOrder - a.subOrder) {
			return -(b.subOrder - a.subOrder);
		}
		return Math.random() - 0.5;
	};
	Battle.prototype.getResidualStatuses = function (thing, callbackType) {
		var statuses = this.getRelevantEffectsInner(thing || this, callbackType || 'residualCallback', null, null, false, true, 'duration');
		statuses.sort(Battle.comparePriority);
		//if (statuses[0]) this.debug('match ' + (callbackType || 'residualCallback') + ': ' + statuses[0].status.id);
		return statuses;
	};
	Battle.prototype.eachEvent = function (eventid, effect, relayVar) {
		var actives = [];
		if (!effect && this.effect) effect = this.effect;
		for (var i = 0; i < this.sides.length; i++) {
			var side = this.sides[i];
			for (var j = 0; j < side.active.length; j++) {
				if (side.active[j]) actives.push(side.active[j]);
			}
		}
		actives.sort(function (a, b) {
			if (b.speed - a.speed) {
				return b.speed - a.speed;
			}
			return Math.random() - 0.5;
		});
		for (var i = 0; i < actives.length; i++) {
			if (actives[i].isStarted) {
				this.runEvent(eventid, actives[i], null, effect, relayVar);
			}
		}
	};
	Battle.prototype.residualEvent = function (eventid, relayVar) {
		var statuses = this.getRelevantEffectsInner(this, 'on' + eventid, null, null, false, true, 'duration');
		statuses.sort(Battle.comparePriority);
		while (statuses.length) {
			var statusObj = statuses.shift();
			var status = statusObj.status;
			if (statusObj.thing.fainted) continue;
			if (statusObj.statusData && statusObj.statusData.duration) {
				statusObj.statusData.duration--;
				if (!statusObj.statusData.duration) {
					statusObj.end.call(statusObj.thing, status.id);
					continue;
				}
			}
			this.singleEvent(eventid, status, statusObj.statusData, statusObj.thing, relayVar);
		}
	};
	// The entire event system revolves around this function
	// (and its helper functions, getRelevant * )
	Battle.prototype.singleEvent = function (eventid, effect, effectData, target, source, sourceEffect, relayVar) {
		if (this.eventDepth >= 8) {
			// oh fuck
			this.add('message', 'STACK LIMIT EXCEEDED');
			this.add('message', 'PLEASE REPORT IN BUG THREAD');
			this.add('message', 'Event: ' + eventid);
			this.add('message', 'Parent event: ' + this.event.id);
			throw new Error("Stack overflow");
		}
		//this.add('Event: ' + eventid + ' (depth ' + this.eventDepth + ')');
		effect = this.getEffect(effect);
		var hasRelayVar = true;
		if (relayVar === undefined) {
			relayVar = true;
			hasRelayVar = false;
		}

		if (effect.effectType === 'Status' && target.status !== effect.id) {
			// it's changed; call it off
			return relayVar;
		}
		if (eventid !== 'Start' && eventid !== 'TakeItem' && effect.effectType === 'Item' && (target instanceof BattlePokemon) && target.ignoringItem()) {
			this.debug(eventid + ' handler suppressed by Embargo, Klutz or Magic Room');
			return relayVar;
		}
		if (eventid !== 'End' && effect.effectType === 'Ability' && (target instanceof BattlePokemon) && target.ignoringAbility()) {
			this.debug(eventid + ' handler suppressed by Gastro Acid');
			return relayVar;
		}
		if (effect.effectType === 'Weather' && eventid !== 'Start' && eventid !== 'Residual' && eventid !== 'End' && this.suppressingWeather()) {
			this.debug(eventid + ' handler suppressed by Air Lock');
			return relayVar;
		}

		if (effect['on' + eventid] === undefined) return relayVar;
		var parentEffect = this.effect;
		var parentEffectData = this.effectData;
		var parentEvent = this.event;
		this.effect = effect;
		this.effectData = effectData;
		this.event = {id: eventid, target: target, source: source, effect: sourceEffect};
		this.eventDepth++;
		var args = [target, source, sourceEffect];
		if (hasRelayVar) args.unshift(relayVar);
		var returnVal;
		if (typeof effect['on' + eventid] === 'function') {
			returnVal = effect['on' + eventid].apply(this, args);
		} else {
			returnVal = effect['on' + eventid];
		}
		this.eventDepth--;
		this.effect = parentEffect;
		this.effectData = parentEffectData;
		this.event = parentEvent;
		if (returnVal === undefined) return relayVar;
		return returnVal;
	};
	/**
	 * runEvent is the core of Pokemon Showdown's event system.
	 *
	 * Basic usage
	 * ===========
	 *
	 *   this.runEvent('Blah')
	 * will trigger any onBlah global event handlers.
	 *
	 *   this.runEvent('Blah', target)
	 * will additionally trigger any onBlah handlers on the target, onAllyBlah
	 * handlers on any active pokemon on the target's team, and onFoeBlah
	 * handlers on any active pokemon on the target's foe's team
	 *
	 *   this.runEvent('Blah', target, source)
	 * will additionally trigger any onSourceBlah handlers on the source
	 *
	 *   this.runEvent('Blah', target, source, effect)
	 * will additionally pass the effect onto all event handlers triggered
	 *
	 *   this.runEvent('Blah', target, source, effect, relayVar)
	 * will additionally pass the relayVar as the first argument along all event
	 * handlers
	 *
	 * You may leave any of these null. For instance, if you have a relayVar but
	 * no source or effect:
	 *   this.runEvent('Damage', target, null, null, 50)
	 *
	 * Event handlers
	 * ==============
	 *
	 * Items, abilities, statuses, and other effects like SR, confusion, weather,
	 * or Trick Room can have event handlers. Event handlers are functions that
	 * can modify what happens during an event.
	 *
	 * event handlers are passed:
	 *   function (target, source, effect)
	 * although some of these can be blank.
	 *
	 * certain events have a relay variable, in which case they're passed:
	 *   function (relayVar, target, source, effect)
	 *
	 * Relay variables are variables that give additional information about the
	 * event. For instance, the damage event has a relayVar which is the amount
	 * of damage dealt.
	 *
	 * If a relay variable isn't passed to runEvent, there will still be a secret
	 * relayVar defaulting to `true`, but it won't get passed to any event
	 * handlers.
	 *
	 * After an event handler is run, its return value helps determine what
	 * happens next:
	 * 1. If the return value isn't `undefined`, relayVar is set to the return
	 *	value
	 * 2. If relayVar is falsy, no more event handlers are run
	 * 3. Otherwise, if there are more event handlers, the next one is run and
	 *	we go back to step 1.
	 * 4. Once all event handlers are run (or one of them results in a falsy
	 *	relayVar), relayVar is returned by runEvent
	 *
	 * As a shortcut, an event handler that isn't a function will be interpreted
	 * as a function that returns that value.
	 *
	 * You can have return values mean whatever you like, but in general, we
	 * follow the convention that returning `false` or `null` means
	 * stopping or interrupting the event.
	 *
	 * For instance, returning `false` from a TrySetStatus handler means that
	 * the pokemon doesn't get statused.
	 *
	 * If a failed event usually results in a message like "But it failed!"
	 * or "It had no effect!", returning `null` will suppress that message and
	 * returning `false` will display it. Returning `null` is useful if your
	 * event handler already gave its own custom failure message.
	 *
	 * Returning `undefined` means "don't change anything" or "keep going".
	 * A function that does nothing but return `undefined` is the equivalent
	 * of not having an event handler at all.
	 *
	 * Returning a value means that that value is the new `relayVar`. For
	 * instance, if a Damage event handler returns 50, the damage event
	 * will deal 50 damage instead of whatever it was going to deal before.
	 *
	 * Useful values
	 * =============
	 *
	 * In addition to all the methods and attributes of Tools, Battle, and
	 * Scripts, event handlers have some additional values they can access:
	 *
	 * this.effect:
	 *   the Effect having the event handler
	 * this.effectData:
	 *   the data store associated with the above Effect. This is a plain Object
	 *   and you can use it to store data for later event handlers.
	 * this.effectData.target:
	 *   the Pokemon, Side, or Battle that the event handler's effect was
	 *   attached to.
	 * this.event.id:
	 *   the event ID
	 * this.event.target, this.event.source, this.event.effect:
	 *   the target, source, and effect of the event. These are the same
	 *   variables that are passed as arguments to the event handler, but
	 *   they're useful for functions called by the event handler.
	 */
	Battle.prototype.runEvent = function (eventid, target, source, effect, relayVar, onEffect) {
		if (this.eventDepth >= 8) {
			// oh fuck
			this.add('message', 'STACK LIMIT EXCEEDED');
			this.add('message', 'PLEASE REPORT IN BUG THREAD');
			this.add('message', 'Event: ' + eventid);
			this.add('message', 'Parent event: ' + this.event.id);
			throw new Error("Stack overflow");
		}
		if (!target) target = this;
		var statuses = this.getRelevantEffects(target, 'on' + eventid, 'onSource' + eventid, source);
		var hasRelayVar = true;
		effect = this.getEffect(effect);
		var args = [target, source, effect];
		//console.log('Event: ' + eventid + ' (depth ' + this.eventDepth + ') t:' + target.id + ' s:' + (!source || source.id) + ' e:' + effect.id);
		if (relayVar === undefined || relayVar === null) {
			relayVar = true;
			hasRelayVar = false;
		} else {
			args.unshift(relayVar);
		}

		var parentEvent = this.event;
		this.event = {id: eventid, target: target, source: source, effect: effect, modifier: 1};
		this.eventDepth++;

		if (onEffect && 'on' + eventid in effect) {
			statuses.unshift({status: effect, callback: effect['on' + eventid], statusData: {}, end: null, thing: target});
		}
		for (var i = 0; i < statuses.length; i++) {
			var status = statuses[i].status;
			var thing = statuses[i].thing;
			//this.debug('match ' + eventid + ': ' + status.id + ' ' + status.effectType);
			if (status.effectType === 'Status' && thing.status !== status.id) {
				// it's changed; call it off
				continue;
			}
			if (status.effectType === 'Ability' && this.suppressingAttackEvents() && this.activePokemon !== thing) {
				// ignore attacking events
				var AttackingEvents = {
					BeforeMove: 1,
					BasePower: 1,
					Immunity: 1,
					Accuracy: 1,
					RedirectTarget: 1,
					Heal: 1,
					SetStatus: 1,
					CriticalHit: 1,
					ModifyPokemon: 1,
					ModifyAtk: 1, ModifyDef: 1, ModifySpA: 1, ModifySpD: 1, ModifySpe: 1,
					ModifyBoost: 1,
					ModifyDamage: 1,
					ModifySecondaries: 1,
					ModifyWeight: 1,
					TryHit: 1,
					TryHitSide: 1,
					TryMove: 1,
					Hit: 1,
					Boost: 1,
					DragOut: 1
				};
				if (eventid in AttackingEvents) {
					if (eventid !== 'ModifyPokemon') {
						this.debug(eventid + ' handler suppressed by Mold Breaker');
					}
					continue;
				} else if (eventid === 'Damage' && effect && effect.effectType === 'Move') {
					this.debug(eventid + ' handler suppressed by Mold Breaker');
					continue;
				}
			}
			if (eventid !== 'Start' && eventid !== 'TakeItem' && status.effectType === 'Item' && (thing instanceof BattlePokemon) && thing.ignoringItem()) {
				if (eventid !== 'ModifyPokemon' && eventid !== 'Update') {
					this.debug(eventid + ' handler suppressed by Embargo, Klutz or Magic Room');
				}
				continue;
			} else if (eventid !== 'End' && status.effectType === 'Ability' && (thing instanceof BattlePokemon) && thing.ignoringAbility()) {
				if (eventid !== 'ModifyPokemon' && eventid !== 'Update') {
					this.debug(eventid + ' handler suppressed by Gastro Acid');
				}
				continue;
			}
			if ((status.effectType === 'Weather' || eventid === 'Weather') && eventid !== 'Residual' && eventid !== 'End' && this.suppressingWeather()) {
				this.debug(eventid + ' handler suppressed by Air Lock');
				continue;
			}
			var returnVal;
			if (typeof statuses[i].callback === 'function') {
				var parentEffect = this.effect;
				var parentEffectData = this.effectData;
				this.effect = statuses[i].status;
				this.effectData = statuses[i].statusData;
				this.effectData.target = thing;

				returnVal = statuses[i].callback.apply(this, args);

				this.effect = parentEffect;
				this.effectData = parentEffectData;
			} else {
				returnVal = statuses[i].callback;
			}

			if (returnVal !== undefined) {
				relayVar = returnVal;
				if (!relayVar) break;
				if (hasRelayVar) {
					args[0] = relayVar;
				}
			}
		}

		this.eventDepth--;
		if (this.event.modifier !== 1 && typeof relayVar === 'number') {
			// this.debug(eventid + ' modifier: 0x' + ('0000' + (this.event.modifier * 4096).toString(16)).slice(-4).toUpperCase());
			relayVar = this.modify(relayVar, this.event.modifier);
		}
		this.event = parentEvent;

		return relayVar;
	};
	Battle.prototype.resolveLastPriority = function (statuses, callbackType) {
		var order = false;
		var priority = 0;
		var subOrder = 0;
		var status = statuses[statuses.length - 1];
		if (status.status[callbackType + 'Order']) {
			order = status.status[callbackType + 'Order'];
		}
		if (status.status[callbackType + 'Priority']) {
			priority = status.status[callbackType + 'Priority'];
		} else if (status.status[callbackType + 'SubOrder']) {
			subOrder = status.status[callbackType + 'SubOrder'];
		}

		status.order = order;
		status.priority = priority;
		status.subOrder = subOrder;
		if (status.thing && status.thing.getStat) status.speed = status.thing.speed;
	};
	// bubbles up to parents
	Battle.prototype.getRelevantEffects = function (thing, callbackType, foeCallbackType, foeThing) {
		var statuses = this.getRelevantEffectsInner(thing, callbackType, foeCallbackType, foeThing, true, false);
		statuses.sort(Battle.comparePriority);
		//if (statuses[0]) this.debug('match ' + callbackType + ': ' + statuses[0].status.id);
		return statuses;
	};
	Battle.prototype.getRelevantEffectsInner = function (thing, callbackType, foeCallbackType, foeThing, bubbleUp, bubbleDown, getAll) {
		if (!callbackType || !thing) return [];
		var statuses = [];
		var status;

		if (thing.sides) {
			for (var i in this.pseudoWeather) {
				status = this.getPseudoWeather(i);
				if (status[callbackType] !== undefined || (getAll && thing.pseudoWeather[i][getAll])) {
					statuses.push({status: status, callback: status[callbackType], statusData: this.pseudoWeather[i], end: this.removePseudoWeather, thing: thing});
					this.resolveLastPriority(statuses, callbackType);
				}
			}
			status = this.getWeather();
			if (status[callbackType] !== undefined || (getAll && thing.weatherData[getAll])) {
				statuses.push({status: status, callback: status[callbackType], statusData: this.weatherData, end: this.clearWeather, thing: thing, priority: status[callbackType + 'Priority'] || 0});
				this.resolveLastPriority(statuses, callbackType);
			}
			status = this.getTerrain();
			if (status[callbackType] !== undefined || (getAll && thing.terrainData[getAll])) {
				statuses.push({status: status, callback: status[callbackType], statusData: this.terrainData, end: this.clearTerrain, thing: thing, priority: status[callbackType + 'Priority'] || 0});
				this.resolveLastPriority(statuses, callbackType);
			}
			status = this.getFormat();
			if (status[callbackType] !== undefined || (getAll && thing.formatData[getAll])) {
				statuses.push({status: status, callback: status[callbackType], statusData: this.formatData, end: function () {}, thing: thing, priority: status[callbackType + 'Priority'] || 0});
				this.resolveLastPriority(statuses, callbackType);
			}
			if (this.events && this.events[callbackType] !== undefined) {
				var handler, statusData;
				for (var i = 0; i < this.events[callbackType].length; i++) {
					handler = this.events[callbackType][i];
					switch (handler.target.effectType) {
					case 'Format':
						statusData = this.formatData;
					}
					statuses.push({status: handler.target, callback: handler.callback, statusData: statusData, end: function () {}, thing: thing, priority: handler.priority, order: handler.order, subOrder: handler.subOrder});
				}
			}
			if (bubbleDown) {
				statuses = statuses.concat(this.getRelevantEffectsInner(this.p1, callbackType, null, null, false, true, getAll));
				statuses = statuses.concat(this.getRelevantEffectsInner(this.p2, callbackType, null, null, false, true, getAll));
			}
			return statuses;
		}

		if (thing.pokemon) {
			for (var i in thing.sideConditions) {
				status = thing.getSideCondition(i);
				if (status[callbackType] !== undefined || (getAll && thing.sideConditions[i][getAll])) {
					statuses.push({status: status, callback: status[callbackType], statusData: thing.sideConditions[i], end: thing.removeSideCondition, thing: thing});
					this.resolveLastPriority(statuses, callbackType);
				}
			}
			if (foeCallbackType) {
				statuses = statuses.concat(this.getRelevantEffectsInner(thing.foe, foeCallbackType, null, null, false, false, getAll));
				if (foeCallbackType.substr(0, 5) === 'onFoe') {
					var eventName = foeCallbackType.substr(5);
					statuses = statuses.concat(this.getRelevantEffectsInner(thing.foe, 'onAny' + eventName, null, null, false, false, getAll));
					statuses = statuses.concat(this.getRelevantEffectsInner(thing, 'onAny' + eventName, null, null, false, false, getAll));
				}
			}
			if (bubbleUp) {
				statuses = statuses.concat(this.getRelevantEffectsInner(this, callbackType, null, null, true, false, getAll));
			}
			if (bubbleDown) {
				for (var i = 0; i < thing.active.length; i++) {
					statuses = statuses.concat(this.getRelevantEffectsInner(thing.active[i], callbackType, null, null, false, true, getAll));
				}
			}
			return statuses;
		}

		if (!thing.getStatus) {
			//this.debug(JSON.stringify(thing));
			return statuses;
		}
		var status = thing.getStatus();
		if (status[callbackType] !== undefined || (getAll && thing.statusData[getAll])) {
			statuses.push({status: status, callback: status[callbackType], statusData: thing.statusData, end: thing.clearStatus, thing: thing});
			this.resolveLastPriority(statuses, callbackType);
		}
		for (var i in thing.volatiles) {
			status = thing.getVolatile(i);
			if (status[callbackType] !== undefined || (getAll && thing.volatiles[i][getAll])) {
				statuses.push({status: status, callback: status[callbackType], statusData: thing.volatiles[i], end: thing.removeVolatile, thing: thing});
				this.resolveLastPriority(statuses, callbackType);
			}
		}
		status = thing.getAbility();
		if (status[callbackType] !== undefined || (getAll && thing.abilityData[getAll])) {
			statuses.push({status: status, callback: status[callbackType], statusData: thing.abilityData, end: thing.clearAbility, thing: thing});
			this.resolveLastPriority(statuses, callbackType);
		}
		status = thing.getItem();
		if (status[callbackType] !== undefined || (getAll && thing.itemData[getAll])) {
			statuses.push({status: status, callback: status[callbackType], statusData: thing.itemData, end: thing.clearItem, thing: thing});
			this.resolveLastPriority(statuses, callbackType);
		}
		status = this.getEffect(thing.template.baseSpecies);
		if (status[callbackType] !== undefined) {
			statuses.push({status: status, callback: status[callbackType], statusData: thing.speciesData, end: function () {}, thing: thing});
			this.resolveLastPriority(statuses, callbackType);
		}

		if (foeThing && foeCallbackType && foeCallbackType.substr(0, 8) !== 'onSource') {
			statuses = statuses.concat(this.getRelevantEffectsInner(foeThing, foeCallbackType, null, null, false, false, getAll));
		} else if (foeCallbackType) {
			var foeActive = thing.side.foe.active;
			var allyActive = thing.side.active;
			var eventName = '';
			if (foeCallbackType.substr(0, 8) === 'onSource') {
				eventName = foeCallbackType.substr(8);
				if (foeThing) {
					statuses = statuses.concat(this.getRelevantEffectsInner(foeThing, foeCallbackType, null, null, false, false, getAll));
				}
				foeCallbackType = 'onFoe' + eventName;
				foeThing = null;
			}
			if (foeCallbackType.substr(0, 5) === 'onFoe') {
				eventName = foeCallbackType.substr(5);
				for (var i = 0; i < allyActive.length; i++) {
					if (!allyActive[i] || allyActive[i].fainted) continue;
					statuses = statuses.concat(this.getRelevantEffectsInner(allyActive[i], 'onAlly' + eventName, null, null, false, false, getAll));
					statuses = statuses.concat(this.getRelevantEffectsInner(allyActive[i], 'onAny' + eventName, null, null, false, false, getAll));
				}
				for (var i = 0; i < foeActive.length; i++) {
					if (!foeActive[i] || foeActive[i].fainted) continue;
					statuses = statuses.concat(this.getRelevantEffectsInner(foeActive[i], 'onAny' + eventName, null, null, false, false, getAll));
				}
			}
			for (var i = 0; i < foeActive.length; i++) {
				if (!foeActive[i] || foeActive[i].fainted) continue;
				statuses = statuses.concat(this.getRelevantEffectsInner(foeActive[i], foeCallbackType, null, null, false, false, getAll));
			}
		}
		if (bubbleUp) {
			statuses = statuses.concat(this.getRelevantEffectsInner(thing.side, callbackType, foeCallbackType, null, true, false, getAll));
		}
		return statuses;
	};
	/**
	 * Use this function to attach custom event handlers to a battle. See Battle#runEvent for
	 * more information on how to write callbacks for event handlers.
	 *
	 * Try to use this sparingly. Most event handlers can be simply placed in a format instead.
	 *
	 *     this.on(eventid, target, callback)
	 * will set the callback as an event handler for the target when eventid is called with the
	 * default priority. Currently only valid formats are supported as targets but this will
	 * eventually be expanded to support other target types.
	 *
	 *     this.on(eventid, target, priority, callback)
	 * will set the callback as an event handler for the target when eventid is called with the
	 * provided priority. Priority can either be a number or an object that contains the priority,
	 * order, and subOrder for the evend handler as needed (undefined keys will use default values)
	 */
	Battle.prototype.on = function (eventid, target /*[, priority], callback*/) {
		if (!eventid) throw TypeError("Event handlers must have an event to listen to");
		if (!target) throw TypeError("Event handlers must have a target");
		if (arguments.length < 3) throw TypeError("Event handlers must have a callback");

		if (target.effectType !== 'Format') {
			throw TypeError("" + target.effectType + " targets are not supported at this time");
		}

		var callback, priority, order, subOrder;
		if (arguments.length === 3) {
			callback = arguments[2];
			priority = 0;
			order = false;
			subOrder = 0;
		} else {
			callback = arguments[3];
			var data = arguments[2];
			if (typeof data === 'object') {
				priority = data['priority'] || 0;
				order = data['order'] || false;
				subOrder = data['subOrder'] || 0;
			} else {
				priority = data || 0;
				order = false;
				subOrder = 0;
			}
		}

		var eventHandler = {callback: callback, target: target, priority: priority, order: order, subOrder: subOrder};

		var callbackType = 'on' + eventid;
		if (!this.events) this.events = {};
		if (this.events[callbackType] === undefined) {
			this.events[callbackType] = [eventHandler];
		} else {
			this.events[callbackType].push(eventHandler);
		}
	};
	Battle.prototype.getPokemon = function (id) {
		if (typeof id !== 'string') id = id.id;
		for (var i = 0; i < this.p1.pokemon.length; i++) {
			var pokemon = this.p1.pokemon[i];
			if (pokemon.id === id) return pokemon;
		}
		for (var i = 0; i < this.p2.pokemon.length; i++) {
			var pokemon = this.p2.pokemon[i];
			if (pokemon.id === id) return pokemon;
		}
		return null;
	};
	Battle.prototype.makeRequest = function (type, requestDetails) {
		if (type) {
			this.currentRequest = type;
			this.currentRequestDetails = requestDetails || '';
			this.rqid++;
			this.p1.decision = null;
			this.p2.decision = null;
		} else {
			type = this.currentRequest;
			requestDetails = this.currentRequestDetails;
		}
		this.update();

		// default to no request
		var p1request = null;
		var p2request = null;
		this.p1.currentRequest = '';
		this.p2.currentRequest = '';

		switch (type) {
		case 'switch':
			var switchTable = [];
			var active;
			for (var i = 0, l = this.p1.active.length; i < l; i++) {
				active = this.p1.active[i];
				switchTable.push(!!(active && active.switchFlag));
			}
			if (switchTable.any(true)) {
				this.p1.currentRequest = 'switch';
				p1request = {forceSwitch: switchTable, side: this.p1.getData(), rqid: this.rqid};
			}
			switchTable = [];
			for (var i = 0, l = this.p2.active.length; i < l; i++) {
				active = this.p2.active[i];
				switchTable.push(!!(active && active.switchFlag));
			}
			if (switchTable.any(true)) {
				this.p2.currentRequest = 'switch';
				p2request = {forceSwitch: switchTable, side: this.p2.getData(), rqid: this.rqid};
			}
			break;

		case 'teampreview':
			this.add('teampreview' + (requestDetails ? '|' + requestDetails : ''));
			this.p1.currentRequest = 'teampreview';
			p1request = {teamPreview: true, side: this.p1.getData(), rqid: this.rqid};
			this.p2.currentRequest = 'teampreview';
			p2request = {teamPreview: true, side: this.p2.getData(), rqid: this.rqid};
			break;

		default:
			var activeData;
			this.p1.currentRequest = 'move';
			activeData = this.p1.active.map(function (pokemon) {
				if (pokemon) return pokemon.getRequestData();
			});
			p1request = {active: activeData, side: this.p1.getData(), rqid: this.rqid};

			this.p2.currentRequest = 'move';
			activeData = this.p2.active.map(function (pokemon) {
				if (pokemon) return pokemon.getRequestData();
			});
			p2request = {active: activeData, side: this.p2.getData(), rqid: this.rqid};
			break;
		}

		if (this.p1 && this.p2) {
			var inactiveSide = -1;
			if (p1request && !p2request) {
				inactiveSide = 0;
			} else if (!p1request && p2request) {
				inactiveSide = 1;
			}
			if (inactiveSide !== this.inactiveSide) {
				this.send('inactiveside', inactiveSide);
				this.inactiveSide = inactiveSide;
			}
		}

		if (p1request) {
			if (!this.supportCancel || !p2request) p1request.noCancel = true;
			this.p1.emitRequest(p1request);
		} else {
			this.p1.decision = true;
			this.p1.emitRequest({wait: true, side: this.p1.getData()});
		}

		if (p2request) {
			if (!this.supportCancel || !p1request) p2request.noCancel = true;
			this.p2.emitRequest(p2request);
		} else {
			this.p2.decision = true;
			this.p2.emitRequest({wait: true, side: this.p2.getData()});
		}

		if (this.p2.decision && this.p1.decision) {
			if (this.p2.decision === true && this.p1.decision === true) {
				if (type !== 'move') {
					// TODO: investigate this race condition; should be fixed
					// properly later
					return this.makeRequest('move');
				}
				this.add('html', '<div class="broadcast-red"><b>The battle crashed</b></div>');
				this.win();
			} else {
				// some kind of weird race condition?
				this.commitDecisions();
			}
			return;
		}
	};
	Battle.prototype.tie = function () {
		this.win();
	};
	Battle.prototype.win = function (side) {
		if (this.ended) {
			return false;
		}
		if (side === 'p1' || side === 'p2') {
			side = this[side];
		} else if (side !== this.p1 && side !== this.p2) {
			side = null;
		}
		this.winner = side ? side.name : '';

		this.add('');
		if (side) {
			this.add('win', side.name);
		} else {
			this.add('tie');
		}
		this.ended = true;
		this.active = false;
		this.currentRequest = '';
		this.currentRequestDetails = '';
		return true;
	};
	Battle.prototype.switchIn = function (pokemon, pos) {
		if (!pokemon || pokemon.isActive) return false;
		if (!pos) pos = 0;
		var side = pokemon.side;
		if (pos >= side.active.length) {
			throw new Error("Invalid switch position");
		}
		if (side.active[pos]) {
			var oldActive = side.active[pos];
			if (this.cancelMove(oldActive)) {
				for (var i = 0; i < side.foe.active.length; i++) {
					if (side.foe.active[i].isStale >= 2) {
						oldActive.isStaleCon++;
						oldActive.isStaleSource = 'drag';
						break;
					}
				}
			}
			if (oldActive.switchCopyFlag === 'copyvolatile') {
				delete oldActive.switchCopyFlag;
				pokemon.copyVolatileFrom(oldActive);
			}
		}
		pokemon.isActive = true;
		this.runEvent('BeforeSwitchIn', pokemon);
		if (side.active[pos]) {
			var oldActive = side.active[pos];
			oldActive.isActive = false;
			oldActive.isStarted = false;
			oldActive.usedItemThisTurn = false;
			oldActive.position = pokemon.position;
			pokemon.position = pos;
			side.pokemon[pokemon.position] = pokemon;
			side.pokemon[oldActive.position] = oldActive;
			this.cancelMove(oldActive);
			oldActive.clearVolatile();
		}
		side.active[pos] = pokemon;
		pokemon.activeTurns = 0;
		for (var m in pokemon.moveset) {
			pokemon.moveset[m].used = false;
		}
		this.add('switch', pokemon, pokemon.getDetails);
		pokemon.update();
		this.insertQueue({pokemon: pokemon, choice: 'runSwitch'});
	};
	Battle.prototype.canSwitch = function (side) {
		var canSwitchIn = [];
		for (var i = side.active.length; i < side.pokemon.length; i++) {
			var pokemon = side.pokemon[i];
			if (!pokemon.fainted) {
				canSwitchIn.push(pokemon);
			}
		}
		return canSwitchIn.length;
	};
	Battle.prototype.getRandomSwitchable = function (side) {
		var canSwitchIn = [];
		for (var i = side.active.length; i < side.pokemon.length; i++) {
			var pokemon = side.pokemon[i];
			if (!pokemon.fainted) {
				canSwitchIn.push(pokemon);
			}
		}
		if (!canSwitchIn.length) {
			return null;
		}
		return canSwitchIn[this.random(canSwitchIn.length)];
	};
	Battle.prototype.dragIn = function (side, pos) {
		if (pos >= side.active.length) return false;
		var pokemon = this.getRandomSwitchable(side);
		if (!pos) pos = 0;
		if (!pokemon || pokemon.isActive) return false;
		this.runEvent('BeforeSwitchIn', pokemon);
		if (side.active[pos]) {
			var oldActive = side.active[pos];
			if (!oldActive.hp) {
				return false;
			}
			if (!this.runEvent('DragOut', oldActive)) {
				return false;
			}
			this.runEvent('SwitchOut', oldActive);
			this.singleEvent('End', this.getAbility(oldActive.ability), oldActive.abilityData, oldActive);
			oldActive.isActive = false;
			oldActive.isStarted = false;
			oldActive.usedItemThisTurn = false;
			oldActive.position = pokemon.position;
			pokemon.position = pos;
			side.pokemon[pokemon.position] = pokemon;
			side.pokemon[oldActive.position] = oldActive;
			if (this.cancelMove(oldActive)) {
				for (var i = 0; i < side.foe.active.length; i++) {
					if (side.foe.active[i].isStale >= 2) {
						oldActive.isStaleCon++;
						oldActive.isStaleSource = 'drag';
						break;
					}
				}
			}
			oldActive.clearVolatile();
		}
		side.active[pos] = pokemon;
		pokemon.isActive = true;
		pokemon.activeTurns = 0;
		if (this.gen === 2) pokemon.draggedIn = this.turn;
		for (var m in pokemon.moveset) {
			pokemon.moveset[m].used = false;
		}
		this.add('drag', pokemon, pokemon.getDetails);
		pokemon.update();
		if (this.gen >= 5) {
			this.runEvent('SwitchIn', pokemon);
			if (!pokemon.hp) return true;
			pokemon.isStarted = true;
			if (!pokemon.fainted) {
				this.singleEvent('Start', pokemon.getAbility(), pokemon.abilityData, pokemon);
				this.singleEvent('Start', pokemon.getItem(), pokemon.itemData, pokemon);
			}
		} else {
			this.insertQueue({pokemon: pokemon, choice: 'runSwitch'});
		}
		return true;
	};
	Battle.prototype.swapPosition = function (pokemon, slot, attributes) {
		if (slot >= pokemon.side.active.length) {
			throw new Error("Invalid swap position");
		}
		var target = pokemon.side.active[slot];
		if (slot !== 1 && (!target || target.fainted)) return false;

		this.add('swap', pokemon, slot, attributes || '');

		var side = pokemon.side;
		side.pokemon[pokemon.position] = target;
		side.pokemon[slot] = pokemon;
		side.active[pokemon.position] = side.pokemon[pokemon.position];
		side.active[slot] = side.pokemon[slot];
		if (target) target.position = pokemon.position;
		pokemon.position = slot;
		return true;
	};
	Battle.prototype.faint = function (pokemon, source, effect) {
		pokemon.faint(source, effect);
	};
	Battle.prototype.nextTurn = function () {
		this.turn++;
		var allStale = true;
		var oneStale = false;
		for (var i = 0; i < this.sides.length; i++) {
			for (var j = 0; j < this.sides[i].active.length; j++) {
				var pokemon = this.sides[i].active[j];
				if (!pokemon) continue;
				pokemon.moveThisTurn = '';
				pokemon.usedItemThisTurn = false;
				pokemon.newlySwitched = false;
				pokemon.disabledMoves = {};
				this.runEvent('DisableMove', pokemon);
				if (!pokemon.ateBerry) pokemon.disableMove('belch');
				if (pokemon.lastAttackedBy) {
					if (pokemon.lastAttackedBy.pokemon.isActive) {
						pokemon.lastAttackedBy.thisTurn = false;
					} else {
						pokemon.lastAttackedBy = null;
					}
				}

				if (pokemon.fainted) continue;
				if (pokemon.isStale < 2) {
					if (pokemon.isStaleCon >= 2) {
						if (pokemon.hp >= pokemon.isStaleHP - pokemon.maxhp / 100) {
							pokemon.isStale++;
							if (this.firstStaleWarned && pokemon.isStale < 2) {
								switch (pokemon.isStaleSource) {
								case 'struggle':
									this.add('html', '<div class="broadcast-red">' + this.escapeHTML(pokemon.name) + ' isn\'t losing HP from Struggle. If this continues, it will be classified as being in an endless loop.</div>');
									break;
								case 'drag':
									this.add('html', '<div class="broadcast-red">' + this.escapeHTML(pokemon.name) + ' isn\'t losing PP or HP from being forced to switch. If this continues, it will be classified as being in an endless loop.</div>');
									break;
								case 'switch':
									this.add('html', '<div class="broadcast-red">' + this.escapeHTML(pokemon.name) + ' isn\'t losing PP or HP from repeatedly switching. If this continues, it will be classified as being in an endless loop.</div>');
									break;
								}
							}
						}
						pokemon.isStaleCon = 0;
						pokemon.isStalePPTurns = 0;
						pokemon.isStaleHP = pokemon.hp;
					}
					if (pokemon.isStalePPTurns >= 5) {
						if (pokemon.hp >= pokemon.isStaleHP - pokemon.maxhp / 100) {
							pokemon.isStale++;
							pokemon.isStaleSource = 'ppstall';
							if (this.firstStaleWarned && pokemon.isStale < 2) {
								this.add('html', '<div class="broadcast-red">' + this.escapeHTML(pokemon.name) + ' isn\'t losing PP or HP. If it keeps on not losing PP or HP, it will be classified as being in an endless loop.</div>');
							}
						}
						pokemon.isStaleCon = 0;
						pokemon.isStalePPTurns = 0;
						pokemon.isStaleHP = pokemon.hp;
					}
				}
				if (pokemon.getMoves().length === 0) {
					pokemon.isStaleCon++;
					pokemon.isStaleSource = 'struggle';
				}
				if (pokemon.isStale < 2) {
					allStale = false;
				} else if (pokemon.isStale && !pokemon.staleWarned) {
					oneStale = pokemon;
				}
				if (!pokemon.isStalePPTurns) {
					pokemon.isStaleHP = pokemon.hp;
					if (pokemon.activeTurns) pokemon.isStaleCon = 0;
				}
				if (pokemon.activeTurns) {
					pokemon.isStalePPTurns++;
				}
				pokemon.activeTurns++;
			}
			this.sides[i].faintedLastTurn = this.sides[i].faintedThisTurn;
			this.sides[i].faintedThisTurn = false;
		}
		var banlistTable = this.getFormat().banlistTable;
		if (banlistTable && 'Rule:endlessbattleclause' in banlistTable) {
			if (oneStale) {
				var activationWarning = '<br />If all active Pok&eacute;mon go in an endless loop, Endless Battle Clause will activate.';
				if (allStale) activationWarning = '';
				var loopReason = '';
				switch (oneStale.isStaleSource) {
				case 'struggle':
					loopReason = ": it isn't losing HP from Struggle";
					break;
				case 'drag':
					loopReason = ": it isn't losing PP or HP from being forced to switch";
					break;
				case 'switch':
					loopReason = ": it isn't losing PP or HP from repeatedly switching";
					break;
				case 'getleppa':
					loopReason = ": it got a Leppa Berry it didn't start with";
					break;
				case 'useleppa':
					loopReason = ": it used a Leppa Berry it didn't start with";
					break;
				case 'ppstall':
					loopReason = ": it isn't losing PP or HP";
					break;
				case 'ppoverflow':
					loopReason = ": its PP overflowed";
					break;
				}
				this.add('html', '<div class="broadcast-red">' + this.escapeHTML(oneStale.name) + ' is in an endless loop' + loopReason + '.' + activationWarning + '</div>');
				oneStale.staleWarned = true;
				this.firstStaleWarned = true;
			}
			if (allStale) {
				this.add('message', "All active Pok\u00e9mon are in an endless loop. Endless Battle Clause activated!");
				var leppaPokemon = null;
				for (var i = 0; i < this.sides.length; i++) {
					for (var j = 0; j < this.sides[i].pokemon.length; j++) {
						var pokemon = this.sides[i].pokemon[j];
						if (toId(pokemon.set.item) === 'leppaberry') {
							if (leppaPokemon) {
								leppaPokemon = null; // both sides have Leppa
								this.add('-message', "Both sides started with a Leppa Berry.");
							} else {
								leppaPokemon = pokemon;
							}
							break;
						}
					}
				}
				if (leppaPokemon) {
					this.add('-message', "" + leppaPokemon.side.name + "'s " + leppaPokemon.name + " started with a Leppa Berry and loses.");
					this.win(leppaPokemon.side.foe);
					return;
				}
				this.win();
				return;
			}
		} else {
			if (allStale && !this.staleWarned) {
				this.staleWarned = true;
				this.add('html', '<div class="broadcast-red">If this format had Endless Battle Clause, it would have activated.</div>');
			} else if (oneStale) {
				this.add('html', '<div class="broadcast-red">' + this.escapeHTML(oneStale.name) + ' is in an endless loop.</div>');
				oneStale.staleWarned = true;
			}
		}

		this.add('turn', this.turn);

		if (this.gameType === 'triples' && this.sides.map('pokemonLeft').count(1) === this.sides.length) {
			// If both sides have one Pokemon left in triples and they are not adjacent, they are both moved to the center.
			var center = false;
			for (var i = 0; i < this.sides.length; i++) {
				for (var j = 0; j < this.sides[i].active.length; j++) {
					if (!this.sides[i].active[j] || this.sides[i].active[j].fainted) continue;
					if (this.sides[i].active[j].position === 1) break;
					this.swapPosition(this.sides[i].active[j], 1, '[silent]');
					center = true;
					break;
				}
			}
			if (center) this.add('-center');
		}
		this.makeRequest('move');
	};
	Battle.prototype.start = function () {
		if (this.active) return;

		if (!this.p1 || !this.p1.isActive || !this.p2 || !this.p2.isActive) {
			// need two players to start
			return;
		}

		this.p2.emitRequest({side: this.p2.getData()});
		this.p1.emitRequest({side: this.p1.getData()});

		if (this.started) {
			this.makeRequest();
			this.isActive = true;
			this.activeTurns = 0;
			return;
		}
		this.isActive = true;
		this.activeTurns = 0;
		this.started = true;
		this.p2.foe = this.p1;
		this.p1.foe = this.p2;

		this.add('gametype', this.gameType);
		this.add('gen', this.gen);

		var format = this.getFormat();
		Tools.mod(format.mod).getBanlistTable(format); // fill in format ruleset

		this.add('tier', format.name);
		if (this.rated) {
			this.add('rated');
		}
		if (format && format.ruleset) {
			for (var i = 0; i < format.ruleset.length; i++) {
				this.addPseudoWeather(format.ruleset[i]);
			}
		}

		if (!this.p1.pokemon[0] || !this.p2.pokemon[0]) {
			this.add('message', 'Battle not started: One of you has an empty team.');
			return;
		}

		this.residualEvent('TeamPreview');

		this.addQueue({choice: 'start'});
		this.midTurn = true;
		if (!this.currentRequest) this.go();
	};
	Battle.prototype.boost = function (boost, target, source, effect) {
		if (this.event) {
			if (!target) target = this.event.target;
			if (!source) source = this.event.source;
			if (!effect) effect = this.effect;
		}
		if (!target || !target.hp) return 0;
		if (!target.isActive) return false;
		effect = this.getEffect(effect);
		boost = this.runEvent('Boost', target, source, effect, Object.clone(boost));
		var success = false;
		for (var i in boost) {
			var currentBoost = {};
			currentBoost[i] = boost[i];
			if (boost[i] !== 0 && target.boostBy(currentBoost)) {
				success = true;
				var msg = '-boost';
				if (boost[i] < 0) {
					msg = '-unboost';
					boost[i] = -boost[i];
				}
				switch (effect.id) {
				case 'bellydrum':
					// No message
					break;
				case 'intimidate': case 'gooey':
					this.add(msg, target, i, boost[i]);
					break;
				default:
					if (effect.effectType === 'Move') {
						this.add(msg, target, i, boost[i]);
					} else {
						this.add(msg, target, i, boost[i], '[from] ' + effect.fullname);
					}
					break;
				}
				this.runEvent('AfterEachBoost', target, source, effect, currentBoost);
			}
		}
		this.runEvent('AfterBoost', target, source, effect, boost);
		return success;
	};
	Battle.prototype.damage = function (damage, target, source, effect, instafaint) {
		if (this.event) {
			if (!target) target = this.event.target;
			if (!source) source = this.event.source;
			if (!effect) effect = this.effect;
		}
		if (!target || !target.hp) return 0;
		if (!target.isActive) return false;
		effect = this.getEffect(effect);
		if (!(damage || damage === 0)) return damage;
		if (damage !== 0) damage = this.clampIntRange(damage, 1);

		if (effect.id !== 'struggle-recoil') { // Struggle recoil is not affected by effects
			if (effect.effectType === 'Weather' && !target.runImmunity(effect.id)) {
				this.debug('weather immunity');
				return 0;
			}
			damage = this.runEvent('Damage', target, source, effect, damage);
			if (!(damage || damage === 0)) {
				this.debug('damage event failed');
				return damage;
			}
			if (target.illusion && effect && effect.effectType === 'Move' && effect.id !== 'confused') {
				this.debug('illusion cleared');
				target.illusion = null;
				this.add('replace', target, target.getDetails);
			}
		}
		if (damage !== 0) damage = this.clampIntRange(damage, 1);
		damage = target.damage(damage, source, effect);
		if (source) source.lastDamage = damage;
		var name = effect.fullname;
		if (name === 'tox') name = 'psn';
		switch (effect.id) {
		case 'partiallytrapped':
			this.add('-damage', target, target.getHealth, '[from] ' + this.effectData.sourceEffect.fullname, '[partiallytrapped]');
			break;
		case 'powder':
			this.add('-damage', target, target.getHealth, '[silent]');
			break;
		case 'confused':
			this.add('-damage', target, target.getHealth, '[from] confusion');
			break;
		default:
			if (effect.effectType === 'Move') {
				this.add('-damage', target, target.getHealth);
			} else if (source && source !== target) {
				this.add('-damage', target, target.getHealth, '[from] ' + effect.fullname, '[of] ' + source);
			} else {
				this.add('-damage', target, target.getHealth, '[from] ' + name);
			}
			break;
		}

		if (effect.drain && source) {
			this.heal(Math.ceil(damage * effect.drain[0] / effect.drain[1]), source, target, 'drain');
		}

		if (!effect.flags) effect.flags = {};

		if (instafaint && !target.hp) {
			this.debug('instafaint: ' + this.faintQueue.map('target').map('name'));
			this.faintMessages(true);
		} else {
			damage = this.runEvent('AfterDamage', target, source, effect, damage);
		}

		return damage;
	};
	Battle.prototype.directDamage = function (damage, target, source, effect) {
		if (this.event) {
			if (!target) target = this.event.target;
			if (!source) source = this.event.source;
			if (!effect) effect = this.effect;
		}
		if (!target || !target.hp) return 0;
		if (!damage) return 0;
		damage = this.clampIntRange(damage, 1);

		damage = target.damage(damage, source, effect);
		switch (effect.id) {
		case 'strugglerecoil':
			this.add('-damage', target, target.getHealth, '[from] recoil');
			break;
		case 'confusion':
			this.add('-damage', target, target.getHealth, '[from] confusion');
			break;
		default:
			this.add('-damage', target, target.getHealth);
			break;
		}
		if (target.fainted) this.faint(target);
		return damage;
	};
	Battle.prototype.heal = function (damage, target, source, effect) {
		if (this.event) {
			if (!target) target = this.event.target;
			if (!source) source = this.event.source;
			if (!effect) effect = this.effect;
		}
		effect = this.getEffect(effect);
		if (damage && damage <= 1) damage = 1;
		damage = Math.floor(damage);
		// for things like Liquid Ooze, the Heal event still happens when nothing is healed.
		damage = this.runEvent('TryHeal', target, source, effect, damage);
		if (!damage) return 0;
		if (!target || !target.hp) return 0;
		if (!target.isActive) return false;
		if (target.hp >= target.maxhp) return 0;
		damage = target.heal(damage, source, effect);
		switch (effect.id) {
		case 'leechseed':
		case 'rest':
			this.add('-heal', target, target.getHealth, '[silent]');
			break;
		case 'drain':
			this.add('-heal', target, target.getHealth, '[from] drain', '[of] ' + source);
			break;
		case 'wish':
			break;
		default:
			if (effect.effectType === 'Move') {
				this.add('-heal', target, target.getHealth);
			} else if (source && source !== target) {
				this.add('-heal', target, target.getHealth, '[from] ' + effect.fullname, '[of] ' + source);
			} else {
				this.add('-heal', target, target.getHealth, '[from] ' + effect.fullname);
			}
			break;
		}
		this.runEvent('Heal', target, source, effect, damage);
		return damage;
	};
	Battle.prototype.chain = function (previousMod, nextMod) {
		// previousMod or nextMod can be either a number or an array [numerator, denominator]
		if (previousMod.length) {
			previousMod = Math.floor(previousMod[0] * 4096 / previousMod[1]);
		} else {
			previousMod = Math.floor(previousMod * 4096);
		}

		if (nextMod.length) {
			nextMod = Math.floor(nextMod[0] * 4096 / nextMod[1]);
		} else {
			nextMod = Math.floor(nextMod * 4096);
		}
		return ((previousMod * nextMod + 2048) >> 12) / 4096; // M'' = ((M * M') + 0x800) >> 12
	};
	Battle.prototype.chainModify = function (numerator, denominator) {
		var previousMod = Math.floor(this.event.modifier * 4096);

		if (numerator.length) {
			denominator = numerator[1];
			numerator = numerator[0];
		}
		var nextMod = 0;
		if (this.event.ceilModifier) {
			nextMod = Math.ceil(numerator * 4096 / (denominator || 1));
		} else {
			nextMod = Math.floor(numerator * 4096 / (denominator || 1));
		}

		this.event.modifier = ((previousMod * nextMod + 2048) >> 12) / 4096;
	};
	Battle.prototype.modify = function (value, numerator, denominator) {
		// You can also use:
		// modify(value, [numerator, denominator])
		// modify(value, fraction) - assuming you trust JavaScript's floating-point handler
		if (!denominator) denominator = 1;
		if (numerator && numerator.length) {
			denominator = numerator[1];
			numerator = numerator[0];
		}
		var modifier = Math.floor(numerator * 4096 / denominator);
		return Math.floor((value * modifier + 2048 - 1) / 4096);
	};
	Battle.prototype.getCategory = function (move) {
		move = this.getMove(move);
		return move.category || 'Physical';
	};
	Battle.prototype.getDamage = function (pokemon, target, move, suppressMessages) {
		if (typeof move === 'string') move = this.getMove(move);

		if (typeof move === 'number') move = {
			basePower: move,
			type: '???',
			category: 'Physical',
			flags: {}
		};

		if (!move.ignoreImmunity || (move.ignoreImmunity !== true && !move.ignoreImmunity[move.type])) {
			if (!target.runImmunity(move.type, !suppressMessages)) {
				return false;
			}
		}

		if (move.ohko) {
			return target.maxhp;
		}

		if (move.damageCallback) {
			return move.damageCallback.call(this, pokemon, target);
		}
		if (move.damage === 'level') {
			return pokemon.level;
		}
		if (move.damage) {
			return move.damage;
		}

		if (!move) {
			move = {};
		}
		if (!move.type) move.type = '???';
		var type = move.type;
		// '???' is typeless damage: used for Struggle and Confusion etc
		var category = this.getCategory(move);
		var defensiveCategory = move.defensiveCategory || category;

		var basePower = move.basePower;
		if (move.basePowerCallback) {
			basePower = move.basePowerCallback.call(this, pokemon, target, move);
		}
		if (!basePower) {
			if (basePower === 0) return; // returning undefined means not dealing damage
			return basePower;
		}
		basePower = this.clampIntRange(basePower, 1);

		var critMult;
		if (this.gen <= 5) {
			move.critRatio = this.clampIntRange(move.critRatio, 0, 5);
			critMult = [0, 16, 8, 4, 3, 2];
		} else {
			move.critRatio = this.clampIntRange(move.critRatio, 0, 4);
			critMult = [0, 16, 8, 2, 1];
		}

		move.crit = move.willCrit || false;
		if (move.willCrit === undefined) {
			if (move.critRatio) {
				move.crit = (this.random(critMult[move.critRatio]) === 0);
			}
		}

		if (move.crit) {
			move.crit = this.runEvent('CriticalHit', target, null, move);
		}

		// happens after crit calculation
		basePower = this.runEvent('BasePower', pokemon, target, move, basePower, true);

		if (!basePower) return 0;
		basePower = this.clampIntRange(basePower, 1);

		var level = pokemon.level;

		var attacker = pokemon;
		var defender = target;
		var attackStat = category === 'Physical' ? 'atk' : 'spa';
		var defenseStat = defensiveCategory === 'Physical' ? 'def' : 'spd';
		var statTable = {atk:'Atk', def:'Def', spa:'SpA', spd:'SpD', spe:'Spe'};
		var attack;
		var defense;

		var atkBoosts = move.useTargetOffensive ? defender.boosts[attackStat] : attacker.boosts[attackStat];
		var defBoosts = move.useSourceDefensive ? attacker.boosts[defenseStat] : defender.boosts[defenseStat];

		var ignoreNegativeOffensive = !!move.ignoreNegativeOffensive;
		var ignorePositiveDefensive = !!move.ignorePositiveDefensive;

		if (move.crit) {
			ignoreNegativeOffensive = true;
			ignorePositiveDefensive = true;
		}
		var ignoreOffensive = !!(move.ignoreOffensive || (ignoreNegativeOffensive && atkBoosts < 0));
		var ignoreDefensive = !!(move.ignoreDefensive || (ignorePositiveDefensive && defBoosts > 0));

		if (ignoreOffensive) {
			this.debug('Negating (sp)atk boost/penalty.');
			atkBoosts = 0;
		}
		if (ignoreDefensive) {
			this.debug('Negating (sp)def boost/penalty.');
			defBoosts = 0;
		}

		if (move.useTargetOffensive) {
			attack = defender.calculateStat(attackStat, atkBoosts);
		} else {
			attack = attacker.calculateStat(attackStat, atkBoosts);
		}

		if (move.useSourceDefensive) {
			defense = attacker.calculateStat(defenseStat, defBoosts);
		} else {
			defense = defender.calculateStat(defenseStat, defBoosts);
		}

		// Apply Stat Modifiers
		attack = this.runEvent('Modify' + statTable[attackStat], attacker, defender, move, attack);
		defense = this.runEvent('Modify' + statTable[defenseStat], defender, attacker, move, defense);

		//int(int(int(2 * L / 5 + 2) * A * P / D) / 50);
		var baseDamage = Math.floor(Math.floor(Math.floor(2 * level / 5 + 2) * basePower * attack / defense) / 50) + 2;

		// multi-target modifier (doubles only)
		if (move.spreadHit) {
			var spreadModifier = move.spreadModifier || 0.75;
			this.debug('Spread modifier: ' + spreadModifier);
			baseDamage = this.modify(baseDamage, spreadModifier);
		}

		// weather modifier
		baseDamage = this.runEvent('WeatherModifyDamage', pokemon, target, move, baseDamage);

		// crit
		if (move.crit) {
			baseDamage = this.modify(baseDamage, move.critModifier || (this.gen >= 6 ? 1.5 : 2));
		}

		// this is not a modifier
		baseDamage = this.randomizer(baseDamage);

		// STAB
		if (move.hasSTAB || type !== '???' && pokemon.hasType(type)) {
			// The "???" type never gets STAB
			// Not even if you Roost in Gen 4 and somehow manage to use
			// Struggle in the same turn.
			// (On second thought, it might be easier to get a Missingno.)
			baseDamage = this.modify(baseDamage, move.stab || 1.5);
		}
		// types
		move.typeMod = target.runEffectiveness(move);

		move.typeMod = this.clampIntRange(move.typeMod, -6, 6);
		if (move.typeMod > 0) {
			if (!suppressMessages) this.add('-supereffective', target);

			for (var i = 0; i < move.typeMod; i++) {
				baseDamage *= 2;
			}
		}
		if (move.typeMod < 0) {
			if (!suppressMessages) this.add('-resisted', target);

			for (var i = 0; i > move.typeMod; i--) {
				baseDamage = Math.floor(baseDamage / 2);
			}
		}

		if (move.crit && !suppressMessages) this.add('-crit', target);

		if (pokemon.status === 'brn' && basePower && move.category === 'Physical' && !pokemon.hasAbility('guts')) {
			if (this.gen < 6 || move.id !== 'facade') {
				baseDamage = this.modify(baseDamage, 0.5);
			}
		}

		// Generation 5 sets damage to 1 before the final damage modifiers only
		if (this.gen === 5 && basePower && !Math.floor(baseDamage)) {
			baseDamage = 1;
		}

		// Final modifier. Modifiers that modify damage after min damage check, such as Life Orb.
		baseDamage = this.runEvent('ModifyDamage', pokemon, target, move, baseDamage);

		if (this.gen !== 5 && basePower && !Math.floor(baseDamage)) {
			return 1;
		}

		return Math.floor(baseDamage);
	};
	Battle.prototype.randomizer = function (baseDamage) {
		return Math.floor(baseDamage * (100 - this.random(16)) / 100);
	};
	/**
	 * Returns whether a proposed target for a move is valid.
	 */
	Battle.prototype.validTargetLoc = function (targetLoc, source, targetType) {
		var numSlots = source.side.active.length;
		if (!Math.abs(targetLoc) && Math.abs(targetLoc) > numSlots) return false;

		var sourceLoc = -(source.position + 1);
		var isFoe = (targetLoc > 0);
		var isAdjacent = (isFoe ? Math.abs(-(numSlots + 1 - targetLoc) - sourceLoc) <= 1 : Math.abs(targetLoc - sourceLoc) === 1);
		var isSelf = (sourceLoc === targetLoc);

		switch (targetType) {
		case 'randomNormal':
		case 'normal':
			return isAdjacent;
		case 'adjacentAlly':
			return isAdjacent && !isFoe;
		case 'adjacentAllyOrSelf':
			return isAdjacent && !isFoe || isSelf;
		case 'adjacentFoe':
			return isAdjacent && isFoe;
		case 'any':
			return !isSelf;
		}
		return false;
	};
	Battle.prototype.getTargetLoc = function (target, source) {
		if (target.side === source.side) {
			return -(target.position + 1);
		} else {
			return target.position + 1;
		}
	};
	Battle.prototype.validTarget = function (target, source, targetType) {
		return this.validTargetLoc(this.getTargetLoc(target, source), source, targetType);
	};
	Battle.prototype.getTarget = function (decision) {
		var move = this.getMove(decision.move);
		var target;
		if ((move.target !== 'randomNormal') &&
				this.validTargetLoc(decision.targetLoc, decision.pokemon, move.target)) {
			if (decision.targetLoc > 0) {
				target = decision.pokemon.side.foe.active[decision.targetLoc - 1];
			} else {
				target = decision.pokemon.side.active[-decision.targetLoc - 1];
			}
			if (target) {
				if (!target.fainted) {
					// target exists and is not fainted
					return target;
				} else if (target.side === decision.pokemon.side) {
					// fainted allied targets don't retarget
					return false;
				}
			}
			// chosen target not valid, retarget randomly with resolveTarget
		}
		if (!decision.targetPosition || !decision.targetSide) {
			target = this.resolveTarget(decision.pokemon, decision.move);
			decision.targetSide = target.side;
			decision.targetPosition = target.position;
		}
		return decision.targetSide.active[decision.targetPosition];
	};
	Battle.prototype.resolveTarget = function (pokemon, move) {
		// A move was used without a chosen target

		// For instance: Metronome chooses Ice Beam. Since the user didn't
		// choose a target when choosing Metronome, Ice Beam's target must
		// be chosen randomly.

		// The target is chosen randomly from possible targets, EXCEPT that
		// moves that can target either allies or foes will only target foes
		// when used without an explicit target.

		move = this.getMove(move);
		if (move.target === 'adjacentAlly') {
			var adjacentAllies = [pokemon.side.active[pokemon.position - 1], pokemon.side.active[pokemon.position + 1]].filter(function (active) {
				return active && !active.fainted;
			});
			if (adjacentAllies.length) return adjacentAllies[Math.floor(Math.random() * adjacentAllies.length)];
			return pokemon;
		}
		if (move.target === 'self' || move.target === 'all' || move.target === 'allySide' || move.target === 'allyTeam' || move.target === 'adjacentAllyOrSelf') {
			return pokemon;
		}
		if (pokemon.side.active.length > 2) {
			if (move.target === 'adjacentFoe' || move.target === 'normal' || move.target === 'randomNormal') {
				var foeActives = pokemon.side.foe.active;
				var frontPosition = foeActives.length - 1 - pokemon.position;
				var adjacentFoes = foeActives.slice(frontPosition < 1 ? 0 : frontPosition - 1, frontPosition + 2).filter(function (active) {
					return active && !active.fainted;
				});
				if (adjacentFoes.length) return adjacentFoes[Math.floor(Math.random() * adjacentFoes.length)];
				// no valid target at all, return a foe for any possible redirection
			}
		}
		return pokemon.side.foe.randomActive() || pokemon.side.foe.active[0];
	};
	Battle.prototype.checkFainted = function () {
		function check(a) {
			if (!a) return;
			if (a.fainted) {
				a.status = 'fnt';
				a.switchFlag = true;
			}
		}

		this.p1.active.forEach(check);
		this.p2.active.forEach(check);
	};
	Battle.prototype.faintMessages = function (lastFirst) {
		if (this.ended) return;
		if (!this.faintQueue.length) return false;
		if (lastFirst) {
			this.faintQueue.unshift(this.faintQueue.pop());
		}
		var faintData;
		while (this.faintQueue.length) {
			faintData = this.faintQueue.shift();
			if (!faintData.target.fainted) {
				this.add('faint', faintData.target);
				this.runEvent('Faint', faintData.target, faintData.source, faintData.effect);
				this.singleEvent('End', this.getAbility(faintData.target.ability), faintData.target.abilityData, faintData.target);
				faintData.target.fainted = true;
				faintData.target.isActive = false;
				faintData.target.isStarted = false;
				faintData.target.side.pokemonLeft--;
				faintData.target.side.faintedThisTurn = true;
			}
		}

		if (this.gen <= 1) {
			// in gen 1, fainting skips the rest of the turn, including residuals
			this.queue = [];
		} else if (this.gen <= 3 && this.gameType === 'singles') {
			// in gen 3 or earlier, fainting in singles skips to residuals
			for (var i = 0; i < this.p1.active.length; i++) {
				this.cancelMove(this.p1.active[i]);
			}
			for (var i = 0; i < this.p2.active.length; i++) {
				this.cancelMove(this.p2.active[i]);
			}
		}

		if (!this.p1.pokemonLeft && !this.p2.pokemonLeft) {
			this.win(faintData && faintData.target.side);
			return true;
		}
		if (!this.p1.pokemonLeft) {
			this.win(this.p2);
			return true;
		}
		if (!this.p2.pokemonLeft) {
			this.win(this.p1);
			return true;
		}
		return false;
	};
	Battle.prototype.resolvePriority = function (decision) {
		if (decision) {
			if (!decision.side && decision.pokemon) decision.side = decision.pokemon.side;
			if (!decision.choice && decision.move) decision.choice = 'move';
			if (!decision.priority && decision.priority !== 0) {
				var priorities = {
					'beforeTurn': 100,
					'beforeTurnMove': 99,
					'switch': 7,
					'runSwitch': 7.1,
					'instaswitch': 101,
					'megaEvo': 6.9,
					'residual': -100,
					'team': 102,
					'start': 101
				};
				if (decision.choice in priorities) {
					decision.priority = priorities[decision.choice];
				}
			}
			if (decision.choice === 'move') {
				if (this.getMove(decision.move).beforeTurnCallback) {
					this.addQueue({choice: 'beforeTurnMove', pokemon: decision.pokemon, move: decision.move, targetLoc: decision.targetLoc});
				}
			} else if (decision.choice === 'switch' || decision.choice === 'instaswitch') {
				if (decision.pokemon.switchFlag && decision.pokemon.switchFlag !== true) {
					decision.pokemon.switchCopyFlag = decision.pokemon.switchFlag;
				}
				decision.pokemon.switchFlag = false;
				if (!decision.speed && decision.pokemon && decision.pokemon.isActive) decision.speed = decision.pokemon.speed;
			}
			if (decision.move) {
				var target;

				if (!decision.targetPosition) {
					target = this.resolveTarget(decision.pokemon, decision.move);
					decision.targetSide = target.side;
					decision.targetPosition = target.position;
				}

				decision.move = this.getMoveCopy(decision.move);
				if (!decision.priority) {
					var priority = decision.move.priority;
					priority = this.runEvent('ModifyPriority', decision.pokemon, target, decision.move, priority);
					decision.priority = priority;
					// In Gen 6, Quick Guard blocks moves with artificially enhanced priority.
					if (this.gen > 5) decision.move.priority = priority;
				}
			}
			if (!decision.pokemon && !decision.speed) decision.speed = 1;
			if (!decision.speed && (decision.choice === 'switch' || decision.choice === 'instaswitch') && decision.target) decision.speed = decision.target.speed;
			if (!decision.speed) decision.speed = decision.pokemon.speed;
		}
	};
	Battle.prototype.addQueue = function (decision) {
		if (Array.isArray(decision)) {
			for (var i = 0; i < decision.length; i++) {
				this.addQueue(decision[i]);
			}
			return;
		}

		this.resolvePriority(decision);
		this.queue.push(decision);
	};
	Battle.prototype.sortQueue = function () {
		this.queue.sort(Battle.comparePriority);
	};
	Battle.prototype.insertQueue = function (decision) {
		if (Array.isArray(decision)) {
			for (var i = 0; i < decision.length; i++) {
				this.insertQueue(decision[i]);
			}
			return;
		}

		this.resolvePriority(decision);
		for (var i = 0; i <= this.queue.length; i++) {
			if (i === this.queue.length) {
				this.queue.push(decision);
				break;
			} else if (Battle.comparePriority(decision, this.queue[i]) < 0) {
				this.queue.splice(i, 0, decision);
				break;
			}
		}
	};
	Battle.prototype.prioritizeQueue = function (decision, source, sourceEffect) {
		if (this.event) {
			if (!source) source = this.event.source;
			if (!sourceEffect) sourceEffect = this.effect;
		}
		for (var i = 0; i < this.queue.length; i++) {
			if (this.queue[i] === decision) {
				this.queue.splice(i, 1);
				break;
			}
		}
		decision.sourceEffect = sourceEffect;
		this.queue.unshift(decision);
	};
	Battle.prototype.willAct = function () {
		for (var i = 0; i < this.queue.length; i++) {
			if (this.queue[i].choice === 'move' || this.queue[i].choice === 'switch' || this.queue[i].choice === 'instaswitch' || this.queue[i].choice === 'shift') {
				return this.queue[i];
			}
		}
		return null;
	};
	Battle.prototype.willMove = function (pokemon) {
		for (var i = 0; i < this.queue.length; i++) {
			if (this.queue[i].choice === 'move' && this.queue[i].pokemon === pokemon) {
				return this.queue[i];
			}
		}
		return null;
	};
	Battle.prototype.cancelDecision = function (pokemon) {
		var success = false;
		for (var i = 0; i < this.queue.length; i++) {
			if (this.queue[i].pokemon === pokemon) {
				this.queue.splice(i, 1);
				i--;
				success = true;
			}
		}
		return success;
	};
	Battle.prototype.cancelMove = function (pokemon) {
		for (var i = 0; i < this.queue.length; i++) {
			if (this.queue[i].choice === 'move' && this.queue[i].pokemon === pokemon) {
				this.queue.splice(i, 1);
				return true;
			}
		}
		return false;
	};
	Battle.prototype.willSwitch = function (pokemon) {
		for (var i = 0; i < this.queue.length; i++) {
			if ((this.queue[i].choice === 'switch' || this.queue[i].choice === 'instaswitch') && this.queue[i].pokemon === pokemon) {
				return this.queue[i];
			}
		}
		return false;
	};
	Battle.prototype.runDecision = function (decision) {
		var pokemon;

		// returns whether or not we ended in a callback
		switch (decision.choice) {
		case 'start':
			// I GIVE UP, WILL WRESTLE WITH EVENT SYSTEM LATER
			var beginCallback = this.getFormat().onBegin;
			if (beginCallback) beginCallback.call(this);

			this.add('start');
			for (var pos = 0; pos < this.p1.active.length; pos++) {
				this.switchIn(this.p1.pokemon[pos], pos);
			}
			for (var pos = 0; pos < this.p2.active.length; pos++) {
				this.switchIn(this.p2.pokemon[pos], pos);
			}
			for (var pos = 0; pos < this.p1.pokemon.length; pos++) {
				pokemon = this.p1.pokemon[pos];
				this.singleEvent('Start', this.getEffect(pokemon.species), pokemon.speciesData, pokemon);
			}
			for (var pos = 0; pos < this.p2.pokemon.length; pos++) {
				pokemon = this.p2.pokemon[pos];
				this.singleEvent('Start', this.getEffect(pokemon.species), pokemon.speciesData, pokemon);
			}
			this.midTurn = true;
			break;
		case 'move':
			if (!decision.pokemon.isActive) return false;
			if (decision.pokemon.fainted) return false;
			this.runMove(decision.move, decision.pokemon, this.getTarget(decision), decision.sourceEffect);
			break;
		case 'megaEvo':
			if (decision.pokemon.canMegaEvo) this.runMegaEvo(decision.pokemon);
			break;
		case 'beforeTurnMove':
			if (!decision.pokemon.isActive) return false;
			if (decision.pokemon.fainted) return false;
			this.debug('before turn callback: ' + decision.move.id);
			var target = this.getTarget(decision);
			if (!target) return false;
			decision.move.beforeTurnCallback.call(this, decision.pokemon, target);
			break;
		case 'event':
			this.runEvent(decision.event, decision.pokemon);
			break;
		case 'team':
			var len = decision.side.pokemon.length;
			var newPokemon = [null, null, null, null, null, null].slice(0, len);
			for (var j = 0; j < len; j++) {
				var i = decision.team[j];
				newPokemon[j] = decision.side.pokemon[i];
				newPokemon[j].position = j;
			}
			decision.side.pokemon = newPokemon;

			// we return here because the update event would crash since there are no active pokemon yet
			return;
		case 'pass':
			if (!decision.priority || decision.priority <= 101) return;
			if (decision.pokemon) {
				decision.pokemon.switchFlag = false;
			}
			break;
		case 'instaswitch':
		case 'switch':
			if (decision.pokemon) {
				decision.pokemon.beingCalledBack = true;
				var lastMove = this.getMove(decision.pokemon.lastMove);
				if (lastMove.selfSwitch !== 'copyvolatile') {
					this.runEvent('BeforeSwitchOut', decision.pokemon);
					if (this.gen >= 5) {
						this.eachEvent('Update');
					}
				}
				if (!this.runEvent('SwitchOut', decision.pokemon)) {
					// Warning: DO NOT interrupt a switch-out
					// if you just want to trap a pokemon.
					// To trap a pokemon and prevent it from switching out,
					// (e.g. Mean Look, Magnet Pull) use the 'trapped' flag
					// instead.

					// Note: Nothing in BW or earlier interrupts
					// a switch-out.
					break;
				}
				this.singleEvent('End', this.getAbility(decision.pokemon.ability), decision.pokemon.abilityData, decision.pokemon);
			}
			if (decision.pokemon && !decision.pokemon.hp && !decision.pokemon.fainted) {
				// a pokemon fainted from Pursuit before it could switch
				if (this.gen <= 4) {
					// in gen 2-4, the switch still happens
					decision.priority = -101;
					this.queue.unshift(decision);
					this.debug('Pursuit target fainted');
					break;
				}
				// in gen 5+, the switch is cancelled
				this.debug('A Pokemon can\'t switch between when it runs out of HP and when it faints');
				break;
			}
			if (decision.target.isActive) {
				this.debug('Switch target is already active');
				break;
			}
			if (decision.choice === 'switch' && decision.pokemon.activeTurns === 1) {
				var foeActive = decision.pokemon.side.foe.active;
				for (var i = 0; i < foeActive.length; i++) {
					if (foeActive[i].isStale >= 2) {
						decision.pokemon.isStaleCon++;
						decision.pokemon.isStaleSource = 'switch';
						break;
					}
				}
			}
			this.switchIn(decision.target, decision.pokemon.position);
			break;
		case 'runSwitch':
			this.runEvent('SwitchIn', decision.pokemon);
			if (this.gen <= 2 && !decision.pokemon.side.faintedThisTurn && decision.pokemon.draggedIn !== this.turn) this.runEvent('AfterSwitchInSelf', decision.pokemon);
			if (!decision.pokemon.hp) break;
			decision.pokemon.isStarted = true;
			if (!decision.pokemon.fainted) {
				this.singleEvent('Start', decision.pokemon.getAbility(), decision.pokemon.abilityData, decision.pokemon);
				this.singleEvent('Start', decision.pokemon.getItem(), decision.pokemon.itemData, decision.pokemon);
			}
			delete decision.pokemon.draggedIn;
			break;
		case 'shift':
			if (!decision.pokemon.isActive) return false;
			if (decision.pokemon.fainted) return false;
			decision.pokemon.activeTurns--;
			this.swapPosition(decision.pokemon, 1);
			var foeActive = decision.pokemon.side.foe.active;
			for (var i = 0; i < foeActive.length; i++) {
				if (foeActive[i].isStale >= 2) {
					decision.pokemon.isStaleCon++;
					decision.pokemon.isStaleSource = 'switch';
					break;
				}
			}
			break;
		case 'beforeTurn':
			this.eachEvent('BeforeTurn');
			break;
		case 'residual':
			this.add('');
			this.clearActiveMove(true);
			this.residualEvent('Residual');
			break;
		}

		// phazing (Roar, etc)

		var self = this;
		function checkForceSwitchFlag(a) {
			if (!a) return false;
			if (a.hp && a.forceSwitchFlag) {
				self.dragIn(a.side, a.position);
			}
			delete a.forceSwitchFlag;
		}
		this.p1.active.forEach(checkForceSwitchFlag);
		this.p2.active.forEach(checkForceSwitchFlag);

		this.clearActiveMove();

		// fainting

		this.faintMessages();
		if (this.ended) return true;

		// switching (fainted pokemon, U-turn, Baton Pass, etc)

		if (!this.queue.length || (this.gen <= 3 && this.queue[0].choice in {move:1, residual:1})) {
			// in gen 3 or earlier, switching in fainted pokemon is done after
			// every move, rather than only at the end of the turn.
			this.checkFainted();
		} else if (decision.choice === 'pass') {
			this.eachEvent('Update');
			return false;
		}

		function hasSwitchFlag(a) { return a ? a.switchFlag : false; }
		function removeSwitchFlag(a) { if (a) a.switchFlag = false; }
		var p1switch = this.p1.active.any(hasSwitchFlag);
		var p2switch = this.p2.active.any(hasSwitchFlag);

		if (p1switch && !this.canSwitch(this.p1)) {
			this.p1.active.forEach(removeSwitchFlag);
			p1switch = false;
		}
		if (p2switch && !this.canSwitch(this.p2)) {
			this.p2.active.forEach(removeSwitchFlag);
			p2switch = false;
		}

		if (p1switch || p2switch) {
			if (this.gen >= 5) {
				this.eachEvent('Update');
			}
			this.makeRequest('switch');
			return true;
		}

		this.eachEvent('Update');

		return false;
	};
	Battle.prototype.go = function () {
		this.add('');
		if (this.currentRequest) {
			this.currentRequest = '';
			this.currentRequestDetails = '';
		}

		if (!this.midTurn) {
			this.queue.push({choice: 'residual', priority: -100});
			this.queue.unshift({choice: 'beforeTurn', priority: 100});
			this.midTurn = true;
		}

		while (this.queue.length) {
			var decision = this.queue.shift();

			this.runDecision(decision);

			if (this.currentRequest) {
				return;
			}

			if (this.ended) return;
		}

		this.nextTurn();
		this.midTurn = false;
		this.queue = [];
	};
	/**
	 * Changes a pokemon's decision, and inserts its new decision
	 * in priority order.
	 *
	 * You'd normally want the OverrideDecision event (which doesn't
	 * change priority order).
	 */
	Battle.prototype.changeDecision = function (pokemon, decision) {
		this.cancelDecision(pokemon);
		if (!decision.pokemon) decision.pokemon = pokemon;
		this.insertQueue(decision);
	};
	/**
	 * Takes a choice string passed from the client. Starts the next
	 * turn if all required choices have been made.
	 */
	Battle.prototype.choose = function (sideid, choice, rqid) {
		var side = null;
		if (sideid === 'p1' || sideid === 'p2') side = this[sideid];
		// This condition should be impossible because the sideid comes
		// from our forked process and if the player id were invalid, we would
		// not have even got to this function.
		if (!side) return; // wtf

		// This condition can occur if the client sends a decision at the
		// wrong time.
		if (!side.currentRequest) return;

		// Make sure the decision is for the right request.
		if ((rqid !== undefined) && (parseInt(rqid, 10) !== this.rqid)) {
			return;
		}

		// It should be impossible for choice not to be a string. Choice comes
		// from splitting the string sent by our forked process, not from the
		// client. However, just in case, we maintain this check for now.
		if (typeof choice === 'string') choice = choice.split(',');

		if (side.decision && side.decision.finalDecision) {
			this.debug("Can't override decision: the last pokemon could have been trapped or disabled");
			return;
		}

		side.decision = this.parseChoice(choice, side);

		if (this.p1.decision && this.p2.decision) {
			this.commitDecisions();
		}
	};
	Battle.prototype.commitDecisions = function () {
		var oldQueue = this.queue;
		this.queue = [];
		if (this.p1.decision !== true) {
			this.addQueue(this.p1.resolveDecision());
		}
		if (this.p2.decision !== true) {
			this.addQueue(this.p2.resolveDecision());
		}
		this.sortQueue();
		Array.prototype.push.apply(this.queue, oldQueue);

		this.currentRequest = '';
		this.currentRequestDetails = '';
		this.p1.currentRequest = '';
		this.p2.currentRequest = '';

		this.p1.decision = true;
		this.p2.decision = true;

		this.go();
	};
	Battle.prototype.undoChoice = function (sideid) {
		var side = null;
		if (sideid === 'p1' || sideid === 'p2') side = this[sideid];
		// The following condition can never occur for the reasons given in
		// the choose() function above.
		if (!side) return; // wtf
		// This condition can occur.
		if (!side.currentRequest) return;

		if (side.decision && side.decision.finalDecision) {
			this.debug("Can't cancel decision: the last pokemon could have been trapped or disabled");
			return;
		}

		side.decision = false;
	};
	/**
	 * Parses a choice string passed from a client into a decision object
	 * usable by PS's engine.
	 *
	 * Choice validation is also done here.
	 */
	Battle.prototype.parseChoice = function (choices, side) {
		var prevSwitches = {};
		if (!side.currentRequest) return true;

		if (typeof choices === 'string') choices = choices.split(',');

		var decisions = [];
		var len = choices.length;
		if (side.currentRequest !== 'teampreview') len = side.active.length;

		var isDefault;
		var choosableTargets = {normal:1, any:1, adjacentAlly:1, adjacentAllyOrSelf:1, adjacentFoe:1};

		var freeSwitchCount = {'switch':0, 'pass':0};
		if (side.currentRequest === 'switch') {
			var canSwitch = side.active.filter(function (mon) {return mon && mon.switchFlag;}).length;
			freeSwitchCount['switch'] = Math.min(canSwitch, side.pokemon.slice(side.active.length).filter(function (mon) {return !mon.fainted;}).length);
			freeSwitchCount['pass'] = canSwitch - freeSwitchCount['switch'];
		}

		for (var i = 0; i < len; i++) {
			var choice = (choices[i] || '').trim();

			var data = '';
			var firstSpaceIndex = choice.indexOf(' ');
			if (firstSpaceIndex >= 0) {
				data = choice.substr(firstSpaceIndex + 1).trim();
				choice = choice.substr(0, firstSpaceIndex).trim();
			}

			var pokemon = side.pokemon[i];

			switch (side.currentRequest) {
			case 'teampreview':
				if (choice !== 'team' || i > 0) return false;
				break;
			case 'move':
				if (i >= side.active.length) return false;
				if (!pokemon || pokemon.fainted) {
					decisions.push({
						choice: 'pass'
					});
					continue;
				}
				var lockedMove = pokemon.getLockedMove();
				if (lockedMove) {
					decisions.push({
						choice: 'move',
						pokemon: pokemon,
						targetLoc: this.runEvent('LockMoveTarget', pokemon) || 0,
						move: lockedMove
					});
					continue;
				}
				if (isDefault || choice === 'default') {
					isDefault = true;
					var moves = pokemon.getMoves();
					var moveid = 'struggle';
					for (var j = 0; j < moves.length; j++) {
						if (moves[j].disabled) continue;
						moveid = moves[j].id;
						break;
					}
					decisions.push({
						choice: 'move',
						pokemon: pokemon,
						targetLoc: 0,
						move: moveid
					});
					continue;
				}
				if (choice !== 'move' && choice !== 'switch' && choice !== 'shift') {
					if (i === 0) return false;
					// fallback
					choice = 'move';
					data = '1';
				}
				break;
			case 'switch':
				if (i >= side.active.length) return false;
				if (!side.active[i] || !side.active[i].switchFlag) {
					if (choice !== 'pass') choices.splice(i, 0, 'pass');
					decisions.push({
						choice: 'pass',
						pokemon: side.active[i],
						priority: 102
					});
					continue;
				}
				if (choice !== 'switch' && choice !== 'pass') return false;
				freeSwitchCount[choice]--;
				break;
			default:
				return false;
			}

			switch (choice) {
			case 'team':
				var pokemonLength = side.pokemon.length;
				if (!data || data.length > pokemonLength) return false;

				var dataArr = [0, 1, 2, 3, 4, 5].slice(0, pokemonLength);
				var slotMap = dataArr.slice(); // Inverse of `dataArr` (slotMap[dataArr[x]] === x)
				var tempSlot;

				for (var j = 0; j < data.length; j++) {
					var slot = parseInt(data.charAt(j), 10) - 1;
					if (slotMap[slot] < j) return false;
					if (isNaN(slot) || slot < 0 || slot >= pokemonLength) return false;

					// Keep track of team order so far
					tempSlot = dataArr[j];
					dataArr[j] = slot;
					dataArr[slotMap[slot]] = tempSlot;

					// Update its inverse
					slotMap[tempSlot] = slotMap[slot];
					slotMap[slot] = j;
				}

				decisions.push({
					choice: 'team',
					side: side,
					team: dataArr
				});
				break;

			case 'switch':
				if (i > side.active.length || i > side.pokemon.length) continue;

				data = parseInt(data, 10) - 1;
				if (data < 0) data = 0;
				if (data > side.pokemon.length - 1) data = side.pokemon.length - 1;

				if (!side.pokemon[data]) {
					this.debug("Can't switch: You can't switch to a pokemon that doesn't exist");
					return false;
				}
				if (data === i) {
					this.debug("Can't switch: You can't switch to yourself");
					return false;
				}
				if (data < side.active.length) {
					this.debug("Can't switch: You can't switch to an active pokemon");
					return false;
				}
				if (side.pokemon[data].fainted) {
					this.debug("Can't switch: You can't switch to a fainted pokemon");
					return false;
				}
				if (prevSwitches[data]) {
					this.debug("Can't switch: You can't switch to pokemon already queued to be switched");
					return false;
				}
				prevSwitches[data] = true;

				if (side.currentRequest === 'move') {
					if (side.pokemon[i].trapped) {
						//this.debug("Can't switch: The active pokemon is trapped");
						side.emitCallback('trapped', i);
						return false;
					} else if (side.pokemon[i].maybeTrapped) {
						var finalDecision = true;
						decisions.finalDecision = decisions.finalDecision || side.pokemon[i].isLastActive();
					}
				}

				decisions.push({
					choice: (side.currentRequest === 'switch' ? 'instaswitch' : 'switch'),
					pokemon: side.pokemon[i],
					target: side.pokemon[data]
				});
				break;

			case 'shift':
				if (i > side.active.length || i > side.pokemon.length) continue;
				if (this.gameType !== 'triples') {
					this.debug("Can't shift: You can't shift a pokemon to the center except in a triple battle");
					return false;
				}
				if (i === 1) {
					this.debug("Can't shift: You can't shift a pokemon to its own position");
					return false;
				}

				decisions.push({
					choice: 'shift',
					pokemon: side.pokemon[i]
				});
				break;

			case 'move':
				var moveid = '';
				var targetLoc = 0;
				var pokemon = side.pokemon[i];

				if (data.substr(-2) === ' 1') targetLoc = 1;
				if (data.substr(-2) === ' 2') targetLoc = 2;
				if (data.substr(-2) === ' 3') targetLoc = 3;
				if (data.substr(-3) === ' -1') targetLoc = -1;
				if (data.substr(-3) === ' -2') targetLoc = -2;
				if (data.substr(-3) === ' -3') targetLoc = -3;

				if (targetLoc) data = data.substr(0, data.lastIndexOf(' '));

				if (data.substr(-5) === ' mega') {
					decisions.push({
						choice: 'megaEvo',
						pokemon: pokemon
					});
					data = data.substr(0, data.length - 5);
				}

				/**
				 *	Parse the move identifier (name or index), according to the request sent to the client.
				 *	If the move is not found, the decision is invalid without requiring further inspection.
				 */

				var requestMoves = pokemon.getRequestData().moves;
				if (data.search(/^[0-9]+$/) >= 0) {
					// parse a one-based move index
					var moveIndex = parseInt(data, 10) - 1;
					if (!requestMoves[moveIndex]) {
						this.debug("Can't use an unexpected move");
						return false;
					}
					moveid = requestMoves[moveIndex].id;
					if (!targetLoc && side.active.length > 1 && requestMoves[moveIndex].target in choosableTargets) {
						this.debug("Can't use the move without a target");
						return false;
					}
				} else {
					// parse a move name
					moveid = toId(data);
					if (moveid.substr(0, 11) === 'hiddenpower') {
						moveid = 'hiddenpower';
					}
					var isValidMove = false;
					for (var j = 0; j < requestMoves.length; j++) {
						if (requestMoves[j].id !== moveid) continue;
						if (!targetLoc && side.active.length > 1 && requestMoves[j].target in choosableTargets) {
							this.debug("Can't use the move without a target");
							return false;
						}
						isValidMove = true;
						break;
					}
					if (!isValidMove) {
						this.debug("Can't use an unexpected move");
						return false;
					}
				}

				/**
				 *	Check whether the chosen move is really valid, accounting for effects active in battle,
				 *	which could be unknown for the client.
				 */

				var moves = pokemon.getMoves();
				if (!moves.length) {
					// Override decision and use Struggle if there are no enabled moves with PP
					if (this.gen <= 4) side.send('-activate', pokemon, 'move: Struggle');
					moveid = 'struggle';
				} else {
					// At least a move is valid. Check if the chosen one is.
					// This may include Struggle in Hackmons.
					var isEnabled = false;
					for (var j = 0; j < moves.length; j++) {
						if (moves[j].id !== moveid) continue;
						if (!moves[j].disabled) {
							isEnabled = true;
							break;
						}
					}
					if (!isEnabled) {
						// request a different choice
						var sourceEffect = pokemon.disabledMoves[moveid] && pokemon.disabledMoves[moveid].sourceEffect;
						side.emitCallback('cant', pokemon, sourceEffect ? sourceEffect.fullname : '', moveid);
						return false;
					}
					// the chosen move is valid
				}

				if (pokemon.maybeDisabled) {
					decisions.finalDecision = decisions.finalDecision || pokemon.isLastActive();
				}

				decisions.push({
					choice: 'move',
					pokemon: pokemon,
					targetLoc: targetLoc,
					move: moveid
				});
				break;

			case 'pass':
				if (i > side.active.length || i > side.pokemon.length) continue;
				if (side.currentRequest !== 'switch') {
					this.debug("Can't pass the turn");
					return false;
				}
				decisions.push({
					choice: 'pass',
					priority: 102,
					pokemon: side.active[i]
				});
			}
		}
		if (freeSwitchCount['switch'] !== 0 || freeSwitchCount['pass'] !== 0) return false;

		if (!this.supportCancel || isDefault) decisions.finalDecision = true;
		return decisions;
	};
	Battle.prototype.add = function () {
		var parts = Array.prototype.slice.call(arguments);
		var functions = parts.map(function (part) {
			return typeof part === 'function';
		});
		if (functions.indexOf(true) < 0) {
			this.log.push('|' + parts.join('|'));
		} else {
			this.log.push('|split');
			var sides = [null, this.sides[0], this.sides[1], true];
			for (var i = 0; i < sides.length; ++i) {
				var line = '';
				for (var j = 0; j < parts.length; ++j) {
					line += '|';
					if (functions[j]) {
						line += parts[j](sides[i]);
					} else {
						line += parts[j];
					}
				}
				this.log.push(line);
			}
		}
	};
	Battle.prototype.addMove = function () {
		this.lastMoveLine = this.log.length;
		this.log.push('|' + Array.prototype.slice.call(arguments).join('|'));
	};
	Battle.prototype.attrLastMove = function () {
		this.log[this.lastMoveLine] += '|' + Array.prototype.slice.call(arguments).join('|');
	};
	Battle.prototype.debug = function (activity) {
		if (this.getFormat().debug) {
			this.add('debug', activity);
		}
	};
	Battle.prototype.debugError = function (activity) {
		this.add('debug', activity);
	};

	// players

	Battle.prototype.join = function (slot, name, avatar, team) {
		if (this.p1 && this.p1.isActive && this.p2 && this.p2.isActive) return false;
		if ((this.p1 && this.p1.isActive && this.p1.name === name) || (this.p2 && this.p2.isActive && this.p2.name === name)) return false;
		if (this.p1 && this.p1.isActive || slot === 'p2') {
			if (this.started) {
				this.p2.name = name;
			} else {
				//console.log("NEW SIDE: " + name);
				this.p2 = new BattleSide(name, this, 1, team);
				this.sides[1] = this.p2;
			}
			if (avatar) this.p2.avatar = avatar;
			this.p2.isActive = true;
			this.add('player', 'p2', this.p2.name, avatar);
		} else {
			if (this.started) {
				this.p1.name = name;
			} else {
				//console.log("NEW SIDE: " + name);
				this.p1 = new BattleSide(name, this, 0, team);
				this.sides[0] = this.p1;
			}
			if (avatar) this.p1.avatar = avatar;
			this.p1.isActive = true;
			this.add('player', 'p1', this.p1.name, avatar);
		}
		this.start();
		return true;
	};
	Battle.prototype.rename = function (slot, name, avatar) {
		if (slot === 'p1' || slot === 'p2') {
			var side = this[slot];
			side.name = name;
			if (avatar) side.avatar = avatar;
			this.add('player', slot, name, side.avatar);
		}
	};
	Battle.prototype.leave = function (slot) {
		if (slot === 'p1' || slot === 'p2') {
			var side = this[slot];
			if (!side) {
				console.log('**** ' + slot + ' tried to leave before it was possible in ' + this.id);
				require('./crashlogger.js')({stack: '**** ' + slot + ' tried to leave before it was possible in ' + this.id}, 'A simulator process');
				return;
			}

			side.emitRequest(null);
			side.isActive = false;
			this.add('player', slot);
			this.active = false;
		}
		return true;
	};

	// IPC

	// Messages sent by this function are received and handled in
	// Battle.prototype.receive in simulator.js (in another process).
	Battle.prototype.send = function (type, data) {
		if (Array.isArray(data)) data = data.join("\n");
		battleEngineFakeProcess.client.send(this.id + "\n" + type + "\n" + data);
	};
	// This function is called by this process's 'message' event.
	Battle.prototype.receive = function (data, more) {
		this.messageLog.push(data.join(' '));
		var logPos = this.log.length;
		var alreadyEnded = this.ended;
		switch (data[1]) {
		case 'join':
			var team = null;
			try {
				if (more) team = Tools.fastUnpackTeam(more);
			} catch (e) {
				console.log('TEAM PARSE ERROR: ' + more);
				team = null;
			}
			this.join(data[2], data[3], data[4], team);
			break;

		case 'rename':
			this.rename(data[2], data[3], data[4]);
			break;

		case 'leave':
			this.leave(data[2]);
			break;

		case 'chat':
			this.add('chat', data[2], more);
			break;

		case 'win':
		case 'tie':
			this.win(data[2]);
			break;

		case 'choose':
			this.choose(data[2], data[3], data[4]);
			break;

		case 'undo':
			this.undoChoice(data[2]);
			break;

		case 'eval':
			var battle = this;
			var p1 = this.p1;
			var p2 = this.p2;
			var p1active = p1 ? p1.active[0] : null;
			var p2active = p2 ? p2.active[0] : null;
			var target = data.slice(2).join('|').replace(/\f/g, '\n');
			this.add('', '>>> ' + target);
			try {
				this.add('', '<<< ' + eval(target));
			} catch (e) {
				this.add('', '<<< error: ' + e.message);
			}
			break;
		}

		this.sendUpdates(logPos, alreadyEnded);
	};
	Battle.prototype.sendUpdates = function (logPos, alreadyEnded) {
		if (this.p1 && this.p2) {
			var inactiveSide = -1;
			if (!this.p1.isActive && this.p2.isActive) {
				inactiveSide = 0;
			} else if (this.p1.isActive && !this.p2.isActive) {
				inactiveSide = 1;
			} else if (!this.p1.decision && this.p2.decision) {
				inactiveSide = 0;
			} else if (this.p1.decision && !this.p2.decision) {
				inactiveSide = 1;
			}
			if (inactiveSide !== this.inactiveSide) {
				this.send('inactiveside', inactiveSide);
				this.inactiveSide = inactiveSide;
			}
		}

		if (this.log.length > logPos) {
			if (alreadyEnded !== undefined && this.ended && !alreadyEnded) {
				if (this.rated || Config.logChallenges) {
					var log = {
						seed: this.startingSeed,
						turns: this.turn,
						p1: this.p1.name,
						p2: this.p2.name,
						p1team: this.p1.team,
						p2team: this.p2.team,
						log: this.log
					};
					this.send('log', JSON.stringify(log));
				}
				this.send('score', [this.p1.pokemonLeft, this.p2.pokemonLeft]);
				this.send('winupdate', [this.winner].concat(this.log.slice(logPos)));
			} else {
				this.send('update', this.log.slice(logPos));
			}
		}
	};

	Battle.prototype.destroy = function () {
		// deallocate ourself

		// deallocate children and get rid of references to them
		for (var i = 0; i < this.sides.length; i++) {
			if (this.sides[i]) this.sides[i].destroy();
			this.sides[i] = null;
		}
		this.p1 = null;
		this.p2 = null;
		for (var i = 0; i < this.queue.length; i++) {
			delete this.queue[i].pokemon;
			delete this.queue[i].side;
			this.queue[i] = null;
		}
		this.queue = null;

		// in case the garbage collector really sucks, at least deallocate the log
		this.log = null;

		// remove from battle list
		Battles[this.id] = null;
	};
	return Battle;
})();

exports.BattlePokemon = BattlePokemon;
exports.BattleSide = BattleSide;
exports.Battle = Battle;<|MERGE_RESOLUTION|>--- conflicted
+++ resolved
@@ -16,15 +16,9 @@
 //global.Config = require('./config/config.js');
 
 // graceful crash - allow current battles to finish before restarting
-<<<<<<< HEAD
 /*process.on('uncaughtException', function (err) {
-	require('./crashlogger.js')(err, 'A simulator process');
+	require('./crashlogger.js')(err, 'A simulator process', true);
 });*/
-=======
-process.on('uncaughtException', function (err) {
-	require('./crashlogger.js')(err, 'A simulator process', true);
-});
->>>>>>> 85e0852e
 
 /**
  * Converts anything to an ID. An ID must have only lowercase alphanumeric
