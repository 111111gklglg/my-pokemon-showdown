--- conflicted
+++ resolved
@@ -72,13 +72,8 @@
 
 // Receive and process a message sent using Simulator.prototype.send in
 // another process.
-<<<<<<< HEAD
-battleEngineFakeProcess.client.on('message', function(message) {
-	//console.log('CHILD MESSAGE RECV: "'+message+'"');
-=======
 battleEngineFakeProcess.client.on('message', function (message) {
 	//console.log('CHILD MESSAGE RECV: "' + message + '"');
->>>>>>> 3ea81e13
 	var nlIndex = message.indexOf("\n");
 	var more = '';
 	if (nlIndex > 0) {
@@ -97,17 +92,10 @@
 				var fakeErr = {stack: stack};
 
 				if (!require('./crashlogger.js')(fakeErr, 'A battle')) {
-<<<<<<< HEAD
-					var ministack = (""+err.stack).split("\n").slice(0,2).join("<br />");
-					battleEngineFakeProcess.client.send(data[0]+'\nupdate\n|html|<div class="broadcast-red"><b>A BATTLE PROCESS HAS CRASHED:</b> '+ministack+'</div>');
-				} else {
-					battleEngineFakeProcess.client.send(data[0]+'\nupdate\n|html|<div class="broadcast-red"><b>The battle crashed!</b><br />Don\'t worry, we\'re working on fixing it.</div>');
-=======
 					var ministack = ("" + err.stack).split("\n").slice(0, 2).join("<br />");
 					battleEngineFakeProcess.client.send(data[0] + '\nupdate\n|html|<div class="broadcast-red"><b>A BATTLE PROCESS HAS CRASHED:</b> ' + ministack + '</div>');
 				} else {
 					battleEngineFakeProcess.client.send(data[0] + '\nupdate\n|html|<div class="broadcast-red"><b>The battle crashed!</b><br />Don\'t worry, we\'re working on fixing it.</div>');
->>>>>>> 3ea81e13
 				}
 			}
 		}
@@ -3785,11 +3773,7 @@
 	// Simulator.prototype.receive in simulator.js (in another process).
 	Battle.prototype.send = function (type, data) {
 		if (Array.isArray(data)) data = data.join("\n");
-<<<<<<< HEAD
-		battleEngineFakeProcess.client.send(this.id+"\n"+type+"\n"+data);
-=======
 		battleEngineFakeProcess.client.send(this.id + "\n" + type + "\n" + data);
->>>>>>> 3ea81e13
 	};
 	// This function is called by this process's 'message' event.
 	Battle.prototype.receive = function (data, more) {
