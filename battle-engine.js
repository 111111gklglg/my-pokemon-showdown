/**
 * Simulator process
 * Pokemon Showdown - http://pokemonshowdown.com/
 *
 * This file is where the battle simulation itself happens.
 *
 * The most important part of the simulation happens in runEvent -
 * see that function's definition for details.
 *
 * @license MIT license
 */

require('sugar');

global.fs = require('fs');
if (!('existsSync' in fs)) {
	// for compatibility with ancient versions of node
	fs.existsSync = require('path').existsSync;
}
global.config = require('./config/config.js');

// graceful crash - allow current battles to finish before restarting
process.on('uncaughtException', function (err) {
	require('./crashlogger.js')(err, 'A simulator process');
});

/**
 * Converts anything to an ID. An ID must have only lowercase alphanumeric
 * characters.
 * If a string is passed, it will be converted to lowercase and
 * non-alphanumeric characters will be stripped.
 * If an object with an ID is passed, its ID will be returned.
 * Otherwise, an empty string will be returned.
 */
global.toId = function(text) {
	if (text && text.id) text = text.id;
	else if (text && text.userid) text = text.userid;

	return string(text).toLowerCase().replace(/[^a-z0-9]+/g, '');
};
global.toUserid = toId;

/**
 * Validates a username or Pokemon nickname
 */
global.toName = function(name) {
	name = string(name);
	name = name.replace(/[\|\s\[\]\,]+/g, ' ').trim();
<<<<<<< HEAD
	while (config.groups.bySymbol[name.charAt(0)] || name.charAt(0) === config.mutedSymbol || name.charAt(0) === config.lockedSymbol) {
		name = name.substr(1);
	}
	if (name.length > 18) name = name.substr(0,18);
	if (config.nameFilter) {
		name = config.nameFilter(name);
	}
=======
	if (name.length > 18) name = name.substr(0,18).trim();
>>>>>>> 878b64f1
	return name;
};

/**
 * Escapes a string for HTML
 * If strEscape is true, escapes it for JavaScript, too
 */
global.sanitize = function(str, strEscape) {
	str = (''+(str||''));
	str = str.escapeHTML();
	if (strEscape) str = str.replace(/'/g, '\\\'');
	return str;
};

/**
 * Safely ensures the passed variable is a string
 * Simply doing ''+str can crash if str.toString crashes or isn't a function
 * If we're expecting a string and being given anything that isn't a string
 * or a number, it's safe to assume it's an error, and return ''
 */
global.string = function(str) {
	if (typeof str === 'string' || typeof str === 'number') return ''+str;
	return '';
};

/**
 * Converts any variable to an integer (numbers get floored, non-numbers
 * become 0). Then clamps it between min and (optionally) max.
 */
clampIntRange = function(num, min, max) {
	if (typeof num !== 'number') num = 0;
	num = Math.floor(num);
	if (num < min) num = min;
	if (max !== undefined && num > max) num = max;
	return num;
};

global.Tools = require('./tools.js');

var Battles = {};

// Receive and process a message sent using Simulator.prototype.send in
// another process.
process.on('message', function(message) {
	//console.log('CHILD MESSAGE RECV: "'+message+'"');
	var nlIndex = message.indexOf("\n");
	var more = '';
	if (nlIndex > 0) {
		more = message.substr(nlIndex+1);
		message = message.substr(0, nlIndex);
	}
	var data = message.split('|');
	if (data[1] === 'init') {
		if (!Battles[data[0]]) {
			try {
				Battles[data[0]] = Battle.construct(data[0], data[2], data[3]);
			} catch (err) {
				var stack = err.stack + '\n\n' +
						'Additional information:\n' +
						'message = ' + message;
				var fakeErr = {stack: stack};

				if (!require('./crashlogger.js')(fakeErr, 'A battle')) {
					var ministack = (""+err.stack).split("\n").slice(0,2).join("<br />");
					process.send(data[0]+'\nupdate\n|html|<div class="broadcast-red"><b>A BATTLE PROCESS HAS CRASHED:</b> '+ministack+'</div>');
				} else {
					process.send(data[0]+'\nupdate\n|html|<div class="broadcast-red"><b>The battle crashed!</b><br />Don\'t worry, we\'re working on fixing it.</div>');
				}
			}
		}
	} else if (data[1] === 'dealloc') {
		if (Battles[data[0]]) Battles[data[0]].destroy();
		delete Battles[data[0]];
	} else {
		var battle = Battles[data[0]];
		if (battle) {
			var prevRequest = battle.currentRequest;
			try {
				battle.receive(data, more);
			} catch (err) {
				var stack = err.stack + '\n\n' +
						'Additional information:\n' +
						'message = ' + message + '\n' +
						'currentRequest = ' + prevRequest + '\n\n' +
						'Log:\n' + battle.log.join('\n');
				var fakeErr = {stack: stack};
				require('./crashlogger.js')(fakeErr, 'A battle');

				var logPos = battle.log.length;
				battle.add('html', '<div class="broadcast-red"><b>The battle crashed</b><br />You can keep playing but it might crash again.</div>');
				var nestedError;
				try {
					battle.makeRequest(prevRequest);
				} catch (e) {
					nestedError = e;
				}
				battle.sendUpdates(logPos);
				if (nestedError) {
					throw nestedError;
				}
			}
		} else if (data[1] === 'eval') {
			try {
				eval(data[2]);
			} catch (e) {}
		}
	}
});

var BattlePokemon = (function() {
	function BattlePokemon(set, side) {
		this.side = side;
		this.battle = side.battle;
		if (typeof set === 'string') set = {name: set};

		// "pre-bound" functions for nicer syntax (avoids repeated use of `bind`)
		this.getHealth = BattlePokemon.getHealth.bind(this);
		this.getDetails = BattlePokemon.getDetails.bind(this);

		this.set = set;

		this.baseTemplate = this.battle.getTemplate(set.species || set.name);
		if (!this.baseTemplate.exists) {
			this.battle.debug('Unidentified species: '+this.species);
			this.baseTemplate = this.battle.getTemplate('Unown');
		}
		this.species = this.baseTemplate.species;
		if (set.name === set.species || !set.name || !set.species) {
			set.name = this.species;
		}
		this.name = (set.name || set.species || 'Bulbasaur').substr(0,20);
		this.speciesid = toId(this.species);
		this.template = this.baseTemplate;
		this.moves = [];
		this.baseMoves = this.moves;
		this.movepp = {};
		this.moveset = [];
		this.baseMoveset = [];

		this.level = clampIntRange(set.forcedLevel || set.level || 100, 1, 1000);

		var genders = {M:'M',F:'F'};
		this.gender = this.template.gender || genders[set.gender] || (Math.random()*2<1?'M':'F');
		if (this.gender === 'N') this.gender = '';
		this.happiness = typeof set.happiness === 'number' ? clampIntRange(set.happiness, 0, 255) : 255;

		this.fullname = this.side.id + ': ' + this.name;
		this.details = this.species + (this.level==100?'':', L'+this.level) + (this.gender===''?'':', '+this.gender) + (this.set.shiny?', shiny':'');

		this.id = this.fullname; // shouldn't really be used anywhere

		this.statusData = {};
		this.volatiles = {};
		this.negateImmunity = {};

		this.height = this.template.height;
		this.heightm = this.template.heightm;
		this.weight = this.template.weight;
		this.weightkg = this.template.weightkg;

		this.ignore = {};

		this.baseAbility = toId(set.ability);
		this.ability = this.baseAbility;
		this.item = toId(set.item);
		this.canMegaEvo = (this.battle.getItem(this.item).megaEvolves === this.species);
		this.abilityData = {id: this.ability};
		this.itemData = {id: this.item};
		this.speciesData = {id: this.speciesid};

		this.types = this.baseTemplate.types;
		this.typesData = [];

		for (var i=0, l=this.types.length; i<l; i++) {
			this.typesData.push({
				type: this.types[i],
				suppressed: false,
				isAdded: false
			});
		}

		if (this.set.moves) {
			for (var i=0; i<this.set.moves.length; i++) {
				var move = this.battle.getMove(this.set.moves[i]);
				if (!move.id) continue;
				if (move.id === 'hiddenpower') {
					if (!this.set.ivs || Object.values(this.set.ivs).every(31)) {
						this.set.ivs = this.battle.getType(move.type).HPivs;
					}
					move = this.battle.getMove('hiddenpower');
				}
				this.baseMoveset.push({
					move: move.name,
					id: move.id,
					pp: (move.noPPBoosts ? move.pp : move.pp * 8/5),
					maxpp: (move.noPPBoosts ? move.pp : move.pp * 8/5),
					target: (move.nonGhostTarget && !this.hasType('Ghost') ? move.nonGhostTarget : move.target),
					disabled: false,
					used: false
				});
				this.moves.push(move.id);
			}
		}

		if (!this.set.evs) {
			this.set.evs = {
				hp: 84, atk: 84, def: 84, spa: 84, spd: 84, spe: 84
			};
		}
		if (!this.set.ivs) {
			this.set.ivs = {
				hp: 31, atk: 31, def: 31, spa: 31, spd: 31, spe: 31
			};
		}
		var stats = { hp: 31, atk: 31, def: 31, spe: 31, spa: 31, spd: 31};
		for (var i in stats) {
			if (!this.set.evs[i]) this.set.evs[i] = 0;
			if (!this.set.ivs[i] && this.set.ivs[i] !== 0) this.set.ivs[i] = 31;
		}
		for (var i in this.set.evs) {
			this.set.evs[i] = clampIntRange(this.set.evs[i], 0, 255);
		}
		for (var i in this.set.ivs) {
			this.set.ivs[i] = clampIntRange(this.set.ivs[i], 0, 31);
		}

		var hpTypes = ['Fighting','Flying','Poison','Ground','Rock','Bug','Ghost','Steel','Fire','Water','Grass','Electric','Psychic','Ice','Dragon','Dark'];
		if (this.battle.gen && this.battle.gen === 2) {
			// Gen 2 specific Hidden Power check. IVs are still treated 0-31 so we get them 0-15
			var atkDV = Math.floor(this.set.ivs.atk / 2);
			var defDV = Math.floor(this.set.ivs.def / 2);
			var speDV = Math.floor(this.set.ivs.spe / 2);
			var spcDV = Math.floor(this.set.ivs.spa / 2);
			this.hpType = hpTypes[4 * (atkDV % 4) + (defDV % 4)];
			this.hpPower = Math.floor((5 * ((spcDV >> 3) + (2 * (speDV >> 3)) + (4 * (defDV >> 3)) + (8 * (atkDV >> 3))) + (spcDV>2?3:spcDV)) / 2 + 31);
		} else {
			// Hidden Power check for gen 3 onwards
			var hpTypeX = 0, hpPowerX = 0;
			var i = 1;
			for (var s in stats) {
				hpTypeX += i * (this.set.ivs[s] % 2);
				hpPowerX += i * (Math.floor(this.set.ivs[s] / 2) % 2);
				i *= 2;
			}
			this.hpType = hpTypes[Math.floor(hpTypeX * 15 / 63)];
			// In Gen 6, Hidden Power is always 60 base power
			this.hpPower = (this.battle.gen && this.battle.gen < 6) ? Math.floor(hpPowerX * 40 / 63) + 30 : 60;
		}

		this.boosts = {
			atk: 0, def: 0, spa: 0, spd: 0, spe: 0,
			accuracy: 0, evasion: 0
		};
		this.stats = {atk:0, def:0, spa:0, spd:0, spe:0};
		this.baseStats = {atk:10, def:10, spa:10, spd:10, spe:10};
		for (var statName in this.baseStats) {
			var stat = this.template.baseStats[statName];
			stat = Math.floor(Math.floor(2*stat+this.set.ivs[statName]+Math.floor(this.set.evs[statName]/4))*this.level / 100 + 5);
			var nature = this.battle.getNature(this.set.nature);
			if (statName === nature.plus) stat *= 1.1;
			if (statName === nature.minus) stat *= 0.9;
			this.baseStats[statName] = Math.floor(stat);
		}

		this.maxhp = Math.floor(Math.floor(2*this.template.baseStats['hp']+this.set.ivs['hp']+Math.floor(this.set.evs['hp']/4)+100)*this.level / 100 + 10);
		if (this.template.baseStats['hp'] === 1) this.maxhp = 1; // shedinja
		this.hp = this.hp || this.maxhp;

		this.baseIvs = this.set.ivs;
		this.baseHpType = this.hpType;
		this.baseHpPower = this.hpPower;

		this.clearVolatile(true);
	}

	BattlePokemon.prototype.trapped = false;
	BattlePokemon.prototype.maybeTrapped = false;
	BattlePokemon.prototype.hp = 0;
	BattlePokemon.prototype.maxhp = 100;
	BattlePokemon.prototype.illusion = null;
	BattlePokemon.prototype.fainted = false;
	BattlePokemon.prototype.lastItem = '';
	BattlePokemon.prototype.ateBerry = false;
	BattlePokemon.prototype.status = '';
	BattlePokemon.prototype.position = 0;

	BattlePokemon.prototype.lastMove = '';
	BattlePokemon.prototype.moveThisTurn = '';

	BattlePokemon.prototype.lastDamage = 0;
	BattlePokemon.prototype.lastAttackedBy = null;
	BattlePokemon.prototype.usedItemThisTurn = false;
	BattlePokemon.prototype.newlySwitched = false;
	BattlePokemon.prototype.beingCalledBack = false;
	BattlePokemon.prototype.isActive = false;
	BattlePokemon.prototype.isStarted = false; // has this pokemon's Start events run yet?
	BattlePokemon.prototype.transformed = false;
	BattlePokemon.prototype.duringMove = false;
	BattlePokemon.prototype.hpType = 'Dark';
	BattlePokemon.prototype.hpPower = 60;
	BattlePokemon.prototype.speed = 0;

	BattlePokemon.prototype.toString = function() {
		var fullname = this.fullname;
		if (this.illusion) fullname = this.illusion.fullname;

		var positionList = ['a','b','c','d','e','f'];
		if (this.isActive) return fullname.substr(0,2) + positionList[this.position] + fullname.substr(2);
		return fullname;
	};
	// "static" function
	BattlePokemon.getDetails = function(side) {
		if (this.illusion) return this.illusion.details + '|' + this.getHealth(side);
		return this.details + '|' + this.getHealth(side);
	};
	BattlePokemon.prototype.update = function(init) {
		// reset for Light Metal etc
		this.weightkg = this.template.weightkg;
		// reset for diabled moves
		this.disabledMoves = {};
		this.negateImmunity = {};
		this.trapped = this.maybeTrapped = false;
		// reset for ignore settings
		this.ignore = {};
		for (var i in this.moveset) {
			if (this.moveset[i]) this.moveset[i].disabled = false;
		}
		if (init) return;

		if (this.runImmunity('trapped')) this.battle.runEvent('MaybeTrapPokemon', this);
		for (var i = 0; i < this.battle.sides.length; ++i) {
			var side = this.battle.sides[i];
			if (side === this.side) continue;
			for (var j = 0; j < side.active.length; ++j) {
				var pokemon = side.active[j];
				if (!pokemon || pokemon.fainted ||
					!pokemon.template.abilities) continue;
				for (var k in pokemon.template.abilities) {
					var ability = pokemon.template.abilities[k];
					if (ability === pokemon.ability) {
						// This event was already run above so we don't need
						// to run it again.
						continue;
					}
					if ((k === 'H') && pokemon.template.unreleasedHidden) {
						// unreleased hidden ability
						continue;
					}
					if (this.runImmunity('trapped')) {
						this.battle.singleEvent('FoeMaybeTrapPokemon',
							this.battle.getAbility(ability), {}, this, pokemon);
					}
				}
			}
		}
		this.battle.runEvent('ModifyPokemon', this);

		this.speed = this.getStat('spe');
	};
	BattlePokemon.prototype.calculateStat = function(statName, boost, modifier) {
		statName = toId(statName);
		// var boost = this.boosts[statName];

		if (statName === 'hp') return this.maxhp; // please just read .maxhp directly

		// base stat
		var stat = this.stats[statName];

		// stat boosts
		// boost = this.boosts[statName];
		var boostTable = [1,1.5,2,2.5,3,3.5,4];
		if (boost > 6) boost = 6;
		if (boost < -6) boost = -6;
		if (boost >= 0) {
			stat = Math.floor(stat * boostTable[boost]);
		} else {
			stat = Math.floor(stat / boostTable[-boost]);
		}

		// stat modifier
		stat = this.battle.modify(stat, (modifier || 1));

		if (this.battle.getStatCallback) {
			stat = this.battle.getStatCallback(stat, statName, this);
		}

		return stat;
	};
	BattlePokemon.prototype.getStat = function(statName, unboosted, unmodified) {
		statName = toId(statName);

		if (statName === 'hp') return this.maxhp; // please just read .maxhp directly

		// base stat
		var stat = this.stats[statName];

		// stat boosts
		if (!unboosted) {
			var boost = this.boosts[statName];
			var boostTable = [1,1.5,2,2.5,3,3.5,4];
			if (boost > 6) boost = 6;
			if (boost < -6) boost = -6;
			if (boost >= 0) {
				stat = Math.floor(stat * boostTable[boost]);
			} else {
				stat = Math.floor(stat / boostTable[-boost]);
			}
		}

		// stat modifier effects
		if (!unmodified) {
			var statTable = {atk:'Atk', def:'Def', spa:'SpA', spd:'SpD', spe:'Spe'};
			var statMod = 1;
			statMod = this.battle.runEvent('Modify'+statTable[statName], this, null, null, statMod);
			stat = this.battle.modify(stat, statMod);
		}
		if (this.battle.getStatCallback) {
			stat = this.battle.getStatCallback(stat, statName, this);
		}
		return stat;
	};
	BattlePokemon.prototype.getMoveData = function(move) {
		move = this.battle.getMove(move);
		for (var i=0; i<this.moveset.length; i++) {
			var moveData = this.moveset[i];
			if (moveData.id === move.id) {
				return moveData;
			}
		}
		return null;
	};
	BattlePokemon.prototype.deductPP = function(move, amount, source) {
		move = this.battle.getMove(move);
		var ppData = this.getMoveData(move);
		var success = false;
		if (ppData) {
			ppData.used = true;
		}
		if (ppData && ppData.pp) {
			ppData.pp -= this.battle.runEvent('DeductPP', this, source||this, move, amount||1);
			if (ppData.pp <= 0) {
				ppData.pp = 0;
			}
			success = true;
		}
		return success;
	};
	BattlePokemon.prototype.moveUsed = function(move) {
		this.lastMove = this.battle.getMove(move).id;
		this.moveThisTurn = this.lastMove;
	};
	BattlePokemon.prototype.gotAttacked = function(move, damage, source) {
		if (!damage) damage = 0;
		move = this.battle.getMove(move);
		this.lastAttackedBy = {
			pokemon: source,
			damage: damage,
			move: move.id,
			thisTurn: true
		};
	};
	BattlePokemon.prototype.getLockedMove = function() {
		var lockedMove = this.battle.runEvent('LockMove', this);
		if (lockedMove === true) lockedMove = false;
		return lockedMove;
	};
	BattlePokemon.prototype.getMoves = function(lockedMove) {
		if (lockedMove) {
			lockedMove = toId(lockedMove);
			this.trapped = true;
		}
		if (lockedMove === 'recharge') {
			return [{
				move: 'Recharge',
				id: 'recharge'
			}];
		}
		var moves = [];
		var hasValidMove = false;
		for (var i=0; i<this.moveset.length; i++) {
			var move = this.moveset[i];
			if (lockedMove) {
				if (lockedMove === move.id) {
					return [move];
				}
				continue;
			}
			if (this.disabledMoves[move.id] || !move.pp && (this.battle.gen !== 1 || !this.volatiles['partialtrappinglock'])) {
				move.disabled = true;
			} else if (!move.disabled) {
				hasValidMove = true;
			}
			var moveName = move.move;
			if (move.id === 'hiddenpower') {
				moveName = 'Hidden Power '+this.hpType;
				if (this.gen < 6) moveName += ' '+this.hpPower;
			}
			moves.push({
				move: moveName,
				id: move.id,
				pp: move.pp,
				maxpp: move.maxpp,
				target: move.target,
				disabled: move.disabled
			});
		}
		if (lockedMove) {
			return [{
				move: this.battle.getMove(lockedMove).name,
				id: lockedMove
			}];
		}
		if (!hasValidMove) {
			return [{
				move: 'Struggle',
				id: 'struggle'
			}];
		}
		return moves;
	};
	BattlePokemon.prototype.getRequestData = function() {
		var lockedMove = this.getLockedMove();
		var data = {moves: this.getMoves(lockedMove)};
		if (lockedMove && this.trapped) {
			data.trapped = true;
		} else if (this.maybeTrapped) {
			data.maybeTrapped = true;
		}
		return data;
	};
	BattlePokemon.prototype.positiveBoosts = function() {
		var boosts = 0;
		for (var i in this.boosts) {
			if (this.boosts[i] > 0) boosts += this.boosts[i];
		}
		return boosts;
	};
	BattlePokemon.prototype.boostBy = function(boost, source, effect) {
		var changed = false;
		for (var i in boost) {
			var delta = boost[i];
			this.boosts[i] += delta;
			if (this.boosts[i] > 6) {
				delta -= this.boosts[i] - 6;
				this.boosts[i] = 6;
			}
			if (this.boosts[i] < -6) {
				delta -= this.boosts[i] - (-6);
				this.boosts[i] = -6;
			}
			if (delta) changed = true;
		}
		this.update();
		return changed;
	};
	BattlePokemon.prototype.clearBoosts = function() {
		for (var i in this.boosts) {
			this.boosts[i] = 0;
		}
		this.update();
	};
	BattlePokemon.prototype.setBoost = function(boost) {
		for (var i in boost) {
			this.boosts[i] = boost[i];
		}
		this.update();
	};
	BattlePokemon.prototype.copyVolatileFrom = function(pokemon) {
		this.clearVolatile();
		this.boosts = pokemon.boosts;
		this.volatiles = pokemon.volatiles;
		this.update();
		pokemon.clearVolatile();
		for (var i in this.volatiles) {
			var status = this.getVolatile(i);
			if (status.noCopy) {
				delete this.volatiles[i];
			}
			this.battle.singleEvent('Copy', status, this.volatiles[i], this);
		}
	};
	BattlePokemon.prototype.transformInto = function(pokemon, user) {
		var template = pokemon.template;
		if (pokemon.fainted || pokemon.illusion || (pokemon.volatiles['substitute'] && this.battle.gen >= 5)) {
			return false;
		}
		if (!template.abilities || (pokemon && pokemon.transformed && this.battle.gen >= 2) || (user && user.transformed && this.battle.gen >= 5)) {
			return false;
		}
		if (!this.formeChange(template, true)) {
			return false;
		}
		this.transformed = true;
		this.typesData = [];
		for (var i=0, l=pokemon.typesData.length; i<l; i++) {
			this.typesData.push({
				type: pokemon.typesData[i].type,
				suppressed: false,
				isAdded: pokemon.typesData[i].isAdded
			});
		}
		for (var statName in this.stats) {
			this.stats[statName] = pokemon.stats[statName];
		}
		this.moveset = [];
		this.moves = [];
		this.set.ivs = (this.battle.gen >= 5 ? this.set.ivs : pokemon.set.ivs);
		this.hpType = (this.battle.gen >= 5 ? this.hpType : pokemon.hpType);
		this.hpPower = (this.battle.gen >= 5 ? this.hpPower : pokemon.hpPower);
		for (var i=0; i<pokemon.moveset.length; i++) {
			var move = this.battle.getMove(this.set.moves[i]);
			var moveData = pokemon.moveset[i];
			var moveName = moveData.move;
			if (moveData.id === 'hiddenpower') {
				moveName = 'Hidden Power '+this.hpType;
			}
			this.moveset.push({
				move: moveName,
				id: moveData.id,
				pp: move.noPPBoosts ? moveData.maxpp : 5,
				maxpp: this.battle.gen >= 5 ? (move.noPPBoosts ? moveData.maxpp : 5) : (this.battle.gen <= 2 ? move.pp : moveData.maxpp),
				target: moveData.target,
				disabled: false
			});
			this.moves.push(toId(moveName));
		}
		for (var j in pokemon.boosts) {
			this.boosts[j] = pokemon.boosts[j];
		}
		this.battle.add('-transform', this, pokemon);
		this.setAbility(pokemon.ability);
		this.update();
		return true;
	};
	BattlePokemon.prototype.formeChange = function(template, dontRecalculateStats) {
		template = this.battle.getTemplate(template);

		if (!template.abilities) return false;
		this.template = template;
		this.types = template.types;
		this.typesData = [];
		this.types = template.types;
		for (var i=0, l=this.types.length; i<l; i++) {
			this.typesData.push({
				type: this.types[i],
				suppressed: false,
				isAdded: false
			});
		}
		if (!dontRecalculateStats) {
			for (var statName in this.stats) {
				var stat = this.template.baseStats[statName];
				stat = Math.floor(Math.floor(2*stat+this.set.ivs[statName]+Math.floor(this.set.evs[statName]/4))*this.level / 100 + 5);

				// nature
				var nature = this.battle.getNature(this.set.nature);
				if (statName === nature.plus) stat *= 1.1;
				if (statName === nature.minus) stat *= 0.9;
				this.stats[statName] = Math.floor(stat);
			}
			this.speed = this.stats.spe;
		}
		return true;
	};
	BattlePokemon.prototype.clearVolatile = function(init) {
		this.boosts = {
			atk: 0,
			def: 0,
			spa: 0,
			spd: 0,
			spe: 0,
			accuracy: 0,
			evasion: 0
		};

		this.moveset = [];
		this.moves = [];
		// we're copying array contents
		// DO NOT "optimize" it to copy just the pointer
		// if you don't know what a pointer is, please don't
		// touch this code
		for (var i=0; i<this.baseMoveset.length; i++) {
			this.moveset.push(this.baseMoveset[i]);
			this.moves.push(toId(this.baseMoveset[i].move));
		}
		this.transformed = false;
		this.ability = this.baseAbility;
		this.set.ivs = this.baseIvs;
		this.hpType = this.baseHpType;
		this.hpPower = this.baseHpPower;
		for (var i in this.volatiles) {
			if (this.volatiles[i].linkedStatus) {
				this.volatiles[i].linkedPokemon.removeVolatile(this.volatiles[i].linkedStatus);
			}
		}
		this.volatiles = {};
		this.switchFlag = false;

		this.lastMove = '';
		this.moveThisTurn = '';

		this.lastDamage = 0;
		this.lastAttackedBy = null;
		this.newlySwitched = true;
		this.beingCalledBack = false;

		this.formeChange(this.baseTemplate);

		this.update(init);
	};
	BattlePokemon.prototype.hasType = function (type) {
		if (!type) return false;
		if (Array.isArray(type)) {
			for (var i=0; i<type.length; i++) {
				if (this.hasType(type[i])) return true;
			}
		} else {
			if (this.getTypes().indexOf(type) > -1) return true;
		}
		return false;
	};
	// returns the amount of damage actually dealt
	BattlePokemon.prototype.faint = function(source, effect) {
		if (this.fainted) return 0;
		var d = this.hp;
		this.hp = 0;
		this.switchFlag = false;
		this.status = 'fnt';
		//this.fainted = true;
		this.battle.faintQueue.push({
			target: this,
			source: source,
			effect: effect
		});
		return d;
	};
	BattlePokemon.prototype.damage = function(d, source, effect) {
		if (!this.hp) return 0;
		if (d < 1 && d > 0) d = 1;
		d = Math.floor(d);
		if (isNaN(d)) return 0;
		if (d <= 0) return 0;
		this.hp -= d;
		if (this.hp <= 0) {
			d += this.hp;
			this.faint(source, effect);
		}
		return d;
	};
	BattlePokemon.prototype.tryTrap = function() {
		if (this.runImmunity('trapped')) {
			this.trapped = true;
			return true;
		}
		return false;
	};
	BattlePokemon.prototype.hasMove = function(moveid) {
		moveid = toId(moveid);
		if (moveid.substr(0,11) === 'hiddenpower') moveid = 'hiddenpower';
		for (var i=0; i<this.moveset.length; i++) {
			if (moveid === this.battle.getMove(this.moveset[i].move).id) {
				return moveid;
			}
		}
		return false;
	};
	BattlePokemon.prototype.getValidMoves = function() {
		var pMoves = this.getMoves(this.getLockedMove());
		var moves = [];
		for (var i=0; i<pMoves.length; i++) {
			if (!pMoves[i].disabled) {
				moves.push(pMoves[i].id);
			}
		}
		if (!moves.length) return ['struggle'];
		return moves;
	};
	// returns the amount of damage actually healed
	BattlePokemon.prototype.heal = function(d) {
		if (!this.hp) return false;
		d = Math.floor(d);
		if (isNaN(d)) return false;
		if (d <= 0) return false;
		if (this.hp >= this.maxhp) return false;
		this.hp += d;
		if (this.hp > this.maxhp) {
			d -= this.hp - this.maxhp;
			this.hp = this.maxhp;
		}
		return d;
	};
	// sets HP, returns delta
	BattlePokemon.prototype.sethp = function(d) {
		if (!this.hp) return 0;
		d = Math.floor(d);
		if (isNaN(d)) return;
		if (d < 1) d = 1;
		d = d-this.hp;
		this.hp += d;
		if (this.hp > this.maxhp) {
			d -= this.hp - this.maxhp;
			this.hp = this.maxhp;
		}
		return d;
	};
	BattlePokemon.prototype.trySetStatus = function(status, source, sourceEffect) {
		if (!this.hp) return false;
		if (this.status) return false;
		return this.setStatus(status, source, sourceEffect);
	};
	BattlePokemon.prototype.cureStatus = function() {
		if (!this.hp) return false;
		// unlike clearStatus, gives cure message
		if (this.status) {
			this.battle.add('-curestatus', this, this.status);
			this.setStatus('');
		}
	};
	BattlePokemon.prototype.setStatus = function(status, source, sourceEffect, ignoreImmunities) {
		if (!this.hp) return false;
		status = this.battle.getEffect(status);
		if (this.battle.event) {
			if (!source) source = this.battle.event.source;
			if (!sourceEffect) sourceEffect = this.battle.effect;
		}

		if (!ignoreImmunities && status.id) {
			// the game currently never ignores immunities
			if (!this.runImmunity(status.id==='tox'?'psn':status.id)) {
				this.battle.debug('immune to status');
				return false;
			}
		}

		if (this.status === status.id) return false;
		var prevStatus = this.status;
		var prevStatusData = this.statusData;
		if (status.id && !this.battle.runEvent('SetStatus', this, source, sourceEffect, status)) {
			this.battle.debug('set status ['+status.id+'] interrupted');
			return false;
		}

		this.status = status.id;
		this.statusData = {id: status.id, target: this};
		if (source) this.statusData.source = source;
		if (status.duration) {
			this.statusData.duration = status.duration;
		}
		if (status.durationCallback) {
			this.statusData.duration = status.durationCallback.call(this.battle, this, source, sourceEffect);
		}

		if (status.id && !this.battle.singleEvent('Start', status, this.statusData, this, source, sourceEffect)) {
			this.battle.debug('status start ['+status.id+'] interrupted');
			// cancel the setstatus
			this.status = prevStatus;
			this.statusData = prevStatusData;
			return false;
		}
		this.update();
		if (status.id && !this.battle.runEvent('AfterSetStatus', this, source, sourceEffect, status)) {
			return false;
		}
		return true;
	};
	BattlePokemon.prototype.clearStatus = function() {
		// unlike cureStatus, does not give cure message
		return this.setStatus('');
	};
	BattlePokemon.prototype.getStatus = function() {
		return this.battle.getEffect(this.status);
	};
	BattlePokemon.prototype.eatItem = function(item, source, sourceEffect) {
		if (!this.hp || !this.isActive) return false;
		if (!this.item) return false;

		var id = toId(item);
		if (id && this.item !== id) return false;

		if (!sourceEffect && this.battle.effect) sourceEffect = this.battle.effect;
		if (!source && this.battle.event && this.battle.event.target) source = this.battle.event.target;
		item = this.getItem();
		if (this.battle.runEvent('UseItem', this, null, null, item) && this.battle.runEvent('EatItem', this, null, null, item)) {
			this.battle.add('-enditem', this, item, '[eat]');

			this.battle.singleEvent('Eat', item, this.itemData, this, source, sourceEffect);

			this.lastItem = this.item;
			this.item = '';
			this.itemData = {id: '', target: this};
			this.usedItemThisTurn = true;
			this.ateBerry = true;
			return true;
		}
		return false;
	};
	BattlePokemon.prototype.useItem = function(item, source, sourceEffect) {
		if (!this.isActive) return false;
		if (!this.item) return false;

		var id = toId(item);
		if (id && this.item !== id) return false;

		if (!sourceEffect && this.battle.effect) sourceEffect = this.battle.effect;
		if (!source && this.battle.event && this.battle.event.target) source = this.battle.event.target;
		item = this.getItem();
		if (this.battle.runEvent('UseItem', this, null, null, item)) {
			switch (item.id) {
			case 'redcard':
				this.battle.add('-enditem', this, item, '[of] '+source);
				break;
			default:
				if (!item.isGem) {
					this.battle.add('-enditem', this, item);
				}
				break;
			}

			this.battle.singleEvent('Use', item, this.itemData, this, source, sourceEffect);

			this.lastItem = this.item;
			this.item = '';
			this.itemData = {id: '', target: this};
			this.usedItemThisTurn = true;
			this.battle.runEvent('AfterUseItem', this, null, null, item);
			return true;
		}
		return false;
	};
	BattlePokemon.prototype.takeItem = function(source) {
		if (!this.hp || !this.isActive) return false;
		if (!this.item) return false;
		if (!source) source = this;
		var item = this.getItem();
		if (this.battle.runEvent('TakeItem', this, source, null, item)) {
			this.lastItem = '';
			this.item = '';
			this.itemData = {id: '', target: this};
			return item;
		}
		return false;
	};
	BattlePokemon.prototype.setItem = function(item, source, effect) {
		if (!this.hp || !this.isActive) return false;
		item = this.battle.getItem(item);
		this.lastItem = this.item;
		this.item = item.id;
		this.itemData = {id: item.id, target: this};
		if (item.id) {
			this.battle.singleEvent('Start', item, this.itemData, this, source, effect);
		}
		if (this.lastItem) this.usedItemThisTurn = true;
		return true;
	};
	BattlePokemon.prototype.getItem = function() {
		return this.battle.getItem(this.item);
	};
	BattlePokemon.prototype.clearItem = function() {
		return this.setItem('');
	};
	BattlePokemon.prototype.setAbility = function(ability, source, effect, noForce) {
		if (!this.hp) return false;
		ability = this.battle.getAbility(ability);
		if (noForce && this.ability === ability.id) {
			return false;
		}
		if (ability.id in {illusion:1, multitype:1, stancechange:1}) return false;
		if (this.ability in {multitype:1, stancechange:1}) return false;
		this.ability = ability.id;
		this.abilityData = {id: ability.id, target: this};
		if (ability.id) {
			this.battle.singleEvent('Start', ability, this.abilityData, this, source, effect);
		}
		return true;
	};
	BattlePokemon.prototype.getAbility = function() {
		return this.battle.getAbility(this.ability);
	};
	BattlePokemon.prototype.clearAbility = function() {
		return this.setAbility('');
	};
	BattlePokemon.prototype.getNature = function() {
		return this.battle.getNature(this.set.nature);
	};
	BattlePokemon.prototype.addVolatile = function(status, source, sourceEffect) {
		var result;
		if (!this.hp) return false;
		status = this.battle.getEffect(status);
		if (this.battle.event) {
			if (!source) source = this.battle.event.source;
			if (!sourceEffect) sourceEffect = this.battle.effect;
		}

		if (this.volatiles[status.id]) {
			if (!status.onRestart) return false;
			return this.battle.singleEvent('Restart', status, this.volatiles[status.id], this, source, sourceEffect);
		}
		if (!this.runImmunity(status.id)) return false;
		result = this.battle.runEvent('TryAddVolatile', this, source, sourceEffect, status);
		if (!result) {
			this.battle.debug('add volatile ['+status.id+'] interrupted');
			return result;
		}
		this.volatiles[status.id] = {id: status.id};
		this.volatiles[status.id].target = this;
		if (source) {
			this.volatiles[status.id].source = source;
			this.volatiles[status.id].sourcePosition = source.position;
		}
		if (sourceEffect) {
			this.volatiles[status.id].sourceEffect = sourceEffect;
		}
		if (status.duration) {
			this.volatiles[status.id].duration = status.duration;
		}
		if (status.durationCallback) {
			this.volatiles[status.id].duration = status.durationCallback.call(this.battle, this, source, sourceEffect);
		}
		result = this.battle.singleEvent('Start', status, this.volatiles[status.id], this, source, sourceEffect);
		if (!result) {
			// cancel
			delete this.volatiles[status.id];
			return result;
		}
		this.update();
		return true;
	};
	BattlePokemon.prototype.getVolatile = function(status) {
		status = this.battle.getEffect(status);
		if (!this.volatiles[status.id]) return null;
		return status;
	};
	BattlePokemon.prototype.removeVolatile = function(status) {
		if (!this.hp) return false;
		status = this.battle.getEffect(status);
		if (!this.volatiles[status.id]) return false;
		this.battle.singleEvent('End', status, this.volatiles[status.id], this);
		delete this.volatiles[status.id];
		this.update();
		return true;
	};
	// "static" function
	BattlePokemon.getHealth = function(side) {
		if (!this.hp) return '0 fnt';
		var hpstring;
		if ((side === true) || (this.side === side) || this.battle.getFormat().debug) {
			hpstring = ''+this.hp+'/'+this.maxhp;
		} else {
			var ratio = this.hp / this.maxhp;
			if (this.battle.reportPercentages) {
				// HP Percentage Mod mechanics
				var percentage = Math.ceil(ratio * 100);
				if ((percentage === 100) && (ratio < 1.0)) {
					percentage = 99;
				}
				hpstring = '' + percentage + '/100';
			} else {
				// In-game accurate pixel health mechanics
				var pixels = Math.floor(ratio * 48) || 1;
				hpstring = '' + pixels + '/48';
				if ((pixels === 9) && (ratio > 0.2)) {
					hpstring += 'y'; // force yellow HP bar
				} else if ((pixels === 24) && (ratio > 0.5)) {
					hpstring += 'g'; // force green HP bar
				}
			}
		}
		if (this.status) hpstring += ' ' + this.status;
		return hpstring;
	};
	BattlePokemon.prototype.setType = function(newType, enforce) {
		// Arceus first type cannot be normally changed
		if (!enforce && this.num === 493) return false;

		this.typesData = [{
			type: newType,
			suppressed: false,
			isAdded: false
		}];

		return true;
	};
	BattlePokemon.prototype.addType = function(newType) {
		// removes any types added previously and adds another one

		this.typesData = this.typesData.filter(function(typeData) {
			return !typeData.isAdded;
		}).concat([{
			type: newType,
			suppressed: false,
			isAdded: true
		}]);

		return true;
	};
	BattlePokemon.prototype.getTypes = function(getAll) {
		var types = [];
		for (var i=0, l=this.typesData.length; i<l; i++) {
			if (getAll || !this.typesData[i].suppressed) {
				types.push(this.typesData[i].type);
			}
		}
		if (types.length) return types;
		if (this.battle.gen >= 5) return ['Normal'];
		return ['???'];
	};
	BattlePokemon.prototype.runImmunity = function(type, message) {
		if (this.fainted) {
			return false;
		}
		if (!type || type === '???') {
			return true;
		}
		if (this.negateImmunity[type]) return true;
		if (!(this.negateImmunity['Type'] && type in this.battle.data.TypeChart)) {
			// Ring Target not active
			if (!this.battle.getImmunity(type, this)) {
				this.battle.debug('natural immunity');
				if (message) {
					this.battle.add('-immune', this, '[msg]');
				}
				return false;
			}
		}
		var immunity = this.battle.runEvent('Immunity', this, null, null, type);
		if (!immunity) {
			this.battle.debug('artificial immunity');
			if (message && immunity !== null) {
				this.battle.add('-immune', this, '[msg]');
			}
			return false;
		}
		return true;
	};
	BattlePokemon.prototype.destroy = function() {
		// deallocate ourself
		// get rid of some possibly-circular references
		this.battle = null;
		this.side = null;
	};
	return BattlePokemon;
})();

var BattleSide = (function() {
	function BattleSide(name, battle, n, team) {
		this.battle = battle;
		this.n = n;
		this.name = name;
		this.pokemon = [];
		this.active = [null];
		this.sideConditions = {};

		this.id = (n?'p2':'p1');

		switch (this.battle.gameType) {
		case 'doubles':
			this.active = [null, null];
			break;
		}

		this.team = this.battle.getTeam(this, team);
		for (var i=0; i<this.team.length && i<6; i++) {
			//console.log("NEW POKEMON: "+(this.team[i]?this.team[i].name:'[unidentified]'));
			this.pokemon.push(new BattlePokemon(this.team[i], this));
		}
		this.pokemonLeft = this.pokemon.length;
		for (var i=0; i<this.pokemon.length; i++) {
			this.pokemon[i].position = i;
		}
	}

	BattleSide.prototype.isActive = false;
	BattleSide.prototype.pokemonLeft = 0;
	BattleSide.prototype.faintedLastTurn = false;
	BattleSide.prototype.faintedThisTurn = false;
	BattleSide.prototype.decision = null;
	BattleSide.prototype.foe = null;

	BattleSide.prototype.toString = function() {
		return this.id+': '+this.name;
	};
	BattleSide.prototype.getData = function() {
		var data = {
			name: this.name,
			id: this.id,
			pokemon: []
		};
		for (var i=0; i<this.pokemon.length; i++) {
			var pokemon = this.pokemon[i];
			data.pokemon.push({
				ident: pokemon.fullname,
				details: pokemon.details,
				condition: pokemon.getHealth(pokemon.side),
				active: (pokemon.position < pokemon.side.active.length),
				stats: {
					atk: pokemon.baseStats['atk'],
					def: pokemon.baseStats['def'],
					spa: pokemon.baseStats['spa'],
					spd: pokemon.baseStats['spd'],
					spe: pokemon.baseStats['spe']
				},
				moves: pokemon.moves.map(function(move) {
					if (move === 'hiddenpower') {
						return move + toId(pokemon.hpType) + (pokemon.hpPower == 70?'':pokemon.hpPower);
					}
					return move;
				}),
				baseAbility: pokemon.baseAbility,
				item: pokemon.item,
				canMegaEvo: pokemon.canMegaEvo
			});
		}
		return data;
	};
	BattleSide.prototype.randomActive = function() {
		var actives = this.active.filter(function(active) {
			return active && !active.fainted;
		});
		if (!actives.length) return null;
		var i = Math.floor(Math.random() * actives.length);
		return actives[i];
	};
	BattleSide.prototype.addSideCondition = function(status, source, sourceEffect) {
		status = this.battle.getEffect(status);
		if (this.sideConditions[status.id]) {
			if (!status.onRestart) return false;
			return this.battle.singleEvent('Restart', status, this.sideConditions[status.id], this, source, sourceEffect);
		}
		this.sideConditions[status.id] = {id: status.id};
		this.sideConditions[status.id].target = this;
		if (source) {
			this.sideConditions[status.id].source = source;
			this.sideConditions[status.id].sourcePosition = source.position;
		}
		if (status.duration) {
			this.sideConditions[status.id].duration = status.duration;
		}
		if (status.durationCallback) {
			this.sideConditions[status.id].duration = status.durationCallback.call(this.battle, this, source, sourceEffect);
		}
		if (!this.battle.singleEvent('Start', status, this.sideConditions[status.id], this, source, sourceEffect)) {
			delete this.sideConditions[status.id];
			return false;
		}
		this.battle.update();
		return true;
	};
	BattleSide.prototype.getSideCondition = function(status) {
		status = this.battle.getEffect(status);
		if (!this.sideConditions[status.id]) return null;
		return status;
	};
	BattleSide.prototype.removeSideCondition = function(status) {
		status = this.battle.getEffect(status);
		if (!this.sideConditions[status.id]) return false;
		this.battle.singleEvent('End', status, this.sideConditions[status.id], this);
		delete this.sideConditions[status.id];
		this.battle.update();
		return true;
	};
	BattleSide.prototype.emitCallback = function() {
		this.battle.send('callback', this.id + "\n" +
			Array.prototype.slice.call(arguments).join('|'));
	};
	BattleSide.prototype.emitRequest = function(update) {
		this.battle.send('request', this.id+"\n"+this.battle.rqid+"\n"+JSON.stringify(update));
	};
	BattleSide.prototype.destroy = function() {
		// deallocate ourself

		// deallocate children and get rid of references to them
		for (var i=0; i<this.pokemon.length; i++) {
			if (this.pokemon[i]) this.pokemon[i].destroy();
			this.pokemon[i] = null;
		}
		this.pokemon = null;
		for (var i=0; i<this.active.length; i++) {
			this.active[i] = null;
		}
		this.active = null;

		if (this.decision) {
			delete this.decision.side;
			delete this.decision.pokemon;
		}
		this.decision = null;

		// get rid of some possibly-circular references
		this.battle = null;
		this.foe = null;
	};
	return BattleSide;
})();

var Battle = (function() {
	var Battle = {};

	Battle.construct = (function() {
		var battleProtoCache = {};
		return function(roomid, formatarg, rated) {
			var battle = Object.create((function() {
				if (battleProtoCache[formatarg] !== undefined) {
					return battleProtoCache[formatarg];
				}

				// Scripts overrides Battle overrides Scripts overrides Tools
				var tools = Tools.mod(formatarg);
				var proto = Object.create(tools);
				for (var i in Battle.prototype) {
					proto[i] = Battle.prototype[i];
				}
				var battle = Object.create(proto);
				var ret = Object.create(battle);
				tools.install(ret);
				return battleProtoCache[formatarg] = ret;
			})());
			Battle.prototype.init.call(battle, roomid, formatarg, rated);
			return battle;
		};
	})();

	Battle.prototype = {};

	Battle.prototype.init = function(roomid, formatarg, rated) {
		var format = Tools.getFormat(formatarg);

		this.log = [];
		this.sides = [null, null];
		this.roomid = roomid;
		this.id = roomid;
		this.rated = rated;
		this.weatherData = {id:''};
		this.terrainData = {id:''};
		this.pseudoWeather = {};

		this.format = toId(format);
		this.formatData = {id:this.format};

		this.effect = {id:''};
		this.effectData = {id:''};
		this.event = {id:''};

		this.gameType = (format.gameType || 'singles');

		this.queue = [];
		this.faintQueue = [];
		this.messageLog = [];

		// use a random initial seed (64-bit, [high -> low])
		this.startingSeed = this.seed = [Math.floor(Math.random() * 0x10000),
			Math.floor(Math.random() * 0x10000),
			Math.floor(Math.random() * 0x10000),
			Math.floor(Math.random() * 0x10000)];
	};

	Battle.prototype.turn = 0;
	Battle.prototype.p1 = null;
	Battle.prototype.p2 = null;
	Battle.prototype.lastUpdate = 0;
	Battle.prototype.currentRequest = '';
	Battle.prototype.weather = '';
	Battle.prototype.terrain = '';
	Battle.prototype.ended = false;
	Battle.prototype.started = false;
	Battle.prototype.active = false;
	Battle.prototype.eventDepth = 0;
	Battle.prototype.lastMove = '';
	Battle.prototype.activeMove = null;
	Battle.prototype.activePokemon = null;
	Battle.prototype.activeTarget = null;
	Battle.prototype.midTurn = false;
	Battle.prototype.currentRequest = '';
	Battle.prototype.rqid = 0;
	Battle.prototype.lastMoveLine = 0;
	Battle.prototype.reportPercentages = false;

	Battle.prototype.toString = function() {
		return 'Battle: '+this.format;
	};


	// This function is designed to emulate the on-cartridge PRNG for Gens 3 and 4, as described in
	// http://www.smogon.com/ingame/rng/pid_iv_creation#pokemon_random_number_generator
	// This RNG uses a 32-bit initial seed

	// This function has three different results, depending on arguments:
	// - random() returns a real number in [0,1), just like Math.random()
	// - random(n) returns an integer in [0,n)
	// - random(m,n) returns an integer in [m,n)

	// m and n are converted to integers via Math.floor. If the result is NaN, they are ignored.
	/*
	Battle.prototype.random = function(m, n) {
		this.seed = (this.seed * 0x41C64E6D + 0x6073) >>> 0; // truncate the result to the last 32 bits
		var result = this.seed >>> 16; // the first 16 bits of the seed are the random value
		m = Math.floor(m);
		n = Math.floor(n);
		return (m ? (n ? (result%(n-m))+m : result%m) : result/0x10000);
	};
	*/

	// This function is designed to emulate the on-cartridge PRNG for Gen 5 and uses a 64-bit initial seed

	// This function has three different results, depending on arguments:
	// - random() returns a real number in [0,1), just like Math.random()
	// - random(n) returns an integer in [0,n)
	// - random(m,n) returns an integer in [m,n)

	// m and n are converted to integers via Math.floor. If the result is NaN, they are ignored.

	Battle.prototype.random = function(m, n) {
		this.seed = this.nextFrame(); // Advance the RNG
		var result = (this.seed[0] << 16 >>> 0) + this.seed[1]; // Use the upper 32 bits
		m = Math.floor(m);
		n = Math.floor(n);
		result = (m ? (n ? Math.floor(result*(n-m) / 0x100000000)+m : Math.floor(result*m / 0x100000000)) : result/0x100000000);
		this.debug('randBW(' + (m ? (n ? m + ',' + n : m) : '') + ') = ' + result);
		return result;
	};

	Battle.prototype.nextFrame = function(n) {
		var seed = this.seed;
		n = n || 1;
		for (var frame = 0; frame < n; ++frame) {
			// The RNG is a Linear Congruential Generator (LCG) in the form: x_n+1 = (a x_n + c) % m
			// Where: x_0 is the seed, x_n is the random number after n iterations,
			//     a = 0x5D588B656C078965, c = 0x00269EC3 and m = 2^64
			// Javascript doesnt handle such large numbers properly, so this function does it in 16-bit parts.
			// x_n+1 = (x_n * a) + c
			// Let any 64 bit number n = (n[0] << 48) + (n[1] << 32) + (n[2] << 16) + n[3]
			// Then x_n+1 =
			//     ((a[3] x_n[0] + a[2] x_n[1] + a[1] x_n[2] + a[0] x_n[3] + c[0]) << 48) +
			//     ((a[3] x_n[1] + a[2] x_n[2] + a[1] x_n[3] + c[1]) << 32) +
			//     ((a[3] x_n[2] + a[2] x_n[3] + c[2]) << 16) +
			//     a[3] x_n[3] + c[3]
			// Which can be generalised where b is the number of 16 bit words in the number:
			//     (Notice how the a[] word starts at b-1, and decrements every time it appears again on the line;
			//         x_n[] starts at b-<line#>-1 and increments to b-1 at the end of the line per line, limiting the length of the line;
			//         c[] is at b-<line#>-1 for each line and the left shift is 16 * <line#>)
			//     ((a[b-1] + x_n[b-1] + c[b-1]) << (16 * 0)) +
			//     ((a[b-1] x_n[b-2] + a[b-2] x_n[b-1] + c[b-2]) << (16 * 1)) +
			//     ((a[b-1] x_n[b-3] + a[b-2] x_n[b-2] + a[b-3] x_n[b-1] + c[b-3]) << (16 * 2)) +
			//     ...
			//     ((a[b-1] x_n[1] + a[b-2] x_n[2] + ... + a[2] x_n[b-2] + a[1] + x_n[b-1] + c[1]) << (16 * (b-2))) +
			//     ((a[b-1] x_n[0] + a[b-2] x_n[1] + ... + a[1] x_n[b-2] + a[0] + x_n[b-1] + c[0]) << (16 * (b-1)))
			// Which produces this equation: \sum_{l=0}^{b-1}\left(\sum_{m=b-l-1}^{b-1}\left\{a[2b-m-l-2] x_n[m]\right\}+c[b-l-1]\ll16l\right)
			// This is all ignoring overflow/carry because that cannot be shown in a pseudo-mathematical equation.
			// The below code implements a simplified version of that equation while also checking for overflow/carry.

			var a = [0x5D58, 0x8B65, 0x6C07, 0x8965];
			var c = [0, 0, 0x26, 0x9EC3];

			var nextSeed = [0, 0, 0, 0];
			var carry = 0;

			for (var cN = seed.length - 1; cN >= 0; --cN) {
				nextSeed[cN] = carry;
				carry = 0;

				var aN = seed.length - 1;
				var seedN = cN;
				for (; seedN < seed.length; --aN, ++seedN) {
					var nextWord = a[aN] * seed[seedN];
					carry += nextWord >>> 16;
					nextSeed[cN] += nextWord & 0xFFFF;
				}
				nextSeed[cN] += c[cN];
				carry += nextSeed[cN] >>> 16;
				nextSeed[cN] &= 0xFFFF;
			}

			seed = nextSeed;
		}
		return seed;
	};

	Battle.prototype.setWeather = function(status, source, sourceEffect) {
		status = this.getEffect(status);
		if (sourceEffect === undefined && this.effect) sourceEffect = this.effect;
		if (source === undefined && this.event && this.event.target) source = this.event.target;

		if (this.weather === status.id) return false;
		if (this.weather && !status.id) {
			var oldstatus = this.getWeather();
			this.singleEvent('End', oldstatus, this.weatherData, this);
		}
		var prevWeather = this.weather;
		var prevWeatherData = this.weatherData;
		this.weather = status.id;
		this.weatherData = {id: status.id};
		if (source) {
			this.weatherData.source = source;
			this.weatherData.sourcePosition = source.position;
		}
		if (status.duration) {
			this.weatherData.duration = status.duration;
		}
		if (status.durationCallback) {
			this.weatherData.duration = status.durationCallback.call(this, source, sourceEffect);
		}
		if (!this.singleEvent('Start', status, this.weatherData, this, source, sourceEffect)) {
			this.weather = prevWeather;
			this.weatherData = prevWeatherData;
			return false;
		}
		this.update();
		return true;
	};
	Battle.prototype.clearWeather = function() {
		return this.setWeather('');
	};
	Battle.prototype.effectiveWeather = function(target) {
		if (this.event) {
			if (!target) target = this.event.target;
		}
		if (!this.runEvent('TryWeather', target)) return '';
		return this.weather;
	};
	Battle.prototype.isWeather = function(weather, target) {
		var ourWeather = this.effectiveWeather(target);
		if (!Array.isArray(weather)) {
			return ourWeather === toId(weather);
		}
		return (weather.map(toId).indexOf(ourWeather) >= 0);
	};
	Battle.prototype.getWeather = function() {
		return this.getEffect(this.weather);
	};

	Battle.prototype.setTerrain = function(status, source, sourceEffect) {
		status = this.getEffect(status);
		if (sourceEffect === undefined && this.effect) sourceEffect = this.effect;
		if (source === undefined && this.event && this.event.target) source = this.event.target;

		if (this.terrain === status.id) return false;
		if (this.terrain && !status.id) {
			var oldstatus = this.getTerrain();
			this.singleEvent('End', oldstatus, this.terrainData, this);
		}
		var prevTerrain = this.terrain;
		var prevTerrainData = this.terrainData;
		this.terrain = status.id;
		this.terrainData = {id: status.id};
		if (source) {
			this.terrainData.source = source;
			this.terrainData.sourcePosition = source.position;
		}
		if (status.duration) {
			this.terrainData.duration = status.duration;
		}
		if (status.durationCallback) {
			this.terrainData.duration = status.durationCallback.call(this, source, sourceEffect);
		}
		if (!this.singleEvent('Start', status, this.terrainData, this, source, sourceEffect)) {
			this.terrain = prevTerrain;
			this.terrainData = prevTerrainData;
			return false;
		}
		this.update();
		return true;
	};
	Battle.prototype.clearTerrain = function() {
		return this.setTerrain('');
	};
	Battle.prototype.effectiveTerrain = function(target) {
		if (this.event) {
			if (!target) target = this.event.target;
		}
		if (!this.runEvent('TryTerrain', target)) return '';
		return this.terrain;
	};
	Battle.prototype.isTerrain = function(terrain, target) {
		var ourTerrain = this.effectiveTerrain(target);
		if (!Array.isArray(terrain)) {
			return ourTerrain === toId(terrain);
		}
		return (terrain.map(toId).indexOf(ourTerrain) >= 0);
	};
	Battle.prototype.getTerrain = function() {
		return this.getEffect(this.terrain);
	};

	Battle.prototype.getFormat = function() {
		return this.getEffect(this.format);
	};
	Battle.prototype.addPseudoWeather = function(status, source, sourceEffect) {
		status = this.getEffect(status);
		if (this.pseudoWeather[status.id]) {
			if (!status.onRestart) return false;
			return this.singleEvent('Restart', status, this.pseudoWeather[status.id], this, source, sourceEffect);
		}
		this.pseudoWeather[status.id] = {id: status.id};
		if (source) {
			this.pseudoWeather[status.id].source = source;
			this.pseudoWeather[status.id].sourcePosition = source.position;
		}
		if (status.duration) {
			this.pseudoWeather[status.id].duration = status.duration;
		}
		if (status.durationCallback) {
			this.pseudoWeather[status.id].duration = status.durationCallback.call(this, source, sourceEffect);
		}
		if (!this.singleEvent('Start', status, this.pseudoWeather[status.id], this, source, sourceEffect)) {
			delete this.pseudoWeather[status.id];
			return false;
		}
		this.update();
		return true;
	};
	Battle.prototype.getPseudoWeather = function(status) {
		status = this.getEffect(status);
		if (!this.pseudoWeather[status.id]) return null;
		return status;
	};
	Battle.prototype.removePseudoWeather = function(status) {
		status = this.getEffect(status);
		if (!this.pseudoWeather[status.id]) return false;
		this.singleEvent('End', status, this.pseudoWeather[status.id], this);
		delete this.pseudoWeather[status.id];
		this.update();
		return true;
	};
	Battle.prototype.setActiveMove = function(move, pokemon, target) {
		if (!move) move = null;
		if (!pokemon) pokemon = null;
		if (!target) target = pokemon;
		this.activeMove = move;
		this.activePokemon = pokemon;
		this.activeTarget = target;

		// Mold Breaker and the like
		this.update();
	};
	Battle.prototype.clearActiveMove = function(failed) {
		if (this.activeMove) {
			if (!failed) {
				this.lastMove = this.activeMove.id;
			}
			this.activeMove = null;
			this.activePokemon = null;
			this.activeTarget = null;

			// Mold Breaker and the like, again
			this.update();
		}
	};

	Battle.prototype.update = function() {
		var actives = this.p1.active;
		for (var i=0; i<actives.length; i++) {
			if (actives[i]) actives[i].update();
		}
		actives = this.p2.active;
		for (var i=0; i<actives.length; i++) {
			if (actives[i]) actives[i].update();
		}
	};

	// bubbles up
	Battle.comparePriority = function(a, b) { // intentionally not in Battle.prototype
		a.priority = a.priority || 0;
		a.subPriority = a.subPriority || 0;
		a.speed = a.speed || 0;
		b.priority = b.priority || 0;
		b.subPriority = b.subPriority || 0;
		b.speed = b.speed || 0;
		if ((typeof a.order === 'number' || typeof b.order === 'number') && a.order !== b.order) {
			if (typeof a.order !== 'number') {
				return -(1);
			}
			if (typeof b.order !== 'number') {
				return -(-1);
			}
			if (b.order - a.order) {
				return -(b.order - a.order);
			}
		}
		if (b.priority - a.priority) {
			return b.priority - a.priority;
		}
		if (b.speed - a.speed) {
			return b.speed - a.speed;
		}
		if (b.subOrder - a.subOrder) {
			return -(b.subOrder - a.subOrder);
		}
		return Math.random()-0.5;
	};
	Battle.prototype.getResidualStatuses = function(thing, callbackType) {
		var statuses = this.getRelevantEffectsInner(thing || this, callbackType || 'residualCallback', null, null, false, true, 'duration');
		statuses.sort(Battle.comparePriority);
		//if (statuses[0]) this.debug('match '+(callbackType||'residualCallback')+': '+statuses[0].status.id);
		return statuses;
	};
	Battle.prototype.eachEvent = function(eventid, effect, relayVar) {
		var actives = [];
		if (!effect && this.effect) effect = this.effect;
		for (var i=0; i<this.sides.length;i++) {
			var side = this.sides[i];
			for (var j=0; j<side.active.length; j++) {
				if (side.active[j]) actives.push(side.active[j]);
			}
		}
		actives.sort(function(a, b) {
			if (b.speed - a.speed) {
				return b.speed - a.speed;
			}
			return Math.random()-0.5;
		});
		for (var i=0; i<actives.length; i++) {
			if (actives[i].isStarted) {
				this.runEvent(eventid, actives[i], null, effect, relayVar);
			}
		}
	};
	Battle.prototype.residualEvent = function(eventid, relayVar) {
		var statuses = this.getRelevantEffectsInner(this, 'on'+eventid, null, null, false, true, 'duration');
		statuses.sort(Battle.comparePriority);
		while (statuses.length) {
			var statusObj = statuses.shift();
			var status = statusObj.status;
			if (statusObj.thing.fainted) continue;
			if (statusObj.statusData && statusObj.statusData.duration) {
				statusObj.statusData.duration--;
				if (!statusObj.statusData.duration) {
					statusObj.end.call(statusObj.thing, status.id);
					continue;
				}
			}
			this.singleEvent(eventid, status, statusObj.statusData, statusObj.thing, relayVar);
		}
	};
	// The entire event system revolves around this function
	// (and its helper functions, getRelevant*)
	Battle.prototype.singleEvent = function(eventid, effect, effectData, target, source, sourceEffect, relayVar) {
		if (this.eventDepth >= 8) {
			// oh fuck
			this.add('message', 'STACK LIMIT EXCEEDED');
			this.add('message', 'PLEASE REPORT IN BUG THREAD');
			this.add('message', 'Event: '+eventid);
			this.add('message', 'Parent event: '+this.event.id);
			throw new Error("Stack overflow");
			return false;
		}
		//this.add('Event: '+eventid+' (depth '+this.eventDepth+')');
		effect = this.getEffect(effect);
		var hasRelayVar = true;
		if (relayVar === undefined) {
			relayVar = true;
			hasRelayVar = false;
		}

		if (effect.effectType === 'Status' && target.status !== effect.id) {
			// it's changed; call it off
			return relayVar;
		}
		if (target.ignore && target.ignore[effect.effectType]) {
			this.debug(eventid+' handler suppressed by Gastro Acid, Klutz or Magic Room');
			return relayVar;
		}
		if (target.ignore && target.ignore[effect.effectType+'Target']) {
			this.debug(eventid+' handler suppressed by Air Lock');
			return relayVar;
		}

		if (effect['on'+eventid] === undefined) return relayVar;
		var parentEffect = this.effect;
		var parentEffectData = this.effectData;
		var parentEvent = this.event;
		this.effect = effect;
		this.effectData = effectData;
		this.event = {id: eventid, target: target, source: source, effect: sourceEffect};
		this.eventDepth++;
		var args = [target, source, sourceEffect];
		if (hasRelayVar) args.unshift(relayVar);
		var returnVal;
		if (typeof effect['on'+eventid] === 'function') {
			returnVal = effect['on'+eventid].apply(this, args);
		} else {
			returnVal = effect['on'+eventid];
		}
		this.eventDepth--;
		this.effect = parentEffect;
		this.effectData = parentEffectData;
		this.event = parentEvent;
		if (returnVal === undefined) return relayVar;
		return returnVal;
	};
	/**
	 * runEvent is the core of Pokemon Showdown's event system.
	 *
	 * Basic usage
	 * ===========
	 *
	 *   this.runEvent('Blah')
	 * will trigger any onBlah global event handlers.
	 *
	 *   this.runEvent('Blah', target)
	 * will additionally trigger any onBlah handlers on the target, onAllyBlah
	 * handlers on any active pokemon on the target's team, and onFoeBlah
	 * handlers on any active pokemon on the target's foe's team
	 *
	 *   this.runEvent('Blah', target, source)
	 * will additionally trigger any onSourceBlah handlers on the source
	 *
	 *   this.runEvent('Blah', target, source, effect)
	 * will additionally pass the effect onto all event handlers triggered
	 *
	 *   this.runEvent('Blah', target, source, effect, relayVar)
	 * will additionally pass the relayVar as the first argument along all event
	 * handlers
	 *
	 * You may leave any of these null. For instance, if you have a relayVar but
	 * no source or effect:
	 *   this.runEvent('Damage', target, null, null, 50)
	 *
	 * Event handlers
	 * ==============
	 *
	 * Items, abilities, statuses, and other effects like SR, confusion, weather,
	 * or Trick Room can have event handlers. Event handlers are functions that
	 * can modify what happens during an event.
	 *
	 * event handlers are passed:
	 *   function(target, source, effect)
	 * although some of these can be blank.
	 *
	 * certain events have a relay variable, in which case they're passed:
	 *   function(relayVar, target, source, effect)
	 *
	 * Relay variables are variables that give additional information about the
	 * event. For instance, the damage event has a relayVar which is the amount
	 * of damage dealt.
	 *
	 * If a relay variable isn't passed to runEvent, there will still be a secret
	 * relayVar defaulting to `true`, but it won't get passed to any event
	 * handlers.
	 *
	 * After an event handler is run, its return value helps determine what
	 * happens next:
	 * 1. If the return value isn't `undefined`, relayVar is set to the return
	 *	value
	 * 2. If relayVar is falsy, no more event handlers are run
	 * 3. Otherwise, if there are more event handlers, the next one is run and
	 *	we go back to step 1.
	 * 4. Once all event handlers are run (or one of them results in a falsy
	 *	relayVar), relayVar is returned by runEvent
	 *
	 * As a shortcut, an event handler that isn't a function will be interpreted
	 * as a function that returns that value.
	 *
	 * You can have return values mean whatever you like, but in general, we
	 * follow the convention that returning `false` or `null` means
	 * stopping or interrupting the event.
	 *
	 * For instance, returning `false` from a TrySetStatus handler means that
	 * the pokemon doesn't get statused.
	 *
	 * If a failed event usually results in a message like "But it failed!"
	 * or "It had no effect!", returning `null` will suppress that message and
	 * returning `false` will display it. Returning `null` is useful if your
	 * event handler already gave its own custom failure message.
	 *
	 * Returning `undefined` means "don't change anything" or "keep going".
	 * A function that does nothing but return `undefined` is the equivalent
	 * of not having an event handler at all.
	 *
	 * Returning a value means that that value is the new `relayVar`. For
	 * instance, if a Damage event handler returns 50, the damage event
	 * will deal 50 damage instead of whatever it was going to deal before.
	 *
	 * Useful values
	 * =============
	 *
	 * In addition to all the methods and attributes of Tools, Battle, and
	 * Scripts, event handlers have some additional values they can access:
	 *
	 * this.effect:
	 *   the Effect having the event handler
	 * this.effectData:
	 *   the data store associated with the above Effect. This is a plain Object
	 *   and you can use it to store data for later event handlers.
	 * this.effectData.target:
	 *   the Pokemon, Side, or Battle that the event handler's effect was
	 *   attached to.
	 * this.event.id:
	 *   the event ID
	 * this.event.target, this.event.source, this.event.effect:
	 *   the target, source, and effect of the event. These are the same
	 *   variables that are passed as arguments to the event handler, but
	 *   they're useful for functions called by the event handler.
	 */
	Battle.prototype.runEvent = function(eventid, target, source, effect, relayVar, onEffect) {
		if (this.eventDepth >= 8) {
			// oh fuck
			this.add('message', 'STACK LIMIT EXCEEDED');
			this.add('message', 'PLEASE REPORT IN BUG THREAD');
			this.add('message', 'Event: '+eventid);
			this.add('message', 'Parent event: '+this.event.id);
			throw new Error("Stack overflow");
			return false;
		}
		if (!target) target = this;
		var statuses = this.getRelevantEffects(target, 'on'+eventid, 'onSource'+eventid, source);
		var hasRelayVar = true;
		effect = this.getEffect(effect);
		var args = [target, source, effect];
		//console.log('Event: '+eventid+' (depth '+this.eventDepth+') t:'+target.id+' s:'+(!source||source.id)+' e:'+effect.id);
		if (relayVar === undefined || relayVar === null) {
			relayVar = true;
			hasRelayVar = false;
		} else {
			args.unshift(relayVar);
		}

		var parentEvent = this.event;
		this.event = {id: eventid, target: target, source: source, effect: effect, modifier: 1};
		this.eventDepth++;

		if (onEffect && 'on'+eventid in effect) {
			statuses.unshift({status: effect, callback: effect['on'+eventid], statusData: {}, end: null, thing: target});
		}
		for (var i=0; i<statuses.length; i++) {
			var status = statuses[i].status;
			var thing = statuses[i].thing;
			//this.debug('match '+eventid+': '+status.id+' '+status.effectType);
			if (status.effectType === 'Status' && thing.status !== status.id) {
				// it's changed; call it off
				continue;
			}
			if (thing.ignore && thing.ignore[status.effectType] === 'A') {
				// ignore attacking events
				var AttackingEvents = {
					BeforeMove: 1,
					BasePower: 1,
					Immunity: 1,
					Accuracy: 1,
					Damage: 1,
					SubDamage: 1,
					Heal: 1,
					TakeItem: 1,
					UseItem: 1,
					EatItem: 1,
					SetStatus: 1,
					CriticalHit: 1,
					ModifyPokemon: 1,
					ModifyAtk: 1, ModifyDef: 1, ModifySpA: 1, ModifySpD: 1, ModifySpe: 1,
					ModifyBoost: 1,
					ModifyDamage: 1,
					TryHit: 1,
					TryHitSide: 1,
					TrySecondaryHit: 1,
					Hit: 1,
					Boost: 1,
					DragOut: 1
				};
				if (eventid in AttackingEvents) {
					if (eventid !== 'ModifyPokemon') {
						this.debug(eventid+' handler suppressed by Mold Breaker');
					}
					continue;
				}
			} else if (thing.ignore && thing.ignore[status.effectType]) {
				if (eventid !== 'ModifyPokemon' && eventid !== 'Update') {
					this.debug(eventid+' handler suppressed by Gastro Acid, Klutz or Magic Room');
				}
				continue;
			}
			if (target.ignore && (target.ignore[status.effectType+'Target'] || target.ignore[eventid+'Target'])) {
				this.debug(eventid+' handler suppressed by Air Lock');
				continue;
			}
			var returnVal;
			if (typeof statuses[i].callback === 'function') {
				var parentEffect = this.effect;
				var parentEffectData = this.effectData;
				this.effect = statuses[i].status;
				this.effectData = statuses[i].statusData;
				this.effectData.target = thing;

				returnVal = statuses[i].callback.apply(this, args);

				this.effect = parentEffect;
				this.effectData = parentEffectData;
			} else {
				returnVal = statuses[i].callback;
			}

			if (returnVal !== undefined) {
				relayVar = returnVal;
				if (!relayVar) break;
				if (hasRelayVar) {
					args[0] = relayVar;
				}
			}
		}

		this.eventDepth--;
		if (this.event.modifier !== 1 && typeof relayVar === 'number') {
			// this.debug(eventid+' modifier: 0x'+('0000'+(this.event.modifier * 4096).toString(16)).slice(-4).toUpperCase());
			relayVar = this.modify(relayVar, this.event.modifier);
		}
		this.event = parentEvent;

		return relayVar;
	};
	Battle.prototype.resolveLastPriority = function(statuses, callbackType) {
		var order = false;
		var priority = 0;
		var subOrder = 0;
		var status = statuses[statuses.length-1];
		if (status.status[callbackType+'Order']) {
			order = status.status[callbackType+'Order'];
		}
		if (status.status[callbackType+'Priority']) {
			priority = status.status[callbackType+'Priority'];
		} else if (status.status[callbackType+'SubOrder']) {
			subOrder = status.status[callbackType+'SubOrder'];
		}

		status.order = order;
		status.priority = priority;
		status.subOrder = subOrder;
		if (status.thing && status.thing.getStat) status.speed = status.thing.speed;
	};
	// bubbles up to parents
	Battle.prototype.getRelevantEffects = function(thing, callbackType, foeCallbackType, foeThing, checkChildren) {
		var statuses = this.getRelevantEffectsInner(thing, callbackType, foeCallbackType, foeThing, true, false);
		statuses.sort(Battle.comparePriority);
		//if (statuses[0]) this.debug('match '+callbackType+': '+statuses[0].status.id);
		return statuses;
	};
	Battle.prototype.getRelevantEffectsInner = function(thing, callbackType, foeCallbackType, foeThing, bubbleUp, bubbleDown, getAll) {
		if (!callbackType || !thing) return [];
		var statuses = [];
		var status;

		if (thing.sides) {
			for (var i in this.pseudoWeather) {
				status = this.getPseudoWeather(i);
				if (status[callbackType] !== undefined || (getAll && thing.pseudoWeather[i][getAll])) {
					statuses.push({status: status, callback: status[callbackType], statusData: this.pseudoWeather[i], end: this.removePseudoWeather, thing: thing});
					this.resolveLastPriority(statuses,callbackType);
				}
			}
			status = this.getWeather();
			if (status[callbackType] !== undefined || (getAll && thing.weatherData[getAll])) {
				statuses.push({status: status, callback: status[callbackType], statusData: this.weatherData, end: this.clearWeather, thing: thing, priority: status[callbackType+'Priority']||0});
				this.resolveLastPriority(statuses,callbackType);
			}
			status = this.getTerrain();
			if (status[callbackType] !== undefined || (getAll && thing.terrainData[getAll])) {
				statuses.push({status: status, callback: status[callbackType], statusData: this.terrainData, end: this.clearTerrain, thing: thing, priority: status[callbackType+'Priority']||0});
				this.resolveLastPriority(statuses,callbackType);
			}
			status = this.getFormat();
			if (status[callbackType] !== undefined || (getAll && thing.formatData[getAll])) {
				statuses.push({status: status, callback: status[callbackType], statusData: this.formatData, end: function(){}, thing: thing, priority: status[callbackType+'Priority']||0});
				this.resolveLastPriority(statuses,callbackType);
			}
			if (bubbleDown) {
				statuses = statuses.concat(this.getRelevantEffectsInner(this.p1, callbackType,null,null,false,true, getAll));
				statuses = statuses.concat(this.getRelevantEffectsInner(this.p2, callbackType,null,null,false,true, getAll));
			}
			return statuses;
		}

		if (thing.pokemon) {
			for (var i in thing.sideConditions) {
				status = thing.getSideCondition(i);
				if (status[callbackType] !== undefined || (getAll && thing.sideConditions[i][getAll])) {
					statuses.push({status: status, callback: status[callbackType], statusData: thing.sideConditions[i], end: thing.removeSideCondition, thing: thing});
					this.resolveLastPriority(statuses,callbackType);
				}
			}
			if (foeCallbackType) {
				statuses = statuses.concat(this.getRelevantEffectsInner(thing.foe, foeCallbackType,null,null,false,false, getAll));
			}
			if (bubbleUp) {
				statuses = statuses.concat(this.getRelevantEffectsInner(this, callbackType,null,null,true,false, getAll));
			}
			if (bubbleDown) {
				for (var i=0;i<thing.active.length;i++) {
					statuses = statuses.concat(this.getRelevantEffectsInner(thing.active[i], callbackType,null,null,false,true, getAll));
				}
			}
			return statuses;
		}

		if (!thing.getStatus) {
			this.debug(JSON.stringify(thing));
			return statuses;
		}
		var status = thing.getStatus();
		if (status[callbackType] !== undefined || (getAll && thing.statusData[getAll])) {
			statuses.push({status: status, callback: status[callbackType], statusData: thing.statusData, end: thing.clearStatus, thing: thing});
			this.resolveLastPriority(statuses,callbackType);
		}
		for (var i in thing.volatiles) {
			status = thing.getVolatile(i);
			if (status[callbackType] !== undefined || (getAll && thing.volatiles[i][getAll])) {
				statuses.push({status: status, callback: status[callbackType], statusData: thing.volatiles[i], end: thing.removeVolatile, thing: thing});
				this.resolveLastPriority(statuses,callbackType);
			}
		}
		status = thing.getAbility();
		if (status[callbackType] !== undefined || (getAll && thing.abilityData[getAll])) {
			statuses.push({status: status, callback: status[callbackType], statusData: thing.abilityData, end: thing.clearAbility, thing: thing});
			this.resolveLastPriority(statuses,callbackType);
		}
		status = thing.getItem();
		if (status[callbackType] !== undefined || (getAll && thing.itemData[getAll])) {
			statuses.push({status: status, callback: status[callbackType], statusData: thing.itemData, end: thing.clearItem, thing: thing});
			this.resolveLastPriority(statuses,callbackType);
		}
		status = this.getEffect(thing.template.baseSpecies);
		if (status[callbackType] !== undefined) {
			statuses.push({status: status, callback: status[callbackType], statusData: thing.speciesData, end: function(){}, thing: thing});
			this.resolveLastPriority(statuses,callbackType);
		}

		if (foeThing && foeCallbackType && foeCallbackType.substr(0,8) !== 'onSource') {
			statuses = statuses.concat(this.getRelevantEffectsInner(foeThing, foeCallbackType,null,null,false,false, getAll));
		} else if (foeCallbackType) {
			var foeActive = thing.side.foe.active;
			var allyActive = thing.side.active;
			var eventName = '';
			if (foeCallbackType.substr(0,8) === 'onSource') {
				eventName = foeCallbackType.substr(8);
				if (foeThing) {
					statuses = statuses.concat(this.getRelevantEffectsInner(foeThing, foeCallbackType,null,null,false,false, getAll));
				}
				foeCallbackType = 'onFoe'+eventName;
				foeThing = null;
			}
			if (foeCallbackType.substr(0,5) === 'onFoe') {
				eventName = foeCallbackType.substr(5);
				for (var i=0; i<allyActive.length; i++) {
					if (!allyActive[i] || allyActive[i].fainted) continue;
					statuses = statuses.concat(this.getRelevantEffectsInner(allyActive[i], 'onAlly'+eventName,null,null,false,false, getAll));
					statuses = statuses.concat(this.getRelevantEffectsInner(allyActive[i], 'onAny'+eventName,null,null,false,false, getAll));
				}
				for (var i=0; i<foeActive.length; i++) {
					if (!foeActive[i] || foeActive[i].fainted) continue;
					statuses = statuses.concat(this.getRelevantEffectsInner(foeActive[i], 'onAny'+eventName,null,null,false,false, getAll));
				}
			}
			for (var i=0; i<foeActive.length; i++) {
				if (!foeActive[i] || foeActive[i].fainted) continue;
				statuses = statuses.concat(this.getRelevantEffectsInner(foeActive[i], foeCallbackType,null,null,false,false, getAll));
			}
		}
		if (bubbleUp) {
			statuses = statuses.concat(this.getRelevantEffectsInner(thing.side, callbackType, foeCallbackType, null, true, false, getAll));
		}
		return statuses;
	};
	Battle.prototype.getPokemon = function(id) {
		if (typeof id !== 'string') id = id.id;
		for (var i=0; i<this.p1.pokemon.length; i++) {
			var pokemon = this.p1.pokemon[i];
			if (pokemon.id === id) return pokemon;
		}
		for (var i=0; i<this.p2.pokemon.length; i++) {
			var pokemon = this.p2.pokemon[i];
			if (pokemon.id === id) return pokemon;
		}
		return null;
	};
	Battle.prototype.makeRequest = function(type, requestDetails) {
		if (!this.p1.isActive || !this.p2.isActive) {
			return;
		}
		if (type) {
			this.currentRequest = type;
			this.rqid++;
			this.p1.decision = null;
			this.p2.decision = null;
		} else {
			type = this.currentRequest;
		}
		this.update();

		// default to no request
		var p1request = null;
		var p2request = null;
		this.p1.currentRequest = '';
		this.p2.currentRequest = '';

		switch (type) {
		case 'switch':
			var switchablesLeft = 0;
			var switchTable = null;
			function canSwitch(a) {
				return !a.fainted;
			}
			function shouldSwitch(a) {
				if (!a) return false;
				if (!switchablesLeft) {
					a.switchFlag = false;
					return false;
				}
				if (a.switchFlag) switchablesLeft--;
				return !!a.switchFlag;
			}

			switchablesLeft = this.p1.pokemon.slice(this.p1.active.length).count(canSwitch);
			switchTable = this.p1.active.map(shouldSwitch);
			if (switchTable.any(true)) {
				this.p1.currentRequest = 'switch';
				p1request = {forceSwitch: switchTable, side: this.p1.getData(), rqid: this.rqid};
			}
			switchablesLeft = this.p2.pokemon.slice(this.p2.active.length).count(canSwitch);
			switchTable = this.p2.active.map(shouldSwitch);
			if (switchTable.any(true)) {
				this.p2.currentRequest = 'switch';
				p2request = {forceSwitch: switchTable, side: this.p2.getData(), rqid: this.rqid};
			}
			break;

		case 'teampreview':
			this.add('teampreview'+(requestDetails?'|'+requestDetails:''));
			this.p1.currentRequest = 'teampreview';
			p1request = {teamPreview: true, side: this.p1.getData(), rqid: this.rqid};
			this.p2.currentRequest = 'teampreview';
			p2request = {teamPreview: true, side: this.p2.getData(), rqid: this.rqid};
			break;

		default:
			var activeData;
			this.p1.currentRequest = 'move';
			activeData = this.p1.active.map(function(pokemon) {
				if (pokemon) return pokemon.getRequestData();
			});
			p1request = {active: activeData, side: this.p1.getData(), rqid: this.rqid};

			this.p2.currentRequest = 'move';
			activeData = this.p2.active.map(function(pokemon) {
				if (pokemon) return pokemon.getRequestData();
			});
			p2request = {active: activeData, side: this.p2.getData(), rqid: this.rqid};
			break;
		}

		if (this.p1 && this.p2) {
			var inactiveSide = -1;
			if (p1request && !p2request) {
				inactiveSide = 0;
			} else if (!p1request && p2request) {
				inactiveSide = 1;
			}
			if (inactiveSide !== this.inactiveSide) {
				this.send('inactiveside', inactiveSide);
				this.inactiveSide = inactiveSide;
			}
		}

		if (p1request) {
			this.p1.emitRequest(p1request);
		} else {
			this.p1.decision = true;
			this.p1.emitRequest({wait: true, side: this.p1.getData()});
		}

		if (p2request) {
			this.p2.emitRequest(p2request);
		} else {
			this.p2.decision = true;
			this.p2.emitRequest({wait: true, side: this.p2.getData()});
		}

		if (this.p2.decision && this.p1.decision) {
			if (this.p2.decision === true && this.p1.decision === true) {
				if (type !== 'move') {
					// TODO: investigate this race condition; should be fixed
					// properly later
					return this.makeRequest('move');
				}
				this.add('html', '<div class="broadcast-red"><b>The battle crashed</b></div>');
				this.win();
			} else {
				// some kind of weird race condition?
				this.commitDecisions();
			}
			return;
		}
	};
	Battle.prototype.tie = function() {
		this.win();
	};
	Battle.prototype.win = function(side) {
		if (this.ended) {
			return false;
		}
		if (side === 'p1' || side === 'p2') {
			side = this[side];
		} else if (side !== this.p1 && side !== this.p2) {
			side = null;
		}
		this.winner = side?side.name:'';

		this.add('');
		if (side) {
			this.add('win', side.name);
		} else {
			this.add('tie');
		}
		this.ended = true;
		this.active = false;
		this.currentRequest = '';
		return true;
	};
	Battle.prototype.switchIn = function(pokemon, pos) {
		if (!pokemon || pokemon.isActive) return false;
		if (!pos) pos = 0;
		var side = pokemon.side;
		if (side.active[pos]) {
			var oldActive = side.active[pos];
			var lastMove = null;
			lastMove = this.getMove(oldActive.lastMove);
			if (oldActive.switchCopyFlag === 'copyvolatile') {
				delete oldActive.switchCopyFlag;
				pokemon.copyVolatileFrom(oldActive);
			}
		}
		this.runEvent('BeforeSwitchIn', pokemon);
		if (side.active[pos]) {
			var oldActive = side.active[pos];
			oldActive.isActive = false;
			oldActive.isStarted = false;
			oldActive.position = pokemon.position;
			pokemon.position = pos;
			side.pokemon[pokemon.position] = pokemon;
			side.pokemon[oldActive.position] = oldActive;
			oldActive.clearVolatile();
		}
		side.active[pos] = pokemon;
		pokemon.isActive = true;
		pokemon.activeTurns = 0;
		for (var m in pokemon.moveset) {
			pokemon.moveset[m].used = false;
		}
		this.add('switch', pokemon, pokemon.getDetails);
		if (pokemon.template.isMega) this.add('-formechange', pokemon, pokemon.template.species);
		pokemon.update();
		this.runEvent('SwitchIn', pokemon);
		this.addQueue({pokemon: pokemon, choice: 'runSwitch'});
	};
	Battle.prototype.canSwitch = function(side) {
		var canSwitchIn = [];
		for (var i=side.active.length; i<side.pokemon.length; i++) {
			var pokemon = side.pokemon[i];
			if (!pokemon.fainted) {
				canSwitchIn.push(pokemon);
			}
		}
		return canSwitchIn.length;
	};
	Battle.prototype.getRandomSwitchable = function(side) {
		var canSwitchIn = [];
		for (var i=side.active.length; i<side.pokemon.length; i++) {
			var pokemon = side.pokemon[i];
			if (!pokemon.fainted) {
				canSwitchIn.push(pokemon);
			}
		}
		if (!canSwitchIn.length) {
			return null;
		}
		return canSwitchIn[this.random(canSwitchIn.length)];
	};
	Battle.prototype.dragIn = function(side, pos) {
		if (pos >= side.active.length) return false;
		var pokemon = this.getRandomSwitchable(side);
		if (!pos) pos = 0;
		if (!pokemon || pokemon.isActive) return false;
		this.runEvent('BeforeSwitchIn', pokemon);
		if (side.active[pos]) {
			var oldActive = side.active[pos];
			if (!oldActive.hp) {
				return false;
			}
			if (!this.runEvent('DragOut', oldActive)) {
				return false;
			}
			this.runEvent('SwitchOut', oldActive);
			oldActive.isActive = false;
			oldActive.isStarted = false;
			oldActive.position = pokemon.position;
			pokemon.position = pos;
			side.pokemon[pokemon.position] = pokemon;
			side.pokemon[oldActive.position] = oldActive;
			oldActive.clearVolatile();
		}
		side.active[pos] = pokemon;
		pokemon.isActive = true;
		pokemon.activeTurns = 0;
		for (var m in pokemon.moveset) {
			pokemon.moveset[m].used = false;
		}
		this.add('drag', pokemon, pokemon.getDetails);
		if (pokemon.template.isMega) this.add('-formechange', pokemon, pokemon.template.species);
		pokemon.update();
		this.runEvent('SwitchIn', pokemon);
		this.addQueue({pokemon: pokemon, choice: 'runSwitch'});
		return true;
	};
	Battle.prototype.swapPosition = function(source, newPos, from) {
		var target = source.side.active[newPos];
		if (target.fainted) return false;
		var side = source.side;
		side.pokemon[source.position] = target;
		side.pokemon[newPos] = source;
		side.active[source.position] = side.pokemon[source.position];
		side.active[newPos] = side.pokemon[newPos];
		target.position = source.position;
		source.position = newPos;
		this.add('swap', source, target, (from ? '[from] ' + from : ''));
		return true;
	};
	Battle.prototype.faint = function(pokemon, source, effect) {
		pokemon.faint(source, effect);
	};
	Battle.prototype.nextTurn = function() {
		this.turn++;
		for (var i=0; i<this.sides.length; i++) {
			for (var j=0; j<this.sides[i].active.length; j++) {
				var pokemon = this.sides[i].active[j];
				if (!pokemon) continue;
				pokemon.moveThisTurn = '';
				pokemon.usedItemThisTurn = false;
				pokemon.newlySwitched = false;
				if (pokemon.lastAttackedBy) {
					pokemon.lastAttackedBy.thisTurn = false;
				}
				pokemon.activeTurns++;
			}
			this.sides[i].faintedLastTurn = this.sides[i].faintedThisTurn;
			this.sides[i].faintedThisTurn = false;
		}
		this.add('turn', this.turn);
		this.makeRequest('move');
	};
	Battle.prototype.start = function() {
		if (this.active) return;

		if (!this.p1 || !this.p1.isActive || !this.p2 || !this.p2.isActive) {
			// need two players to start
			return;
		}

		this.p2.emitRequest({side: this.p2.getData()});
		this.p1.emitRequest({side: this.p1.getData()});

		if (this.started) {
			this.makeRequest();
			this.isActive = true;
			this.activeTurns = 0;
			return;
		}
		this.isActive = true;
		this.activeTurns = 0;
		this.started = true;
		this.p2.foe = this.p1;
		this.p1.foe = this.p2;

		this.add('gametype', this.gameType);
		this.add('gen', this.gen);

		var format = this.getFormat();
		Tools.mod(format.mod).getBanlistTable(format); // fill in format ruleset

		this.add('tier', format.name);
		if (this.rated) {
			this.add('rated');
		}
		if (format && format.ruleset) {
			for (var i=0; i<format.ruleset.length; i++) {
				this.addPseudoWeather(format.ruleset[i]);
			}
		}

		if (!this.p1.pokemon[0] || !this.p2.pokemon[0]) {
			this.add('message', 'Battle not started: One of you has an empty team.');
			return;
		}

		this.residualEvent('TeamPreview');

		this.addQueue({choice:'start'});
		this.midTurn = true;
		if (!this.currentRequest) this.go();
	};
	Battle.prototype.boost = function(boost, target, source, effect) {
		if (this.event) {
			if (!target) target = this.event.target;
			if (!source) source = this.event.source;
			if (!effect) effect = this.effect;
		}
		if (!target || !target.hp) return 0;
		effect = this.getEffect(effect);
		boost = this.runEvent('Boost', target, source, effect, Object.clone(boost));
		var success = false;
		for (var i in boost) {
			var currentBoost = {};
			currentBoost[i] = boost[i];
			if (boost[i] !== 0 && target.boostBy(currentBoost)) {
				success = true;
				var msg = '-boost';
				if (boost[i] < 0) {
					msg = '-unboost';
					boost[i] = -boost[i];
				}
				switch (effect.id) {
				case 'intimidate':
					this.add(msg, target, i, boost[i]);
					break;
				default:
					if (effect.effectType === 'Move') {
						this.add(msg, target, i, boost[i]);
					} else {
						this.add(msg, target, i, boost[i], '[from] '+effect.fullname);
					}
					break;
				}
				this.runEvent('AfterEachBoost', target, source, effect, currentBoost);
			}
		}
		this.runEvent('AfterBoost', target, source, effect, boost);
		return success;
	};
	Battle.prototype.damage = function(damage, target, source, effect) {
		if (this.event) {
			if (!target) target = this.event.target;
			if (!source) source = this.event.source;
			if (!effect) effect = this.effect;
		}
		if (!target || !target.hp) return 0;
		effect = this.getEffect(effect);
		if (!(damage || damage === 0)) return damage;
		if (damage !== 0) damage = clampIntRange(damage, 1);

		if (effect.id !== 'struggle-recoil') { // Struggle recoil is not affected by effects
			if (effect.effectType === 'Weather' && !target.runImmunity(effect.id)) {
				this.debug('weather immunity');
				return 0;
			}
			damage = this.runEvent('Damage', target, source, effect, damage);
			if (!(damage || damage === 0)) {
				this.debug('damage event failed');
				return damage;
			}
			if (target.illusion && effect && effect.effectType === 'Move') {
				this.debug('illusion cleared');
				target.illusion = null;
				this.add('replace', target, target.getDetails);
			}
		}
		if (damage !== 0) damage = clampIntRange(damage, 1);
		damage = target.damage(damage, source, effect);
		if (source) source.lastDamage = damage;
		var name = effect.fullname;
		if (name === 'tox') name = 'psn';
		switch (effect.id) {
		case 'partiallytrapped':
			this.add('-damage', target, target.getHealth, '[from] '+this.effectData.sourceEffect.fullname, '[partiallytrapped]');
			break;
		default:
			if (effect.effectType === 'Move') {
				this.add('-damage', target, target.getHealth);
			} else if (source && source !== target) {
				this.add('-damage', target, target.getHealth, '[from] '+effect.fullname, '[of] '+source);
			} else {
				this.add('-damage', target, target.getHealth, '[from] '+name);
			}
			break;
		}

		if (effect.recoil && source) {
			this.damage(clampIntRange(Math.round(damage * effect.recoil[0] / effect.recoil[1]), 1), source, target, 'recoil');
		}
		if (effect.drain && source) {
			this.heal(Math.ceil(damage * effect.drain[0] / effect.drain[1]), source, target, 'drain');
		}

		if (target.fainted) this.faint(target);
		else {
			damage = this.runEvent('AfterDamage', target, source, effect, damage);
			if (effect && !effect.negateSecondary) {
				this.runEvent('Secondary', target, source, effect);
			}
		}
		return damage;
	};
	Battle.prototype.directDamage = function(damage, target, source, effect) {
		if (this.event) {
			if (!target) target = this.event.target;
			if (!source) source = this.event.source;
			if (!effect) effect = this.effect;
		}
		if (!target || !target.hp) return 0;
		if (!damage) return 0;
		damage = clampIntRange(damage, 1);

		damage = target.damage(damage, source, effect);
		switch (effect.id) {
		case 'strugglerecoil':
			this.add('-damage', target, target.getHealth, '[from] recoil');
			break;
		case 'confusion':
			this.add('-damage', target, target.getHealth, '[from] confusion');
			break;
		default:
			this.add('-damage', target, target.getHealth);
			break;
		}
		if (target.fainted) this.faint(target);
		return damage;
	};
	Battle.prototype.heal = function(damage, target, source, effect) {
		if (this.event) {
			if (!target) target = this.event.target;
			if (!source) source = this.event.source;
			if (!effect) effect = this.effect;
		}
		effect = this.getEffect(effect);
		if (damage && damage <= 1) damage = 1;
		damage = Math.floor(damage);
		// for things like Liquid Ooze, the Heal event still happens when nothing is healed.
		damage = this.runEvent('TryHeal', target, source, effect, damage);
		if (!damage) return 0;
		if (!target || !target.hp) return 0;
		if (target.hp >= target.maxhp) return 0;
		damage = target.heal(damage, source, effect);
		switch (effect.id) {
		case 'leechseed':
		case 'rest':
			this.add('-heal', target, target.getHealth, '[silent]');
			break;
		case 'drain':
			this.add('-heal', target, target.getHealth, '[from] drain', '[of] '+source);
			break;
		case 'wish':
			break;
		default:
			if (effect.effectType === 'Move') {
				this.add('-heal', target, target.getHealth);
			} else if (source && source !== target) {
				this.add('-heal', target, target.getHealth, '[from] '+effect.fullname, '[of] '+source);
			} else {
				this.add('-heal', target, target.getHealth, '[from] '+effect.fullname);
			}
			break;
		}
		this.runEvent('Heal', target, source, effect, damage);
		return damage;
	};
	Battle.prototype.chain = function(previousMod, nextMod) {
		// previousMod or nextMod can be either a number or an array [numerator, denominator]
		if (previousMod.length) previousMod = Math.floor(previousMod[0] * 4096 / previousMod[1]);
		else previousMod = Math.floor(previousMod * 4096);
		if (nextMod.length) nextMod = Math.floor(nextMod[0] * 4096 / nextMod[1]);
		else nextMod = Math.floor(nextMod * 4096);
		return ((previousMod * nextMod + 2048) >> 12) / 4096; // M'' = ((M * M') + 0x800) >> 12
	};
	Battle.prototype.chainModify = function(numerator, denominator) {
		var previousMod = Math.floor(this.event.modifier * 4096);

		if (numerator.length) {
			denominator = numerator[1];
			numerator = numerator[0];
		}
		var nextMod = 0;
		if (this.event.ceilModifier) {
			nextMod = Math.ceil(numerator * 4096 / (denominator||1));
		} else {
			nextMod = Math.floor(numerator * 4096 / (denominator||1));
		}

		this.event.modifier = ((previousMod * nextMod + 2048) >> 12) / 4096;
	};
	Battle.prototype.modify = function(value, numerator, denominator) {
		// You can also use:
		// modify(value, [numerator, denominator])
		// modify(value, fraction) - assuming you trust JavaScript's floating-point handler
		if (!denominator) denominator = 1;
		if (numerator && numerator.length) {
			denominator = numerator[1];
			numerator = numerator[0];
		}
		var modifier = Math.floor(numerator*4096/denominator);
		return Math.floor((value * modifier + 2048 - 1) / 4096);
	};
	Battle.prototype.getCategory = function(move) {
		move = this.getMove(move);
		return move.category || 'Physical';
	};
	Battle.prototype.getDamage = function(pokemon, target, move, suppressMessages) {
		if (typeof move === 'string') move = this.getMove(move);

		if (typeof move === 'number') move = {
			basePower: move,
			type: '???',
			category: 'Physical'
		};

		if (move.affectedByImmunities) {
			if (!target.runImmunity(move.type, true)) {
				return false;
			}
		}

		if (move.isSoundBased && (pokemon !== target || this.gen <= 4)) {
			if (!target.runImmunity('sound', true)) {
				return false;
			}
		}

		if (move.ohko) {
			if (target.level > pokemon.level) {
				this.add('-failed', target);
				return false;
			}
			return target.maxhp;
		}

		if (move.damageCallback) {
			return move.damageCallback.call(this, pokemon, target);
		}
		if (move.damage === 'level') {
			return pokemon.level;
		}
		if (move.damage) {
			return move.damage;
		}

		if (!move) {
			move = {};
		}
		if (!move.type) move.type = '???';
		var type = move.type;
		// '???' is typeless damage: used for Struggle and Confusion etc
		var category = this.getCategory(move);
		var defensiveCategory = move.defensiveCategory || category;

		var basePower = move.basePower;
		if (move.basePowerCallback) {
			basePower = move.basePowerCallback.call(this, pokemon, target, move);
		}
		if (!basePower) {
			if (basePower === 0) return; // returning undefined means not dealing damage
			return basePower;
		}
		basePower = clampIntRange(basePower, 1);

		if (this.gen <= 5) {
			move.critRatio = clampIntRange(move.critRatio, 0, 5);
			var critMult = [0, 16, 8, 4, 3, 2];
		} else {
			move.critRatio = clampIntRange(move.critRatio, 0, 4);
			var critMult = [0, 16, 8, 2, 1];
		}

		move.crit = move.willCrit || false;
		if (move.willCrit === undefined) {
			if (move.critRatio) {
				move.crit = (this.random(critMult[move.critRatio]) === 0);
			}
		}
		if (move.crit) {
			move.crit = this.runEvent('CriticalHit', target, null, move);
		}

		// happens after crit calculation
		basePower = this.runEvent('BasePower', pokemon, target, move, basePower, true);

		if (!basePower) return 0;
		basePower = clampIntRange(basePower, 1);

		var level = pokemon.level;

		var attacker = pokemon;
		var defender = target;
		var attackStat = category === 'Physical' ? 'atk' : 'spa';
		var defenseStat = defensiveCategory === 'Physical' ? 'def' : 'spd';
		var statTable = {atk:'Atk', def:'Def', spa:'SpA', spd:'SpD', spe:'Spe'};
		var attack;
		var defense;

		var atkBoosts = move.useTargetOffensive ? defender.boosts[attackStat] : attacker.boosts[attackStat];
		var defBoosts = move.useSourceDefensive ? attacker.boosts[defenseStat] : defender.boosts[defenseStat];

		var ignoreNegativeOffensive = !!move.ignoreNegativeOffensive;
		var ignorePositiveDefensive = !!move.ignorePositiveDefensive;

		if (move.crit) {
			ignoreNegativeOffensive = true;
			ignorePositiveDefensive = true;
		}

		if (move.ignoreOffensive || (ignoreNegativeOffensive && atkBoosts < 0)) {
			var ignoreOffensive = true;
		}
		if (move.ignoreDefensive || (ignorePositiveDefensive && defBoosts > 0)) {
			var ignoreDefensive = true;
		}

		if (ignoreOffensive) {
			this.debug('Negating (sp)atk boost/penalty.');
			atkBoosts = 0;
		}
		if (ignoreDefensive) {
			this.debug('Negating (sp)def boost/penalty.');
			defBoosts = 0;
		}

		if (move.useTargetOffensive) attack = defender.calculateStat(attackStat, atkBoosts);
		else attack = attacker.calculateStat(attackStat, atkBoosts);

		if (move.useSourceDefensive) defense = attacker.calculateStat(defenseStat, defBoosts);
		else defense = defender.calculateStat(defenseStat, defBoosts);

		// Apply Stat Modifiers
		attack = this.runEvent('Modify'+statTable[attackStat], attacker, defender, move, attack);
		defense = this.runEvent('Modify'+statTable[defenseStat], defender, attacker, move, defense);

		//int(int(int(2*L/5+2)*A*P/D)/50);
		var baseDamage = Math.floor(Math.floor(Math.floor(2*level/5+2) * basePower * attack/defense)/50) + 2;

		// multi-target modifier (doubles only)
		if (move.spreadHit) {
			var spreadModifier = move.spreadModifier || 0.75;
			this.debug('Spread modifier: ' + spreadModifier);
			baseDamage = this.modify(baseDamage, spreadModifier);
		}

		// weather modifier (TODO: relocate here)
		// crit
		if (move.crit) {
			if (!suppressMessages) this.add('-crit', target);
			baseDamage = this.modify(baseDamage, move.critModifier || (this.gen >= 6 ? 1.5 : 2));
		}

		// randomizer
		// this is not a modifier
		// gen 1-2
		//var randFactor = Math.floor(Math.random()*39)+217;
		//baseDamage *= Math.floor(randFactor * 100 / 255) / 100;
		baseDamage = Math.floor(baseDamage * (100 - this.random(16)) / 100);

		// STAB
		if (move.hasSTAB || type !== '???' && pokemon.hasType(type)) {
			// The "???" type never gets STAB
			// Not even if you Roost in Gen 4 and somehow manage to use
			// Struggle in the same turn.
			// (On second thought, it might be easier to get a Missingno.)
			baseDamage = this.modify(baseDamage, move.stab || 1.5);
		}
		// types
		var totalTypeMod = 0;

		if (target.negateImmunity[move.type] !== 'IgnoreEffectiveness' || this.getImmunity(move.type, target)) {
			totalTypeMod = this.getEffectiveness(move, target, pokemon);
		}

		totalTypeMod = clampIntRange(totalTypeMod, -3, 3);
		if (totalTypeMod > 0) {
			if (!suppressMessages) this.add('-supereffective', target);

			for (var i=0; i<totalTypeMod; i++) {
				baseDamage *= 2;
			}
		}
		if (totalTypeMod < 0) {
			if (!suppressMessages) this.add('-resisted', target);

			for (var i=0; i>totalTypeMod; i--) {
				baseDamage = Math.floor(baseDamage/2);
			}
		}

		if (basePower && !Math.floor(baseDamage)) {
			return 1;
		}

		// Final modifier. Modifiers that modify damage after min damage check, such as Life Orb.
		baseDamage = this.runEvent('ModifyDamage', pokemon, target, move, baseDamage);

		return Math.floor(baseDamage);
	};
	/**
	 * Returns whether a proposed target for a move is valid.
	 */
	Battle.prototype.validTargetLoc = function(targetLoc, source, targetType) {
		var numSlots = source.side.active.length;
		if (!Math.abs(targetLoc) && Math.abs(targetLoc) > numSlots) return false;

		var sourceLoc = -(source.position+1);
		var isFoe = (targetLoc > 0);
		var isAdjacent = (isFoe ? Math.abs(-(numSlots+1-targetLoc)-sourceLoc)<=1 : Math.abs(targetLoc-sourceLoc)<=1);
		var isSelf = (sourceLoc === targetLoc);

		switch (targetType) {
		case 'randomNormal':
		case 'normal':
			return isAdjacent && !isSelf;
		case 'adjacentAlly':
			return isAdjacent && !isSelf && !isFoe;
		case 'adjacentAllyOrSelf':
			return isAdjacent && !isFoe;
		case 'adjacentFoe':
			return isAdjacent && isFoe;
		case 'any':
			return !isSelf;
		}
		return false;
	};
	Battle.prototype.validTarget = function(target, source, targetType) {
		var targetLoc;
		if (target.side == source.side) {
			targetLoc = -(target.position+1);
		} else {
			targetLoc = target.position+1;
		}
		return this.validTargetLoc(targetLoc, source, targetType);
	};
	Battle.prototype.getTarget = function(decision) {
		var move = this.getMove(decision.move);
		var target;
		if ((move.target !== 'randomNormal') &&
				this.validTargetLoc(decision.targetLoc, decision.pokemon, move.target)) {
			if (decision.targetLoc > 0) {
				target = decision.pokemon.side.foe.active[decision.targetLoc-1];
			} else {
				target = decision.pokemon.side.active[(-decision.targetLoc)-1];
			}
			if (target) {
				if (!target.fainted) {
					// target exists and is not fainted
					return target;
				} else if (target.side === decision.pokemon.side) {
					// fainted allied targets don't retarget
					return false;
				}
			}
			// chosen target not valid, retarget randomly with resolveTarget
		}
		if (!decision.targetPosition || !decision.targetSide) {
			target = this.resolveTarget(decision.pokemon, decision.move);
			decision.targetSide = target.side;
			decision.targetPosition = target.position;
		}
		return decision.targetSide.active[decision.targetPosition];
	};
	Battle.prototype.resolveTarget = function(pokemon, move) {
		// A move was used without a chosen target

		// For instance: Metronome chooses Ice Beam. Since the user didn't
		// choose a target when choosing Metronome, Ice Beam's target must
		// be chosen randomly.

		// The target is chosen randomly from possible targets, EXCEPT that
		// moves that can target either allies or foes will only target foes
		// when used without an explicit target.

		move = this.getMove(move);
		if (move.target === 'adjacentAlly' && pokemon.side.active.length > 1) {
			if (pokemon.side.active[pokemon.position-1]) {
				return pokemon.side.active[pokemon.position-1];
			}
			else if (pokemon.side.active[pokemon.position+1]) {
				return pokemon.side.active[pokemon.position+1];
			}
		}
		if (move.target === 'self' || move.target === 'all' || move.target === 'allySide' || move.target === 'allyTeam' || move.target === 'adjacentAlly' || move.target === 'adjacentAllyOrSelf') {
			return pokemon;
		}
		return pokemon.side.foe.randomActive() || pokemon.side.foe.active[0];
	};
	Battle.prototype.checkFainted = function() {
		function isFainted(a) {
			if (!a) return false;
			if (a.fainted) {
				a.switchFlag = true;
				return true;
			}
			return false;
		}
		// make sure these don't get short-circuited out; all switch flags need to be set
		var p1fainted = this.p1.active.map(isFainted);
		var p2fainted = this.p2.active.map(isFainted);
	};
	Battle.prototype.faintMessages = function() {
		while (this.faintQueue.length) {
			var faintData = this.faintQueue.shift();
			if (!faintData.target.fainted) {
				this.add('faint', faintData.target);
				this.runEvent('Faint', faintData.target, faintData.source, faintData.effect);
				faintData.target.fainted = true;
				faintData.target.isActive = false;
				faintData.target.isStarted = false;
				faintData.target.side.pokemonLeft--;
				faintData.target.side.faintedThisTurn = true;
			}
		}
		if (!this.p1.pokemonLeft && !this.p2.pokemonLeft) {
			this.win();
			return true;
		}
		if (!this.p1.pokemonLeft) {
			this.win(this.p2);
			return true;
		}
		if (!this.p2.pokemonLeft) {
			this.win(this.p1);
			return true;
		}
		return false;
	};
	Battle.prototype.addQueue = function(decision, noSort, side) {
		if (decision) {
			if (Array.isArray(decision)) {
				for (var i=0; i<decision.length; i++) {
					this.addQueue(decision[i], noSort);
				}
				return;
			}
			if (decision.choice === 'pass') return;
			if (!decision.side && side) decision.side = side;
			if (!decision.side && decision.pokemon) decision.side = decision.pokemon.side;
			if (!decision.choice && decision.move) decision.choice = 'move';
			if (!decision.priority) {
				var priorities = {
					'beforeTurn': 100,
					'beforeTurnMove': 99,
					'switch': 6,
					'runSwitch': 6.1,
					'megaEvo': 5.9,
					'residual': -100,
					'team': 102,
					'start': 101
				};
				if (priorities[decision.choice]) {
					decision.priority = priorities[decision.choice];
				}
			}
			if (decision.choice === 'move') {
				if (this.getMove(decision.move).beforeTurnCallback) {
					this.addQueue({choice: 'beforeTurnMove', pokemon: decision.pokemon, move: decision.move}, true);
				}
			} else if (decision.choice === 'switch') {
				if (decision.pokemon.switchFlag && decision.pokemon.switchFlag !== true) {
					decision.pokemon.switchCopyFlag = decision.pokemon.switchFlag;
				}
				decision.pokemon.switchFlag = false;
				if (!decision.speed && decision.pokemon && decision.pokemon.isActive) decision.speed = decision.pokemon.speed;
			}
			if (decision.move) {
				var target;

				if (!decision.targetPosition) {
					target = this.resolveTarget(decision.pokemon, decision.move);
					decision.targetSide = target.side;
					decision.targetPosition = target.position;
				}

				decision.move = this.getMoveCopy(decision.move);
				if (!decision.priority) {
					var priority = decision.move.priority;
					priority = this.runEvent('ModifyPriority', decision.pokemon, target, decision.move, priority);
					decision.priority = priority;
					// In Gen 6, Quick Guard blocks moves with artificially enhanced priority.
					if (this.gen > 5) decision.move.priority = priority;
				}
			}
			if (!decision.pokemon && !decision.speed) decision.speed = 1;
			if (!decision.speed && decision.choice === 'switch' && decision.target) decision.speed = decision.target.speed;
			if (!decision.speed) decision.speed = decision.pokemon.speed;

			if (decision.choice === 'switch' && !decision.side.pokemon[0].isActive) {
				// if there's no actives, switches happen before activations
				decision.priority = 6.2;
			}

			this.queue.push(decision);
		}
		if (!noSort) {
			this.queue.sort(Battle.comparePriority);
		}
	};
	Battle.prototype.prioritizeQueue = function(decision, source, sourceEffect) {
		if (this.event) {
			if (!source) source = this.event.source;
			if (!sourceEffect) sourceEffect = this.effect;
		}
		for (var i=0; i<this.queue.length; i++) {
			if (this.queue[i] === decision) {
				this.queue.splice(i,1);
				break;
			}
		}
		decision.sourceEffect = sourceEffect;
		this.queue.unshift(decision);
	};
	Battle.prototype.willAct = function() {
		for (var i=0; i<this.queue.length; i++) {
			if (this.queue[i].choice === 'move' || this.queue[i].choice === 'switch') {
				return this.queue[i];
			}
		}
		return null;
	};
	Battle.prototype.willMove = function(pokemon) {
		for (var i=0; i<this.queue.length; i++) {
			if (this.queue[i].choice === 'move' && this.queue[i].pokemon === pokemon) {
				return this.queue[i];
			}
		}
		return null;
	};
	Battle.prototype.cancelDecision = function(pokemon) {
		var success = false;
		for (var i=0; i<this.queue.length; i++) {
			if (this.queue[i].pokemon === pokemon) {
				this.queue.splice(i,1);
				i--;
				success = true;
			}
		}
		return success;
	};
	Battle.prototype.cancelMove = function(pokemon) {
		for (var i=0; i<this.queue.length; i++) {
			if (this.queue[i].choice === 'move' && this.queue[i].pokemon === pokemon) {
				this.queue.splice(i,1);
				return true;
			}
		}
		return false;
	};
	Battle.prototype.willSwitch = function(pokemon) {
		for (var i=0; i<this.queue.length; i++) {
			if (this.queue[i].choice === 'switch' && this.queue[i].pokemon === pokemon) {
				return true;
			}
		}
		return false;
	};
	Battle.prototype.runDecision = function(decision) {
		var pokemon;

		// returns whether or not we ended in a callback
		switch (decision.choice) {
		case 'start':
			// I GIVE UP, WILL WRESTLE WITH EVENT SYSTEM LATER
			var beginCallback = this.getFormat().onBegin;
			if (beginCallback) beginCallback.call(this);

			this.add('start');
			for (var pos=0; pos<this.p1.active.length; pos++) {
				this.switchIn(this.p1.pokemon[pos], pos);
			}
			for (var pos=0; pos<this.p2.active.length; pos++) {
				this.switchIn(this.p2.pokemon[pos], pos);
			}
			for (var pos=0; pos<this.p1.pokemon.length; pos++) {
				pokemon = this.p1.pokemon[pos];
				this.singleEvent('Start', this.getEffect(pokemon.species), pokemon.speciesData, pokemon);
			}
			for (var pos=0; pos<this.p2.pokemon.length; pos++) {
				pokemon = this.p2.pokemon[pos];
				this.singleEvent('Start', this.getEffect(pokemon.species), pokemon.speciesData, pokemon);
			}
			this.midTurn = true;
			break;
		case 'move':
			if (!decision.pokemon.isActive) return false;
			if (decision.pokemon.fainted) return false;
			this.runMove(decision.move, decision.pokemon, this.getTarget(decision), decision.sourceEffect);
			break;
		case 'megaEvo':
			if (this.runMegaEvo) this.runMegaEvo(decision.pokemon);
			break;
		case 'beforeTurnMove':
			if (!decision.pokemon.isActive) return false;
			if (decision.pokemon.fainted) return false;
			this.debug('before turn callback: '+decision.move.id);
			decision.move.beforeTurnCallback.call(this, decision.pokemon, this.getTarget(decision));
			break;
		case 'event':
			this.runEvent(decision.event, decision.pokemon);
			break;
		case 'team':
			var i = parseInt(decision.team[0], 10)-1;
			if (i >= 6 || i < 0) return;

			if (decision.team[1]) {
				// validate the choice
				var len = decision.side.pokemon.length;
				var newPokemon = [null,null,null,null,null,null].slice(0, len);
				for (var j=0; j<len; j++) {
					var i = parseInt(decision.team[j], 10)-1;
					newPokemon[j] = decision.side.pokemon[i];
				}
				var reject = false;
				for (var j=0; j<len; j++) {
					if (!newPokemon[j]) reject = true;
				}
				if (!reject) {
					for (var j=0; j<len; j++) {
						newPokemon[j].position = j;
					}
					decision.side.pokemon = newPokemon;
					return;
				}
			}

			if (i == 0) return;
			pokemon = decision.side.pokemon[i];
			if (!pokemon) return;
			decision.side.pokemon[i] = decision.side.pokemon[0];
			decision.side.pokemon[0] = pokemon;
			decision.side.pokemon[i].position = i;
			decision.side.pokemon[0].position = 0;
			return;
			// we return here because the update event would crash since there are no active pokemon yet
			break;
		case 'switch':
			if (decision.pokemon) {
				decision.pokemon.beingCalledBack = true;
				var lastMove = this.getMove(decision.pokemon.lastMove);
				if (lastMove.selfSwitch !== 'copyvolatile') {
					this.runEvent('BeforeSwitchOut', decision.pokemon);
				}
				if (!this.runEvent('SwitchOut', decision.pokemon)) {
					// Warning: DO NOT interrupt a switch-out
					// if you just want to trap a pokemon.
					// To trap a pokemon and prevent it from switching out,
					// (e.g. Mean Look, Magnet Pull) use the 'trapped' flag
					// instead.

					// Note: Nothing in BW or earlier interrupts
					// a switch-out.
					break;
				}
			}
			if (decision.pokemon && !decision.pokemon.hp && !decision.pokemon.fainted) {
				this.debug('A Pokemon can\'t switch between when it runs out of HP and when it faints');
				break;
			}
			if (decision.target.isActive) {
				this.debug('Switch target is already active');
				break;
			}
			this.switchIn(decision.target, decision.pokemon.position);
			//decision.target.runSwitchIn();
			break;
		case 'runSwitch':
			decision.pokemon.isStarted = true;
			if (!decision.pokemon.fainted) {
				this.singleEvent('Start', decision.pokemon.getAbility(), decision.pokemon.abilityData, decision.pokemon);
				this.singleEvent('Start', decision.pokemon.getItem(), decision.pokemon.itemData, decision.pokemon);
			}
			break;
		case 'beforeTurn':
			this.eachEvent('BeforeTurn');
			break;
		case 'residual':
			this.add('');
			this.clearActiveMove(true);
			this.residualEvent('Residual');
			break;
		}
		this.clearActiveMove();

		// phazing (Roar, etc)

		var self = this;
		function checkForceSwitchFlag(a) {
			if (!a) return false;
			if (a.hp && a.forceSwitchFlag) {
				self.dragIn(a.side, a.position);
			}
			delete a.forceSwitchFlag;
		}
		this.p1.active.forEach(checkForceSwitchFlag);
		this.p2.active.forEach(checkForceSwitchFlag);

		// fainting

		this.faintMessages();
		if (this.ended) return true;

		// switching (fainted pokemon, U-turn, Baton Pass, etc)

		if (!this.queue.length) this.checkFainted();

		function hasSwitchFlag(a) { return a?a.switchFlag:false; }
		function removeSwitchFlag(a) { if (a) a.switchFlag = false; }
		var p1switch = this.p1.active.any(hasSwitchFlag);
		var p2switch = this.p2.active.any(hasSwitchFlag);

		if (p1switch && !this.canSwitch(this.p1)) {
			this.p1.active.forEach(removeSwitchFlag);
			p1switch = false;
		}
		if (p2switch && !this.canSwitch(this.p2)) {
			this.p2.active.forEach(removeSwitchFlag);
			p2switch = false;
		}

		if (p1switch || p2switch) {
			this.makeRequest('switch');
			return true;
		}

		this.eachEvent('Update');

		return false;
	};
	Battle.prototype.go = function() {
		this.add('');
		if (this.currentRequest) {
			this.currentRequest = '';
		}

		if (!this.midTurn) {
			this.queue.push({choice:'residual', priority: -100});
			this.queue.push({choice:'beforeTurn', priority: 100});
			this.midTurn = true;
		}
		this.addQueue(null);

		var currentPriority = 6;

		while (this.queue.length) {
			var decision = this.queue.shift();

			/* while (decision.priority < currentPriority && currentPriority > -6) {
				this.eachEvent('Priority', null, currentPriority);
				currentPriority--;
			} */

			this.runDecision(decision);

			if (this.currentRequest) {
				return;
			}

			// if (!this.queue.length || this.queue[0].choice === 'runSwitch') {
			// 	if (this.faintMessages()) return;
			// }

			if (this.ended) return;
		}

		this.nextTurn();
		this.midTurn = false;
		this.queue = [];
	};
	/**
	 * Changes a pokemon's decision.
	 *
	 * The un-modded game should not use this function for anything,
	 * since it rerolls speed ties (which messes up RNG state).
	 *
	 * You probably want the OverrideDecision event (which doesn't
	 * change priority order).
	 */
	Battle.prototype.changeDecision = function(pokemon, decision) {
		this.cancelDecision(pokemon);
		if (!decision.pokemon) decision.pokemon = pokemon;
		this.addQueue(decision);
	};
	/**
	 * Takes a choice string passed from the client. Starts the next
	 * turn if all required choices have been made.
	 */
	Battle.prototype.choose = function(sideid, choice, rqid) {
		var side = null;
		if (sideid === 'p1' || sideid === 'p2') side = this[sideid];
		// This condition should be impossible because the sideid comes
		// from our forked process and if the player id were invalid, we would
		// not have even got to this function.
		if (!side) return; // wtf

		// This condition can occur if the client sends a decision at the
		// wrong time.
		if (!side.currentRequest) return;

		// Make sure the decision is for the right request.
		if ((rqid !== undefined) && (parseInt(rqid, 10) !== this.rqid)) {
			return;
		}

		// It should be impossible for choice not to be a string. Choice comes
		// from splitting the string sent by our forked process, not from the
		// client. However, just in case, we maintain this check for now.
		if (typeof choice === 'string') choice = choice.split(',');

		side.decision = this.parseChoice(choice, side);

		if (this.p1.decision && this.p2.decision) {
			this.commitDecisions();
		}
	};
	Battle.prototype.commitDecisions = function() {
		if (this.p1.decision !== true) {
			this.addQueue(this.p1.decision, true, this.p1);
		}
		if (this.p2.decision !== true) {
			this.addQueue(this.p2.decision, true, this.p2);
		}

		this.currentRequest = '';
		this.p1.currentRequest = '';
		this.p2.currentRequest = '';

		this.p1.decision = true;
		this.p2.decision = true;

		this.go();
	};
	Battle.prototype.undoChoice = function(sideid) {
		var side = null;
		if (sideid === 'p1' || sideid === 'p2') side = this[sideid];
		// The following condition can never occur for the reasons given in
		// the choose() function above.
		if (!side) return; // wtf
		// This condition can occur.
		if (!side.currentRequest) return;

		if (side.decision && side.decision.finalDecision) {
			this.debug("Can't cancel decision: the last pokemon could have been trapped");
			return;
		}

		side.decision = false;
	};
	/**
	 * Parses a choice string passed from a client into a decision object
	 * usable by PS's engine.
	 *
	 * Choice validation is also done here.
	 */
	Battle.prototype.parseChoice = function(choices, side) {
		var prevSwitches = {};
		if (!side.currentRequest) return true;

		if (typeof choices === 'string') choices = choices.split(',');

		var decisions = [];
		var len = choices.length;
		if (side.currentRequest === 'move') len = side.active.length;
		for (var i=0; i<len; i++) {
			var choice = (choices[i]||'').trim();

			var data = '';
			var firstSpaceIndex = choice.indexOf(' ');
			if (firstSpaceIndex >= 0) {
				data = choice.substr(firstSpaceIndex+1).trim();
				choice = choice.substr(0, firstSpaceIndex).trim();
			}

			switch (side.currentRequest) {
			case 'teampreview':
				if (choice !== 'team' || i > 0) return false;
				break;
			case 'move':
				if (i >= side.active.length) return false;
				if (!side.pokemon[i] || side.pokemon[i].fainted) {
					decisions.push({
						choice: 'pass'
					});
					continue;
				}
				if (choice !== 'move' && choice !== 'switch') {
					if (i === 0) return false;
					choice = 'move';
					data = '1';
				}
				break;
			case 'switch':
				if (i >= side.active.length) return false;
				if (!side.active[i] || !side.active[i].switchFlag) {
					if (choice !== 'pass') choices.splice(i, 0, 'pass');
					decisions.push({
						choice: 'pass'
					});
					continue;
				}
				if (choice !== 'switch') return false;
				break;
			default:
				return false;
			}

			var decision = null;
			switch (choice) {
			case 'team':
				decisions.push({
					choice: 'team',
					side: side,
					team: data
				});
				break;

			case 'switch':
				if (i > side.active.length || i > side.pokemon.length) continue;
				if (side.currentRequest === 'move') {
					if (side.pokemon[i].trapped) {
						//this.debug("Can't switch: The active pokemon is trapped");
						side.emitCallback('trapped', i);
						return false;
					} else if (side.pokemon[i].maybeTrapped) {
						var finalDecision = true;
						for (var j = i + 1; j < side.active.length; ++j) {
							if (side.active[j] && !side.active[j].fainted) {
								finalDecision = false;
							}
						}
						decisions.finalDecision = decisions.finalDecision || finalDecision;
					}
				}

				data = parseInt(data, 10)-1;
				if (data < 0) data = 0;
				if (data > side.pokemon.length-1) data = side.pokemon.length-1;

				if (!side.pokemon[data]) {
					this.debug("Can't switch: You can't switch to a pokemon that doesn't exist");
					return false;
				}
				if (data == i) {
					this.debug("Can't switch: You can't switch to yourself");
					return false;
				}
				if (this.battleType !== 'triples' && data < side.active.length) {
					this.debug("Can't switch: You can't switch to an active pokemon except in triples");
					return false;
				}
				if (side.pokemon[data].fainted) {
					this.debug("Can't switch: You can't switch to a fainted pokemon");
					return false;
				}
				if (prevSwitches[data]) {
					this.debug("Can't switch: You can't switch to pokemon already queued to be switched");
					return false;
				}
				prevSwitches[data] = true;

				decisions.push({
					choice: 'switch',
					priority: (side.currentRequest === 'switch' ? 101 : undefined),
					pokemon: side.pokemon[i],
					target: side.pokemon[data]
				});
				break;

			case 'move':
				var targetLoc = 0;
				var pokemon = side.pokemon[i];
				var validMoves = pokemon.getValidMoves();
				var moveid = '';

				if (data.substr(data.length-2) === ' 1') targetLoc = 1;
				if (data.substr(data.length-2) === ' 2') targetLoc = 2;
				if (data.substr(data.length-2) === ' 3') targetLoc = 3;
				if (data.substr(data.length-3) === ' -1') targetLoc = -1;
				if (data.substr(data.length-3) === ' -2') targetLoc = -2;
				if (data.substr(data.length-3) === ' -3') targetLoc = -3;

				if (targetLoc) data = data.substr(0, data.lastIndexOf(' '));

				if (data.substr(data.length-5) === ' mega') {
					decisions.push({
						choice: 'megaEvo',
						pokemon: pokemon
					});
					data = data.substr(0, data.length-5);
				}

				if (data.search(/^[0-9]+$/) >= 0) {
					moveid = validMoves[parseInt(data, 10) - 1];
				} else {
					moveid = toId(data);
					if (moveid.substr(0, 11) === 'hiddenpower') {
						moveid = 'hiddenpower';
					}
					if (validMoves.indexOf(moveid) < 0) {
						moveid = '';
					}
				}
				if (!moveid) {
					moveid = validMoves[0];
				}

				decisions.push({
					choice: 'move',
					pokemon: pokemon,
					targetLoc: targetLoc,
					move: moveid
				});
				break;
			}
		}
		return decisions;
	};
	Battle.prototype.add = function() {
		var parts = Array.prototype.slice.call(arguments);
		var functions = parts.map(function(part) {
			return typeof part === 'function';
		});
		if (functions.indexOf(true) < 0) {
			this.log.push('|'+parts.join('|'));
		} else {
			this.log.push('|split');
			var sides = this.sides.concat(null, true);
			for (var i = 0; i < sides.length; ++i) {
				var line = '';
				for (var j = 0; j < parts.length; ++j) {
					line += '|';
					if (functions[j]) {
						line += parts[j](sides[i]);
					} else {
						line += parts[j];
					}
				}
				this.log.push(line);
			}
		}
	};
	Battle.prototype.addMove = function() {
		this.lastMoveLine = this.log.length;
		this.log.push('|'+Array.prototype.slice.call(arguments).join('|'));
	};
	Battle.prototype.attrLastMove = function() {
		this.log[this.lastMoveLine] += '|'+Array.prototype.slice.call(arguments).join('|');
	};
	Battle.prototype.debug = function(activity) {
		if (this.getFormat().debug) {
			this.add('debug', activity);
		}
	};
	Battle.prototype.debugError = function(activity) {
		this.add('debug', activity);
	};

	// players

	Battle.prototype.join = function(slot, name, avatar, team) {
		if (this.p1 && this.p1.isActive && this.p2 && this.p2.isActive) return false;
		if ((this.p1 && this.p1.isActive && this.p1.name === name) || (this.p2 && this.p2.isActive && this.p2.name === name)) return false;
		if (this.p1 && this.p1.isActive || slot === 'p2') {
			if (this.started) {
				this.p2.name = name;
			} else {
				//console.log("NEW SIDE: "+name);
				this.p2 = new BattleSide(name, this, 1, team);
				this.sides[1] = this.p2;
			}
			if (avatar) this.p2.avatar = avatar;
			this.p2.isActive = true;
			this.add('player', 'p2', this.p2.name, avatar);
		} else {
			if (this.started) {
				this.p1.name = name;
			} else {
				//console.log("NEW SIDE: "+name);
				this.p1 = new BattleSide(name, this, 0, team);
				this.sides[0] = this.p1;
			}
			if (avatar) this.p1.avatar = avatar;
			this.p1.isActive = true;
			this.add('player', 'p1', this.p1.name, avatar);
		}
		this.start();
		return true;
	};
	Battle.prototype.rename = function(slot, name, avatar) {
		if (slot === 'p1' || slot === 'p2') {
			var side = this[slot];
			side.name = name;
			if (avatar) side.avatar = avatar;
			this.add('player', slot, name, side.avatar);
		}
	};
	Battle.prototype.leave = function(slot) {
		if (slot === 'p1' || slot === 'p2') {
			var side = this[slot];
			if (!side) {
				console.log('**** '+slot+' tried to leave before it was possible in '+this.id);
				require('./crashlogger.js')({stack: '**** '+slot+' tried to leave before it was possible in '+this.id}, 'A simulator process');
				return;
			}

			side.emitRequest(null);
			side.isActive = false;
			this.add('player', slot);
			this.active = false;
		}
		return true;
	};

	// IPC

	// Messages sent by this function are received and handled in
	// Simulator.prototype.receive in simulator.js (in another process).
	Battle.prototype.send = function(type, data) {
		if (Array.isArray(data)) data = data.join("\n");
		process.send(this.id+"\n"+type+"\n"+data);
	};
	// This function is called by this process's 'message' event.
	Battle.prototype.receive = function(data, more) {
		this.messageLog.push(data.join(' '));
		var logPos = this.log.length;
		var alreadyEnded = this.ended;
		switch (data[1]) {
		case 'join':
			var team = null;
			try {
				if (more) team = Tools.fastUnpackTeam(more);
			} catch (e) {
				console.log('TEAM PARSE ERROR: '+more);
				team = null;
			}
			this.join(data[2], data[3], data[4], team);
			break;

		case 'rename':
			this.rename(data[2], data[3], data[4]);
			break;

		case 'leave':
			this.leave(data[2]);
			break;

		case 'chat':
			this.add('chat', data[2], more);
			break;

		case 'win':
		case 'tie':
			this.win(data[2]);
			break;

		case 'choose':
			this.choose(data[2], data[3], data[4]);
			break;

		case 'undo':
			this.undoChoice(data[2]);
			break;

		case 'eval':
			var battle = this;
			var p1 = this.p1;
			var p2 = this.p2;
			var p1active = p1?p1.active[0]:null;
			var p2active = p2?p2.active[0]:null;
			data[2] = data[2].replace(/\f/g, '\n');
			this.add('', '>>> '+data[2]);
			try {
				this.add('', '<<< '+eval(data[2]));
			} catch (e) {
				this.add('', '<<< error: '+e.message);
			}
			break;
		}

		this.sendUpdates(logPos, alreadyEnded);
	};
	Battle.prototype.sendUpdates = function(logPos, alreadyEnded) {
		if (this.p1 && this.p2) {
			var inactiveSide = -1;
			if (!this.p1.isActive && this.p2.isActive) {
				inactiveSide = 0;
			} else if (this.p1.isActive && !this.p2.isActive) {
				inactiveSide = 1;
			} else if (!this.p1.decision && this.p2.decision) {
				inactiveSide = 0;
			} else if (this.p1.decision && !this.p2.decision) {
				inactiveSide = 1;
			}
			if (inactiveSide !== this.inactiveSide) {
				this.send('inactiveside', inactiveSide);
				this.inactiveSide = inactiveSide;
			}
		}

		if (this.log.length > logPos) {
			if (alreadyEnded !== undefined && this.ended && !alreadyEnded) {
				if (this.rated) {
					var log = {
						turns: this.turn,
						p1: this.p1.name,
						p2: this.p2.name,
						p1team: this.p1.team,
						p2team: this.p2.team,
						log: this.log
					};
					this.send('log', JSON.stringify(log));
				}
				this.send('winupdate', [this.winner].concat(this.log.slice(logPos)));
			} else {
				this.send('update', this.log.slice(logPos));
			}
		}
	};

	Battle.prototype.destroy = function() {
		// deallocate ourself

		// deallocate children and get rid of references to them
		for (var i=0; i<this.sides.length; i++) {
			if (this.sides[i]) this.sides[i].destroy();
			this.sides[i] = null;
		}
		this.p1 = null;
		this.p2 = null;
		for (var i=0; i<this.queue.length; i++) {
			delete this.queue[i].pokemon;
			delete this.queue[i].side;
			this.queue[i] = null;
		}
		this.queue = null;

		// in case the garbage collector really sucks, at least deallocate the log
		this.log = null;

		// remove from battle list
		Battles[this.id] = null;
	};
	return Battle;
})();

exports.BattlePokemon = BattlePokemon;
exports.BattleSide = BattleSide;
exports.Battle = Battle;<|MERGE_RESOLUTION|>--- conflicted
+++ resolved
@@ -46,17 +46,7 @@
 global.toName = function(name) {
 	name = string(name);
 	name = name.replace(/[\|\s\[\]\,]+/g, ' ').trim();
-<<<<<<< HEAD
-	while (config.groups.bySymbol[name.charAt(0)] || name.charAt(0) === config.mutedSymbol || name.charAt(0) === config.lockedSymbol) {
-		name = name.substr(1);
-	}
-	if (name.length > 18) name = name.substr(0,18);
-	if (config.nameFilter) {
-		name = config.nameFilter(name);
-	}
-=======
 	if (name.length > 18) name = name.substr(0,18).trim();
->>>>>>> 878b64f1
 	return name;
 };
 
