/**
 * Connections
 * Pokemon Showdown - http://pokemonshowdown.com/
 *
 * Abstraction layer for multi-process SockJS connections.
 *
 * This file handles all the communications between the users'
 * browsers, the networking processes, and users.js in the
 * main process.
 *
 * @license MIT license
 */

'use strict';

const MINUTES = 60 * 1000;

const cluster = require('cluster');
const fs = require('fs');
const FS = require('../lib/fs');

if (cluster.isMaster) {
	cluster.setupMaster({
		exec: require('path').resolve(__dirname, 'sockets'),
	});

	/** @type {Map<number, cluster.Worker>} */
	const workers = exports.workers = new Map();

	const spawnWorker = exports.spawnWorker = function () {
		let worker = cluster.fork({PSPORT: Config.port, PSBINDADDR: Config.bindaddress || '0.0.0.0', PSNOSSL: Config.ssl ? 0 : 1});
		let id = worker.id;
		workers.set(id, worker);
		worker.on('message', data => {
			// console.log('master received: ' + data);
			switch (data.charAt(0)) {
			case '*': {
				// *socketid, ip, protocol
				// connect
				let nlPos = data.indexOf('\n');
				let nlPos2 = data.indexOf('\n', nlPos + 1);
				Users.socketConnect(worker, id, data.slice(1, nlPos), data.slice(nlPos + 1, nlPos2), data.slice(nlPos2 + 1));
				break;
			}

			case '!': {
				// !socketid
				// disconnect
				Users.socketDisconnect(worker, id, data.substr(1));
				break;
			}

			case '<': {
				// <socketid, message
				// message
				let nlPos = data.indexOf('\n');
				Users.socketReceive(worker, id, data.substr(1, nlPos - 1), data.substr(nlPos + 1));
				break;
			}

			default:
			// unhandled
			}
		});

		return worker;
	};

	cluster.on('exit', (worker, code, signal) => {
		if (code === null && signal !== null) {
			// Worker was killed by Sockets.killWorker or Sockets.killPid, probably.
			console.log(`Worker ${worker.id} was forcibly killed with status ${signal}.`);
			workers.delete(worker.id);
		} else if (code === 0 && signal === null) {
			// Happens when killing PS with ^C
			console.log(`Worker ${worker.id} died, but returned a successful exit code.`);
			workers.delete(worker.id);
		} else if (code > 0) {
			// Worker was killed abnormally, likely because of a crash.
			require('../lib/crashlogger')(new Error(`Worker ${worker.id} abruptly died with code ${code} and signal ${signal}`), "The main process");
			// Don't delete the worker so it can be inspected if need be.
		}

		if (worker.isConnected()) worker.disconnect();
		// FIXME: this is a bad hack to get around a race condition in
		// Connection#onDisconnect sending room deinit messages after already
		// having removed the sockets from their channels.
		// @ts-ignore
		worker.send = () => {};

		let count = 0;
		for (const connection of Users.connections.values()) {
			if (connection.worker === worker) {
				Users.socketDisconnect(worker, worker.id, connection.socketid);
				count++;
			}
		}
		console.log(`${count} connections were lost.`);

		// Attempt to recover.
		spawnWorker();
	});

	/**
	 * @param {number} [port]
	 * @param {string} [bindAddress]
	 * @param {number} [workerCount]
	 */
	exports.listen = function (port, bindAddress, workerCount) {
		if (port !== undefined && !isNaN(port)) {
			Config.port = port;
			Config.ssl = null;
		} else {
			port = Config.port;

			// Autoconfigure when running in cloud environments.
			try {
				const cloudenv = require('cloud-env');
				// @ts-ignore
				bindAddress = cloudenv.get('IP', bindAddress);
				// @ts-ignore
				port = cloudenv.get('PORT', port);
			} catch (e) {}
		}
		if (bindAddress !== undefined) {
			Config.bindaddress = bindAddress;
		}
		if (port !== undefined) {
			Config.port = port;
		}
		if (workerCount === undefined) {
			workerCount = (Config.workers !== undefined ? Config.workers : 1);
		}
		// @ts-ignore - remove when Config is typed
		for (let i = 0; i < workerCount; i++) {
			spawnWorker();
		}
	};

	/**
	 * @param {cluster.Worker} worker
	 */
	exports.killWorker = function (worker) {
		let count = 0;
		for (const connection of Users.connections.values()) {
			if (connection.worker === worker) {
				Users.socketDisconnect(worker, worker.id, connection.socketid);
				count++;
			}
		}
		console.log(`${count} connections were lost.`);

		try {
			worker.kill('SIGTERM');
		} catch (e) {}

		return count;
	};

	/**
	 * @param {number} pid
	 */
	exports.killPid = function (pid) {
		for (const worker of workers.values()) {
			if (pid === worker.process.pid) {
				// @ts-ignore
				return this.killWorker(worker);
			}
		}
		return false;
	};

	/**
	 * @param {cluster.Worker} worker
<<<<<<< HEAD
	 * @param {string|number} socketid
=======
	 * @param {string} socketid
>>>>>>> ffdcff3a
	 * @param {string} message
	 */
	exports.socketSend = function (worker, socketid, message) {
		worker.send(`>${socketid}\n${message}`);
	};

	/**
	 * @param {cluster.Worker} worker
<<<<<<< HEAD
	 * @param {string|number} socketid
=======
	 * @param {string} socketid
>>>>>>> ffdcff3a
	 */
	exports.socketDisconnect = function (worker, socketid) {
		worker.send(`!${socketid}`);
	};

	/**
	 * @param {string|number} channelid
	 * @param {string} message
	 */
	exports.channelBroadcast = function (channelid, message) {
		for (const worker of workers.values()) {
			worker.send(`#${channelid}\n${message}`);
		}
	};

	/**
	 * @param {cluster.Worker} worker
	 * @param {string} channelid
	 * @param {string} message
	 */
	exports.channelSend = function (worker, channelid, message) {
		worker.send(`#${channelid}\n${message}`);
	};

	/**
	 * @param {cluster.Worker} worker
<<<<<<< HEAD
	 * @param {string|number} channelid
	 * @param {string|number} socketid
=======
	 * @param {string} channelid
	 * @param {string} socketid
>>>>>>> ffdcff3a
	 */
	exports.channelAdd = function (worker, channelid, socketid) {
		worker.send(`+${channelid}\n${socketid}`);
	};

	/**
	 * @param {cluster.Worker} worker
<<<<<<< HEAD
	 * @param {string|number} channelid
	 * @param {string|number} socketid
=======
	 * @param {string} channelid
	 * @param {string} socketid
>>>>>>> ffdcff3a
	 */
	exports.channelRemove = function (worker, channelid, socketid) {
		worker.send(`-${channelid}\n${socketid}`);
	};

	/**
	 * @param {string|number} channelid
	 * @param {string} message
	 */
	exports.subchannelBroadcast = function (channelid, message) {
		for (const worker of workers.values()) {
			worker.send(`:${channelid}\n${message}`);
		}
	};

	/**
	 * @param {cluster.Worker} worker
<<<<<<< HEAD
	 * @param {string|number} channelid
	 * @param {string|number} subchannelid
	 * @param {string|number} socketid
=======
	 * @param {string} channelid
	 * @param {number} subchannelid
	 * @param {string} socketid
>>>>>>> ffdcff3a
	 */
	exports.subchannelMove = function (worker, channelid, subchannelid, socketid) {
		worker.send(`.${channelid}\n${subchannelid}\n${socketid}`);
	};

	/**
	 * @param {cluster.Worker} worker
	 * @param {string} query
	 */
	exports.eval = function (worker, query) {
		worker.send(`$${query}`);
	};
} else {
	// is worker
	// @ts-ignore This file doesn't exist on the repository, so Travis checks fail if this isn't ignored
	global.Config = require('../config/config');

	if (process.env.PSPORT) Config.port = +process.env.PSPORT;
	if (process.env.PSBINDADDR) Config.bindaddress = process.env.PSBINDADDR;
	if (process.env.PSNOSSL && parseInt(process.env.PSNOSSL)) Config.ssl = null;

	if (Config.ofe) {
		try {
			require.resolve('node-oom-heapdump');
		} catch (e) {
			if (e.code !== 'MODULE_NOT_FOUND') throw e; // should never happen
			throw new Error(
				'node-oom-heapdump is not installed, but it is a required dependency if Config.ofe is set to true! ' +
				'Run npm install node-oom-heapdump and restart the server.'
			);
		}

		// Create a heapdump if the process runs out of memory.
		// @ts-ignore
		require('node-oom-heapdump')({
			addTimestamp: true,
		});
	}

	// Static HTTP server

	// This handles the custom CSS and custom avatar features, and also
	// redirects yourserver:8001 to yourserver-8001.psim.us

	// It's optional if you don't need these features.

	global.Dnsbl = require('./dnsbl');

	if (Config.crashguard) {
		// graceful crash
		process.on('uncaughtException', err => {
			require('../lib/crashlogger')(err, `Socket process ${cluster.worker.id} (${process.pid})`);
		});
	}

	let app = require('http').createServer();
	/** @type {?import('https').Server} */
	let appssl = null;
	if (Config.ssl) {
		let key;
		try {
			key = require('path').resolve(__dirname, Config.ssl.options.key);
			if (!fs.statSync(key).isFile()) throw new Error();
			try {
				key = fs.readFileSync(key);
			} catch (e) {
				require('../lib/crashlogger')(new Error(`Failed to read the configured SSL private key PEM file:\n${e.stack}`), `Socket process ${cluster.worker.id} (${process.pid})`);
			}
		} catch (e) {
			console.warn('SSL private key config values will not support HTTPS server option values in the future. Please set it to use the absolute path of its PEM file.');
			key = Config.ssl.options.key;
		}

		let cert;
		try {
			cert = require('path').resolve(__dirname, Config.ssl.options.cert);
			if (!fs.statSync(cert).isFile()) throw new Error();
			try {
				cert = fs.readFileSync(cert);
			} catch (e) {
				require('../lib/crashlogger')(new Error(`Failed to read the configured SSL certificate PEM file:\n${e.stack}`), `Socket process ${cluster.worker.id} (${process.pid})`);
			}
		} catch (e) {
			console.warn('SSL certificate config values will not support HTTPS server option values in the future. Please set it to use the absolute path of its PEM file.');
			cert = Config.ssl.options.cert;
		}

		if (key && cert) {
			try {
				// In case there are additional SSL config settings besides the key and cert...
				appssl = require('https').createServer(Object.assign({}, Config.ssl.options, {key, cert}));
			} catch (e) {
				require('../lib/crashlogger')(`The SSL settings are misconfigured:\n${e.stack}`, `Socket process ${cluster.worker.id} (${process.pid})`);
			}
		}
	}

	// Static server
	try {
		if (Config.disablenodestatic) throw new Error("disablenodestatic");
		const StaticServer = require('node-static').Server;
		const roomidRegex = /^\/(?:[A-Za-z0-9][A-Za-z0-9-]*)\/?$/;
		const cssServer = new StaticServer('./config');
		const avatarServer = new StaticServer('./config/avatars');
		const staticServer = new StaticServer('./server/static');
		/**
		 * @param {import('http').IncomingMessage} req
		 * @param {import('http').ServerResponse} res
		 */
		const staticRequestHandler = (req, res) => {
			// console.log(`static rq: ${req.socket.remoteAddress}:${req.socket.remotePort} -> ${req.socket.localAddress}:${req.socket.localPort} - ${req.method} ${req.url} ${req.httpVersion} - ${req.rawHeaders.join('|')}`);
			req.resume();
			req.addListener('end', () => {
				if (Config.customhttpresponse &&
						Config.customhttpresponse(req, res)) {
					return;
				}

				let server = staticServer;
				if (req.url) {
					if (req.url === '/custom.css') {
						server = cssServer;
					} else if (req.url.startsWith('/avatars/')) {
						req.url = req.url.substr(8);
						server = avatarServer;
					} else if (roomidRegex.test(req.url)) {
						req.url = '/';
					}
				}

				server.serve(req, res, e => {
					// @ts-ignore
					if (e && e.status === 404) {
						staticServer.serveFile('404.html', 404, {}, req, res);
					}
				});
			});
		};

		app.on('request', staticRequestHandler);
		if (appssl) appssl.on('request', staticRequestHandler);
	} catch (e) {
		if (e.message === 'disablenodestatic') {
			console.log('node-static is disabled');
		} else {
			console.log('Could not start node-static - try `npm install` if you want to use it');
		}
	}

	// SockJS server

	// This is the main server that handles users connecting to our server
	// and doing things on our server.

	const sockjs = require('sockjs');
	const options = {
		sockjs_url: "//play.pokemonshowdown.com/js/lib/sockjs-1.1.1-nwjsfix.min.js",
		prefix: '/showdown',
		/**
		 * @param {string} severity
		 * @param {string} message
		 */
		log(severity, message) {
			if (severity === 'error') console.log(`ERROR: ${message}`);
		},
	};

	if (Config.wsdeflate) {
		try {
			// @ts-ignore
			const deflate = require('permessage-deflate').configure(Config.wsdeflate);
			// @ts-ignore
			options.faye_server_options = {extensions: [deflate]};
		} catch (e) {
			require('../lib/crashlogger')(new Error("Dependency permessage-deflate is not installed or is otherwise unaccessable. No message compression will take place until server restart."), "Sockets");
		}
	}

	const server = sockjs.createServer(options);
	/**
	 * socketid:Connection
	 * @type {Map<string, import('sockjs').Connection>}
	 */
	const sockets = new Map();
	/**
	 * channelid:socketid:Connection
	 * @type {Map<string, Map<string, import('sockjs').Connection>>}
	 */
	const channels = new Map();
	/**
	 * channelid:socketid:subchannelid
	 * @type {Map<string, Map<string, string>>}
	 */
	const subchannels = new Map();

	/** @type {WriteStream} */
	const logger = FS(`logs/sockets-${process.pid}`).createAppendStream();

	// Deal with phantom connections.
	const sweepSocketInterval = setInterval(() => {
		for (const socket of sockets.values()) {
			// @ts-ignore
			if (socket.protocol === 'xhr-streaming' && socket._session && socket._session.recv) {
				logger.write('Found a ghost connection with protocol xhr-streaming\n');
				// @ts-ignore
				socket._session.recv.didClose();
			}
		}
	}, 10 * MINUTES);

	process.on('message', data => {
		// console.log('worker received: ' + data);
		/** @type {import('sockjs').Connection | undefined?} */
		let socket = null;
		let socketid = '';
		/** @type {Map<string, import('sockjs').Connection> | undefined?} */
		let channel = null;
		let channelid = '';
		/** @type {Map<string, string> | undefined?} */
		let subchannel = null;
		let subchannelid = '';
		let nlLoc = -1;
		let message = '';

		switch (data.charAt(0)) {
		case '$': // $code
			eval(data.substr(1));
			break;

		case '!': // !socketid
			// destroy
			socketid = data.substr(1);
			socket = sockets.get(socketid);
			if (!socket) return;
			socket.destroy();
			sockets.delete(socketid);
			for (const [channelid, channel] of channels) {
				channel.delete(socketid);
				subchannel = subchannels.get(channelid);
				if (subchannel) subchannel.delete(socketid);
				if (!channel.size) {
					channels.delete(channelid);
					if (subchannel) subchannels.delete(channelid);
				}
			}
			break;

		case '>':
			// >socketid, message
			// message
			nlLoc = data.indexOf('\n');
			socketid = data.substr(1, nlLoc - 1);
			socket = sockets.get(socketid);
			if (!socket) return;
			message = data.substr(nlLoc + 1);
			socket.write(message);
			break;

		case '#':
			// #channelid, message
			// message to channel
			nlLoc = data.indexOf('\n');
			channelid = data.substr(1, nlLoc - 1);
			channel = channels.get(channelid);
			if (!channel) return;
			message = data.substr(nlLoc + 1);
			for (const socket of channel.values()) socket.write(message);
			break;

		case '+':
			// +channelid, socketid
			// add to channel
			nlLoc = data.indexOf('\n');
			socketid = data.substr(nlLoc + 1);
			socket = sockets.get(socketid);
			if (!socket) return;
			channelid = data.substr(1, nlLoc - 1);
			channel = channels.get(channelid);
			if (!channel) {
				channel = new Map();
				channels.set(channelid, channel);
			}
			channel.set(socketid, socket);
			break;

		case '-':
			// -channelid, socketid
			// remove from channel
			nlLoc = data.indexOf('\n');
			channelid = data.slice(1, nlLoc);
			channel = channels.get(channelid);
			if (!channel) return;
			socketid = data.slice(nlLoc + 1);
			channel.delete(socketid);
			subchannel = subchannels.get(channelid);
			if (subchannel) subchannel.delete(socketid);
			if (!channel.size) {
				channels.delete(channelid);
				if (subchannel) subchannels.delete(channelid);
			}
			break;

		case '.':
			// .channelid, subchannelid, socketid
			// move subchannel
			nlLoc = data.indexOf('\n');
			channelid = data.slice(1, nlLoc);
			let nlLoc2 = data.indexOf('\n', nlLoc + 1);
			subchannelid = data.slice(nlLoc + 1, nlLoc2);
			socketid = data.slice(nlLoc2 + 1);

			subchannel = subchannels.get(channelid);
			if (!subchannel) {
				subchannel = new Map();
				subchannels.set(channelid, subchannel);
			}
			if (subchannelid === '0') {
				subchannel.delete(socketid);
			} else {
				subchannel.set(socketid, subchannelid);
			}
			break;

		case ':':
			// :channelid, message
			// message to subchannel
			nlLoc = data.indexOf('\n');
			channelid = data.slice(1, nlLoc);
			channel = channels.get(channelid);
			if (!channel) return;

			/** @type {[string?, string?, string?]} */
			let messages = [null, null, null];
			message = data.substr(nlLoc + 1);
			subchannel = subchannels.get(channelid);
			for (const [socketid, socket] of channel) {
				switch (subchannel ? subchannel.get(socketid) : '0') {
				case '1':
					if (!messages[1]) {
						messages[1] = message.replace(/\n\|split\n[^\n]*\n([^\n]*)\n[^\n]*\n[^\n]*/g, '\n$1').replace(/\n\n/g, '\n');
					}
					socket.write(messages[1]);
					break;
				case '2':
					if (!messages[2]) {
						messages[2] = message.replace(/\n\|split\n[^\n]*\n[^\n]*\n([^\n]*)\n[^\n]*/g, '\n$1').replace(/\n\n/g, '\n');
					}
					socket.write(messages[2]);
					break;
				default:
					if (!messages[0]) {
						messages[0] = message.replace(/\n\|split\n([^\n]*)\n[^\n]*\n[^\n]*\n[^\n]*/g, '\n$1').replace(/\n\n/g, '\n');
					}
					socket.write(messages[0]);
					break;
				}
			}
			break;
		}
	});

	// Clean up any remaining connections on disconnect. If this isn't done,
	// the process will not exit until any remaining connections have been destroyed.
	// Afterwards, the worker process will die on its own.
	process.once('disconnect', () => {
		clearInterval(sweepSocketInterval);

		for (const socket of sockets.values()) {
			try {
				socket.destroy();
			} catch (e) {}
		}
		sockets.clear();
		channels.clear();
		subchannels.clear();

		app.close();
		if (appssl) appssl.close();

		// Let the server(s) finish closing.
		setImmediate(() => process.exit(0));
	});

	// this is global so it can be hotpatched if necessary
	let isTrustedProxyIp = Dnsbl.checker(Config.proxyip);
	let socketCounter = 0;
	server.on('connection', socket => {
		// For reasons that are not entirely clear, SockJS sometimes triggers
		// this event with a null `socket` argument.
		if (!socket) return;

		if (!socket.remoteAddress) {
			// SockJS sometimes fails to be able to cache the IP, port, and
			// address from connection request headers.
			try {
				socket.destroy();
			} catch (e) {}
			return;
		}

		let socketid = '' + (++socketCounter);
		sockets.set(socketid, socket);

		let socketip = socket.remoteAddress;
		if (isTrustedProxyIp(socketip)) {
			let ips = (socket.headers['x-forwarded-for'] || '')
				.split(',')
				.reverse();
			for (let ip of ips) {
				let proxy = ip.trim();
				if (!isTrustedProxyIp(proxy)) {
					socketip = proxy;
					break;
				}
			}
		}

		// xhr-streamming connections sometimes end up becoming ghost
		// connections. Since it already has keepalive set, we set a timeout
		// instead and close the connection if it has been inactive for the
		// configured SockJS heartbeat interval plus an extra second to account
		// for any delay in receiving the SockJS heartbeat packet.
		if (socket.protocol === 'xhr-streaming') {
			// @ts-ignore
			socket._session.recv.thingy.setTimeout(
				// @ts-ignore
				socket._session.recv.options.heartbeat_delay + 1000,
				() => {
					try {
						socket.close();
					} catch (e) {}
				}
			);
		}

		// @ts-ignore
		process.send(`*${socketid}\n${socketip}\n${socket.protocol}`);

		socket.on('data', message => {
			// drop empty messages (DDoS?)
			if (!message) return;
			// drop messages over 100KB
			if (message.length > (100 * 1024)) {
				console.log(`Dropping client message ${message.length / 1024} KB...`);
				console.log(message.slice(0, 160));
				return;
			}
			// drop legacy JSON messages
			if (typeof message !== 'string' || message.startsWith('{')) return;
			// drop blank messages (DDoS?)
			let pipeIndex = message.indexOf('|');
			if (pipeIndex < 0 || pipeIndex === message.length - 1) return;

			// @ts-ignore
			process.send(`<${socketid}\n${message}`);
		});

		socket.once('close', () => {
			// @ts-ignore
			process.send(`!${socketid}`);
			sockets.delete(socketid);
			for (const channel of channels.values()) channel.delete(socketid);
		});
	});
	server.installHandlers(app, {});
	app.listen(Config.port, Config.bindaddress);
	console.log(`Worker ${cluster.worker.id} now listening on ${Config.bindaddress}:${Config.port}`);

	if (appssl) {
		// @ts-ignore
		server.installHandlers(appssl, {});
		appssl.listen(Config.ssl.port, Config.bindaddress);
		console.log(`Worker ${cluster.worker.id} now listening for SSL on port ${Config.ssl.port}`);
	}

	console.log(`Test your server at http://${Config.bindaddress === '0.0.0.0' ? 'localhost' : Config.bindaddress}:${Config.port}`);

	require('../lib/repl').start(`sockets-${cluster.worker.id}-${process.pid}`, cmd => eval(cmd));
}<|MERGE_RESOLUTION|>--- conflicted
+++ resolved
@@ -172,11 +172,7 @@
 
 	/**
 	 * @param {cluster.Worker} worker
-<<<<<<< HEAD
-	 * @param {string|number} socketid
-=======
-	 * @param {string} socketid
->>>>>>> ffdcff3a
+	 * @param {string | number} socketid
 	 * @param {string} message
 	 */
 	exports.socketSend = function (worker, socketid, message) {
@@ -185,18 +181,15 @@
 
 	/**
 	 * @param {cluster.Worker} worker
-<<<<<<< HEAD
-	 * @param {string|number} socketid
-=======
+	 * @param {string | number} socketid
 	 * @param {string} socketid
->>>>>>> ffdcff3a
 	 */
 	exports.socketDisconnect = function (worker, socketid) {
 		worker.send(`!${socketid}`);
 	};
 
 	/**
-	 * @param {string|number} channelid
+	 * @param {string | number} channelid
 	 * @param {string} message
 	 */
 	exports.channelBroadcast = function (channelid, message) {
@@ -216,13 +209,8 @@
 
 	/**
 	 * @param {cluster.Worker} worker
-<<<<<<< HEAD
-	 * @param {string|number} channelid
-	 * @param {string|number} socketid
-=======
-	 * @param {string} channelid
-	 * @param {string} socketid
->>>>>>> ffdcff3a
+	 * @param {string | number} channelid
+	 * @param {string | number} socketid
 	 */
 	exports.channelAdd = function (worker, channelid, socketid) {
 		worker.send(`+${channelid}\n${socketid}`);
@@ -230,20 +218,15 @@
 
 	/**
 	 * @param {cluster.Worker} worker
-<<<<<<< HEAD
-	 * @param {string|number} channelid
-	 * @param {string|number} socketid
-=======
-	 * @param {string} channelid
-	 * @param {string} socketid
->>>>>>> ffdcff3a
+	 * @param {string | number} channelid
+	 * @param {string | number} socketid
 	 */
 	exports.channelRemove = function (worker, channelid, socketid) {
 		worker.send(`-${channelid}\n${socketid}`);
 	};
 
 	/**
-	 * @param {string|number} channelid
+	 * @param {string | number} channelid
 	 * @param {string} message
 	 */
 	exports.subchannelBroadcast = function (channelid, message) {
@@ -254,15 +237,9 @@
 
 	/**
 	 * @param {cluster.Worker} worker
-<<<<<<< HEAD
-	 * @param {string|number} channelid
-	 * @param {string|number} subchannelid
-	 * @param {string|number} socketid
-=======
-	 * @param {string} channelid
-	 * @param {number} subchannelid
-	 * @param {string} socketid
->>>>>>> ffdcff3a
+	 * @param {string | number} channelid
+	 * @param {string | number} subchannelid
+	 * @param {string | number} socketid
 	 */
 	exports.subchannelMove = function (worker, channelid, subchannelid, socketid) {
 		worker.send(`.${channelid}\n${subchannelid}\n${socketid}`);
