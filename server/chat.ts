--- conflicted
+++ resolved
@@ -1054,32 +1054,6 @@
 					this.sendReply(`|html|<a href="view-help-request--appeal" class="button">${this.tr`Get help with this`}</a>`);
 					throw new Chat.ErrorMessage(this.tr`You are ${lockType} and can only private message members of the global moderation team. ${lockExpiration}`);
 				}
-<<<<<<< HEAD
-=======
-				if (targetUser.locked && !user.can('lock')) {
-					throw new Chat.ErrorMessage(this.tr`The user "${targetUser.name}" is locked and cannot be PMed.`);
-				}
-				if (Config.pmmodchat && !Users.globalAuth.atLeast(user, Config.pmmodchat) &&
-					!Users.Auth.hasPermission(targetUser, 'promote', Config.pmmodchat as GroupSymbol)) {
-					const groupName = Config.groups[Config.pmmodchat] && Config.groups[Config.pmmodchat].name || Config.pmmodchat;
-					throw new Chat.ErrorMessage(this.tr`On this server, you must be of rank ${groupName} or higher to PM users.`);
-				}
-				if (targetUser.settings.blockPMs &&
-					(targetUser.settings.blockPMs === true || !Users.globalAuth.atLeast(user, targetUser.settings.blockPMs)) &&
-					!user.can('lock')) {
-					Chat.maybeNotifyBlocked('pm', targetUser, user);
-					if (!targetUser.can('lock')) {
-						throw new Chat.ErrorMessage(this.tr`This user is blocking private messages right now.`);
-					} else {
-						this.sendReply(`|html|${this.tr`If you need help, try opening a <a href="view-help-request" class="button">help ticket</a>`}`);
-						throw new Chat.ErrorMessage(this.tr`This ${Config.groups[targetUser.tempGroup].name} is too busy to answer private messages right now. Please contact a different staff member.`);
-					}
-				}
-				if (user.settings.blockPMs && (user.settings.blockPMs === true ||
-					!Users.globalAuth.atLeast(targetUser, user.settings.blockPMs)) && !targetUser.can('lock')) {
-					throw new Chat.ErrorMessage(this.tr`You are blocking private messages right now.`);
-				}
->>>>>>> e2cb3a1f
 			}
 		}
 
