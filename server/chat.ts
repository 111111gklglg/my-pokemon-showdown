/**
 * Chat
 * Pokemon Showdown - http://pokemonshowdown.com/
 *
 * This handles chat and chat commands sent from users to chatrooms
 * and PMs. The main function you're looking for is Chat.parse
 * (scroll down to its definition for details)
 *
 * Individual commands are put in:
 *   chat-commands/ - "core" commands that shouldn't be modified
 *   chat-plugins/ - other commands that can be safely modified
 *
 * The command API is (mostly) documented in chat-plugins/COMMANDS.md
 *
 * @license MIT
 */

/*

To reload chat commands:

/hotpatch chat

*/

type RoomPermission = import('./user-groups').RoomPermission;
type GlobalPermission = import('./user-groups').GlobalPermission;

export type PageHandler = (this: PageContext, query: string[], user: User, connection: Connection)
=> Promise<string | null | void> | string | null | void;
export interface PageTable {
	[k: string]: PageHandler | PageTable;
}

export type ChatHandler = (
	this: CommandContext,
	target: string,
	room: Room | null,
	user: User,
	connection: Connection,
	cmd: string,
	message: string
) => void;
export type AnnotatedChatHandler = ChatHandler & {
	requiresRoom: boolean,
<<<<<<< HEAD
	roomSpecific: RoomID,
=======
	broadcastable: boolean,
>>>>>>> 059c9c1d
};
export interface ChatCommands {
	[k: string]: ChatHandler | string | string[] | ChatCommands;
}
export interface AnnotatedChatCommands {
	[k: string]: AnnotatedChatHandler | string | string[] | true | AnnotatedChatCommands;
}

export type SettingsHandler = (
	room: Room,
	user: User,
	connection: Connection
) => {
	label: string,
	permission: boolean | RoomPermission,
	// button label, command | disabled
	options: [string, string | true][],
};

/**
 * Chat filters can choose to:
 * 1. return false OR null - to not send a user's message
 * 2. return an altered string - to alter a user's message
 * 3. return undefined to send the original message through
 */
export type ChatFilter = (
	this: CommandContext,
	message: string,
	user: User,
	room: Room | null,
	connection: Connection,
	targetUser: User | null,
	originalMessage: string
) => string | false | null | undefined;

export type NameFilter = (name: string, user: User) => string;
export type StatusFilter = (status: string, user: User) => string;
export type LoginFilter = (user: User, oldUser: User | null, userType: string) => void;
export type HostFilter = (host: string, user: User, connection: Connection, hostType: string) => void;

const LINK_WHITELIST = [
	'*.pokemonshowdown.com', 'psim.us', 'smogtours.psim.us',
	'*.smogon.com', '*.pastebin.com', '*.hastebin.com',
];

const MAX_MESSAGE_LENGTH = 300;

const BROADCAST_COOLDOWN = 20 * 1000;
const MESSAGE_COOLDOWN = 5 * 60 * 1000;

const MAX_PARSE_RECURSION = 10;

const VALID_COMMAND_TOKENS = '/!';
const BROADCAST_TOKEN = '!';

const TRANSLATION_DIRECTORY = 'translations/';

import {FS} from '../lib/fs';
import {Utils} from '../lib/utils';
import {formatText, linkRegex, stripFormatting} from './chat-formatter';

// @ts-ignore no typedef available
import ProbeModule = require('probe-image-size');
const probe: (url: string) => Promise<{width: number, height: number}> = ProbeModule;

const EMOJI_REGEX = /[\p{Emoji_Modifier_Base}\p{Emoji_Presentation}\uFE0F]/u;

class PatternTester {
	// This class sounds like a RegExp
	// In fact, one could in theory implement it as a RegExp subclass
	// However, ES2016 RegExp subclassing is a can of worms, and it wouldn't allow us
	// to tailor the test method for fast command parsing.
	readonly elements: string[];
	readonly fastElements: Set<string>;
	regexp: RegExp | null;
	constructor() {
		this.elements = [];
		this.fastElements = new Set();
		this.regexp = null;
	}
	fastNormalize(elem: string) {
		return elem.slice(0, -1);
	}
	update() {
		const slowElements = this.elements.filter(elem => !this.fastElements.has(this.fastNormalize(elem)));
		if (slowElements.length) {
			this.regexp = new RegExp('^(' + slowElements.map(elem => '(?:' + elem + ')').join('|') + ')', 'i');
		}
	}
	register(...elems: string[]) {
		for (const elem of elems) {
			this.elements.push(elem);
			if (/^[^ ^$?|()[\]]+ $/.test(elem)) {
				this.fastElements.add(this.fastNormalize(elem));
			}
		}
		this.update();
	}
	testCommand(text: string) {
		const spaceIndex = text.indexOf(' ');
		if (this.fastElements.has(spaceIndex >= 0 ? text.slice(0, spaceIndex) : text)) {
			return true;
		}
		if (!this.regexp) return false;
		return this.regexp.test(text);
	}
	test(text: string) {
		if (!text.includes('\n')) return null;
		if (this.testCommand(text)) return text;
		// The PM matching is a huge mess, and really needs to be replaced with
		// the new multiline command system soon.
		const pmMatches = /^(\/(?:pm|w|whisper|msg) [^,]*, ?)(.*)/i.exec(text);
		if (pmMatches && this.testCommand(pmMatches[2])) {
			if (text.split('\n').every(line => line.startsWith(pmMatches[1]))) {
				return text.replace(/\n\/(?:pm|w|whisper|msg) [^,]*, ?/g, '\n');
			}
			return text;
		}
		return null;
	}
}

/*********************************************************
 * Parser
 *********************************************************/

/**
 * An ErrorMessage will, if used in a command/page context, simply show the user
 * the error, rather than logging a crash. It's used to simplify showing errors.
 *
 * Outside of a command/page context, it would still cause a crash.
 */
export class ErrorMessage extends Error {
	constructor(message: string) {
		super(message);
		this.name = 'ErrorMessage';
		Error.captureStackTrace(this, ErrorMessage);
	}
}

// These classes need to be declared here because they aren't hoisted
export abstract class MessageContext {
	readonly user: User;
	language: string | null;
	recursionDepth: number;
	constructor(user: User, language: string | null = null) {
		this.user = user;
		this.language = language;
		this.recursionDepth = 0;
	}

	splitOne(target: string) {
		const commaIndex = target.indexOf(',');
		if (commaIndex < 0) {
			return [target.trim(), ''];
		}
		return [target.slice(0, commaIndex).trim(), target.slice(commaIndex + 1).trim()];
	}
	meansYes(text: string) {
		switch (text.toLowerCase().trim()) {
		case 'on': case 'enable': case 'yes': case 'true':
			return true;
		}
		return false;
	}
	meansNo(text: string) {
		switch (text.toLowerCase().trim()) {
		case 'off': case 'disable': case 'no': case 'false':
			return true;
		}
		return false;
	}

	tr(strings: TemplateStringsArray | string, ...keys: any[]) {
		return Chat.tr(this.language, strings, ...keys);
	}
}

export class PageContext extends MessageContext {
	readonly connection: Connection;
	room: Room | null;
	pageid: string;
	initialized: boolean;
	title: string;
	constructor(options: {pageid: string, user: User, connection: Connection, language?: string}) {
		super(options.user, options.language);

		this.connection = options.connection;
		this.room = null;
		this.pageid = options.pageid;

		this.initialized = false;
		this.title = 'Page';
	}

	can(permission: RoomPermission, target: User | null, room: Room): boolean;
	can(permission: GlobalPermission, target?: User | null): boolean;
	can(permission: string, target: User | null = null, room: Room | null = null) {
		if (!this.user.can(permission as any, target, room as any)) {
			this.send(`<h2>Permission denied.</h2>`);
			return false;
		}
		return true;
	}

	extractRoom(pageid?: string) {
		if (!pageid) pageid = this.pageid;
		const parts = pageid.split('-');

		// Since we assume pageids are all in the form of view-pagename-roomid
		// if someone is calling this function, so this is the only case we cover (for now)
		const room = Rooms.get(parts[2]);
		if (!room) {
			this.send(`<h2>Invalid room.</h2>`);
			return null;
		}

		this.room = room;
		return room;
	}

	send(content: string) {
		if (!content.startsWith('|deinit')) {
			const roomid = this.room ? `[${this.room.roomid}] ` : '';
			if (!this.initialized) {
				content = `|init|html\n|title|${roomid}${this.title}\n|pagehtml|${content}`;
				this.initialized = true;
			} else {
				content = `|title|${roomid}${this.title}\n|pagehtml|${content}`;
			}
		}
		this.connection.send(`>${this.pageid}\n${content}`);
	}

	close() {
		this.send('|deinit');
	}

	async resolve(pageid?: string) {
		if (pageid) this.pageid = pageid;

		const parts = this.pageid.split('-');
		let handler: PageHandler | PageTable = Chat.pages;
		parts.shift();
		while (handler) {
			if (typeof handler === 'function') {
				let res;
				try {
					res = await handler.call(this, parts, this.user, this.connection);
				} catch (err) {
					if (err.name?.endsWith('ErrorMessage')) {
						this.send(
							Utils.html`<div class="pad"><p class="message-error">${err.message}</p></div>`
						);
						return;
					}
					Monitor.crashlog(err, 'A chat page', {
						user: this.user.name,
						room: this.room && this.room.roomid,
						pageid: this.pageid,
					});
					this.send(
						`<div class="pad"><div class="broadcast-red">` +
						`<strong>Pokemon Showdown crashed!</strong><br />Don't worry, we're working on fixing it.` +
						`</div></div>`
				  );
				}
				if (typeof res === 'string') {
					this.send(res);
					res = undefined;
				}
				return res;
			}
			handler = handler[parts.shift() || 'default'];
		}
	}
}

/**
 * This is a message sent in a PM or to a chat/battle room.
 *
 * There are three cases to be aware of:
 * - PM to user: `context.pmTarget` will exist and `context.room` will be `null`
 * - message to room: `context.room` will exist and `context.pmTarget` will be `null`
 * - console command (PM to `~`): `context.pmTarget` and `context.room` will both be `null`
 */
export class CommandContext extends MessageContext {
	message: string;
	pmTarget: User | null;
	room: Room | null;
	connection: Connection;
	cmd: string;
	cmdToken: string;
	target: string;
	fullCmd: string;
	isQuiet: boolean;
	broadcasting: boolean;
	broadcastToRoom: boolean;
	broadcastMessage: string;
	targetUser: User | null;
	targetUsername: string;
	inputUsername: string;
	constructor(
		options:
		{message: string, user: User, connection: Connection} &
		Partial<{room: Room | null, pmTarget: User | null, cmd: string, cmdToken: string, target: string, fullCmd: string}>
	) {
		super(
			options.user, options.room && options.room.settings.language ?
				options.room.settings.language : options.user.language
		);

		this.message = options.message || ``;

		// message context
		this.pmTarget = options.pmTarget || null;
		this.room = options.room || null;
		this.connection = options.connection;

		// command context
		this.cmd = options.cmd || '';
		this.cmdToken = options.cmdToken || '';
		this.target = options.target || ``;
		this.fullCmd = options.fullCmd || '';
		this.isQuiet = false;

		// broadcast context
		this.broadcasting = false;
		this.broadcastToRoom = true;
		this.broadcastMessage = '';

		// target user
		this.targetUser = null;
		this.targetUsername = "";
		this.inputUsername = "";
	}

	parse(msg?: string, quiet?: boolean): any {
		if (typeof msg === 'string') {
			// spawn subcontext
			const subcontext = new CommandContext(this);
			if (quiet) subcontext.isQuiet = true;
			subcontext.recursionDepth++;
			if (subcontext.recursionDepth > MAX_PARSE_RECURSION) {
				throw new Error("Too much command recursion");
			}
			subcontext.message = msg;
			return subcontext.parse();
		}
		let message: any = this.message;

		const commandHandler = this.splitCommand(message);

		if (this.room && !(this.user.id in this.room.users)) {
			if (this.room.roomid === 'lobby') {
				this.room = null;
			} else {
				return this.popupReply(`You tried to send "${message}" to the room "${this.room.roomid}" but it failed because you were not in that room.`);
			}
		}

		if (this.user.statusType === 'idle') this.user.setStatusType('online');

		if (typeof commandHandler === 'function') {
			message = this.run(commandHandler);
		} else {
			if (this.cmdToken) {
				// To guard against command typos, show an error message
				if (this.shouldBroadcast()) {
					if (/[a-z0-9]/.test(this.cmd.charAt(0))) {
						return this.errorReply(`The command "${this.cmdToken}${this.fullCmd}" does not exist.`);
					}
				} else {
					return this.errorReply(`The command "${this.cmdToken}${this.fullCmd}" does not exist. To send a message starting with "${this.cmdToken}${this.fullCmd}", type "${this.cmdToken}${this.cmdToken}${this.fullCmd}".`);
				}
			} else if (!VALID_COMMAND_TOKENS.includes(message.charAt(0)) &&
					VALID_COMMAND_TOKENS.includes(message.trim().charAt(0))) {
				message = message.trim();
				if (message.charAt(0) !== BROADCAST_TOKEN) {
					message = message.charAt(0) + message;
				}
			}

			message = this.canTalk(message);
		}

		// Output the message
		if (message && typeof message.then === 'function') {
			void (message as Promise<any>).then(resolvedMessage => {
				if (resolvedMessage && resolvedMessage !== true) {
					this.sendChatMessage(resolvedMessage);
				}
				this.update();
			});
		} else if (message && message !== true) {
			this.sendChatMessage(message);
		}

		this.update();

		return message;
	}

	sendChatMessage(message: string) {
		if (this.pmTarget) {
			Chat.sendPM(message, this.user, this.pmTarget);
		} else if (this.room) {
			this.room.add(`|c|${this.user.getIdentity(this.room.roomid)}|${message}`);
			if (this.room.game && this.room.game.onLogMessage) {
				this.room.game.onLogMessage(message, this.user);
			}
		} else {
			this.connection.popup(`Your message could not be sent:\n\n${message}\n\nIt needs to be sent to a user or room.`);
		}
	}

	splitCommand(message = this.message, recursing = false): undefined | ChatHandler {
		this.cmd = '';
		this.cmdToken = '';
		this.target = '';
		if (!message || !message.trim().length) return;

		// hardcoded commands
		if (message.startsWith(`>> `)) {
			message = `/eval ${message.slice(3)}`;
		} else if (message.startsWith(`>>> `)) {
			message = `/evalbattle ${message.slice(4)}`;
		} else if (message.startsWith(`/me`) && /[^A-Za-z0-9 ]/.test(message.charAt(3))) {
			message = `/mee ${message.slice(3)}`;
		} else if (message.startsWith(`/ME`) && /[^A-Za-z0-9 ]/.test(message.charAt(3))) {
			message = `/MEE ${message.slice(3)}`;
		}

		const cmdToken = message.charAt(0);
		if (!VALID_COMMAND_TOKENS.includes(cmdToken)) return;
		if (cmdToken === message.charAt(1)) return;
		if (cmdToken === BROADCAST_TOKEN && /[^A-Za-z0-9]/.test(message.charAt(1))) return;

		let cmd = '';
		let target = '';

		const messageSpaceIndex = message.indexOf(' ');
		if (messageSpaceIndex > 0) {
			cmd = message.slice(1, messageSpaceIndex).toLowerCase();
			target = message.slice(messageSpaceIndex + 1).trim();
		} else {
			cmd = message.slice(1).toLowerCase();
			target = '';
		}

		if (cmd.endsWith(',')) cmd = cmd.slice(0, -1);

		let curCommands: AnnotatedChatCommands = Chat.commands;
		let commandHandler;
		let fullCmd = cmd;

		do {
			if (cmd in curCommands) {
				commandHandler = curCommands[cmd];
			} else {
				commandHandler = undefined;
			}
			if (typeof commandHandler === 'string') {
				// in case someone messed up, don't loop
				commandHandler = curCommands[commandHandler];
			} else if (Array.isArray(commandHandler) && !recursing) {
				return this.splitCommand(cmdToken + 'help ' + fullCmd.slice(0, -4), true);
			}
			if (commandHandler && typeof commandHandler === 'object') {
				const spaceIndex = target.indexOf(' ');
				if (spaceIndex > 0) {
					cmd = target.substr(0, spaceIndex).toLowerCase();
					target = target.substr(spaceIndex + 1);
				} else {
					cmd = target.toLowerCase();
					target = '';
				}

				fullCmd += ' ' + cmd;
				curCommands = commandHandler as AnnotatedChatCommands;
			}
		} while (commandHandler && typeof commandHandler === 'object');

		if (!commandHandler && curCommands.default) {
			commandHandler = curCommands.default;
			if (typeof commandHandler === 'string') {
				commandHandler = curCommands[commandHandler];
			}
		}

		if (!commandHandler && !recursing) {
			for (const g in Config.groups) {
				const groupid = Config.groups[g].id;
				if (fullCmd === groupid) {
					return this.splitCommand(`/promote ${target}, ${g}`, true);
				} else if (fullCmd === 'global' + groupid) {
					return this.splitCommand(`/globalpromote ${target}, ${g}`, true);
				} else if (fullCmd === 'de' + groupid || fullCmd === 'un' + groupid ||
						fullCmd === 'globalde' + groupid || fullCmd === 'deglobal' + groupid) {
					return this.splitCommand(`/demote ${target}`, true);
				} else if (fullCmd === 'room' + groupid) {
					return this.splitCommand(`/roompromote ${target}, ${g}`, true);
				} else if (fullCmd === 'forceroom' + groupid) {
					return this.splitCommand(`/forceroompromote ${target}, ${g}`, true);
				} else if (fullCmd === 'roomde' + groupid || fullCmd === 'deroom' + groupid || fullCmd === 'roomun' + groupid) {
					return this.splitCommand(`/roomdemote ${target}`, true);
				}
			}
		}

		this.cmd = cmd;
		this.cmdToken = cmdToken;
		this.target = target;
		this.fullCmd = fullCmd;

		// @ts-ignore type narrowing handled above
		return commandHandler;
	}
	run(commandHandler: string | {call: (...args: any[]) => any}) {
		// type checked above
		if (typeof commandHandler === 'string') commandHandler = Chat.commands[commandHandler] as ChatHandler;
		let result;
		try {
			result = commandHandler.call(this, this.target, this.room, this.user, this.connection, this.cmd, this.message);
		} catch (err) {
			if (err.name?.endsWith('ErrorMessage')) {
				this.errorReply(err.message);
				return false;
			}
			Monitor.crashlog(err, 'A chat command', {
				user: this.user.name,
				room: this.room && this.room.roomid,
				pmTarget: this.pmTarget && this.pmTarget.name,
				message: this.message,
			});
			this.sendReply(`|html|<div class="broadcast-red"><b>Pokemon Showdown crashed!</b><br />Don't worry, we're working on fixing it.</div>`);
		}
		if (result === undefined) result = false;

		return result;
	}

	checkFormat(room: BasicRoom | null | undefined, user: User, message: string) {
		if (!room) return true;
		if (!room.settings.filterStretching && !room.settings.filterCaps && !room.settings.filterEmojis) return true;
		if (user.can('bypassall')) return true;

		if (room.settings.filterStretching && /(.+?)\1{5,}/i.test(user.name)) {
			return this.errorReply(`Your username contains too much stretching, which this room doesn't allow.`);
		}
		if (room.settings.filterCaps && /[A-Z\s]{6,}/.test(user.name)) {
			return this.errorReply(`Your username contains too many capital letters, which this room doesn't allow.`);
		}
		if (room.settings.filterEmojis && EMOJI_REGEX.test(user.name)) {
			return this.errorReply(`Your username contains emojis, which this room doesn't allow.`);
		}
		// Removes extra spaces and null characters
		message = message.trim().replace(/[ \u0000\u200B-\u200F]+/g, ' ');

		if (room.settings.filterStretching && /(.+?)\1{7,}/i.test(message)) {
			return this.errorReply(`Your message contains too much stretching, which this room doesn't allow.`);
		}
		if (room.settings.filterCaps && /[A-Z\s]{18,}/.test(message)) {
			return this.errorReply(`Your message contains too many capital letters, which this room doesn't allow.`);
		}
		if (room.settings.filterEmojis && EMOJI_REGEX.test(message)) {
			return this.errorReply(`Your message contains emojis, which this room doesn't allow.`);
		}

		return true;
	}

	checkSlowchat(room: Room | null | undefined, user: User) {
		if (!room || !room.settings.slowchat) return true;
		if (user.can('show', null, room)) return true;
		const lastActiveSeconds = (Date.now() - user.lastMessageTime) / 1000;
		if (lastActiveSeconds < room.settings.slowchat) return false;
		return true;
	}

	checkBanwords(room: BasicRoom | null | undefined, message: string): boolean {
		if (!room) return true;
		if (!room.banwordRegex) {
			if (room.settings.banwords && room.settings.banwords.length) {
				room.banwordRegex = new RegExp('(?:\\b|(?!\\w))(?:' + room.settings.banwords.join('|') + ')(?:\\b|\\B(?!\\w))', 'i');
			} else {
				room.banwordRegex = true;
			}
		}
		if (!message) return true;
		if (room.banwordRegex !== true && room.banwordRegex.test(message)) {
			return false;
		}
		return this.checkBanwords(room.parent as ChatRoom, message);
	}
	checkGameFilter() {
		if (!this.room || !this.room.game || !this.room.game.onChatMessage) return false;
		return this.room.game.onChatMessage(this.message, this.user);
	}
	pmTransform(originalMessage: string) {
		if (this.room) throw new Error(`Not a PM`);
		const targetIdentity = this.pmTarget ? this.pmTarget.getIdentity() : '~';
		const prefix = `|pm|${this.user.getIdentity()}|${targetIdentity}|`;
		return originalMessage.split('\n').map(message => {
			if (message.startsWith('||')) {
				return prefix + `/text ` + message.slice(2);
			} else if (message.startsWith(`|html|`)) {
				return prefix + `/raw ` + message.slice(6);
			} else if (message.startsWith(`|modaction|`)) {
				return prefix + `/log ` + message.slice(11);
			} else if (message.startsWith(`|raw|`)) {
				return prefix + `/raw ` + message.slice(5);
			} else if (message.startsWith(`|error|`)) {
				return prefix + `/error ` + message.slice(7);
			} else if (message.startsWith(`|c~|`)) {
				return prefix + message.slice(4);
			} else if (message.startsWith(`|c|~|/`)) {
				return prefix + message.slice(5);
			}
			return prefix + `/text ` + message;
		}).join(`\n`);
	}
	sendReply(data: string) {
		if (this.isQuiet) return;
		if (this.broadcasting && this.broadcastToRoom) {
			// broadcasting
			this.add(data);
		} else {
			// not broadcasting
			if (!this.room) {
				data = this.pmTransform(data);
				this.connection.send(data);
			} else {
				this.connection.sendTo(this.room, data);
			}
		}
	}
	errorReply(message: string) {
		this.sendReply(`|error|` + message.replace(/\n/g, `\n|error|`));
	}
	addBox(htmlContent: string) {
		this.add(`|html|<div class="infobox">${htmlContent}</div>`);
	}
	sendReplyBox(htmlContent: string) {
		this.sendReply(`|html|<div class="infobox">${htmlContent}</div>`);
	}
	popupReply(message: string) {
		this.connection.popup(message);
	}
	add(data: string) {
		if (this.room) {
			this.room.add(data);
		} else {
			this.send(data);
		}
	}
	send(data: string) {
		if (this.room) {
			this.room.send(data);
		} else {
			data = this.pmTransform(data);
			this.user.send(data);
			if (this.pmTarget && this.pmTarget !== this.user) {
				this.pmTarget.send(data);
			}
		}
	}

	/** like privateModAction, but also notify Staff room */
	privateGlobalModAction(msg: string) {
		this.privateModAction(`(${msg})`);
		if (this.room?.roomid !== 'staff') {
			Rooms.get('staff')?.addByUser(this.user, `${this.room ? `<<${this.room.roomid}>>` : `<PM:${this.pmTarget}>`} ${msg}`).update();
		}
	}
	addGlobalModAction(msg: string) {
		this.addModAction(msg);
		if (this.room?.roomid !== 'staff') {
			Rooms.get('staff')?.addByUser(this.user, `${this.room ? `<<${this.room.roomid}>>` : `<PM:${this.pmTarget}>`} ${msg}`).update();
		}
	}

	privateModAction(msg: string) {
		if (this.room) {
			if (this.room.roomid === 'staff') {
				this.room.addByUser(this.user, msg);
			} else {
				this.room.sendModsByUser(this.user, msg);
			}
		} else {
			const data = this.pmTransform(`|modaction|${msg}`);
			this.user.send(data);
			if (this.pmTarget && this.pmTarget !== this.user && this.pmTarget.isStaff) {
				this.pmTarget.send(data);
			}
		}
		this.roomlog(msg);
	}
	globalModlog(action: string, user: string | User | null, note?: string | null) {
		let buf = `(${this.room ? this.room.roomid : 'global'}) ${action}: `;
		if (user) {
			if (typeof user === 'string') {
				buf += `[${user}]`;
			} else {
				const userid = user.getLastId();
				buf += `[${userid}]`;
				if (user.autoconfirmed && user.autoconfirmed !== userid) buf += ` ac:[${user.autoconfirmed}]`;
				const alts = user.getAltUsers(false, true).slice(1).map(alt => alt.getLastId()).join('], [');
				if (alts.length) buf += ` alts:[${alts}]`;
				buf += ` [${user.latestIp}]`;
			}
		}
		if (!note) note = ` by ${this.user.id}`;
		buf += note.replace(/\n/gm, ' ');

		Rooms.global.modlog(buf);
		if (this.room) this.room.modlog(buf);
	}
	modlog(
		action: string,
		user: string | User | null = null,
		note: string | null = null,
		options: Partial<{noalts: any, noip: any}> = {}
	) {
		let buf = `(${this.room?.roomid || 'global'}) ${action}: `;
		if (user) {
			if (typeof user === 'string') {
				buf += `[${toID(user)}]`;
			} else {
				const userid = user.getLastId();
				buf += `[${userid}]`;
				if (!options.noalts) {
					if (user.autoconfirmed && user.autoconfirmed !== userid) buf += ` ac:[${user.autoconfirmed}]`;
					const alts = user.getAltUsers(false, true).slice(1).map(alt => alt.getLastId()).join('], [');
					if (alts.length) buf += ` alts:[${alts}]`;
				}
				if (!options.noip) buf += ` [${user.latestIp}]`;
			}
		}
		buf += ` by ${this.user.id}`;
		if (note) buf += `: ${note.replace(/\n/gm, ' ')}`;

		(this.room || Rooms.global).modlog(buf);
	}
	roomlog(data: string) {
		if (this.room) this.room.roomlog(data);
	}
	stafflog(data: string) {
		(Rooms.get('staff') || Rooms.lobby || this.room)?.roomlog(data);
	}
	addModAction(msg: string) {
		if (this.room) {
			this.room.addByUser(this.user, msg);
		} else {
			this.send(`|modaction|${msg}`);
		}
	}
	update() {
		if (this.room) this.room.update();
	}
	filter(message: string, targetUser: User | null = null) {
		if (!this.room) return null;
		return Chat.filter(this, message, this.user, this.room, this.connection, targetUser);
	}
	statusfilter(status: string) {
		return Chat.statusfilter(status, this.user);
	}
	can(permission: RoomPermission, target: User | null, room: Room): boolean;
	can(permission: GlobalPermission, target?: User | null): boolean;
	can(permission: string, target: User | null = null, room: Room | null = null) {
		if (!this.user.can(permission as any, target, room!, this.cmd)) {
			this.errorReply(this.cmdToken + this.fullCmd + " - Access denied.");
			return false;
		}
		return true;
	}
	canUseConsole() {
		if (!this.user.hasConsoleAccess(this.connection)) {
			this.errorReply(this.cmdToken + this.fullCmd + " - Requires console access, please set up `Config.consoleips`.");
			return false;
		}
		return true;
	}
	shouldBroadcast() {
		return this.cmdToken === BROADCAST_TOKEN;
	}
	canBroadcast(ignoreCooldown?: boolean, suppressMessage?: string | null) {
		if (this.broadcasting || !this.shouldBroadcast()) {
			return true;
		}

		if (this.room && !this.user.can('show', null, this.room)) {
			this.errorReply(`You need to be voiced to broadcast this command's information.`);
			this.errorReply(`To see it for yourself, use: /${this.message.slice(1)}`);
			return false;
		}

		if (!this.room && !this.pmTarget) {
			this.errorReply(`Broadcasting a command with "!" in a PM or chatroom will show it that user or room.`);
			this.errorReply(`To see it for yourself, use: /${this.message.slice(1)}`);
			return false;
		}

		// broadcast cooldown
		const broadcastMessage = (suppressMessage || this.message).toLowerCase().replace(/[^a-z0-9\s!,]/g, '');

		if (!ignoreCooldown && this.room && this.room.lastBroadcast === broadcastMessage &&
			this.room.lastBroadcastTime >= Date.now() - BROADCAST_COOLDOWN &&
			!this.user.can('bypassall')) {
			this.errorReply("You can't broadcast this because it was just broadcasted.");
			return false;
		}

		const message = this.canTalk(suppressMessage || this.message);
		if (!message) {
			this.errorReply(`To see it for yourself, use: /${this.message.slice(1)}`);
			return false;
		}

		// canTalk will only return true with no message
		this.message = message;
		this.broadcastMessage = broadcastMessage;
		return true;
	}
	runBroadcast(ignoreCooldown = false, suppressMessage: string | null = null) {
		if (this.broadcasting || !this.shouldBroadcast()) {
			// Already being broadcast, or the user doesn't intend to broadcast.
			return true;
		}

		if (!this.broadcastMessage) {
			// Permission hasn't been checked yet. Do it now.
			if (!this.canBroadcast(ignoreCooldown, suppressMessage)) return false;
		}

		this.broadcasting = true;

		if (this.pmTarget) {
			this.sendReply('|c~|' + (suppressMessage || this.message));
		} else {
			this.sendReply('|c|' + this.user.getIdentity(this.room ? this.room.roomid : '') + '|' + (suppressMessage || this.message));
		}
		if (!ignoreCooldown && this.room) {
			this.room.lastBroadcast = this.broadcastMessage;
			this.room.lastBroadcastTime = Date.now();
		}

		return true;
	}
	/* The sucrase transformation of optional chaining is too expensive to be used in a hot function like this. */
	/* eslint-disable @typescript-eslint/prefer-optional-chain */
	canTalk(message: string, room?: Room | null, targetUser?: User | null): string | null;
	canTalk(message?: null, room?: Room | null, targetUser?: User | null): true | null;
	canTalk(message: string | null = null, room: Room | null = null, targetUser: User | null = null) {
		if (!targetUser && this.pmTarget) {
			targetUser = this.pmTarget;
		}
		if (targetUser) {
			room = null;
		} else if (!room) {
			// @ts-ignore excludes GlobalRoom above
			room = this.room;
		}
		const user = this.user;
		const connection = this.connection;

		if (!user.named) {
			connection.popup(this.tr(`You must choose a name before you can talk.`));
			return null;
		}
		if (!user.can('bypassall')) {
			const lockType = (user.namelocked ? this.tr(`namelocked`) : user.locked ? this.tr(`locked`) : ``);
			const lockExpiration = Punishments.checkLockExpiration(user.namelocked || user.locked);
			if (room) {
				if (lockType && !room.settings.isHelp) {
					this.errorReply(this.tr `You are ${lockType} and can't talk in chat. ${lockExpiration}`);
					this.sendReply(`|html|<a href="view-help-request--appeal" class="button">${this.tr("Get help with this")}</a>`);
					return null;
				}
				if (room.isMuted(user)) {
					this.errorReply(this.tr(`You are muted and cannot talk in this room.`));
					return null;
				}
				if (room.settings.modchat && !user.authAtLeast(room.settings.modchat, room)) {
					if (room.settings.modchat === 'autoconfirmed') {
						this.errorReply(
							this.tr(
								`Because moderated chat is set, your account must be at least one week old and you must have won at least one ladder game to speak in this room.`
							)
						);
						return null;
					}
					if (room.settings.modchat === 'trusted') {
						this.errorReply(
							this.tr(
								`Because moderated chat is set, your account must be staff in a public room or have a global rank to speak in this room.`
							)
						);
						return null;
					}
					const groupName = Config.groups[room.settings.modchat] && Config.groups[room.settings.modchat].name ||
						room.settings.modchat;
					this.errorReply(
						this.tr `Because moderated chat is set, you must be of rank ${groupName} or higher to speak in this room.`
					);
					return null;
				}
				if (!(user.id in room.users)) {
					connection.popup(`You can't send a message to this room without being in it.`);
					return null;
				}
			}
			// TODO: translate these messages. Currently there isn't much of a point since languages are room-dependent,
			// and these PM-related messages aren't attached to any rooms. If we ever get to letting users set their
			// own language these messages should also be translated. - Asheviere
			if (targetUser) {
				if (lockType && !targetUser.can('lock')) {
					this.errorReply(`You are ${lockType} and can only private message members of the global moderation team. ${lockExpiration}`);
					this.sendReply(`|html|<a href="view-help-request--appeal" class="button">Get help with this</a>`);
					return null;
				}
				if (targetUser.locked && !user.can('lock')) {
					this.errorReply(`The user "${targetUser.name}" is locked and cannot be PMed.`);
					return null;
				}
				if (Config.pmmodchat && !user.authAtLeast(Config.pmmodchat) &&
					!Users.Auth.hasPermission(targetUser, 'promote', Config.pmmodchat as GroupSymbol)) {
					const groupName = Config.groups[Config.pmmodchat] && Config.groups[Config.pmmodchat].name || Config.pmmodchat;
					this.errorReply(`On this server, you must be of rank ${groupName} or higher to PM users.`);
					return null;
				}
				if (targetUser.settings.blockPMs &&
					(targetUser.settings.blockPMs === true || !user.authAtLeast(targetUser.settings.blockPMs)) &&
					!user.can('lock')) {
					Chat.maybeNotifyBlocked('pm', targetUser, user);
					if (!targetUser.can('lock')) {
						this.errorReply(`This user is blocking private messages right now.`);
						return null;
					} else {
						this.errorReply(`This ${Config.groups[targetUser.group].name} is too busy to answer private messages right now. Please contact a different staff member.`);
						this.sendReply(`|html|If you need help, try opening a <a href="view-help-request" class="button">help ticket</a>`);
						return null;
					}
				}
				if (user.settings.blockPMs && (user.settings.blockPMs === true ||
					!targetUser.authAtLeast(user.settings.blockPMs)) && !targetUser.can('lock')) {
					this.errorReply(`You are blocking private messages right now.`);
					return null;
				}
			}
		}

		if (typeof message !== 'string') return true;

		if (!message) {
			this.errorReply(this.tr("Your message can't be blank."));
			return null;
		}
		let length = message.length;
		length += 10 * message.replace(/[^\ufdfd]*/g, '').length;
		if (length > MAX_MESSAGE_LENGTH && !user.can('ignorelimits')) {
			this.errorReply(this.tr("Your message is too long: ") + message);
			return null;
		}

		// remove zalgo
		// eslint-disable-next-line max-len
		message = message.replace(/[\u0300-\u036f\u0483-\u0489\u0610-\u0615\u064B-\u065F\u0670\u06D6-\u06DC\u06DF-\u06ED\u0E31\u0E34-\u0E3A\u0E47-\u0E4E]{3,}/g, '');
		if (/[\u115f\u1160\u239b-\u23b9]/.test(message)) {
			this.errorReply(this.tr("Your message contains banned characters."));
			return null;
		}

		// If the corresponding config option is set, non-AC users cannot send links, except to staff.
		if (Config.restrictLinks && !user.autoconfirmed) {
			// eslint-disable-next-line @typescript-eslint/prefer-regexp-exec
			const links = message.match(Chat.linkRegex);
			const allLinksWhitelisted = !links || links.every(link => {
				link = link.toLowerCase();
				const domainMatches = /^(?:http:\/\/|https:\/\/)?(?:[^/]*\.)?([^/.]*\.[^/.]*)\.?($|\/|:)/.exec(link);
				const domain = domainMatches?.[1];
				const hostMatches = /^(?:http:\/\/|https:\/\/)?([^/]*[^/.])\.?($|\/|:)/.exec(link);
				let host = hostMatches?.[1];
				if (host?.startsWith('www.')) host = host.slice(4);
				if (!domain || !host) return null;
				return LINK_WHITELIST.includes(host) || LINK_WHITELIST.includes(`*.${domain}`);
			});
			if (!allLinksWhitelisted && !(targetUser?.can('lock') || room?.settings.isHelp)) {
				this.errorReply("Your account must be autoconfirmed to send links to other users, except for global staff.");
				return null;
			}
		}

		if (!this.checkFormat(room, user, message)) {
			return null;
		}

		if (!this.checkSlowchat(room, user)) {
			this.errorReply(
				this.tr`This room has slow-chat enabled. You can only talk once every ${room!.settings.slowchat} seconds.`
			);
			return null;
		}

		if (!this.checkBanwords(room, user.name) && !user.can('bypassall')) {
			this.errorReply(this.tr(`Your username contains a phrase banned by this room.`));
			return null;
		}
		if (user.userMessage && (!this.checkBanwords(room, user.userMessage) && !user.can('bypassall'))) {
			this.errorReply(this.tr(`Your status message contains a phrase banned by this room.`));
			return null;
		}
		if (!this.checkBanwords(room, message) && !user.can('mute', null, room!)) {
			this.errorReply(this.tr("Your message contained banned words in this room."));
			return null;
		}

		const gameFilter = this.checkGameFilter();
		if (gameFilter && !user.can('bypassall')) {
			this.errorReply(gameFilter);
			return null;
		}

		if (room) {
			const normalized = message.trim();
			if (
				!user.can('bypassall') && (['help', 'lobby'].includes(room.roomid)) && (normalized === user.lastMessage) &&
				((Date.now() - user.lastMessageTime) < MESSAGE_COOLDOWN)
			) {
				this.errorReply(this.tr("You can't send the same message again so soon."));
				return null;
			}
			user.lastMessage = message;
			user.lastMessageTime = Date.now();
		}

		if (room?.settings.highTraffic &&
			toID(message).replace(/[^a-z]+/, '').length < 2 &&
			!user.can('show', null, room)) {
			this.errorReply(
				this.tr('Due to this room being a high traffic room, your message must contain at least two letters.')
			);
			return null;
		}

		if (Chat.filters.length) {
			return Chat.filter(this, message, user, room, connection, targetUser);
		}

		return message;
	}
	/* eslint-enable @typescript-eslint/prefer-optional-chain */
	canEmbedURI(uri: string, autofix?: boolean) {
		if (uri.startsWith('https://')) return uri;
		if (uri.startsWith('//')) return uri;
		if (uri.startsWith('data:')) return uri;
		if (!uri.startsWith('http://')) {
			if (/^[a-z]+:\/\//.test(uri)) {
				this.errorReply("Image URLs must begin with 'https://' or 'http://' or 'data:'");
				return null;
			}
		} else {
			uri = uri.slice(7);
		}
		const slashIndex = uri.indexOf('/');
		let domain = (slashIndex >= 0 ? uri.slice(0, slashIndex) : uri);

		// heuristic that works for all the domains we care about
		const secondLastDotIndex = domain.lastIndexOf('.', domain.length - 5);
		if (secondLastDotIndex >= 0) domain = domain.slice(secondLastDotIndex + 1);

		const approvedDomains = [
			'imgur.com',
			'gyazo.com',
			'puu.sh',
			'rotmgtool.com',
			'pokemonshowdown.com',
			'nocookie.net',
			'blogspot.com',
			'imageshack.us',
			'deviantart.net',
			'd.pr',
			'pokefans.net',
		];
		if (approvedDomains.includes(domain)) {
			if (autofix) return `//${uri}`;
			this.errorReply(`Please use HTTPS for image "${uri}"`);
			return null;
		}
		if (domain === 'bit.ly') {
			this.errorReply("Please don't use URL shorteners.");
			return null;
		}
		// unknown URI, allow HTTP to be safe
		return uri;
	}
	/**
	 * This is a quick and dirty first-pass "is this good HTML" check. The full
	 * sanitization is done on the client by Caja in `src/battle-log.ts`
	 * `BattleLog.sanitizeHTML`.
	 */
	canHTML(htmlContent: string | null) {
		htmlContent = ('' + (htmlContent || '')).trim();
		if (!htmlContent) return '';
		if (/>here.?</i.test(htmlContent) || /click here/i.test(htmlContent)) {
			this.errorReply('Do not use "click here"');
			return null;
		}

		// check for mismatched tags
		const tags = htmlContent.match(/<!--.*?-->|<\/?[^<>]*/g);
		if (tags) {
			const ILLEGAL_TAGS = [
				'script', 'head', 'body', 'html', 'canvas', 'base', 'meta', 'link',
			];
			const LEGAL_AUTOCLOSE_TAGS = [
				// void elements (no-close tags)
				'br', 'area', 'embed', 'hr', 'img', 'source', 'track', 'input', 'wbr', 'col',
				// autoclose tags
				'p', 'li', 'dt', 'dd', 'option', 'tr', 'th', 'td', 'thead', 'tbody', 'tfoot', 'colgroup',
				// PS custom element
				'psicon',
			];
			const stack = [];
			for (const tag of tags) {
				const isClosingTag = tag.charAt(1) === '/';
				const tagContent = tag.slice(isClosingTag ? 2 : 1).replace(/\s+/, ' ').trim();
				const tagNameEndIndex = tagContent.indexOf(' ');
				const tagName = tagContent.slice(0, tagNameEndIndex >= 0 ? tagNameEndIndex : undefined).toLowerCase();
				if (tagName === '!--') continue;
				if (isClosingTag) {
					if (LEGAL_AUTOCLOSE_TAGS.includes(tagName)) continue;
					if (!stack.length) {
						this.errorReply(`Extraneous </${tagName}> without an opening tag.`);
						return null;
					}
					const expectedTagName = stack.pop();
					if (tagName !== expectedTagName) {
						this.errorReply(`Extraneous </${tagName}> where </${expectedTagName}> was expected.`);
						return null;
					}
					continue;
				}

				if (ILLEGAL_TAGS.includes(tagName) || !/^[a-z]+[0-9]?$/.test(tagName)) {
					this.errorReply(`Illegal tag <${tagName}> can't be used here.`);
					return null;
				}
				if (!LEGAL_AUTOCLOSE_TAGS.includes(tagName)) {
					stack.push(tagName);
				}

				if (tagName === 'img') {
					if (!this.room || (this.room.settings.isPersonal && !this.user.can('lock'))) {
						this.errorReply(`This tag is not allowed: <${tagContent}>`);
						this.errorReply(`Images are not allowed outside of chatrooms.`);
						return null;
					}
					if (!/width ?= ?(?:[0-9]+|"[0-9]+")/i.test(tagContent) || !/height ?= ?(?:[0-9]+|"[0-9]+")/i.test(tagContent)) {
						// Width and height are required because most browsers insert the
						// <img> element before width and height are known, and when the
						// image is loaded, this changes the height of the chat area, which
						// messes up autoscrolling.
						this.errorReply(`This image is missing a width/height attribute: <${tagContent}>`);
						this.errorReply(`Images without predefined width/height cause problems with scrolling because loading them changes their height.`);
						return null;
					}
					const srcMatch = / src ?= ?"?([^ "]+)(?: ?")?/i.exec(tagContent);
					if (srcMatch) {
						if (!this.canEmbedURI(srcMatch[1])) return null;
					} else {
						this.errorReply(`This image has a broken src attribute: <${tagContent}>`);
						this.errorReply(`The src attribute must exist and have no spaces in the URL`);
						return null;
					}
				}
				if (tagName === 'button') {
					if ((!this.room || this.room.settings.isPersonal || this.room.settings.isPrivate === true) && !this.user.can('lock')) {
						const buttonName = / name ?= ?"([^"]*)"/i.exec(tagContent)?.[1];
						const buttonValue = / value ?= ?"([^"]*)"/i.exec(tagContent)?.[1];
						if (buttonName === 'send' && buttonValue?.startsWith('/msg ')) {
							const [pmTarget] = buttonValue.slice(5).split(',');
							const auth = this.room ? this.room.auth : Users.globalAuth;
							if (auth.get(toID(pmTarget)) !== '*') {
								this.errorReply(`This button is not allowed: <${tagContent}>`);
								this.errorReply(`Your scripted button can't send PMs to ${pmTarget}, because that user is not a Room Bot.`);
								return null;
							}
						} else if (buttonName) {
							this.errorReply(`This button is not allowed: <${tagContent}>`);
							this.errorReply(`You do not have permission to use most buttons. Here are the two types you're allowed can use:`);
							this.errorReply(`1. Linking to a room: <a href="/roomid"><button>go to a place</button></a>`);
							this.errorReply(`2. Sending a message to a Bot: <button name="send" value="/msg BOT_USERNAME, MESSAGE">send the thing</button>`);
							return null;
						}
					}
				}
			}
			if (stack.length) {
				this.errorReply(`Missing </${stack.pop()}>.`);
				return null;
			}
		}

		return htmlContent;
	}
	targetUserOrSelf(target: string, exactName: boolean) {
		if (!target) {
			this.targetUsername = this.user.name;
			this.inputUsername = this.user.name;
			return this.user;
		}
		this.splitTarget(target, exactName);
		return this.targetUser;
	}

	/**
	 * Given a message in the form "USERNAME" or "USERNAME, MORE", splits
	 * it apart:
	 *
	 * - `this.targetUser` will be the User corresponding to USERNAME
	 *   (or null, if not found)
	 *
	 * - `this.inputUsername` will be the text of USERNAME, unmodified
	 *
	 * - `this.targetUsername` will be the username, if found, or
	 *   this.inputUsername otherwise
	 *
	 * - and the text of MORE will be returned (empty string, if the
	 *   message has no comma)
	 *
	 */
	splitTarget(target: string, exactName = false) {
		const [name, rest] = this.splitOne(target);

		this.targetUser = Users.get(name, exactName);
		this.inputUsername = name.trim();
		this.targetUsername = this.targetUser ? this.targetUser.name : this.inputUsername;
		return rest;
	}

	requiresRoom() {
		this.errorReply(`/${this.cmd} - must be used in a chat room, not a ${this.pmTarget ? "PM" : "console"}`);
	}
}

export const Chat = new class {
	constructor() {
		void this.loadTranslations();
	}
	readonly multiLinePattern = new PatternTester();

	/*********************************************************
	 * Load command files
	 *********************************************************/
<<<<<<< HEAD
	baseCommands: AnnotatedChatCommands = undefined!;
	commands: AnnotatedChatCommands = undefined!;
	basePages: PageTable = undefined!;
	pages: PageTable = undefined!;
=======
	baseCommands!: AnnotatedChatCommands;
	commands!: AnnotatedChatCommands;
	basePages!: PageTable;
	pages!: PageTable;
>>>>>>> 059c9c1d
	readonly destroyHandlers: (() => void)[] = [];
	roomSettings: SettingsHandler[] = [];

	/*********************************************************
	 * Load chat filters
	 *********************************************************/
	readonly filters: ChatFilter[] = [];
	filter(
		context: CommandContext,
		message: string,
		user: User,
		room: Room | null,
		connection: Connection,
		targetUser: User | null = null
	) {
		// Chat filters can choose to:
		// 1. return false OR null - to not send a user's message
		// 2. return an altered string - to alter a user's message
		// 3. return undefined to send the original message through
		const originalMessage = message;
		for (const curFilter of Chat.filters) {
			const output = curFilter.call(context, message, user, room, connection, targetUser, originalMessage);
			if (output === false) return null;
			if (!output && output !== undefined) return output;
			if (output !== undefined) message = output;
		}

		return message;
	}

	readonly namefilters: NameFilter[] = [];
	namefilter(name: string, user: User) {
		if (!Config.disablebasicnamefilter) {
			// whitelist
			// \u00A1-\u00BF\u00D7\u00F7  Latin punctuation/symbols
			// \u02B9-\u0362              basic combining accents
			// \u2012-\u2027\u2030-\u205E Latin punctuation/symbols extended
			// \u2050-\u205F              fractions extended
			// \u2190-\u23FA\u2500-\u2BD1 misc symbols
			// \u2E80-\u32FF              CJK symbols
			// \u3400-\u9FFF              CJK
			// \uF900-\uFAFF\uFE00-\uFE6F CJK extended
			// eslint-disable-next-line no-misleading-character-class, max-len
			name = name.replace(/[^a-zA-Z0-9 /\\.~()<>^*%&=+$#_'?!"\u00A1-\u00BF\u00D7\u00F7\u02B9-\u0362\u2012-\u2027\u2030-\u205E\u2050-\u205F\u2190-\u23FA\u2500-\u2BD1\u2E80-\u32FF\u3400-\u9FFF\uF900-\uFAFF\uFE00-\uFE6F-]+/g, '');

			// blacklist
			// \u00a1 upside-down exclamation mark (i)
			// \u2580-\u2590 black bars
			// \u25A0\u25Ac\u25AE\u25B0 black bars
			// \u534d\u5350 swastika
			// \u2a0d crossed integral (f)
			name = name.replace(/[\u00a1\u2580-\u2590\u25A0\u25Ac\u25AE\u25B0\u2a0d\u534d\u5350]/g, '');

			// e-mail address
			if (name.includes('@') && name.includes('.')) return '';

			// url
			if (/[a-z0-9]\.(com|net|org|us|uk|co|gg|tk|ml|gq|ga|xxx|download|stream)\b/i.test(name)) name = name.replace(/\./g, '');

			// Limit the amount of symbols allowed in usernames to 4 maximum, and
			// disallow (R) and (C) from being used in the middle of names.
			// eslint-disable-next-line max-len
			const nameSymbols = name.replace(/[^\u00A1-\u00BF\u00D7\u00F7\u02B9-\u0362\u2012-\u2027\u2030-\u205E\u2050-\u205F\u2090-\u23FA\u2500-\u2BD1]+/g, '');
			// \u00ae\u00a9 (R) (C)
			// eslint-disable-next-line no-misleading-character-class, max-len
			if (nameSymbols.length > 4 || /[^a-z0-9][a-z0-9][^a-z0-9]/.test(name.toLowerCase() + ' ') || /[\u00ae\u00a9].*[a-zA-Z0-9]/.test(name)) name = name.replace(/[\u00A1-\u00BF\u00D7\u00F7\u02B9-\u0362\u2012-\u2027\u2030-\u205E\u2050-\u205F\u2190-\u23FA\u2500-\u2BD1\u2E80-\u32FF\u3400-\u9FFF\uF900-\uFAFF\uFE00-\uFE6F]+/g, '').replace(/[^A-Za-z0-9]{2,}/g, ' ').trim();
		}
		name = name.replace(/^[^A-Za-z0-9]+/, ""); // remove symbols from start
		name = name.replace(/@/g, ""); // Remove @ as this is used to indicate status messages

		// cut name length down to 18 chars
		if (/[A-Za-z0-9]/.test(name.slice(18))) {
			name = name.replace(/[^A-Za-z0-9]+/g, "");
		} else {
			name = name.slice(0, 18);
		}

		name = Dex.getName(name);
		for (const curFilter of Chat.namefilters) {
			name = curFilter(name, user);
			if (!name) return '';
		}
		return name;
	}

	readonly hostfilters: HostFilter[] = [];
	hostfilter(host: string, user: User, connection: Connection, hostType: string) {
		for (const curFilter of Chat.hostfilters) {
			curFilter(host, user, connection, hostType);
		}
	}

	readonly loginfilters: LoginFilter[] = [];
	loginfilter(user: User, oldUser: User | null, usertype: string) {
		for (const curFilter of Chat.loginfilters) {
			curFilter(user, oldUser, usertype);
		}
	}

	readonly nicknamefilters: NameFilter[] = [];
	nicknamefilter(nickname: string, user: User) {
		for (const curFilter of Chat.nicknamefilters) {
			nickname = curFilter(nickname, user);
			if (!nickname) return '';
		}
		return nickname;
	}

	readonly statusfilters: StatusFilter[] = [];
	statusfilter(status: string, user: User) {
		status = status.replace(/\|/g, '');
		for (const curFilter of Chat.statusfilters) {
			status = curFilter(status, user);
			if (!status) return '';
		}
		return status;
	}
	/*********************************************************
	 * Translations
	 *********************************************************/
	/** language id -> language name */
	readonly languages = new Map<string, string>();
	/** language id -> (english string -> translated string) */
	readonly translations = new Map<string, Map<string, [string, string[], string[]]>>();

	loadTranslations() {
		return FS(TRANSLATION_DIRECTORY).readdir().then(files => {
			// ensure that english is the first entry when we iterate over Chat.languages
			Chat.languages.set('english', 'English');
			for (const fname of files) {
				if (!fname.endsWith('.json')) continue;

				interface TRStrings {
					[k: string]: string;
				}
				// eslint-disable-next-line @typescript-eslint/no-var-requires
				const content: {name: string, strings: TRStrings} = require(`../${TRANSLATION_DIRECTORY}${fname}`);
				const id = fname.slice(0, -5);

				Chat.languages.set(id, content.name || "Unknown Language");
				Chat.translations.set(id, new Map());

				if (content.strings) {
					for (const key in content.strings) {
						const keyLabels: string[] = [];
						const valLabels: string[] = [];
						const newKey = key.replace(/\${.+?}/g, str => {
							keyLabels.push(str);
							return '${}';
						}).replace(/\[TN: ?.+?\]/g, '');
						const val = content.strings[key].replace(/\${.+?}/g, (str: string) => {
							valLabels.push(str);
							return '${}';
						}).replace(/\[TN: ?.+?\]/g, '');
						Chat.translations.get(id)!.set(newKey, [val, keyLabels, valLabels]);
					}
				}
			}
		});
	}
	tr(language: string | null): (fStrings: TemplateStringsArray | string, ...fKeys: any) => string;
	tr(language: string | null, strings: TemplateStringsArray | string, ...keys: any[]): string;
	tr(language: string | null, strings: TemplateStringsArray | string = '', ...keys: any[]) {
		if (!language) language = 'english';
		language = toID(language);
		if (!Chat.translations.has(language)) throw new Error(`Trying to translate to a nonexistent language: ${language}`);
		if (!strings.length) {
			return ((fStrings: TemplateStringsArray | string, ...fKeys: any) => {
				return Chat.tr(language, fStrings, ...fKeys);
			});
		}

		// If strings is an array (normally the case), combine before translating.
		const trString = Array.isArray(strings) ? strings.join('${}') : strings as string;

		const entry = Chat.translations.get(language)!.get(trString);
		let [translated, keyLabels, valLabels] = entry || ["", [], []];
		if (!translated) translated = trString;

		// Replace the gaps in the species string
		if (keys.length) {
			let reconstructed = '';

			const left: (string | null)[] = keyLabels.slice();
			for (const [i, str] of translated.split('${}').entries()) {
				reconstructed += str;
				if (keys[i]) {
					let index = left.indexOf(valLabels[i]);
					if (index < 0) {
						index = left.findIndex(val => !!val);
					}
					if (index < 0) index = i;
					reconstructed += keys[index];
					left[index] = null;
				}
			}

			translated = reconstructed;
		}
		return translated;
	}

	readonly MessageContext = MessageContext;
	readonly CommandContext = CommandContext;
	readonly PageContext = PageContext;
	readonly ErrorMessage = ErrorMessage;
	/**
	 * Command parser
	 *
	 * Usage:
	 *   Chat.parse(message, room, user, connection)
	 *
	 * Parses the message. If it's a command, the command is executed, if
	 * not, it's displayed directly in the room.
	 *
	 * Examples:
	 *   Chat.parse("/join lobby", room, user, connection)
	 *     will make the user join the lobby.
	 *
	 *   Chat.parse("Hi, guys!", room, user, connection)
	 *     will return "Hi, guys!" if the user isn't muted, or
	 *     if he's muted, will warn him that he's muted.
	 *
	 * The return value is the return value of the command handler, if any,
	 * or the message, if there wasn't a command. This value could be a success
	 * or failure (few commands report these) or a Promise for when the command
	 * is done executing, if it's not currently done.
	 *
	 * @param message - the message the user is trying to say
	 * @param room - the room the user is trying to say it in
	 * @param user - the user that sent the message
	 * @param connection - the connection the user sent the message from
	 */
	parse(message: string, room: Room | null | undefined, user: User, connection: Connection) {
		Chat.loadPlugins();
		const context = new CommandContext({message, room, user, connection});

		return context.parse();
	}
	sendPM(message: string, user: User, pmTarget: User, onlyRecipient: User | null = null) {
		const buf = `|pm|${user.getIdentity()}|${pmTarget.getIdentity()}|${message}`;
		if (onlyRecipient) return onlyRecipient.send(buf);
		user.send(buf);
		if (pmTarget !== user) pmTarget.send(buf);
		pmTarget.lastPM = user.id;
		user.lastPM = pmTarget.id;
	}

	packageData: AnyObject = {};

	loadPlugin(file: string) {
		let plugin;
		if (file.endsWith('.ts')) {
			plugin = require(`./${file.slice(0, -3)}`);
		} else if (file.endsWith('.js')) {
			// Switch to server/ because we'll be in .server-dist/ after this file is compiled
			plugin = require(`../server/${file}`);
		} else {
			return;
		}
		this.loadPluginData(plugin);
	}
<<<<<<< HEAD
	annotateCommands(commandTable: AnyObject) {
=======
	annotateCommands(commandTable: AnyObject): AnnotatedChatCommands {
>>>>>>> 059c9c1d
		for (const cmd in commandTable) {
			const entry = commandTable[cmd];
			if (typeof entry === 'object') {
				this.annotateCommands(entry);
			}
			if (typeof entry !== 'function') continue;

			const handlerCode = entry.toString();
<<<<<<< HEAD
			entry.requiresRoom = /.can\((.+), (.+), (.+)\)/.test(handlerCode);

			const roomSpecificSearch = /\.roomid !== ['"]([a-z0-9-]+)['"]/.exec(handlerCode);
			entry.roomSpecific = roomSpecificSearch?.[1] || null;
=======
			entry.requiresRoom = /\bthis\.requiresRoom\(/.test(handlerCode);
			entry.broadcastable = /\bthis\.(?:canBroadcast|runBroadcast)\(/.test(handlerCode);
>>>>>>> 059c9c1d
		}
		return commandTable;
	}
	loadPluginData(plugin: AnyObject) {
		if (plugin.commands) {
			Object.assign(Chat.commands, this.annotateCommands(plugin.commands));
		}
		if (plugin.pages) Object.assign(Chat.pages, plugin.pages);

		if (plugin.destroy) Chat.destroyHandlers.push(plugin.destroy);
		if (plugin.roomSettings) {
			if (!Array.isArray(plugin.roomSettings)) plugin.roomSettings = [plugin.roomSettings];
			Chat.roomSettings = Chat.roomSettings.concat(plugin.roomSettings);
		}
		if (plugin.chatfilter) Chat.filters.push(plugin.chatfilter);
		if (plugin.namefilter) Chat.namefilters.push(plugin.namefilter);
		if (plugin.hostfilter) Chat.hostfilters.push(plugin.hostfilter);
		if (plugin.loginfilter) Chat.loginfilters.push(plugin.loginfilter);
		if (plugin.nicknamefilter) Chat.nicknamefilters.push(plugin.nicknamefilter);
		if (plugin.statusfilter) Chat.statusfilters.push(plugin.statusfilter);
	}
	loadPlugins() {
		if (Chat.commands) return;

		void FS('package.json').readIfExists().then(data => {
			if (data) Chat.packageData = JSON.parse(data);
		});

		// Install plug-in commands and chat filters

		// All resulting filenames will be relative to basePath
		const getFiles = (basePath: string, path: string): string[] => {
			const filesInThisDir = FS(`${basePath}/${path}`).readdirSync();
			let allFiles: string[] = [];
			for (const file of filesInThisDir) {
				const fileWithPath = path + (path ? '/' : '') + file;
				if (FS(`${basePath}/${fileWithPath}`).isDirectorySync()) {
					if (file.startsWith('.')) continue;
					allFiles = allFiles.concat(getFiles(basePath, fileWithPath));
				} else {
					allFiles.push(fileWithPath);
				}
			}
			return allFiles;
		};

		Chat.commands = Object.create(null);
		Chat.pages = Object.create(null);
		const coreFiles = FS('server/chat-commands').readdirSync();
		for (const file of coreFiles) {
			this.loadPlugin(`chat-commands/${file}`);
		}
		Chat.baseCommands = Chat.commands;
		Chat.basePages = Chat.pages;
		Chat.commands = Object.assign(Object.create(null), Chat.baseCommands);
		Chat.pages = Object.assign(Object.create(null), Chat.basePages);

		// Load filters from Config
		this.loadPluginData(Config);
		this.loadPluginData(Tournaments);

		let files = FS('server/chat-plugins').readdirSync();
		try {
			if (FS('server/chat-plugins/private').isDirectorySync()) {
				files = files.concat(getFiles('server/chat-plugins', 'private'));
			}
		} catch (err) {
			if (err.code !== 'ENOENT') throw err;
		}

		for (const file of files) {
			this.loadPlugin(`chat-plugins/${file}`);
		}
	}
	destroy() {
		for (const handler of Chat.destroyHandlers) {
			handler();
		}
	}

	/**
	 * Strips HTML from a string.
	 */
	stripHTML(htmlContent: string) {
		if (!htmlContent) return '';
		return htmlContent.replace(/<[^>]*>/g, '');
	}

	/**
	 * Returns singular (defaulting to '') if num is 1, or plural
	 * (defaulting to 's') otherwise. Helper function for pluralizing
	 * words.
	 */
	plural(num: any, pluralSuffix = 's', singular = '') {
		if (num && typeof num.length === 'number') {
			num = num.length;
		} else if (num && typeof num.size === 'number') {
			num = num.size;
		} else {
			num = Number(num);
		}
		return (num !== 1 ? pluralSuffix : singular);
	}

	/**
	 * Counts the thing passed.
	 *
	 *     Chat.count(2, "days") === "2 days"
	 *     Chat.count(1, "days") === "1 day"
	 *     Chat.count(["foo"], "things are") === "1 thing is"
	 *
	 */
	count(num: any, pluralSuffix: string, singular = "") {
		if (num && typeof num.length === 'number') {
			num = num.length;
		} else if (num && typeof num.size === 'number') {
			num = num.size;
		} else {
			num = Number(num);
		}
		if (!singular) {
			if (pluralSuffix.endsWith("s")) {
				singular = pluralSuffix.slice(0, -1);
			} else if (pluralSuffix.endsWith("s have")) {
				singular = pluralSuffix.slice(0, -6) + " has";
			} else if (pluralSuffix.endsWith("s were")) {
				singular = pluralSuffix.slice(0, -6) + " was";
			}
		}
		const space = singular.startsWith('<') ? '' : ' ';
		return `${num}${space}${num > 1 ? pluralSuffix : singular}`;
	}

	/**
	 * Takes the name of a command and gets the base command, if there is one.
	 */
	baseCommand(cmd: string) {
		if (typeof this.commands[cmd] === 'string') return this.commands[cmd] as string;
		return cmd;
	}

	/**
	 * Returns a timestamp in the form {yyyy}-{MM}-{dd} {hh}:{mm}:{ss}.
	 *
	 * options.human = true will reports hours human-readable
	 */
	toTimestamp(date: Date, options: {human?: any} = {}) {
		const human = options.human;
		let parts: any[] = [
			date.getFullYear(),	date.getMonth() + 1, date.getDate(),
			date.getHours(), date.getMinutes(),	date.getSeconds(),
		];
		if (human) {
			parts.push(parts[3] >= 12 ? 'pm' : 'am');
			parts[3] = parts[3] % 12 || 12;
		}
		parts = parts.map(val => val < 10 ? '0' + val : '' + val);
		return parts.slice(0, 3).join("-") + " " + parts.slice(3, human ? 5 : 6).join(":") + (human ? "" + parts[6] : "");
	}

	/**
	 * Takes a number of milliseconds, and reports the duration in English: hours, minutes, etc.
	 *
	 * options.hhmmss = true will instead report the duration in 00:00:00 format
	 *
	 */
	toDurationString(val: number, options: {hhmmss?: any, precision?: number} = {}) {
		// TODO: replace by Intl.DurationFormat or equivalent when it becomes available (ECMA-402)
		// https://github.com/tc39/ecma402/issues/47
		const date = new Date(+val);
		const parts = [
			date.getUTCFullYear() - 1970, date.getUTCMonth(), date.getUTCDate() - 1,
			date.getUTCHours(), date.getUTCMinutes(), date.getUTCSeconds(),
		];
		const roundingBoundaries = [6, 15, 12, 30, 30];
		const unitNames = ["second", "minute", "hour", "day", "month", "year"];
		const positiveIndex = parts.findIndex(elem => elem > 0);
		const precision = (options?.precision ? options.precision : parts.length);
		if (options?.hhmmss) {
			const str = parts.slice(positiveIndex).map(value => value < 10 ? "0" + value : "" + value).join(":");
			return str.length === 2 ? "00:" + str : str;
		}
		// round least significant displayed unit
		if (positiveIndex + precision < parts.length && precision > 0 && positiveIndex >= 0) {
			if (parts[positiveIndex + precision] >= roundingBoundaries[positiveIndex + precision - 1]) {
				parts[positiveIndex + precision - 1]++;
			}
		}
		return parts
			.slice(positiveIndex)
			.reverse()
			.map((value, index) => value ? value + " " + unitNames[index] + (value > 1 ? "s" : "") : "")
			.reverse()
			.slice(0, precision)
			.join(" ")
			.trim();
	}

	/**
	 * Takes an array and turns it into a sentence string by adding commas and the word "and"
	 */
	toListString(arr: string[]) {
		if (!arr.length) return '';
		if (arr.length === 1) return arr[0];
		if (arr.length === 2) return `${arr[0]} and ${arr[1]}`;
		return `${arr.slice(0, -1).join(", ")}, and ${arr.slice(-1)[0]}`;
	}

	/**
	 * Takes an array and turns it into a sentence string by adding commas and the word "or"
	 */
	toOrList(arr: string[]) {
		if (!arr.length) return '';
		if (arr.length === 1) return arr[0];
		if (arr.length === 2) return `${arr[0]} or ${arr[1]}`;
		return `${arr.slice(0, -1).join(", ")}, or ${arr.slice(-1)[0]}`;
	}

	collapseLineBreaksHTML(htmlContent: string) {
		htmlContent = htmlContent.replace(/<[^>]*>/g, tag => tag.replace(/\n/g, ' '));
		htmlContent = htmlContent.replace(/\n/g, '&#10;');
		return htmlContent;
	}
	/**
	 * Takes a string of code and transforms it into a block of html using the details tag.
	 * If it has a newline, will make the 3 lines the preview, and fill the rest in.
	 * @param str string to block
	 */
	getReadmoreCodeBlock(str: string, cutoff = 3) {
		const params = str.slice(+str.startsWith('\n')).split('\n');
		const output = [];
		for (const param of params) {
			if (output.length < cutoff && param.length > 80 && cutoff > 2) cutoff--;
			output.push(Utils.escapeHTML(param));
		}

		if (output.length > cutoff) {
			return `<details class="readmore code" style="white-space: pre-wrap; display: table; tab-size: 3"><summary>${
				output.slice(0, cutoff).join('<br />')
			}</summary>${
				output.slice(cutoff).join('<br />')
			}</details>`;
		} else {
			return `<code style="white-space: pre-wrap; display: table; tab-size: 3">${
				output.join('<br />')
			}</code>`;
		}
	}

	getDataPokemonHTML(species: Species, gen = 7, tier = '') {
		if (typeof species === 'string') species = Dex.deepClone(Dex.getSpecies(species));
		let buf = '<li class="result">';
		buf += '<span class="col numcol">' + (tier || species.tier) + '</span> ';
		buf += `<span class="col iconcol"><psicon pokemon="${species.id}"/></span> `;
		buf += `<span class="col pokemonnamecol" style="white-space:nowrap"><a href="https://${Config.routes.dex}/pokemon/${species.id}" target="_blank">${species.name}</a></span> `;
		buf += '<span class="col typecol">';
		if (species.types) {
			for (const type of species.types) {
				buf += `<img src="https://${Config.routes.client}/sprites/types/${type}.png" alt="${type}" height="14" width="32">`;
			}
		}
		buf += '</span> ';
		if (gen >= 3) {
			buf += '<span style="float:left;min-height:26px">';
			if (species.abilities['1'] && (gen >= 4 || Dex.getAbility(species.abilities['1']).gen === 3)) {
				buf += '<span class="col twoabilitycol">' + species.abilities['0'] + '<br />' + species.abilities['1'] + '</span>';
			} else {
				buf += '<span class="col abilitycol">' + species.abilities['0'] + '</span>';
			}
			if (species.abilities['H'] && species.abilities['S']) {
				buf += '<span class="col twoabilitycol' + (species.unreleasedHidden ? ' unreleasedhacol' : '') + '"><em>' + species.abilities['H'] + '<br />(' + species.abilities['S'] + ')</em></span>';
			} else if (species.abilities['H']) {
				buf += '<span class="col abilitycol' + (species.unreleasedHidden ? ' unreleasedhacol' : '') + '"><em>' + species.abilities['H'] + '</em></span>';
			} else if (species.abilities['S']) {
				// special case for Zygarde
				buf += '<span class="col abilitycol"><em>(' + species.abilities['S'] + ')</em></span>';
			} else {
				buf += '<span class="col abilitycol"></span>';
			}
			buf += '</span>';
		}
		let bst = 0;
		for (const baseStat of Object.values(species.baseStats)) {
			bst += baseStat;
		}
		buf += '<span style="float:left;min-height:26px">';
		buf += '<span class="col statcol"><em>HP</em><br />' + species.baseStats.hp + '</span> ';
		buf += '<span class="col statcol"><em>Atk</em><br />' + species.baseStats.atk + '</span> ';
		buf += '<span class="col statcol"><em>Def</em><br />' + species.baseStats.def + '</span> ';
		if (gen <= 1) {
			bst -= species.baseStats.spd;
			buf += '<span class="col statcol"><em>Spc</em><br />' + species.baseStats.spa + '</span> ';
		} else {
			buf += '<span class="col statcol"><em>SpA</em><br />' + species.baseStats.spa + '</span> ';
			buf += '<span class="col statcol"><em>SpD</em><br />' + species.baseStats.spd + '</span> ';
		}
		buf += '<span class="col statcol"><em>Spe</em><br />' + species.baseStats.spe + '</span> ';
		buf += '<span class="col bstcol"><em>BST<br />' + bst + '</em></span> ';
		buf += '</span>';
		buf += '</li>';
		return `<div class="message"><ul class="utilichart">${buf}<li style="clear:both"></li></ul></div>`;
	}
	getDataMoveHTML(move: Move) {
		if (typeof move === 'string') move = Object.assign({}, Dex.getMove(move));
		let buf = `<ul class="utilichart"><li class="result">`;
		buf += `<span class="col movenamecol"><a href="https://${Config.routes.dex}/moves/${move.id}">${move.name}</a></span> `;
		// encoding is important for the ??? type icon
		const encodedMoveType = encodeURIComponent(move.type);
		buf += `<span class="col typecol"><img src="//${Config.routes.client}/sprites/types/${encodedMoveType}.png" alt="${move.type}" width="32" height="14">`;
		buf += `<img src="//${Config.routes.client}/sprites/categories/${move.category}.png" alt="${move.category}" width="32" height="14"></span> `;
		if (move.basePower) {
			buf += `<span class="col labelcol"><em>Power</em><br>${typeof move.basePower === 'number' ? move.basePower : '—'}</span> `;
		}
		buf += `<span class="col widelabelcol"><em>Accuracy</em><br>${typeof move.accuracy === 'number' ? (move.accuracy + '%') : '—'}</span> `;
		const basePP = move.pp || 1;
		const pp = Math.floor(move.noPPBoosts ? basePP : basePP * 8 / 5);
		buf += `<span class="col pplabelcol"><em>PP</em><br>${pp}</span> `;
		buf += `<span class="col movedesccol">${move.shortDesc || move.desc}</span> `;
		buf += `</li><li style="clear:both"></li></ul>`;
		return buf;
	}
	getDataAbilityHTML(ability: Ability) {
		if (typeof ability === 'string') ability = Object.assign({}, Dex.getAbility(ability));
		let buf = `<ul class="utilichart"><li class="result">`;
		buf += `<span class="col namecol"><a href="https://${Config.routes.dex}/abilities/${ability.id}">${ability.name}</a></span> `;
		buf += `<span class="col abilitydesccol">${ability.shortDesc || ability.desc}</span> `;
		buf += `</li><li style="clear:both"></li></ul>`;
		return buf;
	}
	getDataItemHTML(item: string | Item) {
		if (typeof item === 'string') item = Object.assign({}, Dex.getItem(item));
		let buf = `<ul class="utilichart"><li class="result">`;
		buf += `<span class="col itemiconcol"><psicon item="${item.id}"></span> <span class="col namecol"><a href="https://${Config.routes.dex}/items/${item.id}">${item.name}</a></span> `;
		buf += `<span class="col itemdesccol">${item.shortDesc || item.desc}</span> `;
		buf += `</li><li style="clear:both"></li></ul>`;
		return buf;
	}

	/**
	 * Gets the dimension of the image at url. Returns 0x0 if the image isn't found, as well as the relevant error.
	 */
	getImageDimensions(url: string): Promise<{height: number, width: number}> {
		return probe(url);
	}

	/**
	 * Normalize a message for the purposes of applying chat filters.
	 *
	 * Not used by PS itself, but feel free to use it in your own chat filters.
	 */
	normalize(message: string) {
		message = message.replace(/'/g, '').replace(/[^A-Za-z0-9]+/g, ' ').trim();
		if (!/[A-Za-z][A-Za-z]/.test(message)) {
			message = message.replace(/ */g, '');
		} else if (!message.includes(' ')) {
			message = message.replace(/([A-Z])/g, ' $1').trim();
		}
		return ' ' + message.toLowerCase() + ' ';
	}

	/**
	 * Generates dimensions to fit an image at url into a maximum size of maxWidth x maxHeight,
	 * preserving aspect ratio.
	 *
	 * @return [width, height, resized]
	 */
	async fitImage(url: string, maxHeight = 300, maxWidth = 300): Promise<[number, number, boolean]> {
		const {height, width} = await Chat.getImageDimensions(url);

		if (width <= maxWidth && height <= maxHeight) return [width, height, false];

		const ratio = Math.min(maxHeight / height, maxWidth / width);

		return [Math.round(width * ratio), Math.round(height * ratio), true];
	}

	/**
	 * Notifies a targetUser that a user was blocked from reaching them due to a setting they have enabled.
	 */
	maybeNotifyBlocked(blocked: 'pm' | 'challenge', targetUser: User, user: User) {
		const prefix = `|pm|&|${targetUser.getIdentity()}|/nonotify `;
		const options = 'or change it in the <button name="openOptions" class="subtle">Options</button> menu in the upper right.';
		if (blocked === 'pm') {
			if (!targetUser.notified.blockPMs) {
				targetUser.send(`${prefix}The user '${Utils.escapeHTML(user.name)}' attempted to PM you but was blocked. To enable PMs, use /unblockpms ${options}`);
				targetUser.notified.blockPMs = true;
			}
		} else if (blocked === 'challenge') {
			if (!targetUser.notified.blockChallenges) {
				targetUser.send(`${prefix}The user '${Utils.escapeHTML(user.name)}' attempted to challenge you to a battle but was blocked. To enable challenges, use /unblockchallenges ${options}`);
				targetUser.notified.blockChallenges = true;
			}
		}
	}
	readonly formatText = formatText;
	readonly linkRegex = linkRegex;
	readonly stripFormatting = stripFormatting;

	readonly filterWords: {[k: string]: FilterWord[]} = {};
	readonly monitors: {[k: string]: Monitor} = {};
	readonly namefilterwhitelist = new Map<string, string>();
	/**
	 * Inappropriate userid : number of times the name has been forcerenamed
	 */
	readonly forceRenames = new Map<ID, number>();

	registerMonitor(id: string, entry: Monitor) {
		if (!Chat.filterWords[id]) Chat.filterWords[id] = [];
		Chat.monitors[id] = entry;
	}

	resolvePage(pageid: string, user: User, connection: Connection) {
		return (new PageContext({pageid, user, connection})).resolve();
	}
};

// backwards compatibility; don't actually use these
// they're just there so forks have time to slowly transition
(Chat as any).escapeHTML = Utils.escapeHTML;
(Chat as any).html = Utils.html;
(Chat as any).splitFirst = Utils.splitFirst;

/**
 * Used by ChatMonitor.
 */
export type FilterWord = [RegExp, string, string, string | null, number];

export type MonitorHandler = (
	this: CommandContext,
	line: FilterWord,
	room: Room | null,
	user: User,
	message: string,
	lcMessage: string,
	isStaff: boolean
) => string | false | undefined;
export interface Monitor {
	location: string;
	punishment: string;
	label: string;
	condition?: string;
	monitor?: MonitorHandler;
}<|MERGE_RESOLUTION|>--- conflicted
+++ resolved
@@ -43,11 +43,7 @@
 ) => void;
 export type AnnotatedChatHandler = ChatHandler & {
 	requiresRoom: boolean,
-<<<<<<< HEAD
-	roomSpecific: RoomID,
-=======
 	broadcastable: boolean,
->>>>>>> 059c9c1d
 };
 export interface ChatCommands {
 	[k: string]: ChatHandler | string | string[] | ChatCommands;
@@ -1303,17 +1299,10 @@
 	/*********************************************************
 	 * Load command files
 	 *********************************************************/
-<<<<<<< HEAD
-	baseCommands: AnnotatedChatCommands = undefined!;
-	commands: AnnotatedChatCommands = undefined!;
-	basePages: PageTable = undefined!;
-	pages: PageTable = undefined!;
-=======
 	baseCommands!: AnnotatedChatCommands;
 	commands!: AnnotatedChatCommands;
 	basePages!: PageTable;
 	pages!: PageTable;
->>>>>>> 059c9c1d
 	readonly destroyHandlers: (() => void)[] = [];
 	roomSettings: SettingsHandler[] = [];
 
@@ -1576,11 +1565,7 @@
 		}
 		this.loadPluginData(plugin);
 	}
-<<<<<<< HEAD
-	annotateCommands(commandTable: AnyObject) {
-=======
 	annotateCommands(commandTable: AnyObject): AnnotatedChatCommands {
->>>>>>> 059c9c1d
 		for (const cmd in commandTable) {
 			const entry = commandTable[cmd];
 			if (typeof entry === 'object') {
@@ -1589,15 +1574,8 @@
 			if (typeof entry !== 'function') continue;
 
 			const handlerCode = entry.toString();
-<<<<<<< HEAD
-			entry.requiresRoom = /.can\((.+), (.+), (.+)\)/.test(handlerCode);
-
-			const roomSpecificSearch = /\.roomid !== ['"]([a-z0-9-]+)['"]/.exec(handlerCode);
-			entry.roomSpecific = roomSpecificSearch?.[1] || null;
-=======
 			entry.requiresRoom = /\bthis\.requiresRoom\(/.test(handlerCode);
 			entry.broadcastable = /\bthis\.(?:canBroadcast|runBroadcast)\(/.test(handlerCode);
->>>>>>> 059c9c1d
 		}
 		return commandTable;
 	}
