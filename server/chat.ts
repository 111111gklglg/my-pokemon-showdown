/**
 * Chat
 * Pokemon Showdown - http://pokemonshowdown.com/
 *
 * This handles chat and chat commands sent from users to chatrooms
 * and PMs. The main function you're looking for is Chat.parse
 * (scroll down to its definition for details)
 *
 * Individual commands are put in:
 *   chat-commands/ - "core" commands that shouldn't be modified
 *   chat-plugins/ - other commands that can be safely modified
 *
 * The command API is (mostly) documented in chat-plugins/COMMANDS.md
 *
 * @license MIT
 */

/*

To reload chat commands:

/hotpatch chat

*/

import type {RoomPermission, GlobalPermission} from './user-groups';
import type {Punishment} from './punishments';
import type {PartialModlogEntry} from './modlog';
import {FriendsDatabase, PM} from './friends';
import {SQL, Repl, FS, Utils} from '../lib';
import * as Artemis from './artemis';
import {Dex} from '../sim';
<<<<<<< HEAD
import {resolve} from 'path';
import {PrivateMessages} from './private-messages';
=======
import * as pathModule from 'path';
import * as JSX from './chat-jsx';
>>>>>>> 10f09c13

export type PageHandler = (this: PageContext, query: string[], user: User, connection: Connection)
=> Promise<string | null | void | JSX.VNode> | string | null | void | JSX.VNode;
export interface PageTable {
	[k: string]: PageHandler | PageTable;
}

export type ChatHandler = (
	this: CommandContext,
	target: string,
	room: Room | null,
	user: User,
	connection: Connection,
	cmd: string,
	message: string
) => void;
export type AnnotatedChatHandler = ChatHandler & {
	requiresRoom: boolean | RoomID,
	hasRoomPermissions: boolean,
	broadcastable: boolean,
	cmd: string,
	fullCmd: string,
	isPrivate: boolean,
	disabled: boolean,
	aliases: string[],
	requiredPermission?: GlobalPermission | RoomPermission,
};
export interface ChatCommands {
	[k: string]: ChatHandler | string | string[] | ChatCommands;
}
export interface AnnotatedChatCommands {
	[k: string]: AnnotatedChatHandler | string | string[] | AnnotatedChatCommands;
}

export type HandlerTable = {[key in keyof Handlers]?: Handlers[key]};

interface Handlers {
	onRoomClose: (id: string, user: User, connection: Connection, page: boolean) => any;
	onRenameRoom: (oldId: RoomID, newID: RoomID, room: BasicRoom) => void;
	onBattleStart: (user: User, room: GameRoom) => void;
	onBattleLeave: (user: User, room: GameRoom) => void;
	onRoomJoin: (room: BasicRoom, user: User, connection: Connection) => void;
	onDisconnect: (user: User) => void;
	onRoomDestroy: (roomid: RoomID) => void;
	onBattleEnd: (battle: RoomBattle, winner: ID, players: ID[]) => void;
	onLadderSearch: (user: User, connection: Connection, format: ID) => void;
	onBattleRanked: (
		battle: Rooms.RoomBattle, winner: ID, ratings: (AnyObject | null | undefined)[], players: ID[]
	) => void;
}

export interface ChatPlugin {
	commands?: AnnotatedChatCommands;
	pages?: PageTable;
	destroy?: () => void;
	roomSettings?: SettingsHandler | SettingsHandler[];
	[k: string]: any;
}

export type SettingsHandler = (
	room: Room,
	user: User,
	connection: Connection
) => {
	label: string,
	permission: boolean | RoomPermission,
	// button label, command | disabled
	options: [string, string | true][],
};

export type CRQHandler = (this: CommandContext, target: string, user: User, trustable?: boolean) => any;
export type RoomCloseHandler = (id: string, user: User, connection: Connection, page: boolean) => any;

/**
 * Chat filters can choose to:
 * 1. return false OR null - to not send a user's message
 * 2. return an altered string - to alter a user's message
 * 3. return undefined to send the original message through
 */
export type ChatFilter = ((
	this: CommandContext,
	message: string,
	user: User,
	room: Room | null,
	connection: Connection,
	targetUser: User | null,
	originalMessage: string
) => string | false | null | undefined | void) & {priority?: number};

export type NameFilter = (name: string, user: User) => string;
export type NicknameFilter = (name: string, user: User) => string | false;
export type StatusFilter = (status: string, user: User) => string;
export type PunishmentFilter = (user: User | ID, punishment: Punishment) => void;
export type LoginFilter = (user: User, oldUser: User | null, userType: string) => void;
export type HostFilter = (host: string, user: User, connection: Connection, hostType: string) => void;

export interface Translations {
	name?: string;
	strings: {[english: string]: string};
}

const LINK_WHITELIST = [
	'*.pokemonshowdown.com', 'psim.us', 'smogtours.psim.us',
	'*.smogon.com', '*.pastebin.com', '*.hastebin.com',
];

const MAX_MESSAGE_LENGTH = 300;

const BROADCAST_COOLDOWN = 20 * 1000;
const MESSAGE_COOLDOWN = 5 * 60 * 1000;

const MAX_PARSE_RECURSION = 10;

const VALID_COMMAND_TOKENS = '/!';
const BROADCAST_TOKEN = '!';

const PLUGIN_DATABASE_PATH = './databases/chat-plugins.db';
const MAX_PLUGIN_LOADING_DEPTH = 3;
const VALID_PLUGIN_ENDINGS = ['.jsx', '.tsx', '.js', '.ts'];

import {formatText, linkRegex, stripFormatting} from './chat-formatter';

// @ts-ignore no typedef available
import ProbeModule = require('probe-image-size');
const probe: (url: string) => Promise<{width: number, height: number}> = ProbeModule;

const EMOJI_REGEX = /[\p{Emoji_Modifier_Base}\p{Emoji_Presentation}\uFE0F]/u;
// to account for Sucrase
const TRANSLATION_PATH = __dirname.endsWith('.server-dist') ? `../.translations-dist` : `../translations`;
const TRANSLATION_DIRECTORY = `${__dirname}/${TRANSLATION_PATH}`;

class PatternTester {
	// This class sounds like a RegExp
	// In fact, one could in theory implement it as a RegExp subclass
	// However, ES2016 RegExp subclassing is a can of worms, and it wouldn't allow us
	// to tailor the test method for fast command parsing.
	readonly elements: string[];
	readonly fastElements: Set<string>;
	regexp: RegExp | null;
	constructor() {
		this.elements = [];
		this.fastElements = new Set();
		this.regexp = null;
	}
	fastNormalize(elem: string) {
		return elem.slice(0, -1);
	}
	update() {
		const slowElements = this.elements.filter(elem => !this.fastElements.has(this.fastNormalize(elem)));
		if (slowElements.length) {
			this.regexp = new RegExp('^(' + slowElements.map(elem => '(?:' + elem + ')').join('|') + ')', 'i');
		}
	}
	register(...elems: string[]) {
		for (const elem of elems) {
			this.elements.push(elem);
			if (/^[^ ^$?|()[\]]+ $/.test(elem)) {
				this.fastElements.add(this.fastNormalize(elem));
			}
		}
		this.update();
	}
	testCommand(text: string) {
		const spaceIndex = text.indexOf(' ');
		if (this.fastElements.has(spaceIndex >= 0 ? text.slice(0, spaceIndex) : text)) {
			return true;
		}
		if (!this.regexp) return false;
		return this.regexp.test(text);
	}
	test(text: string) {
		if (!text.includes('\n')) return null;
		if (this.testCommand(text)) return text;
		// The PM matching is a huge mess, and really needs to be replaced with
		// the new multiline command system soon.
		const pmMatches = /^(\/(?:pm|w|whisper|msg) [^,]*, ?)(.*)/i.exec(text);
		if (pmMatches && this.testCommand(pmMatches[2])) {
			if (text.split('\n').every(line => line.startsWith(pmMatches[1]))) {
				return text.replace(/\n\/(?:pm|w|whisper|msg) [^,]*, ?/g, '\n');
			}
			return text;
		}
		return null;
	}
}

/*********************************************************
 * Parser
 *********************************************************/

/**
 * An ErrorMessage will, if used in a command/page context, simply show the user
 * the error, rather than logging a crash. It's used to simplify showing errors.
 *
 * Outside of a command/page context, it would still cause a crash.
 */
export class ErrorMessage extends Error {
	constructor(message: string) {
		super(message);
		this.name = 'ErrorMessage';
		Error.captureStackTrace(this, ErrorMessage);
	}
}

export class Interruption extends Error {
	constructor() {
		super('');
		this.name = 'Interruption';
		Error.captureStackTrace(this, ErrorMessage);
	}
}

// These classes need to be declared here because they aren't hoisted
export abstract class MessageContext {
	readonly user: User;
	language: ID | null;
	recursionDepth: number;
	constructor(user: User, language: ID | null = null) {
		this.user = user;
		this.language = language;
		this.recursionDepth = 0;
	}

	splitOne(target: string) {
		const commaIndex = target.indexOf(',');
		if (commaIndex < 0) {
			return [target.trim(), ''];
		}
		return [target.slice(0, commaIndex).trim(), target.slice(commaIndex + 1).trim()];
	}
	meansYes(text: string) {
		switch (text.toLowerCase().trim()) {
		case 'on': case 'enable': case 'yes': case 'true': case 'allow': case '1':
			return true;
		}
		return false;
	}
	meansNo(text: string) {
		switch (text.toLowerCase().trim()) {
		case 'off': case 'disable': case 'no': case 'false': case 'disallow': case '0':
			return true;
		}
		return false;
	}
	/**
	 * Given an array of strings (or a comma-delimited string), check the
	 * first and last string for a format/mod/gen. If it exists, remove
	 * it from the array.
	 *
	 * @returns `format` (null if no format was found), `dex` (the dex
	 * for the format/mod, or the default dex if none was found), and
	 * `targets` (the rest of the array).
	 */
	splitFormat(target: string | string[], atLeastOneTarget?: boolean) {
		const targets = typeof target === 'string' ? target.split(',') : target;
		if (!targets[0].trim()) targets.pop();

		if (targets.length > (atLeastOneTarget ? 1 : 0)) {
			const {dex, format, isMatch} = this.extractFormat(targets[0].trim());
			if (isMatch) {
				targets.shift();
				return {dex, format, targets};
			}
		}
		if (targets.length > 1) {
			const {dex, format, isMatch} = this.extractFormat(targets[targets.length - 1].trim());
			if (isMatch) {
				targets.pop();
				return {dex, format, targets};
			}
		}

		const room = (this as any as CommandContext).room;
		const {dex, format} = this.extractFormat(room?.settings.defaultFormat || room?.battle?.format);
		return {dex, format, targets};
	}
	extractFormat(formatOrMod?: string): {dex: ModdedDex, format: Format | null, isMatch: boolean} {
		if (!formatOrMod) {
			return {dex: Dex.includeData(), format: null, isMatch: false};
		}

		const format = Dex.formats.get(formatOrMod);
		if (format.exists) {
			return {dex: Dex.forFormat(format), format: format, isMatch: true};
		}

		if (toID(formatOrMod) in Dex.dexes) {
			return {dex: Dex.mod(toID(formatOrMod)).includeData(), format: null, isMatch: true};
		}

		return this.extractFormat();
	}
	splitUser(target: string, {exactName}: {exactName?: boolean} = {}) {
		const [inputUsername, rest] = this.splitOne(target).map(str => str.trim());
		const targetUser = Users.get(inputUsername, exactName);

		return {
			targetUser,
			inputUsername,
			targetUsername: targetUser ? targetUser.name : inputUsername,
			rest,
		};
	}
	requireUser(target: string, options: {allowOffline?: boolean, exactName?: boolean} = {}) {
		const {targetUser, targetUsername, rest} = this.splitUser(target, options);

		if (!targetUser) {
			throw new Chat.ErrorMessage(`The user "${targetUsername}" is offline or misspelled.`);
		}
		if (!options.allowOffline && !targetUser.connected) {
			throw new Chat.ErrorMessage(`The user "${targetUsername}" is offline.`);
		}

		// `inputUsername` and `targetUsername` are never needed because we already handle the "user not found" error messages
		// just use `targetUser.name` where previously necessary
		return {targetUser, rest};
	}
	getUserOrSelf(target: string, {exactName}: {exactName?: boolean} = {}) {
		if (!target.trim()) return this.user;

		return Users.get(target, exactName);
	}
	tr(strings: TemplateStringsArray | string, ...keys: any[]) {
		return Chat.tr(this.language, strings, ...keys);
	}
}

export class PageContext extends MessageContext {
	readonly connection: Connection;
	room: Room | null;
	pageid: string;
	initialized: boolean;
	title: string;
	args: string[];
	constructor(options: {pageid: string, user: User, connection: Connection, language?: ID}) {
		super(options.user, options.language);

		this.connection = options.connection;
		this.room = null;
		this.pageid = options.pageid;
		this.args = this.pageid.split('-');

		this.initialized = false;
		this.title = 'Page';
	}

	checkCan(permission: RoomPermission, target: User | null, room: Room): boolean;
	checkCan(permission: GlobalPermission, target?: User | null): boolean;
	checkCan(permission: string, target: User | null = null, room: Room | null = null) {
		if (!this.user.can(permission as any, target, room as any)) {
			throw new Chat.ErrorMessage(`<h2>Permission denied.</h2>`);
		}
		return true;
	}

	privatelyCheckCan(permission: RoomPermission, target: User | null, room: Room): boolean;
	privatelyCheckCan(permission: GlobalPermission, target?: User | null): boolean;
	privatelyCheckCan(permission: string, target: User | null = null, room: Room | null = null) {
		if (!this.user.can(permission as any, target, room as any)) {
			this.pageDoesNotExist();
		}
		return true;
	}

	pageDoesNotExist(): never {
		throw new Chat.ErrorMessage(`Page "${this.pageid}" not found`);
	}

	requireRoom(pageid?: string) {
		const room = this.extractRoom(pageid);
		if (!room) {
			throw new Chat.ErrorMessage(`Invalid link: This page requires a room ID.`);
		}

		this.room = room;
		return room;
	}
	extractRoom(pageid?: string) {
		if (!pageid) pageid = this.pageid;
		const parts = pageid.split('-');

		// The roomid for the page should be view-pagename-roomid
		const room = Rooms.get(parts[2]) || null;

		this.room = room;
		return room;
	}

	setHTML(html: string) {
		const roomid = this.room ? `[${this.room.roomid}] ` : '';
		let content = `|title|${roomid}${this.title}\n|pagehtml|${html}`;
		if (!this.initialized) {
			content = `|init|html\n${content}`;
			this.initialized = true;
		}
		this.send(content);
	}
	errorReply(message: string) {
		this.setHTML(`<div class="pad"><p class="message-error">${message}</p></div>`);
	}

	send(content: string) {
		this.connection.send(`>${this.pageid}\n${content}`);
	}
	close() {
		this.send('|deinit');
	}

	async resolve(pageid?: string) {
		if (pageid) this.pageid = pageid;

		const parts = this.pageid.split('-');
		parts.shift(); // first part is always `view`

		if (!this.connection.openPages) this.connection.openPages = new Set();
		this.connection.openPages.add(parts.join('-'));

		let handler: PageHandler | PageTable = Chat.pages;
		while (handler) {
			if (typeof handler === 'function') {
				break;
			}
			handler = handler[parts.shift() || 'default'] || handler[''];
		}

		this.args = parts;

		let res;
		try {
			if (typeof handler !== 'function') this.pageDoesNotExist();
			res = await handler.call(this, parts, this.user, this.connection);
		} catch (err: any) {
			if (err.name?.endsWith('ErrorMessage')) {
				if (err.message) this.errorReply(err.message);
				return;
			}
			if (err.name.endsWith('Interruption')) {
				return;
			}
			Monitor.crashlog(err, 'A chat page', {
				user: this.user.name,
				room: this.room && this.room.roomid,
				pageid: this.pageid,
			});
			this.setHTML(
				`<div class="pad"><div class="broadcast-red">` +
				`<strong>Pokemon Showdown crashed!</strong><br />Don't worry, we're working on fixing it.` +
				`</div></div>`
			);
		}
		if (typeof res === 'object' && res) res = JSX.render(res);
		if (typeof res === 'string') {
			this.setHTML(res);
			res = undefined;
		}
		return res;
	}
}

/**
 * This is a message sent in a PM or to a chat/battle room.
 *
 * There are three cases to be aware of:
 * - PM to user: `context.pmTarget` will exist and `context.room` will be `null`
 * - message to room: `context.room` will exist and `context.pmTarget` will be `null`
 * - console command (PM to `~`): `context.pmTarget` and `context.room` will both be `null`
 */
export class CommandContext extends MessageContext {
	message: string;
	pmTarget: User | null;
	room: Room | null;
	connection: Connection;

	cmd: string;
	cmdToken: string;
	target: string;
	fullCmd: string;
	handler: AnnotatedChatHandler | null;

	isQuiet: boolean;
	bypassRoomCheck?: boolean;
	broadcasting: boolean;
	broadcastToRoom: boolean;
	/** Used only by !rebroadcast */
	broadcastPrefix: string;
	broadcastMessage: string;
	constructor(options: {
		message: string, user: User, connection: Connection,
		room?: Room | null, pmTarget?: User | null, cmd?: string, cmdToken?: string, target?: string, fullCmd?: string,
		recursionDepth?: number, isQuiet?: boolean, broadcastPrefix?: string, bypassRoomCheck?: boolean,
	}) {
		super(
			options.user, options.room && options.room.settings.language ?
				options.room.settings.language : options.user.language
		);

		this.message = options.message || ``;
		this.recursionDepth = options.recursionDepth || 0;

		// message context
		this.pmTarget = options.pmTarget || null;
		this.room = options.room || null;
		this.connection = options.connection;

		// command context
		this.cmd = options.cmd || '';
		this.cmdToken = options.cmdToken || '';
		this.target = options.target || ``;
		this.fullCmd = options.fullCmd || '';
		this.handler = null;
		this.isQuiet = options.isQuiet || false;
		this.bypassRoomCheck = options.bypassRoomCheck || false;

		// broadcast context
		this.broadcasting = false;
		this.broadcastToRoom = true;
		this.broadcastPrefix = options.broadcastPrefix || '';
		this.broadcastMessage = '';
	}

	// TODO: return should be void | boolean | Promise<void | boolean>
	parse(
		msg?: string,
		options: Partial<{isQuiet: boolean, broadcastPrefix: string, bypassRoomCheck: boolean}> = {}
	): any {
		if (typeof msg === 'string') {
			// spawn subcontext
			const subcontext = new CommandContext({
				message: msg,
				user: this.user,
				connection: this.connection,
				room: this.room,
				pmTarget: this.pmTarget,
				recursionDepth: this.recursionDepth + 1,
				bypassRoomCheck: this.bypassRoomCheck,
				...options,
			});
			if (subcontext.recursionDepth > MAX_PARSE_RECURSION) {
				throw new Error("Too much command recursion");
			}
			return subcontext.parse();
		}
		let message: string | void | boolean | Promise<string | void | boolean> = this.message;

		const parsedCommand = Chat.parseCommand(message);
		if (parsedCommand) {
			this.cmd = parsedCommand.cmd;
			this.fullCmd = parsedCommand.fullCmd;
			this.cmdToken = parsedCommand.cmdToken;
			this.target = parsedCommand.target;
			this.handler = parsedCommand.handler;
		}

		if (!this.bypassRoomCheck && this.room && !(this.user.id in this.room.users)) {
			return this.popupReply(`You tried to send "${message}" to the room "${this.room.roomid}" but it failed because you were not in that room.`);
		}

		if (this.user.statusType === 'idle' && !['unaway', 'unafk', 'back'].includes(this.cmd)) {
			this.user.setStatusType('online');
		}

		try {
			if (this.handler) {
				if (this.handler.disabled) {
					throw new Chat.ErrorMessage(
						`The command /${this.cmd} is temporarily unavailable due to technical difficulties. Please try again in a few hours.`
					);
				}
				message = this.run(this.handler);
			} else {
				if (this.cmdToken) {
					// To guard against command typos, show an error message
					if (!(this.shouldBroadcast() && !/[a-z0-9]/.test(this.cmd.charAt(0)))) {
						this.commandDoesNotExist();
					}
				} else if (!VALID_COMMAND_TOKENS.includes(message.charAt(0)) &&
						VALID_COMMAND_TOKENS.includes(message.trim().charAt(0))) {
					message = message.trim();
					if (!message.startsWith(BROADCAST_TOKEN)) {
						message = message.charAt(0) + message;
					}
				}

				message = this.checkChat(message);
			}
		} catch (err: any) {
			if (err.name?.endsWith('ErrorMessage')) {
				this.errorReply(err.message);
				this.update();
				return false;
			}
			if (err.name.endsWith('Interruption')) {
				this.update();
				return;
			}
			Monitor.crashlog(err, 'A chat command', {
				user: this.user.name,
				room: this.room?.roomid,
				pmTarget: this.pmTarget?.name,
				message: this.message,
			});
			this.sendReply(`|html|<div class="broadcast-red"><b>Pokemon Showdown crashed!</b><br />Don't worry, we're working on fixing it.</div>`);
			return;
		}

		// Output the message
		if (message && typeof (message as any).then === 'function') {
			this.update();
			return (message as Promise<string | boolean | void>).then(resolvedMessage => {
				if (resolvedMessage && resolvedMessage !== true) {
					this.sendChatMessage(resolvedMessage);
				}
				this.update();
				if (resolvedMessage === false) return false;
			}).catch(err => {
				if (err.name?.endsWith('ErrorMessage')) {
					this.errorReply(err.message);
					this.update();
					return false;
				}
				if (err.name.endsWith('Interruption')) {
					this.update();
					return;
				}
				Monitor.crashlog(err, 'An async chat command', {
					user: this.user.name,
					room: this.room?.roomid,
					pmTarget: this.pmTarget?.name,
					message: this.message,
				});
				this.sendReply(`|html|<div class="broadcast-red"><b>Pokemon Showdown crashed!</b><br />Don't worry, we're working on fixing it.</div>`);
				return false;
			});
		} else if (message && message !== true) {
			this.sendChatMessage(message as string);
			message = true;
		}

		this.update();

		return message;
	}

	sendChatMessage(message: string) {
		if (this.pmTarget) {
			const blockInvites = this.pmTarget.settings.blockInvites;
			if (blockInvites && /^<<.*>>$/.test(message.trim())) {
				if (
					!this.user.can('lock') && blockInvites === true ||
					!Users.globalAuth.atLeast(this.user, blockInvites as GroupSymbol)
				) {
					Chat.maybeNotifyBlocked(`invite`, this.pmTarget, this.user);
					return this.errorReply(`${this.pmTarget.name} is blocking room invites.`);
				}
			}
			Chat.PrivateMessages.send(message, this.user, this.pmTarget);
		} else if (this.room) {
			this.room.add(`|c|${this.user.getIdentity(this.room)}|${message}`);
			if (this.room.game && this.room.game.onLogMessage) {
				this.room.game.onLogMessage(message, this.user);
			}
		} else {
			this.connection.popup(`Your message could not be sent:\n\n${message}\n\nIt needs to be sent to a user or room.`);
		}
	}
	run(handler: string | AnnotatedChatHandler) {
		if (typeof handler === 'string') handler = Chat.commands[handler] as AnnotatedChatHandler;
		if (!handler.broadcastable && this.cmdToken === '!') {
			this.errorReply(`The command "${this.fullCmd}" can't be broadcast.`);
			this.errorReply(`Use /${this.fullCmd} instead.`);
			return false;
		}
		let result: any = handler.call(this, this.target, this.room, this.user, this.connection, this.cmd, this.message);
		if (result === undefined) result = false;

		return result;
	}

	checkFormat(room: BasicRoom | null | undefined, user: User, message: string) {
		if (!room) return true;
		if (
			!room.settings.filterStretching && !room.settings.filterCaps &&
			!room.settings.filterEmojis && !room.settings.filterLinks
		) {
			return true;
		}
		if (user.can('mute', null, room)) return true;

		if (room.settings.filterStretching && /(.+?)\1{5,}/i.test(user.name)) {
			throw new Chat.ErrorMessage(`Your username contains too much stretching, which this room doesn't allow.`);
		}
		if (room.settings.filterLinks) {
			const bannedLinks = this.checkBannedLinks(message);
			if (bannedLinks.length) {
				throw new Chat.ErrorMessage(
					`You have linked to ${bannedLinks.length > 1 ? 'unrecognized external websites' : 'an unrecognized external website'} ` +
					`(${bannedLinks.join(', ')}), which this room doesn't allow.`
				);
			}
		}
		if (room.settings.filterCaps && /[A-Z\s]{6,}/.test(user.name)) {
			throw new Chat.ErrorMessage(`Your username contains too many capital letters, which this room doesn't allow.`);
		}
		if (room.settings.filterEmojis && EMOJI_REGEX.test(user.name)) {
			throw new Chat.ErrorMessage(`Your username contains emojis, which this room doesn't allow.`);
		}
		// Removes extra spaces and null characters
		message = message.trim().replace(/[ \u0000\u200B-\u200F]+/g, ' ');

		if (room.settings.filterStretching && /(.+?)\1{7,}/i.test(message)) {
			throw new Chat.ErrorMessage(`Your message contains too much stretching, which this room doesn't allow.`);
		}
		if (room.settings.filterCaps && /[A-Z\s]{18,}/.test(message)) {
			throw new Chat.ErrorMessage(`Your message contains too many capital letters, which this room doesn't allow.`);
		}
		if (room.settings.filterEmojis && EMOJI_REGEX.test(message)) {
			throw new Chat.ErrorMessage(`Your message contains emojis, which this room doesn't allow.`);
		}

		return true;
	}

	checkSlowchat(room: Room | null | undefined, user: User) {
		if (!room?.settings.slowchat) return true;
		if (user.can('show', null, room)) return true;
		const lastActiveSeconds = (Date.now() - user.lastMessageTime) / 1000;
		if (lastActiveSeconds < room.settings.slowchat) {
			throw new Chat.ErrorMessage(this.tr`This room has slow-chat enabled. You can only talk once every ${room.settings.slowchat} seconds.`);
		}
		return true;
	}

	checkBanwords(room: BasicRoom | null | undefined, message: string): boolean {
		if (!room) return true;
		if (!room.banwordRegex) {
			if (room.settings.banwords && room.settings.banwords.length) {
				room.banwordRegex = new RegExp('(?:\\b|(?!\\w))(?:' + room.settings.banwords.join('|') + ')(?:\\b|\\B(?!\\w))', 'i');
			} else {
				room.banwordRegex = true;
			}
		}
		if (!message) return true;
		if (room.banwordRegex !== true && room.banwordRegex.test(message)) {
			throw new Chat.ErrorMessage(`Your username, status, or message contained a word banned by this room.`);
		}
		return this.checkBanwords(room.parent as ChatRoom, message);
	}
	checkGameFilter() {
		if (!this.room?.game || !this.room.game.onChatMessage) return;
		return this.room.game.onChatMessage(this.message, this.user);
	}
	pmTransform(originalMessage: string, sender?: User, receiver?: User | null | string) {
		if (!sender) {
			if (this.room) throw new Error(`Not a PM`);
			sender = this.user;
			receiver = this.pmTarget;
		}
		const targetIdentity = typeof receiver === 'string' ? ` ${receiver}` : receiver ? receiver.getIdentity() : '~';
		const prefix = `|pm|${sender.getIdentity()}|${targetIdentity}|`;
		return originalMessage.split('\n').map(message => {
			if (message.startsWith('||')) {
				return prefix + `/text ` + message.slice(2);
			} else if (message.startsWith(`|html|`)) {
				return prefix + `/raw ` + message.slice(6);
			} else if (message.startsWith(`|uhtml|`)) {
				const [uhtmlid, html] = Utils.splitFirst(message.slice(7), '|');
				return prefix + `/uhtml ${uhtmlid},${html}`;
			} else if (message.startsWith(`|uhtmlchange|`)) {
				const [uhtmlid, html] = Utils.splitFirst(message.slice(13), '|');
				return prefix + `/uhtmlchange ${uhtmlid},${html}`;
			} else if (message.startsWith(`|modaction|`)) {
				return prefix + `/log ` + message.slice(11);
			} else if (message.startsWith(`|raw|`)) {
				return prefix + `/raw ` + message.slice(5);
			} else if (message.startsWith(`|error|`)) {
				return prefix + `/error ` + message.slice(7);
			} else if (message.startsWith(`|c~|`)) {
				return prefix + message.slice(4);
			} else if (message.startsWith(`|c|~|/`)) {
				return prefix + message.slice(5);
			} else if (message.startsWith(`|c|~|`)) {
				return prefix + `/text ` + message.slice(5);
			}
			return prefix + `/text ` + message;
		}).join(`\n`);
	}
	sendReply(data: string) {
		if (this.isQuiet) return;
		if (this.broadcasting && this.broadcastToRoom) {
			// broadcasting
			this.add(data);
		} else {
			// not broadcasting
			if (!this.room) {
				data = this.pmTransform(data);
				this.connection.send(data);
			} else {
				this.connection.sendTo(this.room, data);
			}
		}
	}
	errorReply(message: string) {
		if (this.bypassRoomCheck) { // if they're not in the room, we still want a good error message for them
			return this.popupReply(
				`|html|<strong class="message-error">${message.replace(/\n/ig, '<br />')}</strong>`
			);
		}
		this.sendReply(`|error|` + message.replace(/\n/g, `\n|error|`));
	}
	addBox(htmlContent: string | JSX.VNode) {
		if (typeof htmlContent !== 'string') htmlContent = JSX.render(htmlContent);
		this.add(`|html|<div class="infobox">${htmlContent}</div>`);
	}
	sendReplyBox(htmlContent: string | JSX.VNode) {
		if (typeof htmlContent !== 'string') htmlContent = JSX.render(htmlContent);
		this.sendReply(`|c|${this.room && this.broadcasting ? this.user.getIdentity() : '~'}|/raw <div class="infobox">${htmlContent}</div>`);
	}
	popupReply(message: string) {
		this.connection.popup(message);
	}
	add(data: string) {
		if (this.room) {
			this.room.add(data);
		} else {
			this.send(data);
		}
	}
	send(data: string) {
		if (this.room) {
			this.room.send(data);
		} else {
			data = this.pmTransform(data);
			this.user.send(data);
			if (this.pmTarget && this.pmTarget !== this.user) {
				this.pmTarget.send(data);
			}
		}
	}

	/** like privateModAction, but also notify Staff room */
	privateGlobalModAction(msg: string) {
		this.privateModAction(msg);
		if (this.room?.roomid !== 'staff') {
			Rooms.get('staff')?.addByUser(this.user, `${this.room ? `<<${this.room.roomid}>>` : `<PM:${this.pmTarget}>`} ${msg}`).update();
		}
	}
	addGlobalModAction(msg: string) {
		this.addModAction(msg);
		if (this.room?.roomid !== 'staff') {
			Rooms.get('staff')?.addByUser(this.user, `${this.room ? `<<${this.room.roomid}>>` : `<PM:${this.pmTarget}>`} ${msg}`).update();
		}
	}

	privateModAction(msg: string) {
		if (this.room) {
			if (this.room.roomid === 'staff') {
				this.room.addByUser(this.user, `(${msg})`);
			} else {
				this.room.sendModsByUser(this.user, `(${msg})`);
				// roomlogging in staff causes a duplicate log message, since we do addByUser
				// and roomlogging in pms has no effect, so we can _just_ call this here
				this.roomlog(`(${msg})`);
			}
		} else {
			const data = this.pmTransform(`|modaction|${msg}`);
			this.user.send(data);
			if (this.pmTarget && this.pmTarget !== this.user && this.pmTarget.isStaff) {
				this.pmTarget.send(data);
			}
		}
	}
	globalModlog(action: string, user: string | User | null = null, note: string | null = null, ip?: string) {
		const entry: PartialModlogEntry = {
			action,
			isGlobal: true,
			loggedBy: this.user.id,
			note: note?.replace(/\n/gm, ' ') || '',
		};
		if (user) {
			if (typeof user === 'string') {
				entry.userid = toID(user);
			} else {
				entry.ip = user.latestIp;
				const userid = user.getLastId();
				entry.userid = userid;
				if (user.autoconfirmed && user.autoconfirmed !== userid) entry.autoconfirmedID = user.autoconfirmed;
				const alts = user.getAltUsers(false, true).slice(1).map(alt => alt.getLastId());
				if (alts.length) entry.alts = alts;
			}
		}
		if (ip) entry.ip = ip;
		if (this.room) {
			this.room.modlog(entry);
		} else {
			Rooms.global.modlog(entry);
		}
	}
	modlog(
		action: string,
		user: string | User | null = null,
		note: string | null = null,
		options: Partial<{noalts: any, noip: any}> = {}
	) {
		const entry: PartialModlogEntry = {
			action,
			loggedBy: this.user.id,
			note: note?.replace(/\n/gm, ' ') || '',
		};
		if (user) {
			if (typeof user === 'string') {
				entry.userid = toID(user);
			} else {
				const userid = user.getLastId();
				entry.userid = userid;
				if (!options.noalts) {
					if (user.autoconfirmed && user.autoconfirmed !== userid) entry.autoconfirmedID = user.autoconfirmed;
					const alts = user.getAltUsers(false, true).slice(1).map(alt => alt.getLastId());
					if (alts.length) entry.alts = alts;
				}
				if (!options.noip) entry.ip = user.latestIp;
			}
		}
		(this.room || Rooms.global).modlog(entry);
	}
	parseSpoiler(reason: string) {
		if (!reason) return {publicReason: "", privateReason: ""};

		let publicReason = reason;
		let privateReason = reason;
		const targetLowercase = reason.toLowerCase();
		if (targetLowercase.includes('spoiler:') || targetLowercase.includes('spoilers:')) {
			const proofIndex = targetLowercase.indexOf(targetLowercase.includes('spoilers:') ? 'spoilers:' : 'spoiler:');
			const proofOffset = (targetLowercase.includes('spoilers:') ? 9 : 8);
			const proof = reason.slice(proofIndex + proofOffset).trim();
			publicReason = reason.slice(0, proofIndex).trim();
			privateReason = `${publicReason}${proof ? ` (PROOF: ${proof})` : ''}`;
		}
		return {publicReason, privateReason};
	}
	roomlog(data: string) {
		if (this.room) this.room.roomlog(data);
	}
	stafflog(data: string) {
		(Rooms.get('staff') || Rooms.lobby || this.room)?.roomlog(data);
	}
	addModAction(msg: string) {
		if (this.room) {
			this.room.addByUser(this.user, msg);
		} else {
			this.send(`|modaction|${msg}`);
		}
	}
	update() {
		if (this.room) this.room.update();
	}
	filter(message: string) {
		return Chat.filter(message, this);
	}
	statusfilter(status: string) {
		return Chat.statusfilter(status, this.user);
	}
	checkCan(permission: RoomPermission, target: User | ID | null, room: Room): undefined;
	checkCan(permission: GlobalPermission, target?: User | ID | null): undefined;
	checkCan(permission: string, target: User | ID | null = null, room: Room | null = null) {
		if (!Users.Auth.hasPermission(this.user, permission, target, room, this.fullCmd)) {
			throw new Chat.ErrorMessage(`${this.cmdToken}${this.fullCmd} - Access denied.`);
		}
	}
	privatelyCheckCan(permission: RoomPermission, target: User | ID | null, room: Room): boolean;
	privatelyCheckCan(permission: GlobalPermission, target?: User | ID | null): boolean;
	privatelyCheckCan(permission: string, target: User | ID | null = null, room: Room | null = null) {
		this.handler!.isPrivate = true;
		if (Users.Auth.hasPermission(this.user, permission, target, room, this.fullCmd)) {
			return true;
		}
		this.commandDoesNotExist();
	}
	canUseConsole() {
		if (!this.user.hasConsoleAccess(this.connection)) {
			throw new Chat.ErrorMessage(
				this.cmdToken + this.fullCmd + " - Requires console access, please set up `Config.consoleips`."
			);
		}
		return true;
	}
	shouldBroadcast() {
		return this.cmdToken === BROADCAST_TOKEN;
	}
	checkBroadcast(overrideCooldown?: boolean | string, suppressMessage?: string | null) {
		if (this.broadcasting || !this.shouldBroadcast()) {
			return true;
		}

		if (this.user.locked && !(this.room?.roomid.startsWith('help-') || this.pmTarget?.can('lock'))) {
			this.errorReply(`You cannot broadcast this command's information while locked.`);
			throw new Chat.ErrorMessage(`To see it for yourself, use: /${this.message.slice(1)}`);
		}

		if (this.room && !this.user.can('show', null, this.room)) {
			this.errorReply(`You need to be voiced to broadcast this command's information.`);
			throw new Chat.ErrorMessage(`To see it for yourself, use: /${this.message.slice(1)}`);
		}

		if (!this.room && !this.pmTarget) {
			this.errorReply(`Broadcasting a command with "!" in a PM or chatroom will show it that user or room.`);
			throw new Chat.ErrorMessage(`To see it for yourself, use: /${this.message.slice(1)}`);
		}

		// broadcast cooldown
		const broadcastMessage = (suppressMessage || this.message).toLowerCase().replace(/[^a-z0-9\s!,]/g, '');
		const cooldownMessage = overrideCooldown === true ? null : (overrideCooldown || broadcastMessage);

		if (
			cooldownMessage && this.room && this.room.lastBroadcast === cooldownMessage &&
			this.room.lastBroadcastTime >= Date.now() - BROADCAST_COOLDOWN
		) {
			throw new Chat.ErrorMessage(`You can't broadcast this because it was just broadcasted. If this was intentional, use !rebroadcast ${this.message}`);
		}

		const message = this.checkChat(suppressMessage || this.message);
		if (!message) {
			throw new Chat.ErrorMessage(`To see it for yourself, use: /${this.message.slice(1)}`);
		}

		// checkChat will only return true with no message
		this.message = message;
		this.broadcastMessage = broadcastMessage;
		return true;
	}
	runBroadcast(overrideCooldown?: boolean | string, suppressMessage: string | null = null) {
		if (this.broadcasting || !this.shouldBroadcast()) {
			// Already being broadcast, or the user doesn't intend to broadcast.
			return true;
		}

		if (!this.broadcastMessage) {
			// Permission hasn't been checked yet. Do it now.
			this.checkBroadcast(overrideCooldown, suppressMessage);
		}

		this.broadcasting = true;

		const message = `${this.broadcastPrefix}${suppressMessage || this.message}`;
		if (this.pmTarget) {
			this.sendReply(`|c~|${message}`);
		} else {
			this.sendReply(`|c|${this.user.getIdentity(this.room)}|${message}`);
		}
		if (this.room) {
			// We don't want broadcasted messages in a room to be translated
			// according to a user's personal language setting.
			this.language = this.room.settings.language || null;
			if (overrideCooldown !== true) {
				this.room.lastBroadcast = overrideCooldown || this.broadcastMessage;
				this.room.lastBroadcastTime = Date.now();
			}
		}

		return true;
	}
	/* The sucrase transformation of optional chaining is too expensive to be used in a hot function like this. */
	/* eslint-disable @typescript-eslint/prefer-optional-chain */
	checkChat(message: string, room?: Room | null, targetUser?: User | null): string;
	checkChat(message?: null, room?: Room | null, targetUser?: User | null): void;
	checkChat(message: string | null = null, room: Room | null = null, targetUser: User | null = null) {
		if (!targetUser && this.pmTarget) {
			targetUser = this.pmTarget;
		}
		if (targetUser) {
			room = null;
		} else if (!room) {
			// @ts-ignore excludes GlobalRoom above
			room = this.room;
		}
		const user = this.user;
		const connection = this.connection;

		if (!user.named) {
			throw new Chat.ErrorMessage(this.tr`You must choose a name before you can talk.`);
		}
		if (!user.can('bypassall')) {
			const lockType = (user.namelocked ? this.tr`namelocked` : user.locked ? this.tr`locked` : ``);
			const lockExpiration = Punishments.checkLockExpiration(user.namelocked || user.locked);
			if (room) {
				if (lockType && !room.settings.isHelp) {
					this.sendReply(`|html|<a href="view-help-request--appeal" class="button">${this.tr`Get help with this`}</a>`);
					if (user.locked === '#hostfilter') {
						throw new Chat.ErrorMessage(this.tr`You are locked due to your proxy / VPN and can't talk in chat.`);
					} else {
						throw new Chat.ErrorMessage(this.tr`You are ${lockType} and can't talk in chat. ${lockExpiration}`);
					}
				}
				if (!room.persist && !room.roomid.startsWith('help-') && !(user.registered || user.autoconfirmed)) {
					this.sendReply(
						this.tr`|html|<div class="message-error">You must be registered to chat in temporary rooms (like battles).</div>` +
						this.tr`You may register in the <button name="openOptions"><i class="fa fa-cog"></i> Options</button> menu.`
					);
					throw new Chat.Interruption();
				}
				if (room.isMuted(user)) {
					throw new Chat.ErrorMessage(this.tr`You are muted and cannot talk in this room.`);
				}
				if (room.settings.modchat && !room.auth.atLeast(user, room.settings.modchat)) {
					if (room.settings.modchat === 'autoconfirmed') {
						throw new Chat.ErrorMessage(
							this.tr`Because moderated chat is set, your account must be at least one week old and you must have won at least one ladder game to speak in this room.`
						);
					}
					if (room.settings.modchat === 'trusted') {
						throw new Chat.ErrorMessage(
							this.tr`Because moderated chat is set, your account must be staff in a public room or have a global rank to speak in this room.`
						);
					}
					const groupName = Config.groups[room.settings.modchat] && Config.groups[room.settings.modchat].name ||
						room.settings.modchat;
					throw new Chat.ErrorMessage(
						this.tr`Because moderated chat is set, you must be of rank ${groupName} or higher to speak in this room.`
					);
				}
				if (!this.bypassRoomCheck && !(user.id in room.users)) {
					connection.popup(`You can't send a message to this room without being in it.`);
					return null;
				}
			}
			if (targetUser) {
				// this accounts for users who are autoconfirmed on another alt, but not registered
				if (!(user.registered || user.autoconfirmed)) {
					this.sendReply(
						this.tr`|html|<div class="message-error">You must be registered to send private messages.</div>` +
						this.tr`You may register in the <button name="openOptions"><i class="fa fa-cog"></i> Options</button> menu.`
					);
					throw new Chat.Interruption();
				}
				if (targetUser.id !== user.id && !(targetUser.registered || targetUser.autoconfirmed)) {
					throw new Chat.ErrorMessage(this.tr`That user is unregistered and cannot be PMed.`);
				}
				if (lockType && !targetUser.can('lock')) {
					this.sendReply(`|html|<a href="view-help-request--appeal" class="button">${this.tr`Get help with this`}</a>`);
					if (user.locked === '#hostfilter') {
						throw new Chat.ErrorMessage(this.tr`You are locked due to your proxy / VPN and can only private message members of the global moderation team.`);
					} else {
						throw new Chat.ErrorMessage(this.tr`You are ${lockType} and can only private message members of the global moderation team. ${lockExpiration}`);
					}
				}
				if (targetUser.locked && !user.can('lock')) {
					throw new Chat.ErrorMessage(this.tr`The user "${targetUser.name}" is locked and cannot be PMed.`);
				}
				if (Config.pmmodchat && !Users.globalAuth.atLeast(user, Config.pmmodchat) &&
					!Users.Auth.hasPermission(targetUser, 'promote', Config.pmmodchat as GroupSymbol)) {
					const groupName = Config.groups[Config.pmmodchat] && Config.groups[Config.pmmodchat].name || Config.pmmodchat;
					throw new Chat.ErrorMessage(this.tr`On this server, you must be of rank ${groupName} or higher to PM users.`);
				}
				if (!this.checkCanPM(targetUser)) {
					Chat.maybeNotifyBlocked('pm', targetUser, user);
					if (!targetUser.can('lock')) {
						throw new Chat.ErrorMessage(this.tr`This user is blocking private messages right now.`);
					} else {
						this.sendReply(`|html|${this.tr`If you need help, try opening a <a href="view-help-request" class="button">help ticket</a>`}`);
						throw new Chat.ErrorMessage(this.tr`This ${Config.groups[targetUser.tempGroup].name} is too busy to answer private messages right now. Please contact a different staff member.`);
					}
				}
				if (!this.checkCanPM(user, targetUser)) {
					throw new Chat.ErrorMessage(this.tr`You are blocking private messages right now.`);
				}
			}
		}

		if (typeof message !== 'string') return true;

		if (!message) {
			throw new Chat.ErrorMessage(this.tr`Your message can't be blank.`);
		}
		let length = message.length;
		length += 10 * message.replace(/[^\ufdfd]*/g, '').length;
		if (length > MAX_MESSAGE_LENGTH && !user.can('ignorelimits')) {
			throw new Chat.ErrorMessage(this.tr`Your message is too long: ` + message);
		}

		// remove zalgo
		message = message.replace(
			/[\u0300-\u036f\u0483-\u0489\u0610-\u0615\u064B-\u065F\u0670\u06D6-\u06DC\u06DF-\u06ED\u0E31\u0E34-\u0E3A\u0E47-\u0E4E]{3,}/g,
			''
		);
		if (/[\u3164\u115f\u1160\u239b-\u23b9]/.test(message)) {
			throw new Chat.ErrorMessage(this.tr`Your message contains banned characters.`);
		}

		// If the corresponding config option is set, non-AC users cannot send links, except to staff.
		if (Config.restrictLinks && !user.autoconfirmed) {
			if (this.checkBannedLinks(message).length && !(targetUser?.can('lock') || room?.settings.isHelp)) {
				throw new Chat.ErrorMessage("Your account must be autoconfirmed to send links to other users, except for global staff.");
			}
		}

		this.checkFormat(room, user, message);

		this.checkSlowchat(room, user);

		if (!user.can('bypassall')) this.checkBanwords(room, user.name);
		if (user.userMessage && !user.can('bypassall')) this.checkBanwords(room, user.userMessage);
		if (room && !user.can('mute', null, room)) this.checkBanwords(room, message);

		const gameFilter = this.checkGameFilter();
		if (typeof gameFilter === 'string') {
			if (gameFilter === '') throw new Chat.Interruption();
			throw new Chat.ErrorMessage(gameFilter);
		}

		if (room?.settings.highTraffic &&
			toID(message).replace(/[^a-z]+/, '').length < 2 &&
			!user.can('show', null, room)) {
			throw new Chat.ErrorMessage(
				this.tr`Due to this room being a high traffic room, your message must contain at least two letters.`
			);
		}

		if (room) {
			const normalized = message.trim();
			if (
				!user.can('bypassall') && (['help', 'lobby'].includes(room.roomid)) && (normalized === user.lastMessage) &&
				((Date.now() - user.lastMessageTime) < MESSAGE_COOLDOWN) && !Config.nothrottle
			) {
				throw new Chat.ErrorMessage(this.tr`You can't send the same message again so soon.`);
			}
			user.lastMessage = message;
			user.lastMessageTime = Date.now();
		}

		if (Chat.filters.length) {
			return this.filter(message);
		}

		return message;
	}
	checkCanPM(targetUser: User, user?: User) {
		if (!user) user = this.user;
		if (user.id === targetUser.id) return true; // lol.
		const setting = targetUser.settings.blockPMs;
		if (user.can('lock') || !setting) return true;
		if (setting === true && !user.can('lock')) return false; // this is to appease TS
		const friends = targetUser.friends || new Set();
		if (setting === 'friends') return friends.has(user.id);
		return Users.globalAuth.atLeast(user, setting as AuthLevel);
	}
	checkPMHTML(targetUser: User) {
		if (!(this.room && (targetUser.id in this.room.users)) && !this.user.can('addhtml')) {
			throw new Chat.ErrorMessage("You do not have permission to use PM HTML to users who are not in this room.");
		}
		const friends = targetUser.friends || new Set();
		if (targetUser.settings.blockPMs &&
			(targetUser.settings.blockPMs === true ||
			(targetUser.settings.blockPMs === 'friends' && !friends.has(this.user.id)) ||
			!Users.globalAuth.atLeast(this.user, targetUser.settings.blockPMs as AuthLevel)) &&
			!this.user.can('lock')
		) {
			Chat.maybeNotifyBlocked('pm', targetUser, this.user);
			throw new Chat.ErrorMessage("This user is currently blocking PMs.");
		}
		if (targetUser.locked && !this.user.can('lock')) {
			throw new Chat.ErrorMessage("This user is currently locked, so you cannot send them HTML.");
		}
		return true;
	}

	checkBannedLinks(message: string) {
		// RegExp#exec only returns one match, String#match returns all of them
		// eslint-disable-next-line @typescript-eslint/prefer-regexp-exec
		return (message.match(Chat.linkRegex) || []).filter(link => {
			link = link.toLowerCase();
			const domainMatches = /^(?:http:\/\/|https:\/\/)?(?:[^/]*\.)?([^/.]*\.[^/.]*)\.?($|\/|:)/.exec(link);
			const domain = domainMatches?.[1];
			const hostMatches = /^(?:http:\/\/|https:\/\/)?([^/]*[^/.])\.?($|\/|:)/.exec(link);
			let host = hostMatches?.[1];
			if (host?.startsWith('www.')) host = host.slice(4);
			if (!domain || !host) return null;
			return !(LINK_WHITELIST.includes(host) || LINK_WHITELIST.includes(`*.${domain}`));
		});
	}
	/* eslint-enable @typescript-eslint/prefer-optional-chain */
	checkEmbedURI(uri: string) {
		if (uri.startsWith('https://')) return uri;
		if (uri.startsWith('//')) return uri;
		if (uri.startsWith('data:')) {
			return uri;
		} else {
			throw new Chat.ErrorMessage("Image URLs must begin with 'https://' or 'data:'; 'http://' cannot be used.");
		}
	}
	/**
	 * This is a quick and dirty first-pass "is this good HTML" check. The full
	 * sanitization is done on the client by Caja in `src/battle-log.ts`
	 * `BattleLog.sanitizeHTML`.
	 */
	checkHTML(htmlContent: string | null) {
		htmlContent = ('' + (htmlContent || '')).trim();
		if (!htmlContent) return '';
		if (/>here.?</i.test(htmlContent) || /click here/i.test(htmlContent)) {
			throw new Chat.ErrorMessage('Do not use "click here" – See [[Design standard #2 <https://github.com/smogon/pokemon-showdown/blob/master/CONTRIBUTING.md#design-standards>]]');
		}

		// check for mismatched tags
		const tags = htmlContent.match(/<!--.*?-->|<\/?[^<>]*/g);
		if (tags) {
			const ILLEGAL_TAGS = [
				'script', 'head', 'body', 'html', 'canvas', 'base', 'meta', 'link', 'iframe',
			];
			const LEGAL_AUTOCLOSE_TAGS = [
				// void elements (no-close tags)
				'br', 'area', 'embed', 'hr', 'img', 'source', 'track', 'input', 'wbr', 'col',
				// autoclose tags
				'p', 'li', 'dt', 'dd', 'option', 'tr', 'th', 'td', 'thead', 'tbody', 'tfoot', 'colgroup',
				// PS custom element
				'psicon', 'youtube',
			];
			const stack = [];
			for (const tag of tags) {
				const isClosingTag = tag.charAt(1) === '/';
				const contentEndLoc = tag.endsWith('/') ? -1 : undefined;
				const tagContent = tag.slice(isClosingTag ? 2 : 1, contentEndLoc).replace(/\s+/, ' ').trim();
				const tagNameEndIndex = tagContent.indexOf(' ');
				const tagName = tagContent.slice(0, tagNameEndIndex >= 0 ? tagNameEndIndex : undefined).toLowerCase();
				if (tagName === '!--') continue;
				if (isClosingTag) {
					if (LEGAL_AUTOCLOSE_TAGS.includes(tagName)) continue;
					if (!stack.length) {
						throw new Chat.ErrorMessage(`Extraneous </${tagName}> without an opening tag.`);
					}
					const expectedTagName = stack.pop();
					if (tagName !== expectedTagName) {
						throw new Chat.ErrorMessage(`Extraneous </${tagName}> where </${expectedTagName}> was expected.`);
					}
					continue;
				}

				if (ILLEGAL_TAGS.includes(tagName) || !/^[a-z]+[0-9]?$/.test(tagName)) {
					throw new Chat.ErrorMessage(`Illegal tag <${tagName}> can't be used here.`);
				}
				if (!LEGAL_AUTOCLOSE_TAGS.includes(tagName)) {
					stack.push(tagName);
				}

				if (tagName === 'img') {
					if (!this.room || (this.room.settings.isPersonal && !this.user.can('lock'))) {
						throw new Chat.ErrorMessage(
							`This tag is not allowed: <${tagContent}>. Images are not allowed outside of chatrooms.`
						);
					}
					if (!/width ?= ?(?:[0-9]+|"[0-9]+")/i.test(tagContent) || !/height ?= ?(?:[0-9]+|"[0-9]+")/i.test(tagContent)) {
						// Width and height are required because most browsers insert the
						// <img> element before width and height are known, and when the
						// image is loaded, this changes the height of the chat area, which
						// messes up autoscrolling.
						this.errorReply(`This image is missing a width/height attribute: <${tagContent}>`);
						throw new Chat.ErrorMessage(`Images without predefined width/height cause problems with scrolling because loading them changes their height.`);
					}
					const srcMatch = / src ?= ?(?:"|')?([^ "']+)(?: ?(?:"|'))?/i.exec(tagContent);
					if (srcMatch) {
						this.checkEmbedURI(srcMatch[1]);
					} else {
						this.errorReply(`This image has a broken src attribute: <${tagContent}>`);
						throw new Chat.ErrorMessage(`The src attribute must exist and have no spaces in the URL`);
					}
				}
				if (tagName === 'button') {
					if ((!this.room || this.room.settings.isPersonal || this.room.settings.isPrivate === true) && !this.user.can('lock')) {
						const buttonName = / name ?= ?"([^"]*)"/i.exec(tagContent)?.[1];
						const buttonValue = / value ?= ?"([^"]*)"/i.exec(tagContent)?.[1];
						const msgCommandRegex = /^\/(?:msg|pm|w|whisper|botmsg) /;
						const botmsgCommandRegex = /^\/msgroom (?:[a-z0-9-]+), ?\/botmsg /;
						if (buttonName === 'send' && buttonValue && msgCommandRegex.test(buttonValue)) {
							const [pmTarget] = buttonValue.replace(msgCommandRegex, '').split(',');
							const auth = this.room ? this.room.auth : Users.globalAuth;
							if (auth.get(toID(pmTarget)) !== '*' && toID(pmTarget) !== this.user.id) {
								this.errorReply(`This button is not allowed: <${tagContent}>`);
								throw new Chat.ErrorMessage(`Your scripted button can't send PMs to ${pmTarget}, because that user is not a Room Bot.`);
							}
						} else if (buttonName === 'send' && buttonValue && botmsgCommandRegex.test(buttonValue)) {
							// no need to validate the bot being an actual bot; `/botmsg` will do it for us and is not abusable
						} else if (buttonName) {
							this.errorReply(`This button is not allowed: <${tagContent}>`);
							this.errorReply(`You do not have permission to use most buttons. Here are the two types you're allowed to use:`);
							this.errorReply(`1. Linking to a room: <a href="/roomid"><button>go to a place</button></a>`);
							throw new Chat.ErrorMessage(`2. Sending a message to a Bot: <button name="send" value="/msgroom BOT_ROOMID, /botmsg BOT_USERNAME, MESSAGE">send the thing</button>`);
						}
					}
				}
			}
			if (stack.length) {
				throw new Chat.ErrorMessage(`Missing </${stack.pop()}>.`);
			}
		}

		return htmlContent;
	}

	/**
	 * This is to be used for commands that replicate other commands
	 * (for example, `/pm username, command` or `/msgroom roomid, command`)
	 * to ensure they do not crash with too many levels of recursion.
	 */
	checkRecursion() {
		if (this.recursionDepth > 5) {
			throw new Chat.ErrorMessage(`/${this.cmd} - Too much command recursion has occurred.`);
		}
	}

	requireRoom(id?: RoomID) {
		if (!this.room) {
			throw new Chat.ErrorMessage(`/${this.cmd} - must be used in a chat room, not a ${this.pmTarget ? "PM" : "console"}`);
		}
		if (id && this.room.roomid !== id) {
			const targetRoom = Rooms.get(id);
			if (!targetRoom) {
				throw new Chat.ErrorMessage(`This command can only be used in the room '${id}', but that room does not exist.`);
			}
			throw new Chat.ErrorMessage(`This command can only be used in the ${targetRoom.title} room.`);
		}
		return this.room;
	}
	// eslint-disable-next-line @typescript-eslint/type-annotation-spacing
	requireGame<T extends RoomGame>(constructor: new (...args: any[]) => T, subGame = false) {
		const room = this.requireRoom();
		if (subGame) {
			if (!room.subGame) {
				throw new Chat.ErrorMessage(`This command requires a sub-game of ${constructor.name} (this room has no sub-game).`);
			}
			const game = room.getGame(constructor, subGame);
			// must be a different game
			if (!game) {
				throw new Chat.ErrorMessage(`This command requires a sub-game of ${constructor.name} (this sub-game is ${room.subGame.title}).`);
			}
			return game;
		}
		if (!room.game) {
			throw new Chat.ErrorMessage(`This command requires a game of ${constructor.name} (this room has no game).`);
		}
		const game = room.getGame(constructor);
		// must be a different game
		if (!game) {
			throw new Chat.ErrorMessage(`This command requires a game of ${constructor.name} (this game is ${room.game.title}).`);
		}
		return game;
	}
	requireMinorActivity<T extends MinorActivity>(constructor: new (...args: any[]) => T) {
		const room = this.requireRoom();
		if (!room.minorActivity) {
			throw new Chat.ErrorMessage(`This command requires a ${constructor.name} (this room has no minor activity).`);
		}
		const game = room.getMinorActivity(constructor);
		// must be a different game
		if (!game) {
			throw new Chat.ErrorMessage(`This command requires a ${constructor.name} (this minor activity is a(n) ${room.minorActivity.name}).`);
		}
		return game;
	}
	commandDoesNotExist(): never {
		if (this.cmdToken === '!') {
			throw new Chat.ErrorMessage(`The command "${this.cmdToken}${this.fullCmd}" does not exist.`);
		}
		throw new Chat.ErrorMessage(
			`The command "${this.cmdToken}${this.fullCmd}" does not exist. To send a message starting with "${this.cmdToken}${this.fullCmd}", type "${this.cmdToken}${this.cmdToken}${this.fullCmd}".`
		);
	}
	refreshPage(pageid: string) {
		if (this.connection.openPages?.has(pageid)) {
			this.parse(`/join view-${pageid}`);
		}
	}
	closePage(pageid: string) {
		for (const connection of this.user.connections) {
			if (connection.openPages?.has(pageid)) {
				connection.send(`>view-${pageid}\n|deinit`);
				connection.openPages.delete(pageid);
				if (!connection.openPages.size) {
					connection.openPages = null;
				}
			}
		}
	}
}

export const Chat = new class {
	constructor() {
		void this.loadTranslations().then(() => {
			Chat.translationsLoaded = true;
		});
	}
	translationsLoaded = false;
	/**
	 * As per the node.js documentation at https://nodejs.org/api/timers.html#timers_settimeout_callback_delay_args,
	 * timers with durations that are too long for a 32-bit signed integer will be invoked after 1 millisecond,
	 * which tends to cause unexpected behavior.
	 */
	readonly MAX_TIMEOUT_DURATION = 2147483647;
	readonly Friends = new FriendsDatabase();
	readonly PM = PM;
	readonly PrivateMessages = PrivateMessages;

	readonly multiLinePattern = new PatternTester();

	/*********************************************************
	 * Load command files
	 *********************************************************/
	baseCommands!: AnnotatedChatCommands;
	commands!: AnnotatedChatCommands;
	basePages!: PageTable;
	pages!: PageTable;
	readonly destroyHandlers: (() => void)[] = [Artemis.destroy];
	readonly crqHandlers: {[k: string]: CRQHandler} = {};
	readonly handlers: {[k: string]: ((...args: any) => any)[]} = Object.create(null);
	/** The key is the name of the plugin. */
	readonly plugins: {[k: string]: ChatPlugin} = {};
	/** Will be empty except during hotpatch */
	oldPlugins: {[k: string]: ChatPlugin} = {};
	roomSettings: SettingsHandler[] = [];

	/*********************************************************
	 * Load chat filters
	 *********************************************************/
	readonly filters: ChatFilter[] = [];
	filter(message: string, context: CommandContext) {
		// Chat filters can choose to:
		// 1. return false OR null - to not send a user's message
		// 2. return an altered string - to alter a user's message
		// 3. return undefined to send the original message through
		const originalMessage = message;
		for (const curFilter of Chat.filters) {
			const output = curFilter.call(
				context,
				message,
				context.user,
				context.room,
				context.connection,
				context.pmTarget,
				originalMessage
			);
			if (output === false) return null;
			if (!output && output !== undefined) return output;
			if (output !== undefined) message = output;
		}

		return message;
	}

	readonly namefilters: NameFilter[] = [];
	namefilter(name: string, user: User) {
		if (!Config.disablebasicnamefilter) {
			// whitelist
			// \u00A1-\u00BF\u00D7\u00F7  Latin punctuation/symbols
			// \u02B9-\u0362              basic combining accents
			// \u2012-\u2027\u2030-\u205E Latin punctuation/symbols extended
			// \u2050-\u205F              fractions extended
			// \u2190-\u23FA\u2500-\u2BD1 misc symbols
			// \u2E80-\u32FF              CJK symbols
			// \u3400-\u9FFF              CJK
			// \uF900-\uFAFF\uFE00-\uFE6F CJK extended
			name = name.replace(
				// eslint-disable-next-line no-misleading-character-class
				/[^a-zA-Z0-9 /\\.~()<>^*%&=+$#_'?!"\u00A1-\u00BF\u00D7\u00F7\u02B9-\u0362\u2012-\u2027\u2030-\u205E\u2050-\u205F\u2190-\u23FA\u2500-\u2BD1\u2E80-\u32FF\u3400-\u9FFF\uF900-\uFAFF\uFE00-\uFE6F-]+/g,
				''
			);

			// blacklist
			// \u00a1 upside-down exclamation mark (i)
			// \u2580-\u2590 black bars
			// \u25A0\u25Ac\u25AE\u25B0 black bars
			// \u534d\u5350 swastika
			// \u2a0d crossed integral (f)
			name = name.replace(/[\u00a1\u2580-\u2590\u25A0\u25Ac\u25AE\u25B0\u2a0d\u534d\u5350]/g, '');

			// e-mail address
			if (name.includes('@') && name.includes('.')) return '';

			// url
			if (/[a-z0-9]\.(com|net|org|us|uk|co|gg|tk|ml|gq|ga|xxx|download|stream)\b/i.test(name)) name = name.replace(/\./g, '');

			// Limit the amount of symbols allowed in usernames to 4 maximum, and
			// disallow (R) and (C) from being used in the middle of names.
			const nameSymbols = name.replace(
				/[^\u00A1-\u00BF\u00D7\u00F7\u02B9-\u0362\u2012-\u2027\u2030-\u205E\u2050-\u205F\u2090-\u23FA\u2500-\u2BD1]+/g,
				''
			);
			// \u00ae\u00a9 (R) (C)
			if (
				nameSymbols.length > 4 ||
				/[^a-z0-9][a-z0-9][^a-z0-9]/.test(name.toLowerCase() + ' ') || /[\u00ae\u00a9].*[a-zA-Z0-9]/.test(name)
			) {
				name = name.replace(
					// eslint-disable-next-line no-misleading-character-class
					/[\u00A1-\u00BF\u00D7\u00F7\u02B9-\u0362\u2012-\u2027\u2030-\u205E\u2050-\u205F\u2190-\u23FA\u2500-\u2BD1\u2E80-\u32FF\u3400-\u9FFF\uF900-\uFAFF\uFE00-\uFE6F]+/g,
					''
				).replace(/[^A-Za-z0-9]{2,}/g, ' ').trim();
			}
		}
		name = name.replace(/^[^A-Za-z0-9]+/, ""); // remove symbols from start
		name = name.replace(/@/g, ""); // Remove @ as this is used to indicate status messages

		// cut name length down to 18 chars
		if (/[A-Za-z0-9]/.test(name.slice(18))) {
			name = name.replace(/[^A-Za-z0-9]+/g, "");
		} else {
			name = name.slice(0, 18);
		}

		name = Dex.getName(name);
		for (const curFilter of Chat.namefilters) {
			name = curFilter(name, user);
			if (!name) return '';
		}
		return name;
	}

	readonly hostfilters: HostFilter[] = [];
	hostfilter(host: string, user: User, connection: Connection, hostType: string) {
		for (const curFilter of Chat.hostfilters) {
			curFilter(host, user, connection, hostType);
		}
	}

	readonly loginfilters: LoginFilter[] = [];
	loginfilter(user: User, oldUser: User | null, usertype: string) {
		for (const curFilter of Chat.loginfilters) {
			curFilter(user, oldUser, usertype);
		}
	}

	readonly punishmentfilters: PunishmentFilter[] = [];
	punishmentfilter(user: User | ID, punishment: Punishment) {
		for (const curFilter of Chat.punishmentfilters) {
			curFilter(user, punishment);
		}
	}

	readonly nicknamefilters: NicknameFilter[] = [];
	nicknamefilter(nickname: string, user: User) {
		for (const curFilter of Chat.nicknamefilters) {
			const filtered = curFilter(nickname, user);
			if (filtered === false) return false;
			if (!filtered) return '';
		}
		return nickname;
	}

	readonly statusfilters: StatusFilter[] = [];
	statusfilter(status: string, user: User) {
		status = status.replace(/\|/g, '');
		for (const curFilter of Chat.statusfilters) {
			status = curFilter(status, user);
			if (!status) return '';
		}
		return status;
	}
	/*********************************************************
	 * Translations
	 *********************************************************/
	/** language id -> language name */
	readonly languages = new Map<ID, string>();
	/** language id -> (english string -> translated string) */
	readonly translations = new Map<ID, Map<string, [string, string[], string[]]>>();

	async loadTranslations() {
		const directories = await FS(TRANSLATION_DIRECTORY).readdir();

		// ensure that english is the first entry when we iterate over Chat.languages
		Chat.languages.set('english' as ID, 'English');
		for (const dirname of directories) {
			// translation dirs shouldn't have caps, but things like sourceMaps and the README will
			if (/[^a-z0-9]/.test(dirname)) continue;
			const dir = FS(`${TRANSLATION_DIRECTORY}/${dirname}`);

			// For some reason, toID() isn't available as a global when this executes.
			const languageID = Dex.toID(dirname);
			const files = await dir.readdir();
			for (const filename of files) {
				if (!filename.endsWith('.ts')) continue;

				const content: Translations = require(`${TRANSLATION_DIRECTORY}/${dirname}/${filename}`).translations;

				if (!Chat.translations.has(languageID)) {
					Chat.translations.set(languageID, new Map());
				}
				const translationsSoFar = Chat.translations.get(languageID)!;

				if (content.name && !Chat.languages.has(languageID)) {
					Chat.languages.set(languageID, content.name);
				}

				if (content.strings) {
					for (const key in content.strings) {
						const keyLabels: string[] = [];
						const valLabels: string[] = [];
						const newKey = key.replace(/\${.+?}/g, str => {
							keyLabels.push(str);
							return '${}';
						}).replace(/\[TN: ?.+?\]/g, '');
						const val = content.strings[key].replace(/\${.+?}/g, (str: string) => {
							valLabels.push(str);
							return '${}';
						}).replace(/\[TN: ?.+?\]/g, '');
						translationsSoFar.set(newKey, [val, keyLabels, valLabels]);
					}
				}
			}
			if (!Chat.languages.has(languageID)) {
				// Fallback in case no translation files provide the language's name
				Chat.languages.set(languageID, "Unknown Language");
			}
		}
	}
	tr(language: ID | null): (fStrings: TemplateStringsArray | string, ...fKeys: any) => string;
	tr(language: ID | null, strings: TemplateStringsArray | string, ...keys: any[]): string;
	tr(language: ID | null, strings: TemplateStringsArray | string = '', ...keys: any[]) {
		if (!language) language = 'english' as ID;
		// If strings is an array (normally the case), combine before translating.
		const trString = typeof strings === 'string' ? strings : strings.join('${}');

		if (Chat.translationsLoaded && !Chat.translations.has(language)) {
			throw new Error(`Trying to translate to a nonexistent language: ${language}`);
		}
		if (!strings.length) {
			return ((fStrings: TemplateStringsArray | string, ...fKeys: any) => Chat.tr(language, fStrings, ...fKeys));
		}

		const entry = Chat.translations.get(language)?.get(trString);
		let [translated, keyLabels, valLabels] = entry || ["", [], []];
		if (!translated) translated = trString;

		// Replace the gaps in the species string
		if (keys.length) {
			let reconstructed = '';

			const left: (string | null)[] = keyLabels.slice();
			for (const [i, str] of translated.split('${}').entries()) {
				reconstructed += str;
				if (keys[i]) {
					let index = left.indexOf(valLabels[i]);
					if (index < 0) {
						index = left.findIndex(val => !!val);
					}
					if (index < 0) index = i;
					reconstructed += keys[index];
					left[index] = null;
				}
			}

			translated = reconstructed;
		}
		return translated;
	}

	/**
	 * SQL handler
	 *
	 * All chat plugins share one database.
	 * Chat.databaseReadyPromise will be truthy if the database is not yet ready.
	 */
	database = SQL(module, {
		file: ('Config' in global && Config.nofswriting) ? ':memory:' : PLUGIN_DATABASE_PATH,
		processes: global.Config?.chatdbprocesses || 1,
	});
	databaseReadyPromise: Promise<void> | null = null;

	async prepareDatabase() {
		if (!PM.isParentProcess) return; // We don't need a database in a subprocess that requires Chat.
		if (!Config.usesqlite) return;
		// check if we have the db_info table, which will always be present unless the schema needs to be initialized
		const {hasDBInfo} = await this.database.get(
			`SELECT count(*) AS hasDBInfo FROM sqlite_master WHERE type = 'table' AND name = 'db_info'`
		);
		if (!hasDBInfo) await this.database.runFile('./databases/schemas/chat-plugins.sql');

		const result = await this.database.get(
			`SELECT value as curVersion FROM db_info WHERE key = 'version'`
		);
		const curVersion = parseInt(result.curVersion);
		if (!curVersion) throw new Error(`db_info table is present, but schema version could not be parsed`);

		// automatically run migrations of the form "v{number}.sql" in the migrations/chat-plugins folder
		const migrationsFolder = './databases/migrations/chat-plugins';
		const migrationsToRun = [];
		for (const migrationFile of (await FS(migrationsFolder).readdir())) {
			const migrationVersion = parseInt(/v(\d+)\.sql$/.exec(migrationFile)?.[1] || '');
			if (!migrationVersion) continue;
			if (migrationVersion > curVersion) migrationsToRun.push({version: migrationVersion, file: migrationFile});
		}
		Utils.sortBy(migrationsToRun, ({version}) => version);
		for (const {file} of migrationsToRun) {
			await this.database.runFile(pathModule.resolve(migrationsFolder, file));
		}

<<<<<<< HEAD
		Chat.destroyHandlers.push(
			() => Chat.database.destroy(),
			() => Chat.PrivateMessages.destroy(),
		);
=======
		Chat.destroyHandlers.push(() => void Chat.database?.destroy());
>>>>>>> 10f09c13
	}

	readonly MessageContext = MessageContext;
	readonly CommandContext = CommandContext;
	readonly PageContext = PageContext;
	readonly ErrorMessage = ErrorMessage;
	readonly Interruption = Interruption;

	// JSX handling
	readonly JSX = JSX;
	readonly html = JSX.html;
	readonly h = JSX.h;
	readonly Fragment = JSX.Fragment;

	/**
	 * Command parser
	 *
	 * Usage:
	 *   Chat.parse(message, room, user, connection)
	 *
	 * Parses the message. If it's a command, the command is executed, if
	 * not, it's displayed directly in the room.
	 *
	 * Examples:
	 *   Chat.parse("/join lobby", room, user, connection)
	 *     will make the user join the lobby.
	 *
	 *   Chat.parse("Hi, guys!", room, user, connection)
	 *     will return "Hi, guys!" if the user isn't muted, or
	 *     if he's muted, will warn him that he's muted.
	 *
	 * The return value is the return value of the command handler, if any,
	 * or the message, if there wasn't a command. This value could be a success
	 * or failure (few commands report these) or a Promise for when the command
	 * is done executing, if it's not currently done.
	 *
	 * @param message - the message the user is trying to say
	 * @param room - the room the user is trying to say it in
	 * @param user - the user that sent the message
	 * @param connection - the connection the user sent the message from
	 */
	parse(message: string, room: Room | null | undefined, user: User, connection: Connection) {
		Chat.loadPlugins();

		const initialRoomlogLength = room?.log.getLineCount();
		const context = new CommandContext({message, room, user, connection});
		const start = Date.now();
		const result = context.parse();
		if (typeof result?.then === 'function') {
			void result.then(() => {
				this.logSlowMessage(start, context);
			});
		} else {
			this.logSlowMessage(start, context);
		}
		if (room && room.log.getLineCount() !== initialRoomlogLength) {
			room.messagesSent++;
			for (const [handler, numMessages] of room.nthMessageHandlers) {
				if (room.messagesSent % numMessages === 0) handler(room, message);
			}
		}

		return result;
	}
	logSlowMessage(start: number, context: CommandContext) {
		const timeUsed = Date.now() - start;
		if (timeUsed < 1000) return;
		if (context.cmd === 'search' || context.cmd === 'savereplay') return;

		const logMessage = (
			`[slow command] ${timeUsed}ms - ${context.user.name} (${context.connection.ip}): ` +
			`<${context.room ? context.room.roomid : context.pmTarget ? `PM:${context.pmTarget?.name}` : 'CMD'}> ` +
			`${context.message.replace(/\n/ig, ' ')}`
		);

		Monitor.slow(logMessage);
	}

	packageData: AnyObject = {};

	getPluginName(file: string) {
		const nameWithExt = pathModule.relative(__dirname, file).replace(/^chat-(?:commands|plugins)./, '');
		let name = nameWithExt.slice(0, nameWithExt.lastIndexOf('.'));
		if (name.endsWith('/index')) name = name.slice(0, -6);
		return name;
	}

	loadPluginFile(file: string) {
		if (!VALID_PLUGIN_ENDINGS.some(ext => file.endsWith(ext))) return;
		this.loadPlugin(require(file), this.getPluginName(file));
	}

	loadPluginDirectory(dir: string, depth = 0) {
		for (const file of FS(dir).readdirSync()) {
			const path = pathModule.resolve(dir, file);
			if (FS(path).isDirectorySync()) {
				depth++;
				if (depth > MAX_PLUGIN_LOADING_DEPTH) continue;
				this.loadPluginDirectory(path, depth);
			} else {
				try {
					this.loadPluginFile(path);
				} catch (e) {
					Monitor.crashlog(e, "A loading chat plugin");
					continue;
				}
			}
		}
	}
	annotateCommands(commandTable: AnyObject, namespace = ''): AnnotatedChatCommands {
		for (const cmd in commandTable) {
			const entry = commandTable[cmd];
			if (typeof entry === 'object') {
				this.annotateCommands(entry, `${namespace}${cmd} `);
			}
			if (typeof entry === 'string') {
				const base = commandTable[entry];
				if (!base) continue;
				if (!base.aliases) base.aliases = [];
				if (!base.aliases.includes(cmd)) base.aliases.push(cmd);
				continue;
			}
			if (typeof entry !== 'function') continue;

			const handlerCode = entry.toString();
			entry.requiresRoom = /requireRoom\((?:'|"|`)(.*?)(?:'|"|`)/.exec(handlerCode)?.[1] as RoomID || /this\.requireRoom\(/.test(handlerCode);
			entry.hasRoomPermissions = /\bthis\.(checkCan|can)\([^,)\n]*, [^,)\n]*,/.test(handlerCode);
			entry.broadcastable = cmd.endsWith('help') || /\bthis\.(?:(check|can|run|should)Broadcast)\(/.test(handlerCode);
			entry.isPrivate = /\bthis\.(?:privately(Check)?Can|commandDoesNotExist)\(/.test(handlerCode);
			entry.requiredPermission = /this\.(?:checkCan|privately(?:Check)?Can)\(['`"]([a-zA-Z0-9]+)['"`](\)|, )/.exec(handlerCode)?.[1];
			if (!entry.aliases) entry.aliases = [];

			// assign properties from the base command if the current command uses CommandContext.run.
			const runsCommand = /this.run\((?:'|"|`)(.*?)(?:'|"|`)\)/.exec(handlerCode);
			if (runsCommand) {
				const [, baseCommand] = runsCommand;
				const baseEntry = commandTable[baseCommand];
				if (baseEntry) {
					if (baseEntry.requiresRoom) entry.requiresRoom = baseEntry.requiresRoom;
					if (baseEntry.hasRoomPermissions) entry.hasRoomPermissions = baseEntry.hasRoomPermissions;
					if (baseEntry.broadcastable) entry.broadcastable = baseEntry.broadcastable;
					if (baseEntry.isPrivate) entry.isPrivate = baseEntry.isPrivate;
				}
			}
			// This is usually the same as `entry.name`, but some weirdness like
			// `commands.a = b` could screw it up. This should make it consistent.
			entry.cmd = cmd;
			entry.fullCmd = `${namespace}${cmd}`;
		}
		return commandTable;
	}
	loadPlugin(plugin: AnyObject, name: string) {
		if (plugin.commands) {
			Object.assign(Chat.commands, this.annotateCommands(plugin.commands));
		}
		if (plugin.pages) {
			Object.assign(Chat.pages, plugin.pages);
		}

		if (plugin.destroy) {
			Chat.destroyHandlers.push(plugin.destroy);
		}
		if (plugin.crqHandlers) {
			Object.assign(Chat.crqHandlers, plugin.crqHandlers);
		}
		if (plugin.roomSettings) {
			if (!Array.isArray(plugin.roomSettings)) plugin.roomSettings = [plugin.roomSettings];
			Chat.roomSettings = Chat.roomSettings.concat(plugin.roomSettings);
		}
		if (plugin.chatfilter) Chat.filters.push(plugin.chatfilter);
		if (plugin.namefilter) Chat.namefilters.push(plugin.namefilter);
		if (plugin.hostfilter) Chat.hostfilters.push(plugin.hostfilter);
		if (plugin.loginfilter) Chat.loginfilters.push(plugin.loginfilter);
		if (plugin.punishmentfilter) Chat.punishmentfilters.push(plugin.punishmentfilter);
		if (plugin.nicknamefilter) Chat.nicknamefilters.push(plugin.nicknamefilter);
		if (plugin.statusfilter) Chat.statusfilters.push(plugin.statusfilter);
		if (plugin.onRenameRoom) {
			if (!Chat.handlers['onRenameRoom']) Chat.handlers['onRenameRoom'] = [];
			Chat.handlers['onRenameRoom'].push(plugin.onRenameRoom);
		}
		if (plugin.onRoomClose) {
			if (!Chat.handlers['onRoomClose']) Chat.handlers['onRoomClose'] = [];
			Chat.handlers['onRoomClose'].push(plugin.onRoomClose);
		}
		if (plugin.handlers) {
			for (const handlerName in plugin.handlers) {
				if (!Chat.handlers[handlerName]) Chat.handlers[handlerName] = [];
				Chat.handlers[handlerName].push(plugin.handlers[handlerName]);
			}
		}
		Chat.plugins[name] = plugin;
	}
	loadPlugins(oldPlugins?: {[k: string]: ChatPlugin}) {
		if (Chat.commands) return;
		if (oldPlugins) Chat.oldPlugins = oldPlugins;

		void FS('package.json').readIfExists().then(data => {
			if (data) Chat.packageData = JSON.parse(data);
		});

		// Install plug-in commands and chat filters


		Chat.commands = Object.create(null);
		Chat.pages = Object.create(null);
		this.loadPluginDirectory('server/chat-commands');
		Chat.baseCommands = Chat.commands;
		Chat.basePages = Chat.pages;
		Chat.commands = Object.assign(Object.create(null), Chat.baseCommands);
		Chat.pages = Object.assign(Object.create(null), Chat.basePages);

		// Load filters from Config
		this.loadPlugin(Config, 'config');
		this.loadPlugin(Tournaments, 'tournaments');

		this.loadPluginDirectory('server/chat-plugins');
		Chat.oldPlugins = {};
		// lower priority should run later
		Utils.sortBy(Chat.filters, filter => -(filter.priority || 0));
	}

	destroy() {
		for (const handler of Chat.destroyHandlers) {
			handler();
		}
	}

	runHandlers(name: keyof Handlers, ...args: Parameters<Handlers[typeof name]>) {
		const handlers = this.handlers[name];
		if (!handlers) return;
		for (const h of handlers) {
			void h.call(this, ...args);
		}
	}

	handleRoomRename(oldID: RoomID, newID: RoomID, room: Room) {
		Chat.runHandlers('onRenameRoom', oldID, newID, room);
	}

	handleRoomClose(roomid: RoomID, user: User, connection: Connection) {
		Chat.runHandlers('onRoomClose', roomid, user, connection, roomid.startsWith('view-'));
	}

	/**
	 * Takes a chat message and returns data about any command it's
	 * trying to use.
	 *
	 * Returning `null` means the chat message isn't trying to use
	 * a command, and returning `{handler: null}` means it's trying
	 * to use a command that doesn't exist.
	 */
	parseCommand(message: string, recursing = false): {
		cmd: string, fullCmd: string, cmdToken: string, target: string, handler: AnnotatedChatHandler | null,
	} | null {
		if (!message.trim()) return null;

		// hardcoded commands
		if (message.startsWith(`>> `)) {
			message = `/eval ${message.slice(3)}`;
		} else if (message.startsWith(`>>> `)) {
			message = `/evalbattle ${message.slice(4)}`;
		} else if (message.startsWith('>>sql ')) {
			message = `/evalsql ${message.slice(6)}`;
		} else if (message.startsWith(`/me`) && /[^A-Za-z0-9 ]/.test(message.charAt(3))) {
			message = `/mee ${message.slice(3)}`;
		} else if (message.startsWith(`/ME`) && /[^A-Za-z0-9 ]/.test(message.charAt(3))) {
			message = `/MEE ${message.slice(3)}`;
		}

		const cmdToken = message.charAt(0);
		if (!VALID_COMMAND_TOKENS.includes(cmdToken)) return null;
		if (cmdToken === message.charAt(1)) return null;
		if (cmdToken === BROADCAST_TOKEN && /[^A-Za-z0-9]/.test(message.charAt(1))) return null;

		let [cmd, target] = Utils.splitFirst(message.slice(1), ' ');
		cmd = cmd.toLowerCase();

		if (cmd.endsWith(',')) cmd = cmd.slice(0, -1);

		let curCommands: AnnotatedChatCommands = Chat.commands;
		let commandHandler;
		let fullCmd = cmd;
		let prevCmdName = '';

		do {
			if (cmd in curCommands) {
				commandHandler = curCommands[cmd];
			} else {
				commandHandler = undefined;
			}
			if (typeof commandHandler === 'string') {
				// in case someone messed up, don't loop
				commandHandler = curCommands[commandHandler];
			} else if (Array.isArray(commandHandler) && !recursing) {
				return this.parseCommand(cmdToken + 'help ' + fullCmd.slice(0, -4), true);
			}
			if (commandHandler && typeof commandHandler === 'object') {
				[cmd, target] = Utils.splitFirst(target, ' ');
				cmd = cmd.toLowerCase();

				prevCmdName = fullCmd;
				fullCmd += ' ' + cmd;
				curCommands = commandHandler as AnnotatedChatCommands;
			}
		} while (commandHandler && typeof commandHandler === 'object');

		if (!commandHandler && (curCommands.default || curCommands[''])) {
			commandHandler = curCommands.default || curCommands[''];
			fullCmd = prevCmdName;
			target = `${cmd}${target ? ` ${target}` : ''}`;
			cmd = fullCmd.split(' ').shift()!;
			if (typeof commandHandler === 'string') {
				commandHandler = curCommands[commandHandler];
			}
		}

		if (!commandHandler && !recursing) {
			for (const g in Config.groups) {
				const groupid = Config.groups[g].id;
				if (fullCmd === groupid) {
					return this.parseCommand(`/promote ${target}, ${g}`, true);
				} else if (fullCmd === 'global' + groupid) {
					return this.parseCommand(`/globalpromote ${target}, ${g}`, true);
				} else if (fullCmd === 'de' + groupid || fullCmd === 'un' + groupid ||
						fullCmd === 'globalde' + groupid || fullCmd === 'deglobal' + groupid) {
					return this.parseCommand(`/demote ${target}`, true);
				} else if (fullCmd === 'room' + groupid) {
					return this.parseCommand(`/roompromote ${target}, ${g}`, true);
				} else if (fullCmd === 'forceroom' + groupid) {
					return this.parseCommand(`/forceroompromote ${target}, ${g}`, true);
				} else if (fullCmd === 'roomde' + groupid || fullCmd === 'deroom' + groupid || fullCmd === 'roomun' + groupid) {
					return this.parseCommand(`/roomdemote ${target}`, true);
				}
			}
		}

		return {
			cmd: cmd,
			cmdToken: cmdToken,
			target: target,
			fullCmd: fullCmd,
			handler: commandHandler as AnnotatedChatHandler | null,
		};
	}
	allCommands(table: ChatCommands = Chat.commands) {
		const results: AnnotatedChatHandler[] = [];
		for (const cmd in table) {
			const handler = table[cmd];
			if (Array.isArray(handler) || !handler || ['string', 'boolean'].includes(typeof handler)) {
				continue;
			}
			if (typeof handler === 'object') {
				results.push(...this.allCommands(handler));
				continue;
			}
			results.push(handler as AnnotatedChatHandler);
		}
		if (table !== Chat.commands) return results;
		return results.filter((handler, i) => results.indexOf(handler) === i);
	}

	/**
	 * Strips HTML from a string.
	 */
	stripHTML(htmlContent: string) {
		if (!htmlContent) return '';
		return htmlContent.replace(/<[^>]*>/g, '');
	}
	/**
	 * Validates input regex and ensures it won't crash.
	 */
	validateRegex(word: string) {
		word = word.trim();
		if ((word.endsWith('|') && !word.endsWith('\\|')) || word.startsWith('|')) {
			throw new Chat.ErrorMessage(`Your regex was rejected because it included an unterminated |.`);
		}
		try {
			// eslint-disable-next-line no-new
			new RegExp(word);
		} catch (e: any) {
			throw new Chat.ErrorMessage(
				e.message.startsWith('Invalid regular expression: ') ?
					e.message :
					`Invalid regular expression: /${word}/: ${e.message}`
			);
		}
	}

	/**
	 * Returns singular (defaulting to '') if num is 1, or plural
	 * (defaulting to 's') otherwise. Helper function for pluralizing
	 * words.
	 */
	plural(num: any, pluralSuffix = 's', singular = '') {
		if (num && typeof num.length === 'number') {
			num = num.length;
		} else if (num && typeof num.size === 'number') {
			num = num.size;
		} else {
			num = Number(num);
		}
		return (num !== 1 ? pluralSuffix : singular);
	}

	/**
	 * Counts the thing passed.
	 *
	 *     Chat.count(2, "days") === "2 days"
	 *     Chat.count(1, "days") === "1 day"
	 *     Chat.count(["foo"], "things are") === "1 thing is"
	 *
	 */
	count(num: any, pluralSuffix: string, singular = "") {
		if (num && typeof num.length === 'number') {
			num = num.length;
		} else if (num && typeof num.size === 'number') {
			num = num.size;
		} else {
			num = Number(num);
		}
		if (!singular) {
			if (pluralSuffix.endsWith("s")) {
				singular = pluralSuffix.slice(0, -1);
			} else if (pluralSuffix.endsWith("s have")) {
				singular = pluralSuffix.slice(0, -6) + " has";
			} else if (pluralSuffix.endsWith("s were")) {
				singular = pluralSuffix.slice(0, -6) + " was";
			}
		}
		const space = singular.startsWith('<') ? '' : ' ';
		return `${num}${space}${num > 1 ? pluralSuffix : singular}`;
	}

	/**
	 * Returns a timestamp in the form {yyyy}-{MM}-{dd} {hh}:{mm}:{ss}.
	 *
	 * options.human = true will reports hours human-readable
	 */
	toTimestamp(date: Date, options: {human?: boolean} = {}) {
		const human = options.human;
		let parts: any[] = [
			date.getFullYear(),	date.getMonth() + 1, date.getDate(),
			date.getHours(), date.getMinutes(),	date.getSeconds(),
		];
		if (human) {
			parts.push(parts[3] >= 12 ? 'pm' : 'am');
			parts[3] = parts[3] % 12 || 12;
		}
		parts = parts.map(val => val < 10 ? '0' + val : '' + val);
		return parts.slice(0, 3).join("-") + " " + parts.slice(3, human ? 5 : 6).join(":") + (human ? "" + parts[6] : "");
	}

	/**
	 * Takes a number of milliseconds, and reports the duration in English: hours, minutes, etc.
	 *
	 * options.hhmmss = true will instead report the duration in 00:00:00 format
	 *
	 */
	toDurationString(val: number, options: {hhmmss?: boolean, precision?: number} = {}) {
		// TODO: replace by Intl.DurationFormat or equivalent when it becomes available (ECMA-402)
		// https://github.com/tc39/ecma402/issues/47
		const date = new Date(+val);
		if (isNaN(date.getTime())) return 'forever';

		const parts = [
			date.getUTCFullYear() - 1970, date.getUTCMonth(), date.getUTCDate() - 1,
			date.getUTCHours(), date.getUTCMinutes(), date.getUTCSeconds(),
		];
		const roundingBoundaries = [6, 15, 12, 30, 30];
		const unitNames = ["second", "minute", "hour", "day", "month", "year"];
		const positiveIndex = parts.findIndex(elem => elem > 0);
		let precision = (options?.precision ? options.precision : 3);
		if (options?.hhmmss) {
			const str = parts.slice(positiveIndex).map(value => value < 10 ? "0" + value : "" + value).join(":");
			return str.length === 2 ? "00:" + str : str;
		}

		// round least significant displayed unit
		if (positiveIndex + precision < parts.length && precision > 0 && positiveIndex >= 0) {
			if (parts[positiveIndex + precision] >= roundingBoundaries[positiveIndex + precision - 1]) {
				parts[positiveIndex + precision - 1]++;
			}
		}

		// don't display trailing 0's if the number is exact
		let precisionIndex = 5;
		while (precisionIndex > positiveIndex && !parts[precisionIndex]) {
			precisionIndex--;
		}
		precision = Math.min(precision, precisionIndex - positiveIndex + 1);

		return parts
			.slice(positiveIndex)
			.reverse()
			.map((value, index) => `${value} ${unitNames[index]}${value !== 1 ? "s" : ""}`)
			.reverse()
			.slice(0, precision)
			.join(" ")
			.trim();
	}

	/**
	 * Takes an array and turns it into a sentence string by adding commas and the word "and"
	 */
	toListString(arr: string[], conjunction = "and") {
		if (!arr.length) return '';
		if (arr.length === 1) return arr[0];
		if (arr.length === 2) return `${arr[0]} ${conjunction.trim()} ${arr[1]}`;
		return `${arr.slice(0, -1).join(", ")}, ${conjunction.trim()} ${arr.slice(-1)[0]}`;
	}

	/**
	 * Takes an array and turns it into a sentence string by adding commas and the word "or"
	 */
	toOrList(arr: string[]) {
		if (!arr.length) return '';
		if (arr.length === 1) return arr[0];
		if (arr.length === 2) return `${arr[0]} or ${arr[1]}`;
		return `${arr.slice(0, -1).join(", ")}, or ${arr.slice(-1)[0]}`;
	}

	/**
	 * Convert multiline HTML into a single line without losing whitespace (so
	 * <pre> blocks still render correctly). Linebreaks inside <> are replaced
	 * with ` `, and linebreaks outside <> are replaced with `&#10;`.
	 *
	 * PS's protocol often requires sending a block of HTML in a single line,
	 * so this ensures any block of HTML ends up as a single line.
	 */
	collapseLineBreaksHTML(htmlContent: string) {
		htmlContent = htmlContent.replace(/<[^>]*>/g, tag => tag.replace(/\n/g, ' '));
		htmlContent = htmlContent.replace(/\n/g, '&#10;');
		return htmlContent;
	}
	/**
	 * Takes a string of text and transforms it into a block of html using the details tag.
	 * If it has a newline, will make the 3 lines the preview, and fill the rest in.
	 * @param str string to block
	 */
	getReadmoreBlock(str: string, isCode?: boolean, cutoff = 3) {
		const params = str.slice(+str.startsWith('\n')).split('\n');
		const output: string[] = [];
		for (const [i, param] of params.entries()) {
			if (output.length < cutoff && param.length > 80 && cutoff > 2) cutoff--;
			if (param.length > cutoff * 160 && i < cutoff) cutoff = i;
			output.push(Utils[isCode ? 'escapeHTMLForceWrap' : 'escapeHTML'](param));
		}

		if (output.length > cutoff) {
			return `<details class="readmore${isCode ? ` code" style="white-space: pre-wrap; display: table; tab-size: 3` : ``}"><summary>${
				output.slice(0, cutoff).join('<br />')
			}</summary>${
				output.slice(cutoff).join('<br />')
			}</details>`;
		} else {
			const tag = isCode ? `code` : `div`;
			return `<${tag} style="white-space: pre-wrap; display: table; tab-size: 3">${
				output.join('<br />')
			}</${tag}>`;
		}
	}

	getReadmoreCodeBlock(str: string, cutoff?: number) {
		return Chat.getReadmoreBlock(str, true, cutoff);
	}

	getDataPokemonHTML(species: Species, gen = 8, tier = '') {
		let buf = '<li class="result">';
		buf += '<span class="col numcol">' + (tier || species.tier) + '</span> ';
		buf += `<span class="col iconcol"><psicon pokemon="${species.id}"/></span> `;
		buf += `<span class="col pokemonnamecol" style="white-space:nowrap"><a href="https://${Config.routes.dex}/pokemon/${species.id}" target="_blank">${species.name}</a></span> `;
		buf += '<span class="col typecol">';
		if (species.types) {
			for (const type of species.types) {
				buf += `<img src="https://${Config.routes.client}/sprites/types/${type}.png" alt="${type}" height="14" width="32">`;
			}
		}
		buf += '</span> ';
		if (gen >= 3) {
			buf += '<span style="float:left;min-height:26px">';
			if (species.abilities['1'] && (gen >= 4 || Dex.abilities.get(species.abilities['1']).gen === 3)) {
				buf += '<span class="col twoabilitycol">' + species.abilities['0'] + '<br />' + species.abilities['1'] + '</span>';
			} else {
				buf += '<span class="col abilitycol">' + species.abilities['0'] + '</span>';
			}
			if (species.abilities['H'] && species.abilities['S']) {
				buf += '<span class="col twoabilitycol' + (species.unreleasedHidden ? ' unreleasedhacol' : '') + '"><em>' + species.abilities['H'] + '<br />(' + species.abilities['S'] + ')</em></span>';
			} else if (species.abilities['H']) {
				buf += '<span class="col abilitycol' + (species.unreleasedHidden ? ' unreleasedhacol' : '') + '"><em>' + species.abilities['H'] + '</em></span>';
			} else if (species.abilities['S']) {
				// special case for Zygarde
				buf += '<span class="col abilitycol"><em>(' + species.abilities['S'] + ')</em></span>';
			} else {
				buf += '<span class="col abilitycol"></span>';
			}
			buf += '</span>';
		}
		buf += '<span style="float:left;min-height:26px">';
		buf += '<span class="col statcol"><em>HP</em><br />' + species.baseStats.hp + '</span> ';
		buf += '<span class="col statcol"><em>Atk</em><br />' + species.baseStats.atk + '</span> ';
		buf += '<span class="col statcol"><em>Def</em><br />' + species.baseStats.def + '</span> ';
		if (gen <= 1) {
			buf += '<span class="col statcol"><em>Spc</em><br />' + species.baseStats.spa + '</span> ';
		} else {
			buf += '<span class="col statcol"><em>SpA</em><br />' + species.baseStats.spa + '</span> ';
			buf += '<span class="col statcol"><em>SpD</em><br />' + species.baseStats.spd + '</span> ';
		}
		buf += '<span class="col statcol"><em>Spe</em><br />' + species.baseStats.spe + '</span> ';
		buf += '<span class="col bstcol"><em>BST<br />' + species.bst + '</em></span> ';
		buf += '</span>';
		buf += '</li>';
		return `<div class="message"><ul class="utilichart">${buf}<li style="clear:both"></li></ul></div>`;
	}
	getDataMoveHTML(move: Move) {
		let buf = `<ul class="utilichart"><li class="result">`;
		buf += `<span class="col movenamecol"><a href="https://${Config.routes.dex}/moves/${move.id}">${move.name}</a></span> `;
		// encoding is important for the ??? type icon
		const encodedMoveType = encodeURIComponent(move.type);
		buf += `<span class="col typecol"><img src="//${Config.routes.client}/sprites/types/${encodedMoveType}.png" alt="${move.type}" width="32" height="14">`;
		buf += `<img src="//${Config.routes.client}/sprites/categories/${move.category}.png" alt="${move.category}" width="32" height="14"></span> `;
		if (move.basePower) {
			buf += `<span class="col labelcol"><em>Power</em><br>${typeof move.basePower === 'number' ? move.basePower : '—'}</span> `;
		}
		buf += `<span class="col widelabelcol"><em>Accuracy</em><br>${typeof move.accuracy === 'number' ? (move.accuracy + '%') : '—'}</span> `;
		const basePP = move.pp || 1;
		const pp = Math.floor(move.noPPBoosts ? basePP : basePP * 8 / 5);
		buf += `<span class="col pplabelcol"><em>PP</em><br>${pp}</span> `;
		buf += `<span class="col movedesccol">${move.shortDesc || move.desc}</span> `;
		buf += `</li><li style="clear:both"></li></ul>`;
		return buf;
	}
	getDataAbilityHTML(ability: Ability) {
		let buf = `<ul class="utilichart"><li class="result">`;
		buf += `<span class="col namecol"><a href="https://${Config.routes.dex}/abilities/${ability.id}">${ability.name}</a></span> `;
		buf += `<span class="col abilitydesccol">${ability.shortDesc || ability.desc}</span> `;
		buf += `</li><li style="clear:both"></li></ul>`;
		return buf;
	}
	getDataItemHTML(item: Item) {
		let buf = `<ul class="utilichart"><li class="result">`;
		buf += `<span class="col itemiconcol"><psicon item="${item.id}"></span> <span class="col namecol"><a href="https://${Config.routes.dex}/items/${item.id}">${item.name}</a></span> `;
		buf += `<span class="col itemdesccol">${item.shortDesc || item.desc}</span> `;
		buf += `</li><li style="clear:both"></li></ul>`;
		return buf;
	}

	/**
	 * Gets the dimension of the image at url. Returns 0x0 if the image isn't found, as well as the relevant error.
	 */
	getImageDimensions(url: string): Promise<{height: number, width: number}> {
		return probe(url);
	}

	parseArguments(
		str: string,
		delim = ',',
		opts: Partial<{paramDelim: string, useIDs: boolean, allowEmpty: boolean}> = {useIDs: true}
	) {
		const result: Record<string, string[]> = {};
		for (const part of str.split(delim)) {
			let [key, val] = Utils.splitFirst(part, opts.paramDelim ||= "=").map(f => f.trim());
			if (opts.useIDs) key = toID(key);
			if (!toID(key) || (!opts.allowEmpty && !toID(val))) {
				throw new Chat.ErrorMessage(`Invalid option ${part}. Must be in [key]${opts.paramDelim}[value] format.`);
			}
			if (!result[key]) result[key] = [];
			result[key].push(val);
		}
		return result;
	}

	/**
	 * Normalize a message for the purposes of applying chat filters.
	 *
	 * Not used by PS itself, but feel free to use it in your own chat filters.
	 */
	normalize(message: string) {
		message = message.replace(/'/g, '').replace(/[^A-Za-z0-9]+/g, ' ').trim();
		if (!/[A-Za-z][A-Za-z]/.test(message)) {
			message = message.replace(/ */g, '');
		} else if (!message.includes(' ')) {
			message = message.replace(/([A-Z])/g, ' $1').trim();
		}
		return ' ' + message.toLowerCase() + ' ';
	}

	/**
	 * Generates dimensions to fit an image at url into a maximum size of maxWidth x maxHeight,
	 * preserving aspect ratio.
	 *
	 * @return [width, height, resized]
	 */
	async fitImage(url: string, maxHeight = 300, maxWidth = 300): Promise<[number, number, boolean]> {
		const {height, width} = await Chat.getImageDimensions(url);

		if (width <= maxWidth && height <= maxHeight) return [width, height, false];

		const ratio = Math.min(maxHeight / height, maxWidth / width);

		return [Math.round(width * ratio), Math.round(height * ratio), true];
	}

	refreshPageFor(
		pageid: string,
		roomid: Room | RoomID,
		checkPrefix = false,
		ignoreUsers: ID[] | null = null
	) {
		const room = Rooms.get(roomid);
		if (!room) return false;
		for (const id in room.users) {
			if (ignoreUsers?.includes(id as ID)) continue;
			const u = room.users[id];
			for (const conn of u.connections) {
				if (conn.openPages) {
					for (const page of conn.openPages) {
						if ((checkPrefix ? page.startsWith(pageid) : page === pageid)) {
							void this.parse(`/j view-${page}`, room, u, conn);
						}
					}
				}
			}
		}
	}

	/**
	 * Notifies a targetUser that a user was blocked from reaching them due to a setting they have enabled.
	 */
	maybeNotifyBlocked(blocked: 'pm' | 'challenge' | 'invite', targetUser: User, user: User) {
		const prefix = `|pm|&|${targetUser.getIdentity()}|/nonotify `;
		const options = 'or change it in the <button name="openOptions" class="subtle">Options</button> menu in the upper right.';
		if (blocked === 'pm') {
			if (!targetUser.notified.blockPMs) {
				targetUser.send(`${prefix}The user '${Utils.escapeHTML(user.name)}' attempted to PM you but was blocked. To enable PMs, use /unblockpms ${options}`);
				targetUser.notified.blockPMs = true;
			}
		} else if (blocked === 'challenge') {
			if (!targetUser.notified.blockChallenges) {
				targetUser.send(`${prefix}The user '${Utils.escapeHTML(user.name)}' attempted to challenge you to a battle but was blocked. To enable challenges, use /unblockchallenges ${options}`);
				targetUser.notified.blockChallenges = true;
			}
		} else if (blocked === 'invite') {
			if (!targetUser.notified.blockInvites) {
				targetUser.send(`${prefix}The user '${Utils.escapeHTML(user.name)}' attempted to invite you to a room but was blocked. To enable invites, use /unblockinvites.`);
				targetUser.notified.blockInvites = true;
			}
		}
	}
	readonly formatText = formatText;
	readonly linkRegex = linkRegex;
	readonly stripFormatting = stripFormatting;

	readonly filterWords: {[k: string]: FilterWord[]} = {};
	readonly monitors: {[k: string]: Monitor} = {};

	registerMonitor(id: string, entry: Monitor) {
		if (!Chat.filterWords[id]) Chat.filterWords[id] = [];
		Chat.monitors[id] = entry;
	}

	resolvePage(pageid: string, user: User, connection: Connection) {
		return (new PageContext({pageid, user, connection, language: user.language!})).resolve();
	}
};

// backwards compatibility; don't actually use these
// they're just there so forks have time to slowly transition
(Chat as any).escapeHTML = Utils.escapeHTML;
(Chat as any).splitFirst = Utils.splitFirst;
(CommandContext.prototype as any).can = CommandContext.prototype.checkCan;
(CommandContext.prototype as any).canTalk = CommandContext.prototype.checkChat;
(CommandContext.prototype as any).canBroadcast = CommandContext.prototype.checkBroadcast;
(CommandContext.prototype as any).canHTML = CommandContext.prototype.checkHTML;
(CommandContext.prototype as any).canEmbedURI = CommandContext.prototype.checkEmbedURI;
(CommandContext.prototype as any).privatelyCan = CommandContext.prototype.privatelyCheckCan;
(CommandContext.prototype as any).requiresRoom = CommandContext.prototype.requireRoom;
(CommandContext.prototype as any).targetUserOrSelf = function (this: any, target: string, exactName: boolean) {
	const user = this.getUserOrSelf(target, exactName);
	this.targetUser = user;
	this.inputUsername = target;
	this.targetUsername = user?.name || target;
	return user;
};
(CommandContext.prototype as any).splitTarget = function (this: any, target: string, exactName: boolean) {
	const {targetUser, inputUsername, targetUsername, rest} = this.splitUser(target, exactName);
	this.targetUser = targetUser;
	this.inputUsername = inputUsername;
	this.targetUsername = targetUsername;
	return rest;
};

/**
 * Used by ChatMonitor.
 */
export interface FilterWord {
	regex: RegExp;
	word: string;
	hits: number;
	reason?: string;
	publicReason?: string;
	replacement?: string;
}

export type MonitorHandler = (
	this: CommandContext,
	line: FilterWord,
	room: Room | null,
	user: User,
	message: string,
	lcMessage: string,
	isStaff: boolean
) => string | false | undefined;
export interface Monitor {
	location: string;
	punishment: string;
	label: string;
	condition?: string;
	monitor?: MonitorHandler;
}

// explicitly check this so it doesn't happen in other child processes
if (!process.send) {
	Chat.database.spawn(Config.chatdbprocesses || 1);
	Chat.databaseReadyPromise = Chat.prepareDatabase();
	// we need to make sure it is explicitly JUST the child of the original parent db process
	// no other child processes
} else if (process.mainModule === module) {
	global.Monitor = {
		crashlog(error: Error, source = 'A chat child process', details: AnyObject | null = null) {
			const repr = JSON.stringify([error.name, error.message, source, details]);
			process.send!(`THROW\n@!!@${repr}\n${error.stack}`);
		},
	};
	process.on('uncaughtException', err => {
		Monitor.crashlog(err, 'A chat database process');
	});
	process.on('unhandledRejection', err => {
		Monitor.crashlog(err as Error, 'A chat database process');
	});
	global.Config = require('./config-loader').Config;
	// eslint-disable-next-line no-eval
	Repl.start('chat-db', cmd => eval(cmd));
}<|MERGE_RESOLUTION|>--- conflicted
+++ resolved
@@ -30,13 +30,10 @@
 import {SQL, Repl, FS, Utils} from '../lib';
 import * as Artemis from './artemis';
 import {Dex} from '../sim';
-<<<<<<< HEAD
 import {resolve} from 'path';
 import {PrivateMessages} from './private-messages';
-=======
 import * as pathModule from 'path';
 import * as JSX from './chat-jsx';
->>>>>>> 10f09c13
 
 export type PageHandler = (this: PageContext, query: string[], user: User, connection: Connection)
 => Promise<string | null | void | JSX.VNode> | string | null | void | JSX.VNode;
@@ -1827,14 +1824,10 @@
 			await this.database.runFile(pathModule.resolve(migrationsFolder, file));
 		}
 
-<<<<<<< HEAD
 		Chat.destroyHandlers.push(
-			() => Chat.database.destroy(),
+			() => Chat.database?.destroy(),
 			() => Chat.PrivateMessages.destroy(),
 		);
-=======
-		Chat.destroyHandlers.push(() => void Chat.database?.destroy());
->>>>>>> 10f09c13
 	}
 
 	readonly MessageContext = MessageContext;
