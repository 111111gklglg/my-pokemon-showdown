/**
 * Battle search - handles searching battle logs.
 */
import {FS, Utils, ProcessManager, Repl, PostgresDatabase} from '../../lib';
import {checkRipgrepAvailability, Config} from '../config-loader';

const BATTLESEARCH_PROCESS_TIMEOUT = 3 * 60 * 60 * 1000; // 3 hours

interface BattleOutcome {
	lost: string;
	won: string;
	turns: string;
	tied?: boolean;
}

interface BattleSearchResults {
	totalBattles: number;
	/** Total battle outcomes. Null when only searching for one userid.*/
	totalOutcomes: BattleOutcome[] | null;
	// battle names[]
	totalWins: {[k: string]: string[]};
	// battle names[]
	totalLosses: {[k: string]: string[]};
	totalTies: number;
	timesBattled: {[k: string]: number};
}

const MAX_BATTLESEARCH_PROCESSES = 1;

function getMonth(day?: string) {
	if (!day) day = Chat.toTimestamp(new Date()).split(' ')[0];
	return day.slice(0, 7);
}

function nextMonth(month: string) {
	const next = new Date(new Date(`${month}-15`).getTime() + 30 * 24 * 60 * 60 * 1000);
	return next.toISOString().slice(0, 7);
}

export abstract class BattleSearchHandler {
	usePM?: boolean;
	abstract runSearch(
		userids: ID[], month: string, tierid: ID, turnLimit?: number
	): Promise<{[k: string]: BattleSearchResults}>;
	abstract listMonths(): Promise<string[]>;
	abstract listTiers(month: string): Promise<string[]>;
	buildResults(
		data: {[k: string]: BattleSearchResults}, userids: ID[],
		month: string, tierid: ID, turnLimit?: number
	) {
		let buf = `>view-battlesearch-${userids.join('-')}--${turnLimit}--${month}--${tierid}--confirm\n|init|html\n|title|[Battle Search][${userids.join('-')}][${tierid}][${month}]\n`;
		buf += `|pagehtml|<div class="pad ladder"><p>`;
		buf += `${tierid} battles on ${month} where `;
		buf += userids.length > 1 ? `the users ${userids.join(', ')} were players` : `the user ${userids[0]} was a player`;
		buf += turnLimit ? ` and the battle lasted less than ${turnLimit} turn${Chat.plural(turnLimit)}` : '';
		buf += `:</p><li style="display: inline; list-style: none"><a href="/view-battlesearch-${userids.join('-')}--${turnLimit}--${month}--${tierid}" target="replace">`;
		buf += `<button class="button">Back</button></a></li><br />`;
		if (userids.length > 1) {
			const outcomes: BattleOutcome[] = [];
			for (const day in data) {
				const curOutcomes = data[day].totalOutcomes;
				if (curOutcomes) outcomes.push(...curOutcomes);
			}
			buf += `<table><tbody><tr><h3 style="margin: 5px auto">Full summary</h3></tr>`;
			buf += `<tr><th>Won</th><th>Lost</th><th>Turns</th><th>Tied</th></tr>`;
			for (const battle of outcomes) {
				const {won, lost, turns, tied} = battle;
				buf += `<tr><td>${won}</td><td>${lost}</td><td>${turns}</td><td>${tied ? 'Yes' : ''}</td></tr>`;
			}
		}
		buf += `</tbody></table><br />`;
		for (const day in data) {
			const dayStats = data[day];
			buf += `<p style="text-align:left">`;
			const {totalWins, totalLosses, totalTies} = dayStats;
			buf += `<table style=""><tbody><tr><th colspan="2"><h3 style="margin: 5px auto">${day}</h3>`;
			buf += `</th></tr><tr><th>Category</th><th>Number</th></tr>`;
			buf += `<tr><td>Total Battles</td><td>${dayStats.totalBattles}</td></tr>`;
			for (const id in totalWins) {
				// hide userids if we're only searching for 1
				buf += `<tr><td><details class="readmore"><summary>Total Wins${userids.length > 1 ? ` (${id}) ` : ''}</summary>`;
				buf += totalWins[id].map(b => `<a href="/view-battlelog-${b}">${b}</a>`).join('<br />');
				buf += `</details></td><td>${totalWins[id].length}</td></tr>`;
			}
			for (const id in totalLosses) {
				buf += `<tr><td><details class="readmore"><summary>Total Losses${userids.length > 1 ? ` (${id}) ` : ''}</summary>`;
				buf += totalLosses[id].map(b => `<a href="/view-battlelog-${b}">${b}</a>`).join('<br />');
				buf += `</details></td><td>${totalLosses[id].length}</td></tr>`;
			}
			if (totalTies) {
				buf += `<tr><td>Total Ties</td><td>${totalTies}</td></tr>`;
			}

			if (userids.length < 2) {
				buf += `<tr><th>Opponent</th><th>Times Battled</th></tr>`;
				const [userid] = userids;
				for (const foe in dayStats.timesBattled) {
					buf += `<tr><td>`;
					buf += `<a href="/view-battlesearch-${userid}-${foe}--${turnLimit}--${month}--${tierid}" target="replace">${foe}</a>`;
					buf += `</td><td>${dayStats.timesBattled[foe]}</td></tr>`;
				}
			}
			buf += `</p><br />`;
		}
		buf += `</tbody></table></div>`;
		return buf;
	}
	async search(
		connection: Connection, usernames: string[], month: string,
		tierid: ID, turnLimit?: number
	) {
		const userids = usernames.map(toID);
		const user = connection.user;
		if (!user.can('forcewin')) return connection.popup(`/battlesearch - Access Denied`);

		// if set to use pm, send search to pm, else do in main process - postgres can handle that
		const response = await (
			this.usePM ?
				PM.query({userids, month, tierid, turnLimit}) :
				this.runSearch(userids, month, tierid, turnLimit)
		);
		connection.send(this.buildResults(response, userids, month, tierid, turnLimit));
	}
}

export class PostgresBattleSearcher extends BattleSearchHandler {
	database = new PostgresDatabase();
	async runSearch(userids: ID[], month: string, tierid: ID, turnLimit?: number) {
		const SQL = require('sql-template-strings');
		const query = SQL`SELECT * FROM battle_logs `;
		if (userids.length === 1) {
			query.append(SQL`WHERE (p1id = ${userids[0]} OR p2id = ${userids[0]})`);
		} else {
			const [id1, id2] = userids;
			query.append(SQL`WHERE (p1id = ${id1} AND p2id = ${id2}) OR (p1id = ${id2} AND p2id = ${id1})`);
		}
		query.append(SQL` AND format = ${tierid}`);
		if (turnLimit) {
			query.append(SQL` AND turns < ${turnLimit}`);
		}
		const results: {[k: string]: BattleSearchResults} = {};
		// format
		const rows = (await this.database.query(query));

		for (const row of rows) {
			if (turnLimit && row.turns > turnLimit) continue;
			const [day] = toDate(row.date).split(' ');
			if (!day.includes(month)) continue;
			if (!results[day]) {
				results[day] = {
					totalBattles: 0,
					totalWins: {},
					totalOutcomes: userids.length > 1 ? [] : null,
					totalLosses: {},
					totalTies: 0,
					timesBattled: {},
				};
			}
			results[day].totalBattles++;
			const {p1id, p2id, winner: winnerid, turns, loser} = row;
			if (userids.includes(winnerid)) {
				if (!results[day].totalWins[winnerid]) results[day].totalWins[winnerid] = [];
				results[day].totalWins[winnerid].push(`${tierid}-${row.roomid}`);
			}
			if (userids.includes(loser)) {
				if (!results[day].totalLosses[loser]) results[day].totalLosses[loser] = [];
				results[day].totalLosses[loser].push(`${tierid}-${row.roomid}`);
			}
			if (!winnerid) {
				results[day].totalTies++;
			}
			// explicitly state 0 of stats if none
			for (const id of userids) {
				if (!results[day].totalLosses[id]) results[day].totalLosses[id] = [];
				if (!results[day].totalWins[id]) results[day].totalWins[id] = [];
			}

			const outcomes = results[day].totalOutcomes;
			if (outcomes) {
				if (!winnerid) outcomes.push({won: '', lost: '', turns: turns, tied: true});
				else outcomes.push({won: winnerid, lost: loser, turns: turns});
			}
			// we only want foe data for single-userid searches
			const foe = userids.length > 1 ? null : userids[0] === p1id ? p2id : p1id;
			if (foe) {
				if (!results[day].timesBattled[foe]) results[day].timesBattled[foe] = 0;
				results[day].timesBattled[foe]++;
			}
		}
		return results;
	}
	async listMonths() {
		const row = (await this.database.query(
			`SELECT EXTRACT(EPOCH FROM date) FROM battle_logs ORDER BY date LIMIT 1`
		))[0];
		if (!row) return [];
		// pick earliest and fill from there
		const earliest = getMonth(Chat.toTimestamp(new Date(Number(row.date_part) * 1000)).split(' ')[0]);
		const now = getMonth();
		const months: string[] = [earliest];
		while (!months.includes(now)) {
			months.push(nextMonth(months[months.length - 1]));
		}
		return months;
	}
	async listTiers() {
		const rows = await this.database.query(`SELECT format FROM battle_identifiers`);
		return rows.map(i => i.format) as string[];
	}
}

export class TextBattleSearcher extends BattleSearchHandler {
	usePM = true;
	async runSearch(userids: ID[], month: string, tierid: ID, turnLimit?: number) {
		const useRipgrep = await checkRipgrepAvailability();
		const pathString = `logs/${month}/${tierid}/`;
		const results: {[k: string]: BattleSearchResults} = {};
		let files = [];
		try {
			files = await FS(pathString).readdir();
		} catch (err) {
			if (err.code === 'ENOENT') {
				return results;
			}
			throw err;
		}
		const [userid] = userids;
		files = files.filter(item => item.startsWith(month)).map(item => `logs/${month}/${tierid}/${item}`);

		if (useRipgrep) {
			// Matches non-word (including _ which counts as a word) characters between letters/numbers
			// in a user's name so the userid can case-insensitively be matched to the name.
			const regexString = userids.map(id => `(?=.*?("p(1|2)":"${[...id].join('[^a-zA-Z0-9]*')}[^a-zA-Z0-9]*"))`).join('');
			let output;
			try {
				output = await ProcessManager.exec(['rg', '-i', regexString, '--no-line-number', '-P', '-tjson', ...files]);
			} catch (error) {
				return results;
			}
			for (const line of output.stdout.split('\n').reverse()) {
				const [file, raw] = Utils.splitFirst(line, ':');
				if (!raw || !line) continue;
				const data = JSON.parse(raw);
				const day = file.split('/')[3];
				if (!results[day]) {
					results[day] = {
						totalBattles: 0,
						totalWins: {},
						totalOutcomes: userids.length > 1 ? [] : null,
						totalLosses: {},
						totalTies: 0,
						timesBattled: {},
					};
				}
				const p1id = toID(data.p1);
				const p2id = toID(data.p2);

				if (userids.length > 1) {
					// looking for specific userids, only register ones where those users are players
					if (userids.filter(item => [p1id, p2id].includes(item)).length < userids.length) continue;
				} else {
					if (!(p1id === userid || p2id === userid)) continue;
				}

				if (turnLimit && data.turns > turnLimit) continue;
				if (!results[day]) {
					results[day] = {
						totalBattles: 0,
						totalWins: {},
						totalOutcomes: userids.length > 1 ? [] : null,
						totalLosses: {},
						totalTies: 0,
						timesBattled: {},
					};
				}
				results[day].totalBattles++;
				const winnerid = toID(data.winner);
				const loser = winnerid === p1id ? p2id : p1id;
				if (userids.includes(winnerid)) {
					if (!results[day].totalWins[winnerid]) results[day].totalWins[winnerid] = [];
					results[day].totalWins[winnerid].push(data.roomid.slice(7));
				} else if (data.winner) {
					if (!results[day].totalLosses[loser]) results[day].totalLosses[loser] = [];
					results[day].totalLosses[loser].push(data.roomid.slice(7));
				} else {
					results[day].totalTies++;
				}
				// explicitly state 0 of stats if none
				for (const id of userids) {
					if (!results[day].totalLosses[id]) results[day].totalLosses[id] = [];
					if (!results[day].totalWins[id]) results[day].totalWins[id] = [];
				}

				const outcomes = results[day].totalOutcomes;
				if (outcomes) {
					if (!winnerid) outcomes.push({won: '', lost: '', turns: data.turns, tied: true});
					else outcomes.push({won: winnerid, lost: loser, turns: data.turns});
				}
				// we only want foe data for single-userid searches
				const foe = userids.length > 1 ? null : userid === toID(data.p1) ? toID(data.p2) : toID(data.p1);
				if (foe) {
					if (!results[day].timesBattled[foe]) results[day].timesBattled[foe] = 0;
					results[day].timesBattled[foe]++;
				}
			}
			return results;
		}
		for (const file of files) {
			const subFiles = FS(`${file}`).readdirSync();
			const day = file.split('/')[3];
			for (const dayFile of subFiles) {
				const json = FS(`${file}/${dayFile}`).readIfExistsSync();
				const data = JSON.parse(json);
				const p1id = toID(data.p1);
				const p2id = toID(data.p2);
				if (userids.length > 1) {
					// looking for specific userids, only register ones where those users are players
					if (userids.filter(item => item === p1id || item === p2id).length < userids.length) continue;
				} else {
					if (!(p1id === userid || p2id === userid)) continue;
				}
				if (turnLimit && data.turns > turnLimit) continue;
				if (!results[day]) {
					results[day] = {
						totalBattles: 0,
						totalWins: {},
						totalOutcomes: [],
						totalLosses: {},
						totalTies: 0,
						timesBattled: {},
					};
				}
				results[day].totalBattles++;
				const winnerid = toID(data.winner);
				const loser = winnerid === p1id ? p2id : p1id;
				if (userids.includes(winnerid)) {
					if (!results[day].totalWins[winnerid]) results[day].totalWins[winnerid] = [];
					results[day].totalWins[winnerid].push(data.roomid.slice(7));
				} else if (data.winner) {
					if (!results[day].totalLosses[loser]) results[day].totalLosses[loser] = [];
					results[day].totalLosses[loser].push(data.roomid.slice(7));
				} else {
					results[day].totalTies++;
				}
				// explicitly state 0 of stats if none
				for (const id of userids) {
					if (!results[day].totalLosses[id]) results[day].totalLosses[id] = [];
					if (!results[day].totalWins[id]) results[day].totalWins[id] = [];
				}

				const outcomes = results[day].totalOutcomes;
				if (outcomes) {
					if (!winnerid) outcomes.push({won: '', lost: '', turns: data.turns, tied: true});
					else outcomes.push({won: winnerid, lost: loser, turns: data.turns});
				}

				// we don't want foe data if we're searching for 2 userids
				const foe = userids.length > 1 ? null : userid === p1id ? p2id : p1id;
				if (foe) {
					if (!results[day].timesBattled[foe]) results[day].timesBattled[foe] = 0;
					results[day].timesBattled[foe]++;
				}
			}
		}
		return results;
	}
	async listMonths() {
		return (await FS('logs/').readdir()).filter(f => f.length === 7 && f.includes('-'));
	}
	listTiers(month: string) {
		return FS(`logs/${month}/`).readdir();
	}
}

function monthSort(aKey: string, bKey: string) {
	const a = aKey.split('-').map(n => parseInt(n));
	const b = bKey.split('-').map(n => parseInt(n));
	if (a[0] !== b[0]) return b[0] - a[0];
	return b[1] - a[1];
}

function toDate(str: string) {
	return Chat.toTimestamp(new Date(Number(str)));
}

export const pages: Chat.PageTable = {
	async battlesearch(args, user, connection) {
		if (!user.named) return Rooms.RETRY_AFTER_LOGIN;
		this.checkCan('forcewin');
		if (Config.nobattlesearch) return this.errorReply(`Battlesearch has been temporarily disabled due to load issues.`);
		const [ids, rawLimit, month, formatid, confirmation] = Utils.splitFirst(this.pageid.slice(18), '--', 5);
		let turnLimit: number | undefined = parseInt(rawLimit);
		if (isNaN(turnLimit)) turnLimit = undefined;
		const userids = ids.split('-');
		if (!ids || turnLimit && turnLimit < 1) {
			return user.popup(`Some arguments are missing or invalid for battlesearch. Use /battlesearch to start over.`);
		}
		this.title = `[Battle Search][${userids.join(', ')}]`;
		let buf = `<div class="pad ladder"><h2>Battle Search</h2><p>Userid${Chat.plural(userids)}: ${userids.join(', ')}</p><p>`;
		if (turnLimit) {
			buf += `Maximum Turns: ${turnLimit}`;
		}
		buf += `</p>`;

<<<<<<< HEAD
		const months = await BattleSearcher.listMonths();
		months.sort(monthSort);
=======
		const months = Utils.sortBy(
			(await FS('logs/').readdir()).filter(f => f.length === 7 && f.includes('-')),
			name => ({reverse: name})
		);
>>>>>>> dc6a7ea2
		if (!month) {
			buf += `<p>Please select a month:</p><ul style="list-style: none; display: block; padding: 0">`;
			for (const i of months) {
				buf += `<li style="display: inline; list-style: none"><a href="/view-battlesearch-${userids.join('-')}--${turnLimit}--${i}" target="replace"><button class="button">${i}</button></li>`;
			}
			return `${buf}</ul></div>`;
		} else {
			if (!months.includes(month)) {
				return `${buf}Invalid month selected. <a href="/view-battlesearch-${userids.join('-')}--${turnLimit}" target="replace"><button class="button">Back to month selection</button></a></div>`;
			}
			buf += `<p><a href="/view-battlesearch-${userids.join('-')}--${turnLimit}" target="replace"><button class="button">Back</button></a> <button class="button disabled">${month}</button></p>`;
		}

		const tierid = toID(formatid);
<<<<<<< HEAD
		const tiers = (await BattleSearcher.listTiers(month)).sort((a, b) => {
=======
		const tiers = Utils.sortBy(await FS(`logs/${month}/`).readdir(), tier => [
>>>>>>> dc6a7ea2
			// First sort by gen with the latest being first
			tier.startsWith('gen') ? -parseInt(tier.charAt(3)) : -6,
			// Then sort alphabetically
			tier,
		]).map(tier => {
			// Use the official tier name
			const format = Dex.formats.get(tier);
			if (format?.exists) tier = format.name;
			// Otherwise format as best as possible
			if (tier.startsWith('gen')) {
				return `[Gen ${tier.substring(3, 4)}] ${tier.substring(4)}`;
			}
			return tier;
		});
		if (!tierid) {
			buf += `<p>Please select the tier to search:</p><ul style="list-style: none; display: block; padding: 0">`;
			for (const tier of tiers) {
				buf += `<li style="display: inline; list-style: none">`;
				buf += `<a href="/view-battlesearch-${userids.join('-')}--${turnLimit}--${month}--${toID(tier)}" target="replace">`;
				buf += `<button class="button">${tier}</button></a></li><br />`;
			}
			return `${buf}</ul></div>`;
		} else {
			if (!tiers.map(toID).includes(tierid)) {
				return `${buf}Invalid tier selected. <a href="/view-battlesearch-${userids.join('-')}--${turnLimit}--${month}" target="replace"><button class="button">Back to tier selection</button></a></div>`;
			}
			this.title += `[${tierid}]`;
			buf += `<p><a href="/view-battlesearch-${userids.join('-')}--${turnLimit}--${month}" target="replace"><button class="button">Back</button></a> <button class="button disabled">${tierid}</button></p>`;
		}

		const [userid] = userids;
		if (toID(confirmation) !== 'confirm') {
			buf += `<p>Are you sure you want to run a battle search for for ${tierid} battles on ${month} `;
			buf += `where the ${userids.length > 1 ? `user(s) ${userids.join(', ')} were players` : `the user ${userid} was a player`}`;
			if (turnLimit) buf += ` and the battle lasted less than ${turnLimit} turn${Chat.plural(turnLimit)}`;
			buf += `?</p><p><a href="/view-battlesearch-${userids.join('-')}--${turnLimit}--${month}--${tierid}--confirm" target="replace"><button class="button notifying">Yes, run the battle search</button></a> <a href="/view-battlesearch-${userids.join('-')}--${turnLimit}--${month}" target="replace"><button class="button">No, go back</button></a></p>`;
			return `${buf}</div>`;
		}

		// Run search
		void BattleSearcher.search(connection, userids, month, tierid, turnLimit);
		return (
			`<div class="pad ladder"><h2>Battle Search</h2><p>` +
			`Searching for ${tierid} battles on ${month} where the ` +
			`${userids.length > 1 ? `user(s) ${userids.join(', ')} were players` : `the user ${userid} was a player`} ` +
			(turnLimit ? `and the battle lasted less than ${turnLimit} turn${Chat.plural(turnLimit)}.` : '') +
			`</p><p>Loading... (this will take a while)</p></div>`
		);
	},
};

<<<<<<< HEAD
export const BattleSearcher: BattleSearchHandler = (
	Config.usepostgres ? new PostgresBattleSearcher() : new TextBattleSearcher()
);

export const commands: ChatCommands = {
=======
export const commands: Chat.ChatCommands = {
>>>>>>> dc6a7ea2
	battlesearch(target, room, user, connection) {
		if (!target.trim()) return this.parse('/help battlesearch');
		this.checkCan('forcewin');

		const parts = target.split(',');
		let turnLimit;
		const ids = [];
		for (const part of parts) {
			const parsed = parseInt(part);
			if (!isNaN(parsed)) turnLimit = parsed;
			else ids.push(part);
		}
		// Selection on month, tier, and date will be handled in the HTML room
		return this.parse(`/join view-battlesearch-${ids.map(toID).join('-')}--${turnLimit || ""}`);
	},
	battlesearchhelp: [
		'/battlesearch [args] - Searches rated battle history for the provided [args] and returns information on battles between the userids given.',
		`If a number is provided in the [args], it is assumed to be a turn limit, else they're assumed to be userids. Requires &`,
	],
};

/*********************************************************
 * Process manager
 *********************************************************/


export const PM = new ProcessManager.QueryProcessManager<AnyObject, AnyObject>(module, async data => {
	const {userids, turnLimit, month, tierid} = data;
	const start = Date.now();
	try {
		const result = await BattleSearcher.runSearch(userids, month, tierid, turnLimit);
		const elapsedTime = Date.now() - start;
		if (elapsedTime > 10 * 60 * 1000) {
			Monitor.slow(`[Slow battlesearch query] ${elapsedTime}ms: ${JSON.stringify(data)}`);
		}
		return result;
	} catch (err) {
		Monitor.crashlog(err, 'A battle search query', {
			userids,
			turnLimit,
			month,
			tierid,
		});
	}
	return null;
}, BATTLESEARCH_PROCESS_TIMEOUT, message => {
	if (message.startsWith('SLOW\n')) {
		Monitor.slow(message.slice(5));
	}
});

if (!PM.isParentProcess) {
	// This is a child process!
	global.Config = require('../config-loader').Config;
	global.Monitor = {
		crashlog(error: Error, source = 'A battle search process', details: AnyObject | null = null) {
			const repr = JSON.stringify([error.name, error.message, source, details]);
			process.send!(`THROW\n@!!@${repr}\n${error.stack}`);
		},
		slow(text: string) {
			process.send!(`CALLBACK\nSLOW\n${text}`);
		},
	};
	process.on('uncaughtException', err => {
		if (Config.crashguard) {
			Monitor.crashlog(err, 'A battle search child process');
		}
	});
	global.Dex = require('../../sim/dex').Dex;
	global.toID = Dex.toID;
	// eslint-disable-next-line no-eval
	Repl.start('battlesearch', cmd => eval(cmd));
} else {
	PM.spawn(MAX_BATTLESEARCH_PROCESSES);
}<|MERGE_RESOLUTION|>--- conflicted
+++ resolved
@@ -401,16 +401,8 @@
 			buf += `Maximum Turns: ${turnLimit}`;
 		}
 		buf += `</p>`;
-
-<<<<<<< HEAD
 		const months = await BattleSearcher.listMonths();
 		months.sort(monthSort);
-=======
-		const months = Utils.sortBy(
-			(await FS('logs/').readdir()).filter(f => f.length === 7 && f.includes('-')),
-			name => ({reverse: name})
-		);
->>>>>>> dc6a7ea2
 		if (!month) {
 			buf += `<p>Please select a month:</p><ul style="list-style: none; display: block; padding: 0">`;
 			for (const i of months) {
@@ -425,11 +417,7 @@
 		}
 
 		const tierid = toID(formatid);
-<<<<<<< HEAD
-		const tiers = (await BattleSearcher.listTiers(month)).sort((a, b) => {
-=======
-		const tiers = Utils.sortBy(await FS(`logs/${month}/`).readdir(), tier => [
->>>>>>> dc6a7ea2
+		const tiers = Utils.sortBy(await BattleSearcher.listTiers(month), tier => [
 			// First sort by gen with the latest being first
 			tier.startsWith('gen') ? -parseInt(tier.charAt(3)) : -6,
 			// Then sort alphabetically
@@ -481,15 +469,11 @@
 	},
 };
 
-<<<<<<< HEAD
 export const BattleSearcher: BattleSearchHandler = (
 	Config.usepostgres ? new PostgresBattleSearcher() : new TextBattleSearcher()
 );
 
-export const commands: ChatCommands = {
-=======
 export const commands: Chat.ChatCommands = {
->>>>>>> dc6a7ea2
 	battlesearch(target, room, user, connection) {
 		if (!target.trim()) return this.parse('/help battlesearch');
 		this.checkCan('forcewin');
