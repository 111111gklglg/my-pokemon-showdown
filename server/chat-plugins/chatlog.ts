--- conflicted
+++ resolved
@@ -180,7 +180,6 @@
 		return this.linkify(buf);
 	}
 
-<<<<<<< HEAD
 	renderDayResults(results: {[day: string]: SearchMatch[]}, roomid: RoomID) {
 		const renderResult = (match: SearchMatch) => {
 			if (!match[2]) return null;
@@ -192,28 +191,14 @@
 				this.renderLine(match[4])
 			);
 		};
-=======
-	renderDayResults(results: {[day: string]: SearchMatch[]}) {
-		const renderResult = (match: SearchMatch) => (
-			this.renderLine(match[0]) +
-			this.renderLine(match[1]) +
-			`<div class="chat chatmessage highlighted">${this.renderLine(match[2])}</div>` +
-			this.renderLine(match[3]) +
-			this.renderLine(match[4])
-		);
->>>>>>> 7f06f443
+
 		let buf = ``;
 		for (const day in results) {
 			const dayResults = results[day];
 			const plural = dayResults.length !== 1 ? "es" : "";
-<<<<<<< HEAD
 			buf += `<details><summary>${dayResults.length} match${plural} on `;
 			buf += `<a href="view-chatlog-${roomid}--${day}">${day}</a></summary><br /><hr />`;
 			buf += `<p>${dayResults.filter(Boolean).map(result => renderResult(result)).join(`<hr />`)}</p>`;
-=======
-			buf += `<details><summary>${dayResults.length} match${plural} on ${day}</summary><br /><hr />`;
-			buf += `<p>${dayResults.map(result => renderResult(result)).join(`<hr />`)}</p>`;
->>>>>>> 7f06f443
 			buf += `</details><hr />`;
 		}
 		return buf;
@@ -228,11 +213,7 @@
 		let buf = (
 			`<br><div class="pad"><strong>Searching for "${search}" in ${roomid} (${month}):</strong><hr>`
 		);
-<<<<<<< HEAD
 		buf += this.renderDayResults(results, roomid);
-=======
-		buf += this.renderDayResults(results);
->>>>>>> 7f06f443
 		if (limit && total > limit) {
 			// cap is met & is not being used in a year read
 			buf += `<br><strong>Max results reached, capped at ${limit}</strong>`;
@@ -251,7 +232,6 @@
 		}
 		let buf = '';
 		if (year) {
-<<<<<<< HEAD
 			buf += `<div class="pad"><strong><br>Searching year: ${year}: </strong><hr>`;
 		}	else {
 			buf += `<div class="pad"><strong><br>Searching all logs: </strong><hr>`;
@@ -260,16 +240,6 @@
 		if (limit && total > limit) {
 			// cap has been met in a previous loop, add the buttons and break.
 			buf += `</div><br /><div style="text-align:center">`;
-=======
-			buf += `<strong><br>Searching year: ${year}: </strong><hr>`;
-		}	else {
-			buf += `<strong><br>Searching all logs: </strong><hr>`;
-		}
-		buf += this.renderDayResults(results);
-		if (limit && total > limit) {
-			// cap has been met in a previous loop, add the buttons and break.
-			buf += `<br /><div style="text-align:center">`;
->>>>>>> 7f06f443
 			buf += `<button class="button" name="send" value="/sl ${search}|${roomid}|${year}|${limit + 100}">View 100 more<br />&#x25bc;</button>`;
 			buf += `<button class="button" name="send" value="/sl ${search}|${roomid}|${year}|all">View all<br />&#x25bc;</button></div>`;
 		}
@@ -439,14 +409,9 @@
 
 const LogSearcher = new class {
 	fsSearch(roomid: RoomID, search: string, date: string, limit?: number | null) {
-<<<<<<< HEAD
 		date = date.trim();
 		const isAll = (date === 'all');
 		const isYear = (date.length === 4);
-=======
-		const isAll = (date === 'all');
-		const isYear = (date.length < 0 && date.length > 7);
->>>>>>> 7f06f443
 		const isMonth = (date.length === 7);
 
 		if (isAll) {
@@ -681,11 +646,7 @@
 		if (!target) return this.parse('/help searchlogs');
 		if (!search) return this.errorReply('Specify a query to search the logs for.');
 		let limitString;
-<<<<<<< HEAD
 		if (/^[ 0-9]+$/.test(limit)) {
-=======
-		if (/^[0-9]+$/.test(limit)) {
->>>>>>> 7f06f443
 			limitString = `--limit-${limit}`;
 		} else if (toID(limit) === 'all') {
 			limitString = `--limit-all`;
