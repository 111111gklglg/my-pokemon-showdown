/**
 * Pokemon Showdown log viewer
 *
 * by Zarel
 * @license MIT
 */

import {Utils, FS, Dashycode, ProcessManager, Repl} from '../../lib';
import {Config} from '../config-loader';
import {Dex} from '../../sim/dex';
import {Chat} from '../chat';
import {PostgresDatabase} from "../../lib/postgres";

const DAY = 24 * 60 * 60 * 1000;
const MAX_RESULTS = 3000;
const MAX_MEMORY = 67108864; // 64MB
const MAX_PROCESSES = 1;
const MAX_TOPUSERS = 100;

const CHATLOG_PM_TIMEOUT = 1 * 60 * 60 * 1000; // 1 hour

const UPPER_STAFF_ROOMS = ['upperstaff', 'adminlog', 'slowlog'];

interface ChatlogSearch {
	raw?: boolean;
	search: string;
	room: RoomID;
	date: string;
	limit?: number | null;
	args?: string[];
}

export class LogReaderRoom {
	roomid: RoomID;
	constructor(roomid: RoomID) {
		this.roomid = roomid;
	}

	async listMonths() {
		try {
			const listing = await FS(`logs/chat/${this.roomid}`).readdir();
			return listing.filter(file => /^[0-9][0-9][0-9][0-9]-[0-9][0-9]$/.test(file));
		} catch (err) {
			return [];
		}
	}

	async listDays(month: string) {
		try {
			const listing = await FS(`logs/chat/${this.roomid}/${month}`).readdir();
			return listing.filter(file => file.endsWith(".txt")).map(file => file.slice(0, -4));
		} catch (err) {
			return [];
		}
	}

	async getLog(day: string) {
		const month = LogReader.getMonth(day);
		const log = FS(`logs/chat/${this.roomid}/${month}/${day}.txt`);
		if (!await log.exists()) return null;
		return log.createReadStream();
	}
}

export const LogReader = new class {
	async get(roomid: RoomID) {
		if (!await FS(`logs/chat/${roomid}`).exists()) return null;
		return new LogReaderRoom(roomid);
	}

	async list() {
		const listing = await FS(`logs/chat`).readdir();
		return listing.filter(file => /^[a-z0-9-]+$/.test(file)) as RoomID[];
	}

	async listCategorized(user: User, opts?: string) {
		const list = await this.list();
		const isUpperStaff = user.can('rangeban');
		const isStaff = user.can('lock');

		const official = [];
		const normal = [];
		const hidden = [];
		const secret = [];
		const deleted = [];
		const personal: RoomID[] = [];
		const deletedPersonal: RoomID[] = [];
		let atLeastOne = false;

		for (const roomid of list) {
			const room = Rooms.get(roomid);
			const forceShow = room && (
				// you are authed in the room
				(room.auth.has(user.id) && user.can('mute', null, room)) ||
				// you are staff and currently in the room
				(isStaff && user.inRooms.has(room.roomid))
			);
			if (!isUpperStaff && !forceShow) {
				if (!isStaff) continue;
				if (!room) continue;
				if (!room.checkModjoin(user)) continue;
				if (room.settings.isPrivate === true) continue;
			}

			atLeastOne = true;
			if (roomid.includes('-')) {
				const matchesOpts = opts && roomid.startsWith(`${opts}-`);
				if (matchesOpts || opts === 'all' || forceShow) {
					(room ? personal : deletedPersonal).push(roomid);
				}
			} else if (!room) {
				if (opts === 'all' || opts === 'deleted') deleted.push(roomid);
			} else if (room.settings.section === 'official') {
				official.push(roomid);
			} else if (!room.settings.isPrivate) {
				normal.push(roomid);
			} else if (room.settings.isPrivate === 'hidden') {
				hidden.push(roomid);
			} else {
				secret.push(roomid);
			}
		}

		if (!atLeastOne) return null;
		return {official, normal, hidden, secret, deleted, personal, deletedPersonal};
	}

	async read(roomid: RoomID, day: string, limit: number) {
		const roomLog = await LogReader.get(roomid);
		const stream = await roomLog!.getLog(day);
		let buf = '';
		let i = (LogSearcher as FSLogSearcher).results || 0;
		if (!stream) {
			buf += `<p class="message-error">Room "${roomid}" doesn't have logs for ${day}</p>`;
		} else {
			for await (const line of stream.byLine()) {
				const rendered = LogViewer.renderLine(line);
				if (rendered) {
					buf += `${line}\n`;
					i++;
					if (i > limit) break;
				}
			}
		}
		return buf;
	}
	getMonth(day?: string) {
		if (!day) day = Chat.toTimestamp(new Date()).split(' ')[0];
		return day.slice(0, 7);
	}
	nextDay(day: string) {
		const nextDay = new Date(new Date(day).getTime() + DAY);
		return nextDay.toISOString().slice(0, 10);
	}
	prevDay(day: string) {
		const prevDay = new Date(new Date(day).getTime() - DAY);
		return prevDay.toISOString().slice(0, 10);
	}
	nextMonth(month: string) {
		const nextMonth = new Date(new Date(`${month}-15`).getTime() + 30 * DAY);
		return nextMonth.toISOString().slice(0, 7);
	}
	prevMonth(month: string) {
		const prevMonth = new Date(new Date(`${month}-15`).getTime() - 30 * DAY);
		return prevMonth.toISOString().slice(0, 7);
	}
	today() {
		return Chat.toTimestamp(new Date()).slice(0, 10);
	}
	isMonth(text: string) {
		return /[0-9]{4}-[0-9]{2}/.test(text);
	}
	isDay(text: string) {
		return /[0-9]{4}-[0-9]{2}-[0-9]{2}/.test(text);
	}
};

export const LogViewer = new class {
	async day(roomid: RoomID, day: string, opts?: string) {
		const month = LogReader.getMonth(day);
		let buf = `<div class="pad"><p>` +
			`<a roomid="view-chatlog">◂ All logs</a> / ` +
			`<a roomid="view-chatlog-${roomid}">${roomid}</a> /  ` +
			`<a roomid="view-chatlog-${roomid}--${month}">${month}</a> / ` +
			`<strong>${day}</strong></p><small>${opts ? `Options in use: ${opts}` : ''}</small> <hr />`;

		const roomLog = await LogReader.get(roomid);
		if (!roomLog) {
			buf += `<p class="message-error">Room "${roomid}" doesn't exist</p></div>`;
			return this.linkify(buf);
		}

		const prevDay = LogReader.prevDay(day);
		const prevRoomid = `view-chatlog-${roomid}--${prevDay}${opts ? `--${opts}` : ''}`;
		buf += `<p><a roomid="${prevRoomid}" class="blocklink" style="text-align:center">▲<br />${prevDay}</a></p>` +
			`<div class="message-log" style="overflow-wrap: break-word">`;

		const stream = await roomLog.getLog(day);
		if (!stream) {
			buf += `<p class="message-error">Room "${roomid}" doesn't have logs for ${day}</p>`;
		} else {
			for await (const line of stream.byLine()) {
				buf += this.renderLine(line, opts);
			}
		}
		buf += `</div>`;
		if (day !== LogReader.today()) {
			const nextDay = LogReader.nextDay(day);
			const nextRoomid = `view-chatlog-${roomid}--${nextDay}${opts ? `--${opts}` : ''}`;
			buf += `<p><a roomid="${nextRoomid}" class="blocklink" style="text-align:center">${nextDay}<br />▼</a></p>`;
		}

		buf += `</div>`;
		return this.linkify(buf);
	}

	async battle(tier: string, number: number, context: Chat.PageContext) {
		if (number > Rooms.global.lastBattle) {
			throw new Chat.ErrorMessage(`That battle cannot exist, as the number has not been used.`);
		}
		const roomid = `battle-${tier}-${number}` as RoomID;
<<<<<<< HEAD
		context.send(`<div class="pad"><h2>Locating battle logs for the battle ${tier}-${number}...</h2></div>`);
		tier = toID(tier);
		const info = {queryType: 'battlesearch', roomid: tier, search: number};
		const log = await (LogSearcher.usePM ? PM.query(info) : LogSearcher.findBattleLog(tier as ID, number));
		if (!log) return context.send(this.error("Logs not found."));
=======
		context.setHTML(`<div class="pad"><h2>Locating battle logs for the battle ${tier}-${number}...</h2></div>`);
		const log = await PM.query({
			queryType: 'battlesearch', roomid: toID(tier), search: number,
		});
		if (!log) return context.setHTML(this.error("Logs not found."));
>>>>>>> dc6a7ea2
		const {connection} = context;
		context.close();
		connection.sendTo(
			roomid, `|init|battle\n|title|[Battle Log] ${tier}-${number}\n${log.join('\n')}`
		);
		connection.sendTo(roomid, `|expire|This is a battle log.`);
	}

	renderLine(fullLine: string, opts?: string) {
		if (!fullLine) return ``;
		if (opts === 'txt') return Utils.html`<div class="chat">${fullLine}</div>`;
		let timestamp = fullLine.slice(0, opts ? 8 : 5);
		let line;
		if (/^[0-9:]+$/.test(timestamp)) {
			line = fullLine.charAt(9) === '|' ? fullLine.slice(10) : '|' + fullLine.slice(9);
		} else {
			timestamp = '';
			line = '!NT|';
		}
		if (opts !== 'all' && (
			line.startsWith(`userstats|`) ||
			line.startsWith('J|') || line.startsWith('L|') || line.startsWith('N|')
		)) return ``;

		const cmd = line.slice(0, line.indexOf('|'));
		if (opts?.includes('onlychat')) {
			if (cmd !== 'c') return '';
			if (opts.includes('txt')) return `<div class="chat">${Utils.escapeHTML(fullLine)}</div>`;
		}
		switch (cmd) {
		case 'c': {
			const [, name, message] = Utils.splitFirst(line, '|', 2);
			if (name.length <= 1) {
				return `<div class="chat"><small>[${timestamp}] </small><q>${Chat.formatText(message)}</q></div>`;
			}
			if (message.startsWith(`/log `)) {
				return `<div class="chat"><small>[${timestamp}] </small><q>${Chat.formatText(message.slice(5))}</q></div>`;
			}
			if (message.startsWith(`/raw `)) {
				return `<div class="notice">${message.slice(5)}</div>`;
			}
			if (message.startsWith(`/uhtml `) || message.startsWith(`/uhtmlchange `)) {
				if (message.startsWith(`/uhtmlchange `)) return ``;
				if (opts !== 'all') return `<div class="notice">[uhtml box hidden]</div>`;
				return `<div class="notice">${message.slice(message.indexOf(',') + 1)}</div>`;
			}
			const group = !name.startsWith(' ') ? name.charAt(0) : ``;
			return `<div class="chat">` +
				Utils.html`<small>[${timestamp}] ${group}</small><username>${name.slice(1)}:</username> ` +
				`<q>${Chat.formatText(message)}</q>` +
				`</div>`;
		}
		case 'html': case 'raw': {
			const [, html] = Utils.splitFirst(line, '|', 1);
			return `<div class="notice">${html}</div>`;
		}
		case 'uhtml': case 'uhtmlchange': {
			if (cmd !== 'uhtml') return ``;
			const [, , html] = Utils.splitFirst(line, '|', 2);
			return `<div class="notice">${html}</div>`;
		}
		case '!NT':
			return `<div class="chat">${Utils.escapeHTML(fullLine)}</div>`;
		case '':
			return `<div class="chat"><small>[${timestamp}] </small>${Utils.escapeHTML(line.slice(1))}</div>`;
		default:
			return `<div class="chat"><small>[${timestamp}] </small><code>${'|' + Utils.escapeHTML(line)}</code></div>`;
		}
	}

	async month(roomid: RoomID, month: string) {
		let buf = `<div class="pad"><p>` +
			`<a roomid="view-chatlog">◂ All logs</a> / ` +
			`<a roomid="view-chatlog-${roomid}">${roomid}</a> / ` +
			`<strong>${month}</strong></p><hr />`;

		const roomLog = await LogReader.get(roomid);
		if (!roomLog) {
			buf += `<p class="message-error">Room "${roomid}" doesn't exist</p></div>`;
			return this.linkify(buf);
		}

		const prevMonth = LogReader.prevMonth(month);
		buf += `<p><a roomid="view-chatlog-${roomid}--${prevMonth}" class="blocklink" style="text-align:center">▲<br />${prevMonth}</a></p><div>`;

		const days = await roomLog.listDays(month);
		if (!days.length) {
			buf += `<p class="message-error">Room "${roomid}" doesn't have logs in ${month}</p></div>`;
			return this.linkify(buf);
		} else {
			for (const day of days) {
				buf += `<p>- <a roomid="view-chatlog-${roomid}--${day}">${day}</a> <small>`;
				for (const opt of ['txt', 'onlychat', 'all', 'txt-onlychat']) {
					buf += ` (<a roomid="view-chatlog-${roomid}--${day}--${opt}">${opt}</a>) `;
				}
				buf += `</small></p>`;
			}
		}

		if (!LogReader.today().startsWith(month)) {
			const nextMonth = LogReader.nextMonth(month);
			buf += `<p><a roomid="view-chatlog-${roomid}--${nextMonth}" class="blocklink" style="text-align:center">${nextMonth}<br />▼</a></p>`;
		}

		buf += `</div>`;
		return this.linkify(buf);
	}
	async room(roomid: RoomID) {
		let buf = `<div class="pad"><p>` +
			`<a roomid="view-chatlog">◂ All logs</a> / ` +
			`<strong>${roomid}</strong></p><hr />`;

		const roomLog = await LogReader.get(roomid);
		if (!roomLog) {
			buf += `<p class="message-error">Room "${roomid}" doesn't exist</p></div>`;
			return this.linkify(buf);
		}

		const months = await roomLog.listMonths();
		if (!months.length) {
			buf += `<p class="message-error">Room "${roomid}" doesn't have logs</p></div>`;
			return this.linkify(buf);
		}

		for (const month of months) {
			buf += `<p>- <a roomid="view-chatlog-${roomid}--${month}">${month}</a></p>`;
		}
		buf += `</div>`;
		return this.linkify(buf);
	}
	async list(user: User, opts?: string) {
		let buf = `<div class="pad"><p>` +
			`<strong>All logs</strong></p><hr />`;

		const categories: {[k: string]: string} = {
			'official': "Official",
			'normal': "Public",
			'hidden': "Hidden",
			'secret': "Secret",
			'deleted': "Deleted",
			'personal': "Personal",
			'deletedPersonal': "Deleted Personal",
		};
		const list = await LogReader.listCategorized(user, opts) as {[k: string]: RoomID[]};

		if (!list) {
			buf += `<p class="message-error">You must be a staff member of a room to view its logs</p></div>`;
			return buf;
		}

		const showPersonalLink = opts !== 'all' && user.can('rangeban');
		for (const k in categories) {
			if (!list[k].length && !(['personal', 'deleted'].includes(k) && showPersonalLink)) {
				continue;
			}
			buf += `<p>${categories[k]}</p>`;
			if (k === 'personal' && showPersonalLink) {
				if (opts !== 'help') buf += `<p>- <a roomid="view-chatlog--help">(show all help)</a></p>`;
				if (opts !== 'groupchat') buf += `<p>- <a roomid="view-chatlog--groupchat">(show all groupchat)</a></p>`;
			}
			if (k === 'deleted' && showPersonalLink) {
				if (opts !== 'deleted') buf += `<p>- <a roomid="view-chatlog--deleted">(show deleted)</a></p>`;
			}
			for (const roomid of list[k]) {
				buf += `<p>- <a roomid="view-chatlog-${roomid}">${roomid}</a></p>`;
			}
		}
		buf += `</div>`;
		return this.linkify(buf);
	}
	error(message: string) {
		return `<div class="pad"><p class="message-error">${message}</p></div>`;
	}
	linkify(buf: string) {
		return buf.replace(/<a roomid="/g, `<a target="replace" href="/`);
	}
};

/** Match with two lines of context in either direction */
type SearchMatch = readonly [string, string, string, string, string];

export abstract class Searcher {
	usePM = true;
	constructUserRegex(user: string) {
		const id = toID(user);
		return `.${[...id].join('[^a-zA-Z0-9]*')}[^a-zA-Z0-9]*`;
	}
	constructSearchRegex(str: string) {
		// modified regex replace
		str = str.replace(/[\\^$.*?()[\]{}|]/g, '\\$&');
		const searches = str.split('+');
		if (searches.length <= 1) {
			if (str.length <= 3) return `\b${str}`;
			return str;
		}
		return `^` + searches.filter(Boolean).map(term => `(?=.*${term})`).join('');
	}
	async findBattleLog(tier: ID, number: number): Promise<string[] | null> {
		// binary search!
		const months = (await FS('logs').readdir()).filter(LogReader.isMonth).sort();
		if (!months.length) return null;

		// find first day
		let firstDay!: string;
		while (months.length) {
			const month = months[0];
			try {
				const days = (await FS(`logs/${month}/${tier}/`).readdir()).filter(LogReader.isDay).sort();
				firstDay = days[0];
				break;
			} catch (err) {}
			months.shift();
		}
		if (!firstDay) return null;

		// find last day
		let lastDay!: string;
		while (months.length) {
			const month = months[months.length - 1];
			try {
				const days = (await FS(`logs/${month}/${tier}/`).readdir()).filter(LogReader.isDay).sort();
				lastDay = days[days.length - 1];
				break;
			} catch (err) {}
			months.pop();
		}
		if (!lastDay) throw new Error(`getBattleLog month range search for ${tier}`);

		const getBattleNum = (battleName: string) => Number(battleName.split('-')[1].slice(0, -9));

		const getDayRange = async (day: string) => {
			const month = day.slice(0, 7);

			try {
				const battles = (await FS(`logs/${month}/${tier}/${day}`).readdir()).filter(
					b => b.endsWith('.log.json')
				);
				Utils.sortBy(battles, getBattleNum);

				return [getBattleNum(battles[0]), getBattleNum(battles[battles.length - 1])];
			} catch (err) {
				return null;
			}
		};

		const dayExists = (day: string) => FS(`logs/${day.slice(0, 7)}/${tier}/${day}`).exists();

		const nextExistingDay = async (day: string) => {
			for (let i = 0; i < 3650; i++) {
				day = LogReader.nextDay(day);
				if (await dayExists(day)) return day;
				if (day === lastDay) return null;
			}
			return null;
		};

		const prevExistingDay = async (day: string) => {
			for (let i = 0; i < 3650; i++) {
				day = LogReader.prevDay(day);
				if (await dayExists(day)) return day;
				if (day === firstDay) return null;
			}
			return null;
		};

		for (let i = 0; i < 100; i++) {
			const middleDay = new Date(
				(new Date(firstDay).getTime() + new Date(lastDay).getTime()) / 2
			).toISOString().slice(0, 10);

			let currentDay: string | null = middleDay;
			let dayRange = await getDayRange(middleDay);

			if (!dayRange) {
				currentDay = await nextExistingDay(middleDay);
				if (!currentDay) {
					const lastExistingDay = await prevExistingDay(middleDay);
					if (!lastExistingDay) throw new Error(`couldn't find existing day`);
					lastDay = lastExistingDay;
					continue;
				}
				dayRange = await getDayRange(currentDay);
				if (!dayRange) throw new Error(`existing day was a lie`);
			}

			const [lowest, highest] = dayRange;

			if (number < lowest) {
				// before currentDay
				if (firstDay === currentDay) return null;
				lastDay = LogReader.prevDay(currentDay);
			} else if (number > highest) {
				// after currentDay
				if (lastDay === currentDay) return null;
				firstDay = LogReader.nextDay(currentDay);
			} else {
				// during currentDay
				const month = currentDay.slice(0, 7);
				const path = FS(`logs/${month}/${tier}/${currentDay}/${tier}-${number}.log.json`);
				if (await path.exists()) {
					return JSON.parse(path.readSync()).log;
				}
				return null;
			}
		}

		// 100 iterations is enough to search 2**100 days, which is around 1e30 days
		// for comparison, a millennium is 365000 days
		throw new Error(`Infinite loop looking for ${tier}-${number}`);
	}
	abstract searchLogs(roomid: RoomID, search: string, limit?: number | null, date?: string | null): Promise<string>;
	abstract searchLinecounts(roomid: RoomID, month: string, user?: ID): Promise<string>;
	abstract getSharedBattles(userids: string[]): Promise<string[]>;
	renderLinecountResults(
		results: {[date: string]: {[userid: string]: number}} | null,
		roomid: RoomID, month: string, user?: ID
	) {
		let buf = Utils.html`<div class="pad"><h2>Linecounts on `;
		buf += `${roomid}${user ? ` for the user ${user}` : ` (top ${MAX_TOPUSERS})`}</h2>`;
		buf += `<strong>Month: ${month}:</strong><br />`;
		const nextMonth = LogReader.nextMonth(month);
		const prevMonth = LogReader.prevMonth(month);
		if (FS(`logs/chat/${roomid}/${prevMonth}`).existsSync()) {
			buf += `<small><a roomid="view-roomstats-${roomid}--${prevMonth}${user ? `--${user}` : ''}">Previous month</a></small>`;
		}
		if (FS(`logs/chat/${roomid}/${nextMonth}`).existsSync()) {
			buf += ` <small><a roomid="view-roomstats-${roomid}--${nextMonth}${user ? `--${user}` : ''}">Next month</a></small>`;
		}
		if (!results) {
			buf += '<hr />';
			buf += LogViewer.error(`Logs for month '${month}' do not exist on room ${roomid}.`);
			return buf;
		} else if (user) {
			let total = 0;
			for (const day in results) {
				if (isNaN(results[day][user])) continue;
				total += results[day][user];
			}
			buf += `<br />Total linecount: ${total}<hr />`;
			buf += '<ol>';
			const sortedDays = Utils.sortBy(Object.keys(results), day => ({reverse: day}));
			for (const day of sortedDays) {
				const dayResults = results[day][user];
				if (isNaN(dayResults)) continue;
				buf += `<li>[<a roomid="view-chatlog-${roomid}--${day}">${day}</a>]: `;
				buf += `${Chat.count(dayResults, 'lines')}</li>`;
			}
		} else {
			buf += '<hr /><ol>';
			// squish the results together
			const totalResults: {[k: string]: number} = {};
			for (const date in results) {
				for (const userid in results[date]) {
					if (!totalResults[userid]) totalResults[userid] = 0;
					totalResults[userid] += results[date][userid];
				}
			}
			const resultKeys = Object.keys(totalResults);
			const sortedResults = Utils.sortBy(resultKeys, userid => (
				-totalResults[userid]
			)).slice(0, MAX_TOPUSERS);
			for (const userid of sortedResults) {
				buf += `<li><span class="username"><username>${userid}</username></span>: `;
				buf += `${Chat.count(totalResults[userid], 'lines')}</li>`;
			}
		}
		buf += `</div>`;
		return LogViewer.linkify(buf);
	}
	async runSearch(
		context: Chat.PageContext, search: string, roomid: RoomID, date: string | null, limit: number | null
	) {
		context.title = `[Search] [${roomid}] ${search}`;
		if (!['ripgrep', 'fs'].includes(Config.chatlogreader)) {
			throw new Error(`Config.chatlogreader must be 'fs' or 'ripgrep'.`);
		}
		context.setHTML(
			`<div class="pad"><h2>Running a chatlog search for "${search}" on room ${roomid}` +
			(date ? date !== 'all' ? `, on the date "${date}"` : ', on all dates' : '') +
			`.</h2></div>`
		);
		const response = await PM.query({search, roomid, date, limit, queryType: 'search'});
		return context.setHTML(response);
	}
	async runLinecountSearch(context: Chat.PageContext, roomid: RoomID, month: string, user?: ID) {
		context.setHTML(
			`<div class="pad"><h2>Searching linecounts on room ${roomid}${user ? ` for the user ${user}` : ''}.</h2></div>`
		);
		const results = await PM.query({roomid, date: month, search: user, queryType: 'linecount'});
		context.setHTML(results);
	}
	async sharedBattles(userids: string[]) {
		let buf = `Logged shared battles between the users ${userids.join(', ')}`;
		const results: string[] = await (this.usePM ?
			PM.query({queryType: 'sharedsearch', search: userids}) :
			this.getSharedBattles(userids));
		if (!results.length) {
			buf += `:<br />None found.`;
			return buf;
		}
		buf += ` (${results.length}):<br />`;
		buf += results.map(id => `<a href="view-battlelog-${id}">${id}</a>`).join(', ');
		return buf;
	}
	static getTextSearcher() {
		return Config.chatlogreader === 'ripgrep' ? RipgrepLogSearcher : FSLogSearcher;
	}
}

export class FSLogSearcher extends Searcher {
	results: number;
	constructor() {
		super();
		this.results = 0;
	}
	async searchLinecounts(roomid: RoomID, month: string, user?: ID) {
		const directory = FS(`logs/chat/${roomid}/${month}`);
		if (!directory.existsSync()) {
			return this.renderLinecountResults(null, roomid, month, user);
		}
		const files = await directory.readdir();
		const results: {[date: string]: {[userid: string]: number}} = {};
		for (const file of files) {
			const day = file.slice(0, -4);
			const stream = FS(`logs/chat/${roomid}/${month}/${file}`).createReadStream();
			for await (const line of stream.byLine()) {
				const parts = line.split('|').map(toID);
				const id = parts[2];
				if (!id) continue;
				if (parts[1] === 'c') {
					if (user && id !== user) continue;
					if (!results[day]) results[day] = {};
					if (!results[day][id]) results[day][id] = 0;
					results[day][id]++;
				}
			}
		}
		return this.renderLinecountResults(results, roomid, month, user);
	}
	searchLogs(roomid: RoomID, search: string, limit?: number | null, date?: string | null) {
		if (!date) date = Chat.toTimestamp(new Date()).split(' ')[0].slice(0, -3);
		const isAll = (date === 'all');
		const isYear = (date.length === 4);
		const isMonth = (date.length === 7);
		if (!limit || limit > MAX_RESULTS) limit = MAX_RESULTS;
		if (isAll) {
			return this.runYearSearch(roomid, null, search, limit);
		} else if (isYear) {
			date = date.substr(0, 4);
			return this.runYearSearch(roomid, date, search, limit);
		} else if (isMonth) {
			date = date.substr(0, 7);
			return this.runMonthSearch(roomid, date, search, limit);
		} else {
			return Promise.resolve(LogViewer.error("Invalid date."));
		}
	}

	async fsSearchDay(roomid: RoomID, day: string, search: string, limit?: number | null) {
		if (!limit || limit > MAX_RESULTS) limit = MAX_RESULTS;
		const text = await LogReader.read(roomid, day, limit);
		if (!text) return [];
		const lines = text.split('\n');
		const matches: SearchMatch[] = [];

		const searchTerms = search.split('+').filter(Boolean);
		const searchTermRegexes: RegExp[] = [];
		for (const searchTerm of searchTerms) {
			if (searchTerm.startsWith('user-')) {
				const id = toID(searchTerm.slice(5));
				searchTermRegexes.push(new RegExp(`\\|c\\|${this.constructUserRegex(id)}\\|`, 'i'));
				continue;
			}
			searchTermRegexes.push(new RegExp(searchTerm, 'i'));
		}
		function matchLine(line: string) {
			return searchTermRegexes.every(term => term.test(line));
		}

		for (const [i, line] of lines.entries()) {
			if (matchLine(line)) {
				matches.push([
					lines[i - 2],
					lines[i - 1],
					line,
					lines[i + 1],
					lines[i + 2],
				]);
				if (matches.length > limit) break;
			}
		}
		return matches;
	}

	renderDayResults(results: {[day: string]: SearchMatch[]}, roomid: RoomID) {
		const renderResult = (match: SearchMatch) => {
			this.results++;
			return (
				LogViewer.renderLine(match[0]) +
				LogViewer.renderLine(match[1]) +
				`<div class="chat chatmessage highlighted">${LogViewer.renderLine(match[2])}</div>` +
				LogViewer.renderLine(match[3]) +
				LogViewer.renderLine(match[4])
			);
		};

		let buf = ``;
		for (const day in results) {
			const dayResults = results[day];
			const plural = dayResults.length !== 1 ? "es" : "";
			buf += `<details><summary>${dayResults.length} match${plural} on `;
			buf += `<a href="view-chatlog-${roomid}--${day}">${day}</a></summary><br /><hr />`;
			buf += `<p>${dayResults.filter(Boolean).map(result => renderResult(result)).join(`<hr />`)}</p>`;
			buf += `</details><hr />`;
		}
		return buf;
	}

	async fsSearchMonth(opts: ChatlogSearch) {
		let {limit, room: roomid, date: month, search} = opts;
		if (!limit || limit > MAX_RESULTS) limit = MAX_RESULTS;
		const log = await LogReader.get(roomid);
		if (!log) return {results: {}, total: 0};
		const days = await log.listDays(month);
		const results: {[k: string]: SearchMatch[]} = {};
		let total = 0;

		for (const day of days) {
			const dayResults = await this.fsSearchDay(roomid, day, search, limit ? limit - total : null);
			if (!dayResults.length) continue;
			total += dayResults.length;
			results[day] = dayResults;
			if (total > limit) break;
		}
		return {results, total};
	}

	/** pass a null `year` to search all-time */
	async fsSearchYear(roomid: RoomID, year: string | null, search: string, limit?: number | null) {
		if (!limit || limit > MAX_RESULTS) limit = MAX_RESULTS;
		const log = await LogReader.get(roomid);
		if (!log) return {results: {}, total: 0};
		let months = await log.listMonths();
		months = months.reverse();
		const results: {[k: string]: SearchMatch[]} = {};
		let total = 0;

		for (const month of months) {
			if (year && !month.includes(year)) continue;
			const monthSearch = await this.fsSearchMonth({room: roomid, date: month, search, limit});
			const {results: monthResults, total: monthTotal} = monthSearch;
			if (!monthTotal) continue;
			total += monthTotal;
			Object.assign(results, monthResults);
			if (total > limit) break;
		}
		return {results, total};
	}
	async runYearSearch(roomid: RoomID, year: string | null, search: string, limit: number) {
		const {results, total} = await this.fsSearchYear(roomid, year, search, limit);
		if (!total) {
			return LogViewer.error(`No matches found for ${search} on ${roomid}.`);
		}
		let buf = '';
		if (year) {
			buf += `<div class="pad"><strong><br />Searching year: ${year}: </strong><hr />`;
		}	else {
			buf += `<div class="pad"><strong><br />Searching all logs: </strong><hr />`;
		}
		buf += this.renderDayResults(results, roomid);
		if (total > limit) {
			// cap is met
			buf += `<br /><strong>Max results reached, capped at ${total > limit ? limit : MAX_RESULTS}</strong>`;
			buf += `<br /><div style="text-align:center">`;
			if (total < MAX_RESULTS) {
				buf += `<button class="button" name="send" value="/sl ${search}|${roomid}|${year}|${limit + 100}">View 100 more<br />&#x25bc;</button>`;
				buf += `<button class="button" name="send" value="/sl ${search}|${roomid}|${year}|all">View all<br />&#x25bc;</button></div>`;
			}
		}
		this.results = 0;
		return buf;
	}
	async runMonthSearch(roomid: RoomID, month: string, search: string, limit: number, year = false) {
		const {results, total} = await this.fsSearchMonth({room: roomid, date: month, search, limit});
		if (!total) {
			return LogViewer.error(`No matches found for ${search} on ${roomid}.`);
		}

		let buf = (
			`<br /><div class="pad"><strong>Searching for "${search}" in ${roomid} (${month}):</strong><hr />`
		);
		buf += this.renderDayResults(results, roomid);
		if (total > limit) {
			// cap is met & is not being used in a year read
			buf += `<br /><strong>Max results reached, capped at ${limit}</strong>`;
			buf += `<br /><div style="text-align:center">`;
			if (total < MAX_RESULTS) {
				buf += `<button class="button" name="send" value="/sl ${search},room:${roomid},date:${month},limit:${limit + 100}">View 100 more<br />&#x25bc;</button>`;
				buf += `<button class="button" name="send" value="/sl ${search},room:${roomid},date:${month},limit:3000">View all<br />&#x25bc;</button></div>`;
			}
		}
		buf += `</div>`;
		this.results = 0;
		return buf;
	}
	async getSharedBattles(userids: string[]) {
		const months = FS("logs/").readdirSync().filter(f => !isNaN(new Date(f).getTime()));
		const results: string[] = [];
		for (const month of months) {
			const tiers = await FS(`logs/${month}`).readdir();
			for (const tier of tiers) {
				const days = await FS(`logs/${month}/${tier}/`).readdir();
				for (const day of days) {
					const battles = await FS(`logs/${month}/${tier}/${day}`).readdir();
					for (const battle of battles) {
						const content = JSON.parse(FS(`logs/${month}/${tier}/${day}/${battle}`).readSync());
						const players = [content.p1, content.p2].map(toID);
						if (players.every(p => userids.includes(p))) {
							const battleName = battle.slice(0, -9);
							results.push(battleName);
						}
					}
				}
			}
		}
		return results;
	}
}

export class RipgrepLogSearcher extends Searcher {
	async ripgrepSearchMonth(opts: ChatlogSearch) {
		let {raw, search, room: roomid, date: month, args} = opts;
		let results: string[];
		let count = 0;
		if (!raw) {
			search = this.constructSearchRegex(search);
		}
		const resultSep = args?.includes('-m') ? '--' : '\n';
		try {
			const options = [
				'-e', search,
				`logs/chat/${roomid}/${month}`,
				'-i',
			];
			if (args) {
				options.push(...args);
			}
			const {stdout} = await ProcessManager.exec(['rg', ...options], {
				maxBuffer: MAX_MEMORY,
				cwd: `${__dirname}/../../`,
			});
			results = stdout.split(resultSep);
		} catch (e) {
			if (e.code !== 1 && !e.message.includes('stdout maxBuffer') && !e.message.includes('No such file or directory')) {
				throw e; // 2 means an error in ripgrep
			}
			if (e.stdout) {
				results = e.stdout.split(resultSep);
			} else {
				results = [];
			}
		}
		count += results.length;
		return {results, count};
	}
	async searchLogs(
		roomid: RoomID,
		search: string,
		limit?: number | null,
		date?: string | null
	) {
		if (date) {
			// if it's more than 7 chars, assume it's a month
			if (date.length > 7) date = date.substr(0, 7);
			// if it's less, assume they were trying a year
			else if (date.length < 7) date = date.substr(0, 4);
		}
		const months = (date && toID(date) !== 'all' ? [date] : await new LogReaderRoom(roomid).listMonths()).reverse();
		let count = 0;
		let results: string[] = [];
		if (!limit || limit > MAX_RESULTS) limit = MAX_RESULTS;
		if (!date) date = 'all';
		const originalSearch = search;
		const userRegex = /user-(.[a-zA-Z0-9]*)/gi;
		const user = userRegex.exec(search)?.[0]?.slice(5);
		const userSearch = user ? `the user '${user}'` : null;
		if (userSearch) {
			const id = toID(user);
			const rest = search.replace(userRegex, '')
				.split('-')
				.filter(Boolean)
				.map(str => `.*${Utils.escapeRegex(str)}`)
				.join('');
			search = `\\|c\\|${this.constructUserRegex(id)}\\|${rest}`;
		}
		while (count < MAX_RESULTS) {
			const month = months.shift();
			if (!month) break;
			const output = await this.ripgrepSearchMonth({
				room: roomid, search, date: month,
				limit, args: [`-m`, `${limit}`, '-C', '3', '--engine=auto'], raw: !!userSearch,
			});
			results = results.concat(output.results);
			count += output.count;
		}
		if (count > MAX_RESULTS) {
			const diff = count - MAX_RESULTS;
			results = results.slice(0, -diff);
		}
		return this.renderSearchResults(results, roomid, search, limit, date, originalSearch);
	}

	renderSearchResults(
		results: string[], roomid: RoomID, search: string, limit: number,
		month?: string | null, originalSearch?: string | null
	) {
		results = results.filter(Boolean);
		if (results.length < 1) return LogViewer.error('No results found.');
		let exactMatches = 0;
		let curDate = '';
		if (limit > MAX_RESULTS) limit = MAX_RESULTS;
		const useOriginal = originalSearch && originalSearch !== search;
		const searchRegex = new RegExp(useOriginal ? search : this.constructSearchRegex(search), "i");
		const sorted = Utils.sortBy(results, line => (
			{reverse: line.split('.txt')[0].split('/').pop()!}
		)).map(chunk => chunk.split('\n').map(rawLine => {
			if (exactMatches > limit || !toID(rawLine)) return null; // return early so we don't keep sorting
			const sep = rawLine.includes('.txt-') ? '.txt-' : '.txt:';
			const [name, text] = rawLine.split(sep);
			let line = LogViewer.renderLine(text, 'all');
			if (!line || name.includes('today')) return null;
				 // gets rid of some edge cases / duplicates
			let date = name.replace(`logs/chat/${roomid}${toID(month) === 'all' ? '' : `/${month}`}`, '').slice(9);
			if (searchRegex.test(rawLine)) {
				if (++exactMatches > limit) return null;
				line = `<div class="chat chatmessage highlighted">${line}</div>`;
			}
			if (curDate !== date) {
				curDate = date;
				date = `</div></details><details open><summary>[<a href="view-chatlog-${roomid}--${date}">${date}</a>]</summary>`;
			} else {
				date = '';
			}
			return `${date} ${line}`;
		}).filter(Boolean).join(' ')).filter(Boolean);
		let buf = `<div class ="pad"><strong>Results on ${roomid} for ${originalSearch ? originalSearch : search}:</strong>`;
		buf += limit ? ` ${exactMatches} (capped at ${limit})` : '';
		buf += `<hr /></div><blockquote>`;
		buf += sorted.join('<hr />');
		if (limit) {
			buf += `</details></blockquote><div class="pad"><hr /><strong>Capped at ${limit}.</strong><br />`;
			buf += `<button class="button" name="send" value="/sl ${originalSearch},room:${roomid},limit:${limit + 200}">`;
			buf += `View 200 more<br />&#x25bc;</button>`;
			buf += `<button class="button" name="send" value="/sl ${originalSearch},room:${roomid},limit:3000">`;
			buf += `View all<br />&#x25bc;</button></div>`;
		}
		return buf;
	}
	async searchLinecounts(room: RoomID, month: string, user?: ID) {
		// don't need to check if logs exist since ripgrepSearchMonth does that
		// eslint-disable-next-line no-useless-escape
		const regexString = user ? `\\|c\\|${this.constructUserRegex(user)}\\|` : `\\|c\\|`;
		const args: string[] = user ? ['--count'] : [];
		const {results: rawResults} = await this.ripgrepSearchMonth({
			search: regexString, raw: true, date: month, room, args,
		});
		const results: {[k: string]: {[userid: string]: number}} = {};
		for (const fullLine of rawResults) {
			const [data, line] = fullLine.split('.txt:');
			const date = data.split('/').pop()!;
			if (!results[date]) results[date] = {};
			if (!toID(date)) continue;
			if (user) {
				if (!results[date][user]) results[date][user] = 0;
				const parsed = parseInt(line);
				results[date][user] += isNaN(parsed) ? 0 : parsed;
			} else {
				const parts = line?.split('|').map(toID);
				if (!parts || parts[1] !== 'c') continue;
				const id = parts[2];
				if (!id) continue;
				if (!results[date][id]) results[date][id] = 0;
				results[date][id]++;
			}
		}
		return this.renderLinecountResults(results, room, month, user);
	}
	async getSharedBattles(userids: string[]) {
		const regexString = userids.map(id => `(?=.*?("p(1|2)":"${[...id].join('[^a-zA-Z0-9]*')}[^a-zA-Z0-9]*"))`).join('');
		const results: string[] = [];
		try {
			const {stdout} = await ProcessManager.exec(['rg', '-e', regexString, '-i', '-tjson', 'logs/', '-P']);
			for (const line of stdout.split('\n')) {
				const [name] = line.split(':');
				const battleName = name.split('/').pop()!;
				results.push(battleName.slice(0, -9));
			}
		} catch (e) {
			if (e.code !== 1) throw e;
		}
		return results.filter(Boolean);
	}
}

export class DatabaseLogSearcher extends Searcher {
	database: PostgresDatabase;
	/** This is here because we do not yet support SQL roomlogs. */
	textSearcher: Searcher;
	SQL: (...args: any) => import('sql-template-strings').SQLStatement;
	constructor() {
		super();
		this.usePM = false;
		this.database = new PostgresDatabase();
		this.SQL = require('sql-template-strings');
		this.textSearcher = new (Searcher.getTextSearcher())();
	}
	async findBattleLog(tier: ID, number: number) {
		const results = await this.database.query(
			this.SQL`SELECT log FROM battle_logs WHERE roomid = ${number}`
		);
		if (!results || !results.length) return null;
		return results[0].log;
	}
	async getSharedBattles(userids: string[]) {
		const query = this.SQL`SELECT roomid, format FROM battle_logs WHERE `;
		query.append(this.SQL`(p1id = ${userids[0]} AND p2id = ${userids[1]})`);
		query.append(` OR `);
		query.append(this.SQL`(p1id = ${userids[1]} AND p2id = ${userids[0]})`);
		const response = await this.database.query(query);
		return response.map(row => (
			`${row.format}-${row.roomid}`
		));
	}
	// hacky but we dont support this rn
	searchLinecounts(roomid: RoomID, month: string, user?: ID) {
		return this.textSearcher.searchLinecounts(roomid, month, user);
	}
	searchLogs(roomid: RoomID, search: string, limit?: number | null, date?: string | null) {
		return this.textSearcher.searchLogs(roomid, search, limit, date);
	}
}

export const LogSearcher: Searcher = new (Config.usepostgres ? DatabaseLogSearcher : Searcher.getTextSearcher())();

export const PM = new ProcessManager.QueryProcessManager<AnyObject, any>(module, async data => {
	const start = Date.now();
	try {
		let result: any;
		const {date, search, roomid, limit, queryType} = data;
		switch (queryType) {
		case 'linecount':
			result = await LogSearcher.searchLinecounts(roomid, date, search);
			break;
		case 'search':
			result = await LogSearcher.searchLogs(roomid, search, limit, date);
			break;
		case 'sharedsearch':
			result = await LogSearcher.getSharedBattles(search);
			break;
		case 'battlesearch':
			result = await LogSearcher.findBattleLog(roomid, search);
			break;
		default:
			return LogViewer.error(`Config.chatlogreader is not configured.`);
		}
		const elapsedTime = Date.now() - start;
		if (elapsedTime > 3000) {
			Monitor.slow(`[Slow chatlog query]: ${elapsedTime}ms: ${JSON.stringify(data)}`);
		}
		return result;
	} catch (e) {
		if (e.name?.endsWith('ErrorMessage')) {
			return LogViewer.error(e.message);
		}
		Monitor.crashlog(e, 'A chatlog search query', data);
		return LogViewer.error(`Sorry! Your chatlog search crashed. We've been notified and will fix this.`);
	}
}, CHATLOG_PM_TIMEOUT, message => {
	if (message.startsWith(`SLOW\n`)) {
		Monitor.slow(message.slice(5));
	}
});

if (!PM.isParentProcess) {
	// This is a child process!
	global.Config = Config;
	global.Monitor = {
		crashlog(error: Error, source = 'A chatlog search process', details: AnyObject | null = null) {
			const repr = JSON.stringify([error.name, error.message, source, details]);
			process.send!(`THROW\n@!!@${repr}\n${error.stack}`);
		},
		slow(text: string) {
			process.send!(`CALLBACK\nSLOW\n${text}`);
		},
	};
	global.Dex = Dex;
	global.toID = Dex.toID;
	global.Chat = Chat;
	process.on('uncaughtException', err => {
		if (Config.crashguard) {
			Monitor.crashlog(err, 'A chatlog search child process');
		}
	});
	// eslint-disable-next-line no-eval
	Repl.start('chatlog', cmd => eval(cmd));
} else {
	PM.spawn(MAX_PROCESSES);
}

const accessLog = FS(`logs/chatlog-access.txt`).createAppendStream();

export const pages: Chat.PageTable = {
	async chatlog(args, user, connection) {
		if (!user.named) return Rooms.RETRY_AFTER_LOGIN;
		let [roomid, date, opts] = Utils.splitFirst(args.join('-'), '--', 2) as
			[RoomID, string | undefined, string | undefined];
		if (date) date = date.trim();
		if (!roomid || roomid.startsWith('-')) {
			this.title = '[Logs]';
			return LogViewer.list(user, roomid?.slice(1));
		}

		// permission check
		const room = Rooms.get(roomid);
		if (!user.trusted) {
			if (room) {
				this.checkCan('declare', null, room);
			} else {
				return this.errorReply(`Access denied.`);
			}
		}

		if (!user.can('rangeban')) {
			// Some chatlogs can only be viewed by upper staff
			if (roomid.startsWith('spl') && roomid !== 'splatoon') {
				return this.errorReply("SPL team discussions are super secret.");
			}
			if (roomid.startsWith('wcop')) {
				return this.errorReply("WCOP team discussions are super secret.");
			}
			if (UPPER_STAFF_ROOMS.includes(roomid) && !user.inRooms.has(roomid)) {
				return this.errorReply("Upper staff rooms are super secret.");
			}
		}
		if (room) {
			if (!user.can('lock') || room.settings.isPrivate === 'hidden' && !room.checkModjoin(user)) {
				if (!room.persist) return this.errorReply(`Access denied.`);
				this.checkCan('mute', null, room);
			}
		} else {
			this.checkCan('lock');
		}

		void accessLog.writeLine(`${user.id}: <${roomid}> ${date}`);
		this.title = '[Logs] ' + roomid;
		/** null = no limit */
		let limit: number | null = null;
		let search;
		if (opts?.startsWith('search-')) {
			let [input, limitString] = opts.split('--limit-');
			input = input.slice(7);
			search = Dashycode.decode(input);
			if (search.length < 3) return this.errorReply(`That's too short of a search query.`);
			if (limitString) {
				limit = parseInt(limitString) || null;
			} else {
				limit = 500;
			}
			opts = '';
		}
		const isAll = (toID(date) === 'all' || toID(date) === 'alltime');

		const parsedDate = new Date(date as string);
		const validDateStrings = ['all', 'alltime'];
		const validNonDateTerm = search ? validDateStrings.includes(date!) : date === 'today';
		// this is apparently the best way to tell if a date is invalid
		if (date && isNaN(parsedDate.getTime()) && !validNonDateTerm) {
			return this.errorReply(`Invalid date.`);
		}

		if (date && search) {
			return LogSearcher.runSearch(this, search, roomid, isAll ? null : date, limit);
		} else if (date) {
			if (date === 'today') {
				return LogViewer.day(roomid, LogReader.today(), opts);
			} else if (date.split('-').length === 3) {
				return LogViewer.day(roomid, parsedDate.toISOString().slice(0, 10), opts);
			} else {
				return LogViewer.month(roomid, parsedDate.toISOString().slice(0, 7));
			}
		} else {
			return LogViewer.room(roomid);
		}
	},
	roomstats(args, user) {
		const room = this.extractRoom();
		if (room) {
			this.checkCan('mute', null, room);
		} else {
			if (!user.can('bypassall')) {
				return this.errorReply(`You cannot view logs for rooms that no longer exist.`);
			}
		}
		const [, date, target] = Utils.splitFirst(args.join('-'), '--', 3).map(item => item.trim());
		if (isNaN(new Date(date).getTime())) {
			return this.errorReply(`Invalid date.`);
		}
		if (!/[0-9]{4}-[0-9]{2}/.test(date)) {
			return this.errorReply(`You must specify a full date - both a year and a month.`);
		}
		this.title = `[Log Stats] ${date}`;
		return LogSearcher.runLinecountSearch(this, room ? room.roomid : args[2] as RoomID, date, toID(target));
	},
	battlelog(args, user) {
		const [tierName, battleNum] = args;
		const tier = toID(tierName);
		const num = parseInt(battleNum);
		if (isNaN(num)) return this.errorReply(`Invalid battle number.`);
		void accessLog.writeLine(`${user.id}: battle-${tier}-${num}`);
		return LogViewer.battle(tier, num, this);
	},
	async logsaccess(query) {
		this.checkCan('rangeban');
		const type = toID(query.shift());
		if (type && !['chat', 'battle', 'all', 'battles'].includes(type)) {
			return this.errorReply(`Invalid log type.`);
		}
		let title = '';
		switch (type) {
		case 'battle': case 'battles':
			title = 'Battlelog access log';
			break;
		case 'chat':
			title = 'Chatlog access log';
			break;
		default:
			title = 'Logs access log';
			break;
		}
		const userid = toID(query.shift());
		let buf = `<div class="pad"><h2>${title}`;
		if (userid) buf += ` for ${userid}`;
		buf += `</h2><hr /><ol>`;
		const accessStream = FS(`logs/chatlog-access.txt`).createReadStream();
		for await (const line of accessStream.byLine()) {
			const [id, rest] = Utils.splitFirst(line, ': ');
			if (userid && id !== userid) continue;
			if (type === 'battle' && !line.includes('battle-')) continue;
			if (userid) {
				buf += `<li>${rest}</li>`;
			} else {
				buf += `<li><username>${id}</username>: ${rest}</li>`;
			}
		}
		buf += `</ol>`;
		return buf;
	},
};

export const commands: Chat.ChatCommands = {
	chatlogs: 'chatlog',
	chatlog(target, room, user) {
		const [tarRoom, ...opts] = target.split(',');
		const targetRoom = tarRoom ? Rooms.search(tarRoom) : room;
		const roomid = targetRoom ? targetRoom.roomid : target;
		return this.parse(`/join view-chatlog-${roomid}--today${opts ? `--${opts.join('--')}` : ''}`);
	},

	chatloghelp() {
		const strings = [
			`/chatlog [optional room], [opts] - View chatlogs from the given room. `,
			`If none is specified, shows logs from the room you're in. Requires: % @ * # &`,
			`Supported options:`,
			`<code>txt</code> - Do not render logs.`,
			`<code>txt-onlychat</code> - Show only chat lines, untransformed.`,
			`<code>onlychat</code> - Show only chat lines.`,
			`<code>all</code> - Show all lines, including userstats and join/leave messages.`,
		];
		this.runBroadcast();
		return this.sendReplyBox(strings.join('<br />'));
	},

	sl: 'searchlogs',
	logsearch: 'searchlogs',
	searchlog: 'searchlogs',
	searchlogs(target, room) {
		target = target.trim();
		const args = target.split(',').map(item => item.trim());
		if (!target) return this.parse('/help searchlogs');
		let date = 'all';
		const searches: string[] = [];
		let limit = '500';
		let targetRoom: RoomID | undefined = room?.roomid;
		for (const arg of args) {
			if (arg.startsWith('room:')) {
				const id = arg.slice(5).trim().toLowerCase() as RoomID;
				if (!FS(`logs/chat/${id}`).existsSync()) {
					return this.errorReply(`Room "${id}" not found.`);
				}
				targetRoom = id;
			} else if (arg.startsWith('limit:')) {
				limit = arg.slice(6);
			} else if (arg.startsWith('date:')) {
				date = arg.slice(5);
			} else if (arg.startsWith('user:')) {
				args.push(`user-${toID(arg.slice(5))}`);
			} else {
				searches.push(arg);
			}
		}
		if (!targetRoom) {
			return this.parse(`/help searchlogs`);
		}
		return this.parse(
			`/join view-chatlog-${targetRoom}--${date}--search-` +
			`${Dashycode.encode(searches.join('+'))}--limit-${limit}`
		);
	},
	searchlogshelp() {
		const buffer = `<details class="readmore"><summary><code>/searchlogs [arguments]</code>: ` +
			`searches logs in the current room using the <code>[arguments]</code>.</summary>` +
			`A room can be specified using the argument <code>room: [roomid]</code>. Defaults to the room it is used in.<br />` +
			`A limit can be specified using the argument <code>limit: [number less than or equal to 3000]</code>. Defaults to 500.<br />` +
			`A date can be specified in ISO (YYYY-MM-DD) format using the argument <code>date: [month]</code> (for example, <code>date: 2020-05</code>). Defaults to searching all logs.<br />` +
			`If you provide a user argument in the form <code>user:username</code>, it will search for messages (that match the other arguments) only from that user` +
			`All other arguments will be considered part of the search ` +
			`(if more than one argument is specified, it searches for lines containing all terms).<br />` +
			"Requires: % @ # &</div>";
		return this.sendReplyBox(buffer);
	},
	topusers: 'linecount',
	roomstats: 'linecount',
	linecount(target, room, user) {
		let [roomid, month, userid] = target.split(',').map(item => item.trim());
		const tarRoom = roomid ? Rooms.search(roomid) : room;
		if (!tarRoom) return this.errorReply(`You must specify a valid room.`);
		if (!month) month = LogReader.getMonth();
		return this.parse(`/join view-roomstats-${tarRoom.roomid}--${month}--${toID(userid)}`);
	},
	linecounthelp: [
		`/topusers OR /linecount [room], [month], [userid] - View room stats in the given [room].`,
		`If a user is provided, searches only for that user, else the top 100 users are shown.`,
		`Requires: % @ # &`,
	],
	slb: 'sharedloggedbattles',
	async sharedloggedbattles(target, room, user) {
		this.checkCan('lock');
		if (Config.nobattlesearch) return this.errorReply(`/${this.cmd} has been temporarily disabled due to load issues.`);
		const targets = target.split(',').map(toID).filter(Boolean);
		if (targets.length < 2 || targets.length > 2) {
			return this.errorReply(`Specify two users.`);
		}
		const results = await LogSearcher.sharedBattles(targets);
		if (room?.settings.staffRoom || this.pmTarget?.isStaff) {
			this.runBroadcast();
		}
		return this.sendReplyBox(results);
	},
	sharedloggedbattleshelp: [
		`/sharedloggedbattles OR /slb [user1, user2] - View shared battle logs between user1 and user2`,
	],
	battlelog(target, room, user) {
		this.checkCan('lock');
		target = target.trim();
		if (!target) return this.errorReply(`Specify a battle.`);
		if (target.startsWith('http://')) target = target.slice(7);
		if (target.startsWith('https://')) target = target.slice(8);
		if (target.startsWith(`${Config.routes.client}/`)) target = target.slice(Config.routes.client.length + 1);
		if (target.startsWith(`${Config.routes.replays}/`)) target = `battle-${target.slice(Config.routes.replays.length + 1)}`;
		if (target.startsWith('psim.us/')) target = target.slice(8);
		return this.parse(`/join view-battlelog-${target}`);
	},
	logsaccess(target, room, user) {
		this.checkCan('rangeban');
		const [type, userid] = target.split(',').map(toID);
		return this.parse(`/j view-logsaccess-${type || 'all'}${userid ? `-${userid}` : ''}`);
	},
	gcsearch: 'groupchatsearch',
	async groupchatsearch(target, room, user) {
		this.checkCan('lock');
		target = target.toLowerCase().replace(/[^a-z0-9-]+/g, '');
		if (!target) return this.parse(`/help groupchatsearch`);
		if (target.length < 3) {
			return this.errorReply(`Too short of a search term.`);
		}
		const files = await FS(`logs/chat`).readdir();
		const buffer = [];
		for (const roomid of files) {
			if (roomid.startsWith('groupchat-') && roomid.includes(target)) {
				buffer.push(roomid);
			}
		}
		Utils.sortBy(buffer, roomid => !!Rooms.get(roomid));
		return this.sendReplyBox(
			`Groupchats with a roomid matching '${target}': ` +
			(buffer.length ? buffer.map(id => `<a href="/view-chatlog-${id}">${id}</a>`).join('; ') : 'None found.')
		);
	},
	groupchatsearchhelp: [
		`/groupchatsearch [target] - Searches for logs of groupchats with names containing the [target]. Requires: % @ &`,
	],
};<|MERGE_RESOLUTION|>--- conflicted
+++ resolved
@@ -219,19 +219,11 @@
 			throw new Chat.ErrorMessage(`That battle cannot exist, as the number has not been used.`);
 		}
 		const roomid = `battle-${tier}-${number}` as RoomID;
-<<<<<<< HEAD
 		context.send(`<div class="pad"><h2>Locating battle logs for the battle ${tier}-${number}...</h2></div>`);
 		tier = toID(tier);
 		const info = {queryType: 'battlesearch', roomid: tier, search: number};
 		const log = await (LogSearcher.usePM ? PM.query(info) : LogSearcher.findBattleLog(tier as ID, number));
-		if (!log) return context.send(this.error("Logs not found."));
-=======
-		context.setHTML(`<div class="pad"><h2>Locating battle logs for the battle ${tier}-${number}...</h2></div>`);
-		const log = await PM.query({
-			queryType: 'battlesearch', roomid: toID(tier), search: number,
-		});
 		if (!log) return context.setHTML(this.error("Logs not found."));
->>>>>>> dc6a7ea2
 		const {connection} = context;
 		context.close();
 		connection.sendTo(
