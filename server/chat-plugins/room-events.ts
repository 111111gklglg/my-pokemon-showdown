--- conflicted
+++ resolved
@@ -7,13 +7,7 @@
  * @license MIT license
  */
 
-interface RoomEvent {
-	eventName: string;
-	date: string;
-	desc: string;
-	started: boolean;
-	aliases?: string[];
-}
+type RoomEvent = import('../rooms').RoomSettings['events'][''];
 
 function formatEvent(event: RoomEvent, showAliases?: boolean) {
 	const timeRemaining = new Date(event.date).getTime() - new Date().getTime();
@@ -36,19 +30,11 @@
 	return Object.values(room.settings.events).map(event => event.aliases).join();
 }
 function getEventID(nameOrAlias: string, room: Room): ID {
-<<<<<<< HEAD
-	const id = toID(nameOrAlias);
+	let id = toID(nameOrAlias);
 	if (!room.settings.events[id]) {
-		for (const eventid in room.settings.events) {
-			if (room.settings.events[eventid].aliases?.includes(id)) {
-				return eventid as ID;
-=======
-	let id = toID(nameOrAlias);
-	if (!room.events[id]) {
-		for (const possibleEvent in room.events) {
-			if (room.events[possibleEvent].aliases?.includes(id)) {
+		for (const possibleEvent in room.settings.events) {
+			if (room.settings.events[possibleEvent].aliases?.includes(id)) {
 				id = toID(possibleEvent);
->>>>>>> cf42c626
 			}
 		}
 	}
@@ -98,28 +84,17 @@
 
 			const eventId = getEventID(eventName, room);
 			if (!eventId) return this.errorReply("Event names must contain at least one alphanumerical character.");
-<<<<<<< HEAD
-			const eventNameActual = (room.settings.events[eventId] ? room.settings.events[eventId].eventName : eventName.trim());
-			this.privateModAction(`(${user.name} ${room.settings.events[eventId] ? "edited the" : "added a"} roomevent titled "${eventNameActual}".)`);
-			this.modlog('ROOMEVENT', null, `${room.settings.events[eventId] ? "edited" : "added"} "${eventNameActual}"`);
-			room.settings.events[eventId] = {
-=======
-
-			const oldEvent = room.events[eventId];
+
+			const oldEvent = room.settings.events[eventId];
 			const eventNameActual = (oldEvent ? oldEvent.eventName : eventName.trim());
 			this.privateModAction(`(${user.name} ${oldEvent ? "edited the" : "added a"} roomevent titled "${eventNameActual}".)`);
 			this.modlog('ROOMEVENT', null, `${oldEvent ? "edited" : "added"} "${eventNameActual}"`);
-			room.events[eventId] = {
->>>>>>> cf42c626
+			room.settings.events[eventId] = {
 				eventName: eventNameActual,
 				date: dateActual,
 				desc: descString,
 				started: false,
-<<<<<<< HEAD
-				aliases: (room.settings.events[eventId] ? room.settings.events[eventId].aliases : []),
-=======
 				aliases: oldEvent?.aliases,
->>>>>>> cf42c626
 			};
 			room.saveSettings();
 		},
@@ -232,25 +207,14 @@
 			if (!room.settings.events || Object.keys(room.settings.events).length === 0) {
 				return this.errorReply(`There are currently no scheduled events.`);
 			}
-<<<<<<< HEAD
-			if (!room.settings.events[eventId]) return this.errorReply(`There is no event titled "${eventId}".`);
-			if (!room.settings.events[eventId].aliases) {
-				room.settings.events[eventId].aliases = []; // backwards compatibility with old event data
-			}
+			const event = room.settings.events[eventId];
+			if (!event) return this.errorReply(`There is no event titled "${eventId}".`);
+
 			if (getAllAliases(room).includes(alias) || room.settings.events[alias]) {
 				return this.errorReply(`"${alias}" is already an event or an alias of an event.`);
 			}
-			room.settings.events[eventId].aliases.push(alias);
-=======
-			const event = room.events[eventId];
-			if (!event) return this.errorReply(`There is no event titled "${eventId}".`);
-
-			if (getAllAliases(room).includes(alias) || room.events[alias]) {
-				return this.errorReply(`"${alias}" is already an event or an alias of an event.`);
-			}
 			if (!event.aliases) event.aliases = [];
 			event.aliases.push(alias);
->>>>>>> cf42c626
 			this.privateModAction(`(${user.name} added an alias "${alias}" for the roomevent "${eventId}".)`);
 			this.modlog('ROOMEVENT', null, `alias for "${eventId}": "${alias}"`);
 			room.saveSettings();
@@ -263,16 +227,11 @@
 			if (!target) return this.errorReply("Usage: /roomevents removealias <alias>");
 			if (!getAllAliases(room).includes(target)) return this.errorReply(`${target} isn't an alias.`);
 
-<<<<<<< HEAD
 			const event = room.settings.events[getEventID(target, room)];
-			room.settings.events[getEventID(target, room)].aliases = event.aliases.filter(alias => alias !== target);
-=======
-			const event = room.events[getEventID(target, room)];
 			if (event.aliases) {
 				event.aliases = event.aliases.filter(alias => alias !== target);
 				if (!event.aliases.length) event.aliases = undefined;
 			}
->>>>>>> cf42c626
 
 			this.privateModAction(`(${user.name} removed the alias "${target}")`);
 			this.modlog('ROOMEVENT', null, `removed the alias "${target}"`);
