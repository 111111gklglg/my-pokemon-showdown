/**
 * Room Events Plugin
 * Pokemon Showdown - http://pokemonshowdown.com/
 *
 * This is a room-management system to keep track of upcoming room events.
 *
 * @license MIT license
 */

function formatEvent(event: {eventName: string, date: string, desc: string, started: boolean, aliases: string[]}) {
	const timeRemaining = new Date(event.date).getTime() - new Date().getTime();
	let explanation = timeRemaining.toString();
	if (!timeRemaining) explanation = "The time remaining for this event is not available";
	if (timeRemaining < 0) explanation = "This event will start soon";
	if (event.started) explanation = "This event has started";
	if (!isNaN(timeRemaining)) {
		explanation = `This event will start in: ${Chat.toDurationString(timeRemaining, {precision: 2})}`;
	}
	let ret = `<tr title="${explanation}">`;
	ret += Chat.html`<td>${event.eventName}</td>`;
	ret += Chat.html`<td>${event.aliases ? event.aliases.join(", ") : ""}</td>`;
	ret += `<td>${Chat.formatText(event.desc, true)}</td>`;
	ret += Chat.html`<td><time>${event.date}</time></td></tr>`;
	return ret;
}

function getAllAliases(room: Room) {
<<<<<<< HEAD
	return Object.keys(room.settings.events).map(event => room.settings.events[event].aliases).join();
=======
	return Object.keys(room.events).map(event => room.events[event].aliases).join();
>>>>>>> b454343a
}

function getEventID(nameOrAlias: string, room: Room): ID {
	let id = toID(nameOrAlias);
<<<<<<< HEAD
	if (!room.settings.events[id]) {
		for (const possibleEvent in room.settings.events) {
			if (room.settings.events[possibleEvent].aliases.includes(id)) {
=======
	if (!room.events[id]) {
		for (const possibleEvent in room.events) {
			if (room.events[possibleEvent].aliases.includes(id)) {
>>>>>>> b454343a
				id = toID(possibleEvent);
			}
		}
	}
	return id;
}

export const commands: ChatCommands = {
	events: 'roomevents',
	roomevent: 'roomevents',
	roomevents: {
		''(target, room, user) {
			if (!room.settings.persistSettings) return this.errorReply("This command is unavailable in temporary rooms.");
			if (!room.settings.events || !Object.keys(room.settings.events).length) {
				return this.errorReply("There are currently no planned upcoming events for this room.");
			}
			if (!this.runBroadcast()) return;
			let buff = '<table border="1" cellspacing="0" cellpadding="3">';
			buff += '<th>Event Name:</th><th>Event Aliases:</th><th>Event Description:</th><th>Event Date:</th>';
<<<<<<< HEAD
			for (const i in room.settings.events) {
				buff += formatEvent(room.settings.events[i]);
=======
			for (const i in room.events) {
				buff += formatEvent(room.events[i]);
>>>>>>> b454343a
			}
			buff += '</table>';
			return this.sendReply(`|raw|<div class="infobox-limited">${buff}</div>`);
		},

		new: 'add',
		create: 'add',
		edit: 'add',
		add(target, room, user) {
			if (!room.settings.persistSettings) return this.errorReply("This command is unavailable in temporary rooms.");
			if (!this.can('ban', null, room)) return false;
			if (!room.settings.events) room.settings.events = Object.create(null);
			const [eventName, date, ...desc] = target.split(target.includes('|') ? '|' : ',');

			if (!(eventName && date && desc)) {
				return this.errorReply("You're missing a command parameter - see /help roomevents for this command's syntax.");
			}

			const dateActual = date.trim();
			const descString = desc.join(target.includes('|') ? '|' : ',').trim();

			if (eventName.trim().length > 50) return this.errorReply("Event names should not exceed 50 characters.");
			if (dateActual.length > 150) return this.errorReply("Event dates should not exceed 150 characters.");
			if (descString.length > 1000) return this.errorReply("Event descriptions should not exceed 1000 characters.");

			const eventId = getEventID(eventName, room);
			if (!eventId) return this.errorReply("Event names must contain at least one alphanumerical character.");

<<<<<<< HEAD
			const eventNameActual = (room.settings.events[eventId] ? room.settings.events[eventId].eventName : eventName.trim());
			this.privateModAction(`(${user.name} ${room.settings.events[eventId] ? "edited the" : "added a"} roomevent titled "${eventNameActual}".)`);
			this.modlog('ROOMEVENT', null, `${room.settings.events[eventId] ? "edited" : "added"} "${eventNameActual}"`);
			room.settings.events[eventId] = {
=======
			const eventNameActual = (room.events[eventId] ? room.events[eventId].eventName : eventName.trim());
			this.privateModAction(`(${user.name} ${room.events[eventId] ? "edited the" : "added a"} roomevent titled "${eventNameActual}".)`);
			this.modlog('ROOMEVENT', null, `${room.events[eventId] ? "edited" : "added"} "${eventNameActual}"`);
			room.events[eventId] = {
>>>>>>> b454343a
				eventName: eventNameActual,
				date: dateActual,
				desc: descString,
				started: false,
<<<<<<< HEAD
				aliases: (room.settings.events[eventId] ? room.settings.events[eventId].aliases : []),
=======
				aliases: (room.events[eventId] ? room.events[eventId].aliases : []),
>>>>>>> b454343a
			};
			Rooms.global.writeChatRoomData();
		},

		rename(target, room, user) {
			if (!room.settings.persistSettings) return this.errorReply("This command is unavailable in temporary rooms.");
			if (!this.can('ban', null, room)) return false;
			let [oldName, newName] = target.split(target.includes('|') ? '|' : ',');
			if (!(oldName && newName)) return this.errorReply("Usage: /roomevents rename [old name], [new name]");

			newName = newName.trim();
			const newID = toID(newName);
			const oldID = (getAllAliases(room).includes(toID(oldName)) ? getEventID(oldName, room) : toID(oldName));
			if (newID === oldID) return this.errorReply("The new name must be different from the old one.");
			if (!newID) return this.errorReply("Event names must contain at least one alphanumeric character.");
			if (newName.length > 50) return this.errorReply("Event names should not exceed 50 characters.");

			const eventData = room.settings.events[oldID];
			if (!eventData) return this.errorReply(`There is no event titled "${oldName}".`);
			if (room.settings.events[newID] || getAllAliases(room).includes(newID)) {
				return this.errorReply(`"${newName}" is already an event or alias.`);
			}
			const originalName = eventData.eventName;
			eventData.eventName = newName;
			room.settings.events[newID] = eventData;
			delete room.settings.events[oldID];

			this.privateModAction(`(${user.name} renamed the roomevent titled "${originalName}" to "${newName}".)`);
			this.modlog('ROOMEVENT', null, `renamed "${originalName}" to "${newName}"`);
			Rooms.global.writeChatRoomData();
		},

		rename(target, room, user) {
			if (!room.chatRoomData) return this.errorReply("This command is unavailable in temporary rooms.");
			if (!this.can('ban', null, room)) return false;
			let [oldName, newName] = target.split(target.includes('|') ? '|' : ',');
			if (!(oldName && newName)) return this.errorReply("Usage: /roomevents rename [old name], [new name]");

			newName = newName.trim();
			const newID = toID(newName);
			const oldID = (getAllAliases(room).includes(toID(oldName)) ? getEventID(oldName, room) : toID(oldName));
			if (newID === oldID) return this.errorReply("The new name must be different from the old one.");
			if (!newID) return this.errorReply("Event names must contain at least one alphanumeric character.");
			if (newName.length > 50) return this.errorReply("Event names should not exceed 50 characters.");

			const eventData = room.events[oldID];
			if (!eventData) return this.errorReply(`There is no event titled "${oldName}".`);
			if (room.events[newID] || getAllAliases(room).includes(newID)) {
				return this.errorReply(`"${newName}" is already an event or alias.`);
			}
			const originalName = eventData.eventName;
			eventData.eventName = newName;
			room.events[newID] = eventData;
			delete room.events[oldID];

			this.privateModAction(`(${user.name} renamed the roomevent titled "${originalName}" to "${newName}".)`);
			this.modlog('ROOMEVENT', null, `renamed "${originalName}" to "${newName}"`);
			room.chatRoomData.events = room.events;
			Rooms.global.writeChatRoomData();
		},

		begin: 'start',
		start(target, room, user) {
			if (!room.settings.persistSettings) return this.errorReply("This command is unavailable in temporary rooms.");
			if (!this.can('ban', null, room)) return false;
			if (!room.settings.events || !Object.keys(room.settings.events).length) {
				return this.errorReply("There are currently no planned upcoming events for this room to start.");
			}
			if (!target) return this.errorReply("Usage: /roomevents start [event name]");
			target = toID(target);
<<<<<<< HEAD
			const event = room.settings.events[getEventID(target, room)];
=======
			const event = room.events[getEventID(target, room)];
>>>>>>> b454343a
			if (!event) return this.errorReply(`There is no event titled '${target}'. Check spelling?`);
			if (event.started) {
				return this.errorReply(`The event ${event.eventName} has already started.`);
			}
			for (const u in room.users) {
				const activeUser = Users.get(u);
				if (activeUser?.connected) {
					activeUser.sendTo(
						room,
						Chat.html`|notify|A new roomevent in ${room.title} has started!|` +
						`The "${event.eventName}" roomevent has started!`
					);
				}
			}
			this.add(
				Chat.html`|raw|<div class="broadcast-blue"><b>The "${event.eventName}" roomevent has started!</b></div>`
			);
			this.modlog('ROOMEVENT', null, `started "${toID(event.eventName)}"`);
			event.started = true;
<<<<<<< HEAD
=======
			room.chatRoomData.events = room.events;
>>>>>>> b454343a
			Rooms.global.writeChatRoomData();
		},

		delete: 'remove',
		remove(target, room, user) {
			if (!room.settings.persistSettings) return this.errorReply("This command is unavailable in temporary rooms.");
			if (!this.can('ban', null, room)) return false;
			if (!room.settings.events || Object.keys(room.settings.events).length === 0) {
				return this.errorReply("There are currently no planned upcoming events for this room to remove.");
			}
			if (!target) return this.errorReply("Usage: /roomevents remove [event name]");
			target = toID(target);
			if (getAllAliases(room).includes(target)) return this.errorReply("To delete aliases, use /roomevents removealias.");
<<<<<<< HEAD
			if (!room.settings.events[target]) return this.errorReply(`There is no event titled '${target}'. Check spelling?`);
			delete room.settings.events[target];
=======
			if (!room.events[target]) return this.errorReply(`There is no event titled '${target}'. Check spelling?`);
			delete room.events[target];
>>>>>>> b454343a
			this.privateModAction(`(${user.name} removed a roomevent titled "${target}".)`);
			this.modlog('ROOMEVENT', null, `removed "${target}"`);
			Rooms.global.writeChatRoomData();
		},
		view(target, room, user) {
			if (!room.settings.persistSettings) return this.errorReply("This command is unavailable in temporary rooms.");
			if (!room.settings.events || !Object.keys(room.settings.events).length) {
				return this.errorReply("There are currently no planned upcoming events for this room.");
			}

			if (!target) return this.errorReply("Usage: /roomevents view [event name]");
			target = toID(target);

<<<<<<< HEAD
			const event = room.settings.events[getEventID(target, room)];
=======
			const event = room.events[getEventID(target, room)];
>>>>>>> b454343a
			if (!event) return this.errorReply(`There is no event titled '${target}'. Check spelling?`);
			if (!this.runBroadcast()) return;
			const buff = `<table border="1" cellspacing="0" cellpadding="3">${formatEvent(event)}</table>`;
			this.sendReply(`|raw|<div class="infobox-limited">${buff}</div>`);
			if (!this.broadcasting && user.can('ban', null, room)) {
				this.sendReplyBox(
					Chat.html`<code>/roomevents add ${event.eventName} |` +
					Chat.html`${event.date} | ${event.desc}</code>`
				);
			}
		},
		alias: 'addalias',
		addalias(target, room, user) {
<<<<<<< HEAD
			if (!room.settings.persistSettings) return this.errorReply("This command is unavailable in temporary rooms.");
=======
			if (!room.chatRoomData) return this.errorReply("This command is unavailable in temporary rooms.");
>>>>>>> b454343a
			if (!this.can('ban', null, room)) return false;
			const [alias, eventId] = target.split(target.includes('|') ? '|' : ',').map(argument => toID(argument));
			if (!(alias && eventId)) {
				return this.errorReply("Usage: /roomevents addalias [alias], [event name]. Aliases must contain at least one alphanumeric character.");
			}
<<<<<<< HEAD
			if (!room.settings.events || Object.keys(room.settings.events).length === 0) {
				return this.errorReply(`There are currently no scheduled events.`);
			}
			if (!room.settings.events[eventId]) return this.errorReply(`There is no event titled "${eventId}".`);
			if (!room.settings.events[eventId].aliases) {
				room.settings.events[eventId].aliases = []; // backwards compatibility with old event data
			}
			if (getAllAliases(room).includes(alias) || room.settings.events[alias]) {
				return this.errorReply(`"${alias}" is already an event or an alias of an event.`);
			}
			room.settings.events[eventId].aliases.push(alias);
			this.privateModAction(`(${user.name} added an alias "${alias}" for the roomevent "${eventId}".)`);
			this.modlog('ROOMEVENT', null, `alias for "${eventId}": "${alias}"`);
=======
			if (!room.events || Object.keys(room.events).length === 0) {
				return this.errorReply(`There are currently no scheduled events.`);
			}
			if (!room.events[eventId]) return this.errorReply(`There is no event titled "${eventId}".`);
			if (!room.events[eventId].aliases) room.events[eventId].aliases = []; // backwards compatibility with old event data

			if (getAllAliases(room).includes(alias) || room.events[alias]) {
				return this.errorReply(`"${alias}" is already an event or an alias of an event.`);
			}
			room.events[eventId].aliases.push(alias);
			this.privateModAction(`(${user.name} added an alias "${alias}" for the roomevent "${eventId}".)`);
			this.modlog('ROOMEVENT', null, `alias for "${eventId}": "${alias}"`);

			room.chatRoomData.events = room.events;
>>>>>>> b454343a
			Rooms.global.writeChatRoomData();
		},
		deletealias: 'removealias',
		removealias(target, room, user) {
<<<<<<< HEAD
			if (!room.settings.persistSettings) return this.errorReply("This command is unavailable in temporary rooms.");
=======
			if (!room.chatRoomData) return this.errorReply("This command is unavailable in temporary rooms.");
>>>>>>> b454343a
			if (!this.can('ban', null, room)) return false;
			target = toID(target);
			if (!target) return this.errorReply("Usage: /roomevents removealias <alias>");
			if (!getAllAliases(room).includes(target)) return this.errorReply(`${target} isn't an alias.`);

<<<<<<< HEAD
			const event = room.settings.events[getEventID(target, room)];
			room.settings.events[getEventID(target, room)].aliases = event.aliases.filter(alias => alias !== target);

			this.privateModAction(`(${user.name} removed the alias "${target}")`);
			this.modlog('ROOMEVENT', null, `removed the alias "${target}"`);
=======
			const event = room.events[getEventID(target, room)];
			room.events[getEventID(target, room)].aliases = event.aliases.filter(alias => alias !== target);

			this.privateModAction(`(${user.name} removed the alias "${target}")`);
			this.modlog('ROOMEVENT', null, `removed the alias "${target}"`);

			room.chatRoomData.events = room.events;
>>>>>>> b454343a
			Rooms.global.writeChatRoomData();
		},
		help(target, room, user) {
			return this.parse('/help roomevents');
		},
		sortby(target, room, user) {
			// preconditions
			if (!room.settings.persistSettings) return this.errorReply("This command is unavailable in temporary rooms.");
			if (!room.settings.events || !Object.keys(room.settings.events).length) {
				return this.errorReply("There are currently no planned upcoming events for this room.");
			}
			if (!this.can('ban', null, room)) return false;

			// declare variables
			let multiplier = 1;
			let columnName = "";
			const delimited = target.split(target.includes('|') ? '|' : ',');
			const sortable = Object.values(room.settings.events);

			// id tokens
			if (delimited.length === 1) {
				columnName = target;
			} else {
				let order = "";
				[columnName, order] = delimited;
				order = toID(order);
				multiplier = (order === 'desc') ? -1 : 1;
			}

			// sort the array by the appropriate column name
			columnName = toID(columnName);
			switch (columnName) {
			case "date":
			case "eventdate":
				sortable.sort(
					(a, b) =>
						(toID(a.date) < toID(b.date)) ? -1 * multiplier :
						(toID(b.date) < toID(a.date)) ? 1 * multiplier : 0
				);
				break;
			case "desc":
			case "description":
			case "eventdescription":
				sortable.sort(
					(a, b) =>
						(toID(a.desc) < toID(b.desc)) ? -1 * multiplier :
						(toID(b.desc) < toID(a.desc)) ? 1 * multiplier : 0
				);
				break;
			case "eventname":
			case "name":
				sortable.sort(
					(a, b) =>
						(toID(a.eventName) < toID(b.eventName)) ? -1 * multiplier :
						(toID(b.eventName) < toID(a.eventName)) ? 1 * multiplier : 0
				);
				break;
			default:
				return this.errorReply("No or invalid column name specified. Please use one of: date, eventdate, desc, description, eventdescription, eventname, name.");
			}

			// rebuild the room.events object
			room.settings.events = {};
			for (const sortedObj of sortable) {
				const eventId = toID(sortedObj.eventName);
				room.settings.events[eventId] = sortedObj;
			}

			// build communication string
			const resultString = `sorted by column:` + columnName +
								 ` in ${multiplier === 1 ? "ascending" : "descending"} order` +
								 `${delimited.length === 1 ? " (by default)" : ""}`;
			this.modlog('ROOMEVENT', null, resultString);
			return this.sendReply(resultString);
		},
	},
	roomeventshelp: [
		`/roomevents - Displays a list of upcoming room-specific events.`,
		`/roomevents add [event name] | [event date/time] | [event description] - Adds a room event. A timestamp in event date/time field like YYYY-MM-DD HH:MM±hh:mm will be displayed in user's timezone. Requires: @ # & ~`,
		`/roomevents start [event name] - Declares to the room that the event has started. Requires: @ # & ~`,
		`/roomevents remove [event name] - Deletes an event. Requires: @ # & ~`,
		`/roomevents rename [old event name] | [new name] - Renames an event. Requires: @ # & ~`,
		`/roomevents addalias [alias] | [event name] - Adds an alias for the event. Requires: @ # & ~`,
		`/roomevents removealias [alias] - Removes an event alias. Requires: @ # & ~`,
		`/roomevents sortby [column name] | [asc/desc (optional)] - Sorts events table by column name and an optional argument to ascending or descending order. Ascending order is default. Requires: @ # & ~`,
		`/roomevents view [event name] - Displays information about a specific event.`,
	],
};<|MERGE_RESOLUTION|>--- conflicted
+++ resolved
@@ -25,24 +25,13 @@
 }
 
 function getAllAliases(room: Room) {
-<<<<<<< HEAD
 	return Object.keys(room.settings.events).map(event => room.settings.events[event].aliases).join();
-=======
-	return Object.keys(room.events).map(event => room.events[event].aliases).join();
->>>>>>> b454343a
-}
 
 function getEventID(nameOrAlias: string, room: Room): ID {
 	let id = toID(nameOrAlias);
-<<<<<<< HEAD
 	if (!room.settings.events[id]) {
 		for (const possibleEvent in room.settings.events) {
 			if (room.settings.events[possibleEvent].aliases.includes(id)) {
-=======
-	if (!room.events[id]) {
-		for (const possibleEvent in room.events) {
-			if (room.events[possibleEvent].aliases.includes(id)) {
->>>>>>> b454343a
 				id = toID(possibleEvent);
 			}
 		}
@@ -62,13 +51,8 @@
 			if (!this.runBroadcast()) return;
 			let buff = '<table border="1" cellspacing="0" cellpadding="3">';
 			buff += '<th>Event Name:</th><th>Event Aliases:</th><th>Event Description:</th><th>Event Date:</th>';
-<<<<<<< HEAD
 			for (const i in room.settings.events) {
 				buff += formatEvent(room.settings.events[i]);
-=======
-			for (const i in room.events) {
-				buff += formatEvent(room.events[i]);
->>>>>>> b454343a
 			}
 			buff += '</table>';
 			return this.sendReply(`|raw|<div class="infobox-limited">${buff}</div>`);
@@ -96,27 +80,15 @@
 
 			const eventId = getEventID(eventName, room);
 			if (!eventId) return this.errorReply("Event names must contain at least one alphanumerical character.");
-
-<<<<<<< HEAD
 			const eventNameActual = (room.settings.events[eventId] ? room.settings.events[eventId].eventName : eventName.trim());
 			this.privateModAction(`(${user.name} ${room.settings.events[eventId] ? "edited the" : "added a"} roomevent titled "${eventNameActual}".)`);
 			this.modlog('ROOMEVENT', null, `${room.settings.events[eventId] ? "edited" : "added"} "${eventNameActual}"`);
 			room.settings.events[eventId] = {
-=======
-			const eventNameActual = (room.events[eventId] ? room.events[eventId].eventName : eventName.trim());
-			this.privateModAction(`(${user.name} ${room.events[eventId] ? "edited the" : "added a"} roomevent titled "${eventNameActual}".)`);
-			this.modlog('ROOMEVENT', null, `${room.events[eventId] ? "edited" : "added"} "${eventNameActual}"`);
-			room.events[eventId] = {
->>>>>>> b454343a
 				eventName: eventNameActual,
 				date: dateActual,
 				desc: descString,
 				started: false,
-<<<<<<< HEAD
 				aliases: (room.settings.events[eventId] ? room.settings.events[eventId].aliases : []),
-=======
-				aliases: (room.events[eventId] ? room.events[eventId].aliases : []),
->>>>>>> b454343a
 			};
 			Rooms.global.writeChatRoomData();
 		},
@@ -187,11 +159,7 @@
 			}
 			if (!target) return this.errorReply("Usage: /roomevents start [event name]");
 			target = toID(target);
-<<<<<<< HEAD
 			const event = room.settings.events[getEventID(target, room)];
-=======
-			const event = room.events[getEventID(target, room)];
->>>>>>> b454343a
 			if (!event) return this.errorReply(`There is no event titled '${target}'. Check spelling?`);
 			if (event.started) {
 				return this.errorReply(`The event ${event.eventName} has already started.`);
@@ -211,10 +179,6 @@
 			);
 			this.modlog('ROOMEVENT', null, `started "${toID(event.eventName)}"`);
 			event.started = true;
-<<<<<<< HEAD
-=======
-			room.chatRoomData.events = room.events;
->>>>>>> b454343a
 			Rooms.global.writeChatRoomData();
 		},
 
@@ -228,13 +192,8 @@
 			if (!target) return this.errorReply("Usage: /roomevents remove [event name]");
 			target = toID(target);
 			if (getAllAliases(room).includes(target)) return this.errorReply("To delete aliases, use /roomevents removealias.");
-<<<<<<< HEAD
 			if (!room.settings.events[target]) return this.errorReply(`There is no event titled '${target}'. Check spelling?`);
 			delete room.settings.events[target];
-=======
-			if (!room.events[target]) return this.errorReply(`There is no event titled '${target}'. Check spelling?`);
-			delete room.events[target];
->>>>>>> b454343a
 			this.privateModAction(`(${user.name} removed a roomevent titled "${target}".)`);
 			this.modlog('ROOMEVENT', null, `removed "${target}"`);
 			Rooms.global.writeChatRoomData();
@@ -247,12 +206,7 @@
 
 			if (!target) return this.errorReply("Usage: /roomevents view [event name]");
 			target = toID(target);
-
-<<<<<<< HEAD
 			const event = room.settings.events[getEventID(target, room)];
-=======
-			const event = room.events[getEventID(target, room)];
->>>>>>> b454343a
 			if (!event) return this.errorReply(`There is no event titled '${target}'. Check spelling?`);
 			if (!this.runBroadcast()) return;
 			const buff = `<table border="1" cellspacing="0" cellpadding="3">${formatEvent(event)}</table>`;
@@ -266,17 +220,12 @@
 		},
 		alias: 'addalias',
 		addalias(target, room, user) {
-<<<<<<< HEAD
-			if (!room.settings.persistSettings) return this.errorReply("This command is unavailable in temporary rooms.");
-=======
-			if (!room.chatRoomData) return this.errorReply("This command is unavailable in temporary rooms.");
->>>>>>> b454343a
+			if (!room.settings.persistSettings) return this.errorReply("This command is unavailable in temporary rooms.");
 			if (!this.can('ban', null, room)) return false;
 			const [alias, eventId] = target.split(target.includes('|') ? '|' : ',').map(argument => toID(argument));
 			if (!(alias && eventId)) {
 				return this.errorReply("Usage: /roomevents addalias [alias], [event name]. Aliases must contain at least one alphanumeric character.");
 			}
-<<<<<<< HEAD
 			if (!room.settings.events || Object.keys(room.settings.events).length === 0) {
 				return this.errorReply(`There are currently no scheduled events.`);
 			}
@@ -290,51 +239,21 @@
 			room.settings.events[eventId].aliases.push(alias);
 			this.privateModAction(`(${user.name} added an alias "${alias}" for the roomevent "${eventId}".)`);
 			this.modlog('ROOMEVENT', null, `alias for "${eventId}": "${alias}"`);
-=======
-			if (!room.events || Object.keys(room.events).length === 0) {
-				return this.errorReply(`There are currently no scheduled events.`);
-			}
-			if (!room.events[eventId]) return this.errorReply(`There is no event titled "${eventId}".`);
-			if (!room.events[eventId].aliases) room.events[eventId].aliases = []; // backwards compatibility with old event data
-
-			if (getAllAliases(room).includes(alias) || room.events[alias]) {
-				return this.errorReply(`"${alias}" is already an event or an alias of an event.`);
-			}
-			room.events[eventId].aliases.push(alias);
-			this.privateModAction(`(${user.name} added an alias "${alias}" for the roomevent "${eventId}".)`);
-			this.modlog('ROOMEVENT', null, `alias for "${eventId}": "${alias}"`);
-
-			room.chatRoomData.events = room.events;
->>>>>>> b454343a
 			Rooms.global.writeChatRoomData();
 		},
 		deletealias: 'removealias',
 		removealias(target, room, user) {
-<<<<<<< HEAD
-			if (!room.settings.persistSettings) return this.errorReply("This command is unavailable in temporary rooms.");
-=======
-			if (!room.chatRoomData) return this.errorReply("This command is unavailable in temporary rooms.");
->>>>>>> b454343a
+			if (!room.settings.persistSettings) return this.errorReply("This command is unavailable in temporary rooms.");
 			if (!this.can('ban', null, room)) return false;
 			target = toID(target);
 			if (!target) return this.errorReply("Usage: /roomevents removealias <alias>");
 			if (!getAllAliases(room).includes(target)) return this.errorReply(`${target} isn't an alias.`);
 
-<<<<<<< HEAD
 			const event = room.settings.events[getEventID(target, room)];
 			room.settings.events[getEventID(target, room)].aliases = event.aliases.filter(alias => alias !== target);
 
 			this.privateModAction(`(${user.name} removed the alias "${target}")`);
 			this.modlog('ROOMEVENT', null, `removed the alias "${target}"`);
-=======
-			const event = room.events[getEventID(target, room)];
-			room.events[getEventID(target, room)].aliases = event.aliases.filter(alias => alias !== target);
-
-			this.privateModAction(`(${user.name} removed the alias "${target}")`);
-			this.modlog('ROOMEVENT', null, `removed the alias "${target}"`);
-
-			room.chatRoomData.events = room.events;
->>>>>>> b454343a
 			Rooms.global.writeChatRoomData();
 		},
 		help(target, room, user) {
