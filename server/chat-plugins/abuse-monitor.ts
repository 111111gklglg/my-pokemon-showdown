/**
 * Neural net chat'filters'.
 * These are in a separate file so that they don't crash the other filters.
 * (issues with globals, etc)
 * We use Google's Perspective API to classify messages.
 * @see https://perspectiveapi.com/
 * by Mia.
 * @author mia-pi-git
 */

import {FS, Utils, Net, ProcessManager, Repl} from '../../lib';
import {Config} from '../config-loader';
import {toID} from '../../sim/dex-data';

const WHITELIST = ["mia"];
// 20m. this is mostly here so we can use Monitor.slow()
const PM_TIMEOUT = 20 * 60 * 1000;
const ATTRIBUTES = {
	"SEVERE_TOXICITY": {},
	"TOXICITY": {},
	"IDENTITY_ATTACK": {},
	"INSULT": {},
	"PROFANITY": {},
	"THREAT": {},
	"SEXUALLY_EXPLICIT": {},
	"FLIRTATION": {},
};
const PUNISHMENTS = ['WARN', 'MUTE', 'LOCK'];
const NOJOIN_COMMAND_WHITELIST: {[k: string]: string} = {
	'lock': '/lock',
	'weeklock': '/weeklock',
	'warn': '/warn',
	'forcerename': '/fr',
	'namelock': '/nl',
	'weeknamelock': '/wnl',
};
const REPORT_NAMECOLORS: {[k: string]: string} = {
	p1: 'DodgerBlue',
	p2: 'Crimson',
	p3: '#FBa92C',
	p4: '#228B22',
	other: '', // black - empty since handled by dark mode
};

export const cache: {
	[roomid: string]: {
		users: Record<string, number>,
		staffNotified?: ID,
		claimed?: ID,
		recommended?: {type: string, reason: string},
	},
} = global.Chat?.oldPlugins['abuse-monitor']?.cache || {};

const defaults: FilterSettings = {
	threshold: 4,
	thresholdIncrement: null,
	minScore: 0.65,
	specials: {
		THREAT: {0.96: 'MAXIMUM'},
		IDENTITY_ATTACK: {0.8: 2},
		SEVERE_TOXICITY: {0.8: 2},
	},
	punishments: [
		{certainty: 0.93, type: 'IDENTITY_ATTACK', punishment: 'WARN', count: 2},
	],
};

export const settings: FilterSettings = (() => {
	try {
		// accounting for data changes -
		// make sure we do have the default data in case it's not in the stored data
		return {...defaults, ...JSON.parse(FS('config/chat-plugins/nf.json').readSync())};
	} catch (e: any) {
		if (e.code !== "ENOENT") throw e;
		return defaults;
	}
})();

interface PunishmentSettings {
	count?: number;
	certainty?: number;
	type?: string;
	punishment: string;
}

interface FilterSettings {
	disabled?: boolean;
	thresholdIncrement: {turns: number, amount: number, minTurns?: number} | null;
	threshold: number;
	minScore: number;
	specials: {[k: string]: {[k: number]: number | "MAXIMUM"}};
	punishments: PunishmentSettings[];
}

export interface PerspectiveRequest {
	languages: string[];
	requestedAttributes: AnyObject;
	comment: {text: string};
}

interface PMRequest {
	comment: string;
	fullResponse?: boolean;
}

interface BattleInfo {
	players: Record<SideID, ID>;
	log: string[];
}

// stolen from chatlog. necessary here, but importing chatlog sucks.
function nextMonth(month: string) {
	const next = new Date(new Date(`${month}-15`).getTime() + 30 * 24 * 60 * 60 * 1000);
	return next.toISOString().slice(0, 7);
}

// Mostly stolen from my code in helptickets.
// Necessary because we can't require this in without also requiring in a LOT of other
// modules, most of which crash the child process. Lot messier to fix that than it is to do this.
export function getBattleLog(battle: string) {
	const battleRoom = Rooms.get(battle);
	if (battleRoom && battleRoom.type !== 'chat') {
		const playerTable: Partial<BattleInfo['players']> = {};
		// i kinda hate this, but this will always be accurate to the battle players.
		// consulting room.battle.playerTable might be invalid (if battle is over), etc.
		const playerLines = battleRoom.log.log.filter(line => line.startsWith('|player|'));
		for (const line of playerLines) {
			const [, , playerSlot, name] = line.split('|');
			playerTable[playerSlot as SideID] = toID(name);
		}
		return {
			log: battleRoom.log.log.filter(k => k.startsWith('|c|')),
			players: playerTable as BattleInfo['players'],
		};
	}
	return null;
}
// see above comment.
function colorName(id: ID, info: BattleInfo) {
	for (const k in info.players) {
		const player = info.players[k as SideID];
		if (player === id) {
			return ` style="color: ${REPORT_NAMECOLORS[k]}"`;
		}
	}
	return REPORT_NAMECOLORS.other;
}

function time() {
	return Math.floor(Date.now() / 1000);
}

export class RollingCounter {
	counts: number[] = [0];
	readonly size: number;
	constructor(limit: number) {
		this.size = limit;
	}
	increment() {
		this.counts[this.counts.length - 1]++;
	}
	rollOver(amount: number) {
		if (amount > this.size) {
			this.counts = Array(this.size).fill(0);
			return;
		}
		for (let i = 0; i < amount; i++) {
			this.counts.push(0);
			if (this.counts.length > this.size) this.counts.shift();
		}
	}
	mean() {
		let total = 0;
		for (const elem of this.counts) total += elem;
		return total / this.counts.length;
	}
}

export class Limiter {
	readonly counter: RollingCounter;
	readonly max: number;
	lastCounterRoll = time();
	constructor(max: number, period: number) {
		this.max = max;
		this.counter = new RollingCounter(period);
	}
	shouldRequest() {
		const now = time();
		this.counter.rollOver(now - this.lastCounterRoll);
		this.lastCounterRoll = now;

		if (this.counter.mean() > this.max) return false;
		this.counter.increment();
		return true;
	}
}

function isCommon(message: string) {
	message = message.toLowerCase().replace(/\?!\., ;:/g, '');
	return ['gg', 'wp', 'ggwp', 'gl', 'hf', 'glhf', 'hello'].includes(message);
}

const limiter = new Limiter(15, 10);
let throttleTime: number | null = null;
export async function classify(text: string) {
	if (isCommon(text) || !limiter.shouldRequest()) return null;
	if (throttleTime && (Date.now() - throttleTime < 10000)) {
		return null;
	}
	if (throttleTime) throttleTime = null;

	const requestData: PerspectiveRequest = {
		// todo - support 'es', 'it', 'pt', 'fr' - use user.language? room.settings.language...?
		languages: ['en'],
		requestedAttributes: ATTRIBUTES,
		comment: {text},
	};
	try {
		const raw = await Net(`https://commentanalyzer.googleapis.com/v1alpha1/comments:analyze`).post({
			query: {
				key: Config.perspectiveKey,
			},
			body: JSON.stringify(requestData),
			headers: {
				'Content-Type': "application/json",
			},
			timeout: 10 * 1000, // 10s
		});
		if (!raw) return null;
		const data = JSON.parse(raw);
		if (data.error) throw new Error(data.message);
		const result: {[k: string]: number} = {};
		for (const k in data.attributeScores) {
			const score = data.attributeScores[k];
			result[k] = score.summaryScore.value;
		}
		return result;
	} catch (e: any) {
		throttleTime = Date.now();
		if (e.message.startsWith('Request timeout')) {
			// just ignore this. error on their end not ours.
			// todo maybe stop sending requests for a bit?
			return null;
		}
		Monitor.crashlog(e, 'A Perspective API request', {request: JSON.stringify(requestData)});
		return null;
	}
}

async function recommend(user: User, room: GameRoom, response: Record<string, number>) {
	const keys = Utils.sortBy(Object.keys(response), k => -response[k]);
	const recommended: [string, string][] = [];
	const prevRecommend = cache[room.roomid]?.recommended;
	for (const punishment of settings.punishments) {
		if (prevRecommend?.type) { // avoid making extra db queries by frontloading this check
			if (PUNISHMENTS.indexOf(punishment.punishment) <= PUNISHMENTS.indexOf(prevRecommend?.type)) continue;
		}
		for (const type of keys) {
			const num = response[type];
			if (punishment.type && punishment.type !== type) continue;
			if (punishment.certainty && punishment.certainty > num) continue;
			if (punishment.count) {
				const hits = await Chat.database.all(
					`SELECT * FROM perspective_flags WHERE userid = ? AND type = ? AND certainty >= ?`,
					[user.id, type, num]
				);
				if (hits.length < punishment.count) continue;
				recommended.push([punishment.punishment, type]);
			}
		}
	}
	if (recommended.length) {
		Utils.sortBy(recommended, ([punishment]) => -PUNISHMENTS.indexOf(punishment));
		// go by most severe
		const [punishment, reason] = recommended[0];
		if (cache[room.roomid]) {
			cache[room.roomid].recommended = {type: punishment, reason: reason.replace(/_/g, ' ').toLowerCase()};
		}
		Rooms.get('abuselog')?.add(
			`|c|&|/log [Abuse-Monitor] ` +
			`<<${room.roomid}>> - punishment ${punishment} recommended for ${user.id} ` +
			`(${reason.replace(/_/g, ' ').toLowerCase()})`
		).update();
	}
}

function makeScore(result: Record<string, number>) {
	let score = 0;
	let main = '';
	const flags = new Set<string>();
	for (const type in result) {
		const data = result[type];
		if (settings.minScore && data < settings.minScore) continue;
		const curScore = score;
		if (settings.specials[type]) {
			for (const k in settings.specials[type]) {
				if (data < Number(k)) continue;
				const num = settings.specials[type][k];
				if (num === 'MAXIMUM') {
					score = settings.threshold;
					main = type;
				} else {
					if (num > score) {
						score = num;
						main = type;
					}
				}
			}
		}
		if (settings.minScore) {
			// min score ensures that if a category is above that minimum score, they will get
			// at least a point.
			// we previously ensured that this was above minScore if set, so this is fine
			if (score < 1) {
				score = 1;
				main = type;
			}
		}
		if (score !== curScore) flags.add(type);
	}
	return {score, flags: [...flags], main};
}

type PMResult = Record<string, number> | null;
export const PM = new ProcessManager.QueryProcessManager<PMRequest, PMResult>(module, async query => {
	const result = await classify(query.comment);
	if (!result) return null;
	return result;
}, PM_TIMEOUT, message => {
	if (message.startsWith('SLOW\n')) {
		Monitor.slow(message.slice(5));
	}
});

if (!PM.isParentProcess) {
	// This is a child process!
	global.Config = Config;
	global.Monitor = {
		crashlog(error: Error, source = 'An abuse monitor child process', details: AnyObject | null = null) {
			const repr = JSON.stringify([error.name, error.message, source, details]);
			process.send!(`THROW\n@!!@${repr}\n${error.stack}`);
		},
		slow(text: string) {
			process.send!(`CALLBACK\nSLOW\n${text}`);
		},
	};
	global.toID = toID;
	process.on('uncaughtException', err => {
		if (Config.crashguard) {
			Monitor.crashlog(err, 'A netfilter child process');
		}
	});
	// eslint-disable-next-line no-eval
	Repl.start(`abusemonitor-${process.pid}`, cmd => eval(cmd));
} else {
	PM.spawn(Config.netfilterprocesses || 1);
}

export const chatfilter: Chat.ChatFilter = function (message, user, room) {
	// 2 lines to not hit max-len
	if (!room?.battle || !['rated', 'unrated'].includes(room.battle.challengeType)) return;
	if (settings.disabled) return;
	// startsWith('!') - broadcasting command, ignore it.
	if (!Config.perspectiveKey || message.startsWith('!')) return;

	const roomid = room.roomid;
	void (async () => {
		const response = await PM.query({comment: message});
		const {score, flags, main} = makeScore(response || {});
		if (score) {
			if (!cache[roomid]) cache[roomid] = {users: {}};
			if (!cache[roomid].users[user.id]) cache[roomid].users[user.id] = 0;
			cache[roomid].users[user.id] += score;
			let hitThreshold = 0;
			if (cache[roomid].users[user.id] >= calcThreshold(roomid)) {
				cache[roomid].staffNotified = user.id;
				notifyStaff();
				hitThreshold = 1;
				void room?.uploadReplay?.(user, this.connection, "forpunishment");
				await Chat.database.run(
					`INSERT INTO perspective_flags (userid, score, certainty, type, roomid, time) VALUES (?, ?, ?, ?, ?, ?)`,
					// response exists if we got this far
					[user.id, score, response![main], main, room.roomid, Date.now()]
				);
				void recommend(user, room, response || {});
			}
			await Chat.database.run(
				'INSERT INTO perspective_logs (userid, message, score, flags, roomid, time, hit_threshold) VALUES (?, ?, ?, ?, ?, ?, ?)',
				[user.id, message, score, Utils.sortBy(flags).join(','), roomid, Date.now(), hitThreshold]
			);
		}
	})();
};
// to avoid conflicts with other filters
chatfilter.priority = -100;

function calcThreshold(roomid: RoomID) {
	const incr = settings.thresholdIncrement;
	let num = settings.threshold;
	const room = Rooms.get(roomid);
	if (!room || !room.battle || !incr) return num;
	if (!incr.minTurns || room.battle.turn >= incr.minTurns) {
		num += (Math.floor(room.battle.turn / incr.turns) * incr.amount);
	}
	return num;
}

export const handlers: Chat.Handlers = {
	onRoomDestroy(roomid) {
		const entry = cache[roomid];
		if (entry) {
			delete cache[roomid];
			if (entry.staffNotified) notifyStaff();
		}
	},
	onRoomClose(roomid, user) {
		if (!roomid.startsWith('view-abusemonitor-view')) return;
		const targetId = roomid.slice('view-abusemonitor-view-'.length);
		if (cache[targetId]?.claimed === user.id) {
			delete cache[targetId].claimed;
			notifyStaff();
		}
	},
};

function getFlaggedRooms() {
	return Object.keys(cache).filter(roomid => cache[roomid].staffNotified);
}

function saveSettings() {
	FS('config/chat-plugins/nf.json').writeUpdate(() => JSON.stringify(settings));
}

export function notifyStaff() {
	const staffRoom = Rooms.get('staff');
	if (staffRoom) {
		const flagged = getFlaggedRooms();
		let buf = '';
		if (flagged.length) {
			const unclaimed = flagged.filter(f => f in cache && !cache[f].claimed);
			// if none are unclaimed, remove the notifying property so it's regular grey
			buf = `<button class="button${!unclaimed.length ? '' : ' notifying'}" name="send" value="/am">`;
			buf += `${Chat.count(flagged.length, 'flagged battles')}`;
			// if some are unclaimed, tell staff how many
			if (unclaimed.length) {
				buf += ` (${unclaimed.length} unclaimed)`;
			}
			buf += `</button>`;
		} else {
			buf = 'No battles flagged.';
		}
		staffRoom.send(`|uhtml|abusemonitor|<div class="infobox">${buf}</div>`);
		Chat.refreshPageFor('abusemonitor-flagged', staffRoom);
	}
}

function checkAccess(context: Chat.CommandContext | Chat.PageContext) {
	if (!WHITELIST.includes(context.user.id)) context.checkCan('bypassall');
}

export const commands: Chat.ChatCommands = {
	am: 'abusemonitor',
	abusemonitor: {
		''() {
			return this.parse('/join view-abusemonitor-flagged');
		},
		async test(target, room, user) {
			checkAccess(this);
			const text = target.trim();
			if (!text) return this.parse(`/help abusemonitor`);
			this.runBroadcast();
			let response = await PM.query({comment: text, fullResponse: true});
			if (!response) response = {};
			const {score, flags} = makeScore(response);
			let buf = `<strong>Score for "${text}":</strong> ${score}<br />`;
			buf += `<strong>Flags:</strong> ${flags.join(', ')}<br />`;
			buf += `<strong>Score breakdown:</strong><br />`;
			for (const k in response) {
				buf += `&bull; ${k}: ${response[k]}<br />`;
			}
			this.sendReplyBox(buf);
		},
		toggle(target) {
			checkAccess(this);
			if (this.meansYes(target)) {
				if (!settings.disabled) return this.errorReply(`The abuse monitor is already enabled.`);
				settings.disabled = false;
			} else if (this.meansNo(target)) {
				if (settings.disabled) return this.errorReply(`The abuse monitor is already disabled.`);
				settings.disabled = true;
			} else {
				return this.errorReply(`Invalid setting. Must be 'on' or 'off'.`);
			}
			saveSettings();
			this.refreshPage('abusemonitor-settings');
			this.privateGlobalModAction(`${this.user.name} ${!settings.disabled ? 'enabled' : 'disabled'} the abuse monitor.`);
			this.globalModlog('ABUSEMONITOR', null, !settings.disabled ? 'enable' : 'disable');
		},
		threshold(target) {
			checkAccess(this);
			if (!target) {
				return this.sendReply(`The current abuse monitor threshold is ${settings.threshold}.`);
			}
			const num = parseInt(target);
			if (isNaN(num)) {
				this.errorReply(`Invalid number: ${target}`);
				return this.parse(`/help abusemonitor`);
			}
			if (settings.threshold === num) {
				return this.errorReply(`The abuse monitor threshold is already ${num}.`);
			}
			settings.threshold = num;
			saveSettings();
			this.refreshPage('abusemonitor-settings');
			this.privateGlobalModAction(`${this.user.name} set the abuse monitor trigger threshold to ${num}.`);
			this.globalModlog('ABUSEMONITOR THRESHOLD', null, `${num}`);
			this.sendReply(
				`|html|Remember to use <code>/am respawn</code> to deploy the settings to the child process.`
			);
		},
		async resolve(target) {
			this.checkCan('lock');
			target = target.toLowerCase().trim().replace(/ +/g, '');
			let [roomid, rawResult] = Utils.splitFirst(target, ',').map(f => f.trim());
			const tarRoom = Rooms.get(roomid);
			if (!tarRoom || !cache[tarRoom.roomid] || !cache[tarRoom.roomid]?.staffNotified) {
				return this.popupReply(`That room has not been flagged by the abuse monitor.`);
			}
			if (roomid.includes('-') && roomid.endsWith('pw')) {
				// cut off passwords
				roomid = roomid.split('-').slice(0, -1).join('-');
			}
			let result = toID(rawResult) === 'success' ? 1 : toID(rawResult) === 'failure' ? 0 : null;
			if (result === null) return this.popupReply(`Invalid result - must be 'success' or 'failure'.`);
			const inserted = await Chat.database.get(`SELECT result FROM perspective_stats WHERE roomid = ?`, [roomid]);
			if (inserted?.result) {
				// has already been logged as accurate - ensure if one success is logged it's still a success if it's hit again
				// (even if it's a failure now, it was a success before - that's what's relevant.)
				result = inserted.result;
			}
			// we delete the cache because if more stuff happens in it
			// post punishment, we want to know about it
			delete cache[tarRoom.roomid];
			notifyStaff();
			this.closePage(`abusemonitor-view-${tarRoom.roomid}`);
			// bring the listing page to the front - need to close and reopen
			this.closePage(`abusemonitor-flagged`);
			await Chat.database.run(
				`INSERT INTO perspective_stats (staff, roomid, result, timestamp) VALUES ($staff, $roomid, $result, $timestamp) ` +
				// on conflict in case it's re-triggered later.
				// (we want it to be updated to success if it is now a success where it was previously inaccurate)
				`ON CONFLICT (roomid) DO UPDATE SET result = $result, timestamp = $timestamp`,
				{staff: this.user.id, roomid, result, timestamp: Date.now()}
			);
			return this.parse(`/j view-abusemonitor-flagged`);
		},
		async nojoinpunish(target, room, user) {
			this.checkCan('lock');
			const [roomid, type, rest] = Utils.splitFirst(target, ',', 2).map(f => f.trim());
			const tarRoom = Rooms.get(roomid);
			if (!tarRoom) return this.popupReply(`The room "${roomid}" does not exist.`);
			const cmd = NOJOIN_COMMAND_WHITELIST[toID(type)];
			if (!cmd) {
				return this.errorReply(
					`Invalid punishment given. ` +
					`Must be one of ${Object.keys(NOJOIN_COMMAND_WHITELIST).join(', ')}.`
				);
			}
			this.room = tarRoom;
			this.room.reportJoin('j', user.getIdentityWithStatus(this.room), user);
			const result = await this.parse(`${cmd} ${rest}`, {bypassRoomCheck: true});
			if (result) { // command succeeded - send followup
				this.add(
					'|c|&|/raw If you have questions about this action, please contact staff ' +
					'by making a <a href="view-help-request" class="button">help ticket</a>'
				);
			}
			this.room.reportJoin('l', user.getIdentityWithStatus(this.room), user);
		},
		view(target, room, user) {
			target = target.toLowerCase().trim();
			if (!target) return this.parse(`/help am`);
			return this.parse(`/j view-abusemonitor-view-${target}`);
		},
		logs(target) {
			checkAccess(this);
			const [count, userid] = Utils.splitFirst(target, ',').map(toID);
			this.parse(`/join view-abusemonitor-logs-${count || '200'}${userid ? `-${userid}` : ""}`);
		},
		stats(target) {
			checkAccess(this);
			return this.parse(`/join view-abusemonitor-stats${target ? `-${target}` : ''}`);
		},
		async respawn(target, room, user) {
			checkAccess(this);
			this.sendReply(`Respawning...`);
			const unspawned = await PM.respawn();
			this.sendReply(`DONE. ${Chat.count(unspawned, 'processes', 'process')} unspawned.`);
			this.addGlobalModAction(`${user.name} used /abusemonitor respawn`);
		},
		async userclear(target, room, user) {
			checkAccess(this);
			const {targetUsername, rest} = this.splitUser(target);
			const targetId = toID(targetUsername);
			if (!targetId) return this.parse(`/help abusemonitor`);
			if (user.lastCommand !== `am userclear ${targetId}`) {
				user.lastCommand = `am userclear ${targetId}`;
				this.errorReply(`Are you sure you want to clear abuse monitor database records for ${targetId}?`);
				this.errorReply(`Retype the command if you're sure.`);
				return;
			}
			user.lastCommand = '';
			const results = await Chat.database.run(
				'DELETE FROM perspective_logs WHERE userid = ?', [targetId]
			);
			if (!results.changes) {
				return this.errorReply(`No logs for ${targetUsername} found.`);
			}
			this.sendReply(`${results.changes} log(s) cleared for ${targetId}.`);
			this.privateGlobalModAction(`${user.name} cleared abuse monitor logs for ${targetUsername}${rest ? ` (${rest})` : ""}.`);
			this.globalModlog('ABUSEMONITOR CLEAR', targetId, rest);
		},
		async deletelog(target, room, user) {
			checkAccess(this);
			target = toID(target);
			if (!target) return this.parse(`/help abusemonitor`);
			const num = parseInt(target);
			if (isNaN(num)) {
				return this.errorReply(`Invalid log number: ${target}`);
			}
			const row = await Chat.database.get(
				'SELECT * FROM perspective_logs WHERE rowid = ?', [num]
			);
			if (!row) {
				return this.errorReply(`No log with ID ${num} found.`);
			}
			await Chat.database.run( // my kingdom for RETURNING * in sqlite :(
				'DELETE FROM perspective_logs WHERE rowid = ?', [num]
			);
			this.sendReply(`Log ${num} deleted.`);
			this.privateGlobalModAction(`${user.name} deleted an abuse monitor log for the user ${row.userid}.`);
			this.stafflog(
				`Message: "${row.message}", room: ${row.roomid}, time: ${Chat.toTimestamp(new Date(row.time))}`
			);
			this.globalModlog("ABUSEMONITOR DELETELOG", row.userid, `${num}`);
			Chat.refreshPageFor('abusemonitor-logs', 'staff', true);
		},
		es: 'editspecial',
		editspecial(target, room, user) {
			checkAccess(this);
			if (!toID(target)) return this.parse(`/help abusemonitor`);
			let [rawType, rawPercent, rawScore] = target.split(',');
			const type = rawType.toUpperCase().replace(/\s/g, '_');
			rawScore = toID(rawScore);
			const types = {...ATTRIBUTES, "ALL": {}};
			if (!(type in types)) {
				return this.errorReply(`Invalid type: ${type}. Valid types: ${Object.keys(types).join(', ')}.`);
			}
			const percent = parseFloat(rawPercent);
			if (isNaN(percent) || percent > 1 || percent < 0) {
				return this.errorReply(`Invalid percent: ${percent}. Must be between 0 and 1.`);
			}
			const score = parseInt(rawScore) || toID(rawScore).toUpperCase() as 'MAXIMUM';
			switch (typeof score) {
			case 'string':
				if (score !== 'MAXIMUM') {
					return this.errorReply(`Invalid score. Must be a number or "MAXIMUM".`);
				}
				break;
			case 'number':
				if (isNaN(score) || score < 0) {
					return this.errorReply(`Invalid score. Must be a number or "MAXIMUM".`);
				}
				break;
			}
			if (settings.specials[type]?.[percent] && !this.cmd.includes('f')) {
				return this.errorReply(`That special case already exists. Use /am forceeditspecial to change it.`);
			}
			if (!settings.specials[type]) settings.specials[type] = {};
			// checked above to ensure it's a valid number or MAXIMUM
			settings.specials[type][percent] = score;
			saveSettings();
			this.refreshPage('abusemonitor-settings');
			this.privateGlobalModAction(`${user.name} set the abuse monitor special case for ${type} at ${percent}% to ${score}.`);
			this.globalModlog("ABUSEMONITOR SPECIAL", type, `${percent}% to ${score}`);
			this.sendReply(`|html|Remember to use <code>/am respawn</code> to deploy the settings to the child processes.`);
		},
		ds: 'deletespecial',
		deletespecial(target, room, user) {
			checkAccess(this);
			const [rawType, rawPercent] = target.split(',');
			const type = rawType.toUpperCase().replace(/\s/g, '_');
			const types = {...ATTRIBUTES, "ALL": {}};
			if (!(type in types)) {
				return this.errorReply(`Invalid type: ${type}. Valid types: ${Object.keys(types).join(', ')}.`);
			}
			const percent = parseFloat(rawPercent);
			if (isNaN(percent) || percent > 1 || percent < 0) {
				return this.errorReply(`Invalid percent: ${percent}. Must be between 0 and 1.`);
			}
			if (!settings.specials[type]?.[percent]) {
				return this.errorReply(`That special case does not exist.`);
			}
			delete settings.specials[type][percent];
			if (!Object.keys(settings.specials[type]).length) {
				delete settings.specials[type];
			}
			saveSettings();
			this.refreshPage('abusemonitor-settings');
			this.privateGlobalModAction(`${user.name} deleted the abuse monitor special case for ${type} at ${percent}%.`);
			this.globalModlog("ABUSEMONITOR DELETESPECIAL", type, `${percent}%`);
			this.sendReply(`|html|Remember to use <code>/am respawn</code> to deploy the settings to the child processes.`);
		},
		em: 'editmin',
		editmin(target, room, user) {
			checkAccess(this);
			const num = parseFloat(target);
			if (isNaN(num) || num < 0 || num > 1) {
				return this.errorReply(`Invalid minimum score: ${num}. Must be a positive integer.`);
			}
			settings.minScore = num;
			saveSettings();
			this.refreshPage('abusemonitor-settings');
			this.privateGlobalModAction(`${user.name} set the abuse monitor minimum score to ${num}.`);
			this.globalModlog("ABUSEMONITOR MIN", null, "" + num);
			this.sendReply(`|html|Remember to use <code>/am respawn</code> to deploy the settings to the child processes.`);
		},
		ap: 'addpunishment',
		addpunishment(target, room, user) {
			checkAccess(this);
			if (!toID(target)) return this.parse(`/help am`);
			const targets = target.split(',').map(f => f.trim());
			const punishment: Partial<PunishmentSettings> = {};
			for (const cur of targets) {
				let [key, value] = Utils.splitFirst(cur, '=').map(f => f.trim());
				key = toID(key);
				switch (key) {
				case 'punishment': case 'p':
					if (punishment.punishment) {
						return this.errorReply(`Duplicate punishment values.`);
					}
					value = toID(value).toUpperCase();
					if (!PUNISHMENTS.includes(value)) {
						return this.errorReply(`Invalid punishment: ${value}. Valid punishments: ${PUNISHMENTS.join(', ')}.`);
					}
					punishment.punishment = value;
					break;
				case 'count': case 'num': case 'c':
					if (punishment.count) {
						return this.errorReply(`Duplicate count values.`);
					}
					const num = parseInt(value);
					if (isNaN(num)) {
						return this.errorReply(`Invalid count '${value}'. Must be a number.`);
					}
					punishment.count = num;
					break;
				case 'type': case 't':
					if (punishment.type) {
						return this.errorReply(`Duplicate type values.`);
					}
					value = value.replace(/\s/g, '_').toUpperCase();
					if (!ATTRIBUTES[value as keyof typeof ATTRIBUTES]) {
						return this.errorReply(
							`Invalid attribute: ${value}. ` +
							`Valid attributes: ${Object.keys(ATTRIBUTES).join(', ')}.`
						);
					}
					punishment.type = value;
					break;
				case 'certainty': case 'ct':
					if (punishment.certainty) {
						return this.errorReply(`Duplicate certainty values.`);
					}
					const certainty = parseFloat(value);
					if (isNaN(certainty) || certainty > 1 || certainty < 0) {
						return this.errorReply(`Invalid certainty '${value}'. Must be a number above 0 and below 1.`);
					}
					punishment.certainty = certainty;
					break;
				default:
					this.errorReply(`Invalid key:  ${key}`);
					return this.parse(`/help am`);
				}
			}
			if (!punishment.punishment) {
				return this.errorReply(`A punishment type must be specified.`);
			}
			for (const [i, p] of settings.punishments.entries()) {
				let matches = 0;
				for (const k in p) {
					if (p[k as keyof PunishmentSettings] === punishment[k as keyof PunishmentSettings]) matches++;
				}
				if (matches === Object.keys(p).length) {
					return this.errorReply(`This punishment is already stored at ${i + 1}.`);
				}
			}
			settings.punishments.push(punishment as PunishmentSettings);
			saveSettings();
			this.privateGlobalModAction(`${user.name} added a ${punishment.punishment} abuse-monitor punishment.`);
			const str = Object.keys(punishment).map(f => `${f}: ${punishment[f as keyof PunishmentSettings]}`).join(', ');
			this.stafflog(`Info: ${str}`);
			this.globalModlog(`ABUSEMONITOR ADDPUNISHMENT`, null, str);
		},
		dp: 'deletepunishment',
		deletepunishment(target, room, user) {
			checkAccess(this);
			const idx = parseInt(target) - 1;
			if (isNaN(idx)) return this.errorReply(`Invalid number.`);
			const punishment = settings.punishments[idx];
			if (!punishment) {
				return this.errorReply(`No punishments exist at index ${idx + 1}.`);
			}
			settings.punishments.splice(idx, 1);
			saveSettings();
			this.privateGlobalModAction(`${user.name} removed the abuse-monitor punishment indexed at ${idx + 1}.`);
			this.stafflog(
				`Punishment: ` +
				`${Object.keys(punishment).map(f => `${f}: ${punishment[f as keyof PunishmentSettings]}`).join(', ')}`
			);
			this.globalModlog(`ABUSEMONITOR REMOVEPUNISHMENT`, null, `${idx + 1}`);
		},
		vs: 'viewsettings',
		settings: 'viewsettings',
		viewsettings() {
			checkAccess(this);
<<<<<<< HEAD
			let buf = `<strong>Abuse Monitor Settings</strong><hr />`;
			const specials = Object.keys(settings.specials);
			if (specials.length) {
				buf += `<strong>Special cases:</strong><br />`;
				for (const type of specials) {
					buf += `&bull; ${type}: `;
					const special = settings.specials[type];
					const specialKeys = Object.keys(special);
					for (const percent of specialKeys) {
						buf += `${percent}%: ${special[percent as any]}, `;
					}
					buf = buf.slice(0, -2);
					buf += `<br />`;
				}
			}
			if (settings.punishments.length) {
				buf += `<br /><strong>Punishment settings</strong><br />`;
				for (const [i, p] of settings.punishments.entries()) {
					buf += `&bull; ${i + 1}: `;
					buf += Object.keys(p).map(f => `${f}: ${p[f as keyof PunishmentSettings]}`).join(', ');
					buf += `<br />`;
				}
			}
			buf += `<strong>Minimum percent to process:</strong> ${settings.minScore}<br />`;
			buf += `<strong>Score threshold:</strong> ${settings.threshold}`;
			buf += `<br /><strong>Threshold increments:</strong>`;
			const incr = settings.thresholdIncrement;
			if (incr) {
				buf += `<br /> &bull; Increases ${incr.amount} every ${incr.turns} turns`;
				if (incr.minTurns) buf += ` after turn ${incr.minTurns}`;
			}
			this.sendReplyBox(buf);
=======
			return this.parse(`/join view-abusemonitor-settings`);
>>>>>>> 2ed8d5e7
		},
		ti: 'thresholdincrement',
		thresholdincrement(target, room, user) {
			checkAccess(this);
			if (!toID(target)) {
				return this.parse(`/help am`);
			}
			const [rawTurns, rawIncrement, rawMin] = Utils.splitFirst(target, ',', 2).map(toID);
			const turns = parseInt(rawTurns);
			if (isNaN(turns) || turns < 0) {
				return this.errorReply(`Turns must be a number above 0.`);
			}
			const increment = parseInt(rawIncrement);
			if (isNaN(increment) || increment < 0) {
				return this.errorReply(`The increment must be a number above 0.`);
			}
			const min = parseInt(rawMin);
			if (rawMin && isNaN(min)) {
				return this.errorReply(`Invalid minimum (must be a number).`);
			}
			settings.thresholdIncrement = {amount: increment, turns};
			if (min) {
				settings.thresholdIncrement.minTurns = min;
			}
			saveSettings();
			this.refreshPage('abusemonitor-settings');
			this.privateGlobalModAction(
				`${user.name} set the abuse-monitor threshold increment ${increment} every ${Chat.count(turns, 'turns')}` +
				`${min ? ` after ${Chat.count(min, 'turns')}` : ""}`
			);
			this.globalModlog(
				`ABUSEMONITOR INCREMENT`, null, `${increment} every ${turns} turn(s)${min ? ` after ${min} turn(s)` : ""}`
			);
		},
		di: 'deleteincrement',
		deleteincrement(target, room, user) {
			checkAccess(this);
			if (!settings.thresholdIncrement) return this.errorReply(`The threshold increment is already disabled.`);
			settings.thresholdIncrement = null;
			saveSettings();
			this.refreshPage('abusemonitor-settings');
			this.privateGlobalModAction(`${user.name} disabled the abuse-monitor threshold increment.`);
			this.globalModlog(`ABUSEMONITOR DISABLEINCREMENT`);
		},
	},
	abusemonitorhelp: [
		`/am toggle - Toggle the abuse monitor on and off. Requires: whitelist &`,
		`/am threshold [number] - Set the abuse monitor trigger threshold. Requires: whitelist &`,
		`/am resolve [room] - Mark a abuse monitor flagged room as handled by staff. Requires: % @ &`,
		`/am respawn - Respawns abuse monitor processes. Requires: whitelist &`,
		`/am logs [count][, userid] - View logs of recent matches by the abuse monitor. `,
		`If a userid is given, searches only logs from that userid. Requires: whitelist &`,
		`/am userclear [user] - Clear all logged abuse monitor hits for a user. Requires: whitelist &`,
		`/am deletelog [number] - Deletes a abuse monitor log matching the row ID [number] given. Requires: whitelist &`,
		`/am editspecial [type], [percent], [score] - Sets a special case for the abuse monitor. Requires: whitelist &`,
		`[score] can be either a number or MAXIMUM, which will set it to the maximum score possible (that will trigger an action)`,
		`/am deletespecial [type], [percent] - Deletes a special case for the abuse monitor. Requires: whitelist &`,
		`/am editmin [number] - Sets the minimum percent needed to process for all flags. Requires: whitelist &`,
		`/am viewsettings - View the current settings for the abuse monitor. Requires: whitelist &`,
		`/am thresholdincrement [num], [amount][, min turns] - Sets the threshold increment for the abuse monitor to increase [amount] every [num] turns.`,
		`If [min turns] is provided, increments will start after that turn number. Requires: whitelist &`,
		`/am deleteincrement - clear abuse-monitor threshold increment. Requires: whitelist &`,
	],
};

export const pages: Chat.PageTable = {
	abusemonitor: {
		flagged(query, user) {
			this.checkCan('lock');
			const ids = getFlaggedRooms();
			this.title = '[Abuse Monitor] Flagged rooms';
			let buf = `<div class="pad">`;
			buf += `<h2>Flagged rooms</h2>`;
			if (!ids.length) {
				buf += `<p class="error">No rooms have been flagged recently.</p>`;
				return buf;
			}
			buf += `<p>Currently flagged rooms: ${ids.length}</p>`;
			buf += `<div class="ladder pad">`;
			buf += `<table><tr><th>Status</th><th>Room</th><th>Claimed by</th><th>Action</th></tr>`;
			for (const roomid of ids) {
				const entry = cache[roomid];
				buf += `<tr>`;
				if (entry.claimed) {
					buf += `<td><span style="color:green">`;
					buf += `<i class="fa fa-circle-o"></i> <strong>Claimed</strong></span></td>`;
				} else {
					buf += `<td><span style="color:orange">`;
					buf += `<i class="fa fa-circle-o"></i> <strong>Unclaimed</strong></span></td>`;
				}
				// should never happen, fallback just in case
				buf += Utils.html`<td>${Rooms.get(roomid)?.title || roomid}</td>`;
				buf += `<td>${entry.claimed ? entry.claimed : '-'}</td>`;
				buf += `<td><button class="button" name="send" value="/am view ${roomid}">`;
				buf += `${entry.claimed ? 'Show' : 'Claim'}</button></td>`;
				buf += `</tr>`;
			}
			buf += `</table></div>`;
			return buf;
		},
		view(query, user) {
			this.checkCan('lock');
			const roomid = query.join('-');
			if (!toID(roomid)) {
				return this.errorReply(`You must specify a roomid to view abuse monitor data for.`);
			}
			let buf = `<div class="pad">`;
			buf += `<button style="float:right;" class="button" name="send" value="/join ${this.pageid}">`;
			buf += `<i class="fa fa-refresh"></i> Refresh</button>`;
			buf += `<h2>Abuse Monitor`;
			const room = Rooms.get(roomid);
			if (!room) {
				if (cache[roomid]) {
					delete cache[roomid];
					notifyStaff();
				}
				buf += `</h2><hr /><p class="error">No such room.</p>`;
				return buf;
			}
			room.pokeExpireTimer(); // don't want it to expire while staff are reviewing
			if (!cache[roomid]) {
				buf += `</h2><hr /><p class="error">The abuse monitor has not flagged the given room.</p>`;
				return buf;
			}
			const titleParts = room.roomid.split('-');
			if (titleParts[titleParts.length - 1].endsWith('pw')) {
				titleParts.pop(); // remove password
			}
			buf += Utils.html` - ${room.title}</h2>`;
			this.title = `[Abuse Monitor] ${titleParts.join('-')}`;
			buf += `<p>${Chat.formatText(`<<${room.roomid}>>`)}</p>`;
			buf += `<hr />`;
			if (!cache[roomid].claimed) {
				cache[roomid].claimed = user.id;
				notifyStaff();
			} else {
				buf += `<p><strong>Claimed:</strong> ${cache[roomid].claimed}</p>`;
			}

			buf += `<details class="readmore"><summary><strong>Chat:</strong></summary><div class="infobox">`;
			// we parse users specifically from the log so we can see it after they leave the room
			const users = new Utils.Multiset<string>();
			const logData = getBattleLog(room.roomid);
			// should only extremely rarely happen - if the room expires while this is happening.
			if (!logData) return `<div class="pad"><p class="error">No such room.</p></div>`;
			// assume logs exist - why else would the filter activate?
			for (const line of logData.log) {
				const data = room.log.parseChatLine(line);
				if (!data) continue; // not chat
				if (['/log', '/raw'].some(prefix => data.message.startsWith(prefix))) {
					continue;
				}
				const id = toID(data.user);
				if (!id) continue;
				users.add(id);
				buf += `<div class="chat chatmessage${cache[roomid].staffNotified === id ? ` highlighted` : ``}">`;
				buf += `<strong${colorName(id, logData)}>`;
				buf += Utils.html`<span class="username">${data.user}:</span></strong> ${data.message}</div>`;
			}
			buf += `</div></details>`;
			const rec = cache[roomid].recommended;
			if (rec) {
				buf += `<p><strong>Recommended action:</strong> ${rec.type} (${rec.reason})</p>`;
			}
			buf += `<p><strong>Users:</strong><small> (click a name to punish)</small></p>`;
			for (const [id] of Utils.sortBy([...users], ([, num]) => -num)) {
				const curUser = Users.get(id);
				buf += Utils.html`<details class="readmore"><summary>${curUser?.name || id} `;
				buf += `<button class="button" name="send" value="/mlid ${id},room=global">Modlog</button>`;
				buf += `</summary><div class="infobox">`;
				const punishments = ['Warn', 'Lock', 'Weeklock', 'Forcerename', 'Namelock', 'Weeknamelock'];
				for (const name of punishments) {
					buf += `<form data-submitsend="/am nojoinpunish ${roomid},${toID(name)},${id},{reason}">`;
					buf += `<button class="button notifying" type="submit">${name}</button><br />`;
					buf += `Optional reason: <input name="reason" />`;
					buf += `</form><br />`;
				}
				buf += `</div></details><br />`;
			}
			buf += `<hr /><strong>Mark resolved:</strong><br />`;
			buf += `<button class="button" name="send" value="/msgroom staff, /am resolve ${room.roomid},success">As accurate flag</button> | `;
			buf += `<button class="button" name="send" value="/msgroom staff, /am resolve ${room.roomid},failure">As inaccurate flag</button>`;
			return buf;
		},
		async logs(query, user) {
			checkAccess(this);
			this.title = '[Abuse Monitor] Logs';
			let buf = `<div class="pad">`;
			buf += `<h2>Abuse Monitor Logs</h2><hr />`;
			const rawCount = query.shift() || "";
			let count = 200;
			if (rawCount) {
				count = parseInt(rawCount);
				if (isNaN(count)) {
					buf += `<p class="message-error">Invalid limit specified: ${rawCount}</p>`;
					return buf;
				}
			}
			const userid = toID(query.shift());
			let logQuery = `SELECT rowid, * FROM perspective_logs `;
			const args = [];
			if (userid) {
				logQuery += `WHERE userid = ? `;
				args.push(userid);
			}
			logQuery += `ORDER BY rowid DESC LIMIT ?`;
			args.push(count);

			const logs = await Chat.database.all(logQuery, args);
			if (!logs.length) {
				buf += `<p class="message-error">No logs found${userid ? ` for the user ${userid}` : ""}.</p>`;
				return buf;
			}
			Utils.sortBy(logs, log => [-log.time, log.roomid, log.userid]);
			buf += `<p>${logs.length} log(s) found.</p>`;
			buf += `<div class="ladder pad">`;
			buf += `<table><tr><th>Room</th>`;
			if (!userid) {
				buf += `<th>User</th>`;
			}
			buf += `<th>Message</th>`;
			buf += `<th>Time</th><th>Score / Flags</th><th>Other data</th><th>Manage</th></tr>`;
			const prettifyFlag = (flag: string) => flag.toLowerCase().replace(/_/g, ' ');
			for (const log of logs) {
				const {roomid} = log;
				buf += `<tr>`;
				buf += `<td><a href="https://${Config.routes.replays}/${roomid.slice(7)}">${roomid}</a></td>`;
				if (!userid) buf += `<td>${log.userid}</td>`;
				buf += Utils.html`<td>${log.message}</td>`;
				buf += `<td>${Chat.toTimestamp(new Date(log.time))}</td>`;
				buf += `<td>${log.score} (${log.flags.split(',').map(prettifyFlag).join(', ')})</td>`;
				buf += `<td>Hit threshold: ${log.hit_threshold ? 'Yes' : 'No'}</td><td>`;
				buf += `<button class="button" name="send" value="/msgroom staff,/abusemonitor deletelog ${log.rowid}">Delete</button>`;
				buf += `</td>`;
				buf += `</tr>`;
			}
			buf += `</table></div>`;
			// assume this probably means there are more.
			// if there's less than the count we requested, that's as far as it goes.
			if (count === logs.length) {
				buf += `<center>`;
				buf += `<button class="button" name="send" value="/msgroom staff, /am logs ${count + 100}">Show 100 more</button>`;
				buf += `</center>`;
			}
			return buf;
		},
		async stats(query, user) {
			checkAccess(this);
			const date = new Date(query.join('-') || Chat.toTimestamp(new Date()).split(' ')[0]);
			if (isNaN(date.getTime())) {
				return this.errorReply(`Invalid date: ${date}`);
			}
			const month = Chat.toTimestamp(date).split(' ')[0].slice(0, -3);
			let buf = `<div class="pad">`;
			buf += `<button style="float:right;" class="button" name="send" value="/join ${this.pageid}">`;
			buf += `<i class="fa fa-refresh"></i> Refresh</button>`;
			buf += `<h2>Abuse Monitor stats for ${month}</h2><hr />`;
			const logs = await Chat.database.all(
				`SELECT * FROM perspective_stats WHERE timestamp > ? AND timestamp < ?`,
				[new Date(month).getTime(), new Date(nextMonth(month)).getTime()]
			);
			this.title = '[Abuse Monitor] Stats';
			if (!logs.length) {
				buf += `<p class="message-error">No logs found for the month ${month}.</p>`;
				return buf;
			}
			this.title += ` ${month}`;
			buf += `<p>${Chat.count(logs.length, 'logs')} found.</p>`;
			let successes = 0;
			let failures = 0;
			const staffStats: Record<string, number> = {};
			const dayStats: Record<string, {successes: number, failures: number, total: number}> = {};
			for (const log of logs) {
				const cur = Chat.toTimestamp(new Date(log.timestamp)).split(' ')[0];
				if (!dayStats[cur]) dayStats[cur] = {successes: 0, failures: 0, total: 0};
				if (log.result) {
					successes++;
					dayStats[cur].successes++;
				} else {
					failures++;
					dayStats[cur].failures++;
				}
				if (!staffStats[log.staff]) staffStats[log.staff] = 0;
				staffStats[log.staff]++;
				dayStats[cur].total++;
			}
			buf += `<p><strong>Success rate:</strong> ${Math.floor((successes / logs.length) * 100)}%</p>`;
			buf += `<p><strong>Failure rate:</strong> ${Math.floor((failures / logs.length) * 100)}%</p>`;
			buf += `<p><strong>Day stats:</strong></p>`;
			buf += `<div class="ladder pad"><table>`;
			let header = '';
			let data = '';
			const sortedDays = Utils.sortBy(Object.keys(dayStats), d => new Date(d).getTime());
			for (const [i, day] of sortedDays.entries()) {
				const cur = dayStats[day];
				if (!cur.total) continue;
				header += `<th>${day.split('-')[2]} (${cur.total})</th>`;
				data += `<td>${cur.successes} (${Math.floor((cur.successes / cur.total) * 100)}%)`;
				if (cur.failures) data += ` | ${cur.failures} (${Math.floor((cur.failures / cur.total) * 100)}%)</td>`;
				// i + 1 ensures it's above 0 always (0 % 5 === 0)
				if ((i + 1) % 5 === 0 && sortedDays[i + 1]) {
					buf += `<tr>${header}</tr><tr>${data}</tr>`;
					buf += `</div></table>`;
					buf += `<div class="ladder pad"><table>`;
					header = '';
					data = '';
				}
			}
			buf += `<tr>${header}</tr><tr>${data}</tr>`;
			buf += `</div></table>`;
			buf += `<p><strong>Staff stats:</strong></p>`;
			buf += `<div class="ladder pad"><table>`;
			buf += `<tr><th>User</th><th>Total</th><th>Percent total</th></tr>`;
			for (const id of Utils.sortBy(Object.keys(staffStats), k => -staffStats[k])) {
				buf += `<tr><td>${id}</td><td>${staffStats[id]}</td><td>${(staffStats[id] / logs.length) * 100}%</td></tr>`;
			}
			buf += `</table></div>`;
			return buf;
		},
		settings() {
			checkAccess(this);
			this.title = `[Abuse Monitor] Settings`;
			let buf = `<div class="pad"><h2>Abuse Monitor Settings</h2>`;
			buf += `<button class="button" name="send" value="/msgroom staff,/am respawn">Reload processes</button>`;
			buf += `<button class="button" name="send" value="/am vs">Reload page</button>`;
			buf += `<div class="infobox"><h3>Miscellaneous settings</h3><hr />`;
			buf += `Minimum percent to process: <form data-submitsend="/msgroom staff,/am editmin {num}">`;
			buf += `<input name="num" value="${settings.minScore}"/>`;
			buf += `<button class="button notifying" type="submit">Change minimum</button></form>`;
			buf += `<br />Score threshold: <form data-submitsend="/msgroom staff,/am threshold {num}">`;
			buf += `<input name="num" value="${settings.threshold}"/>`;
			buf += `<button class="button notifying" type="submit">Change threshold</button></form>`;
			const incr = settings.thresholdIncrement;
			if (incr) {
				buf += `<br />Threshold increments: `;
				buf += `Increases ${incr.amount} every ${incr.turns} turns`;
				if (incr.minTurns) buf += ` after turn ${incr.minTurns}`;
				buf += `<br />`;
			}
			buf += `</div><div class="infobox"><h3>Scoring:</h3><hr />`;
			const keys = Utils.sortBy(Object.keys(ATTRIBUTES), k => [-Object.keys(settings.specials[k] || {}).length, k]);
			for (const k of keys) {
				buf += `<strong>${k}</strong>:<br />`;
				if (settings.specials[k]) {
					for (const percent in settings.specials[k]) {
						buf += `&bull; ${percent}%: ${settings.specials[k][percent]} `;
						buf += `(<button class="button" name="send" value="/msgroom staff,/am ds ${k},${percent}">Delete</button>)`;
						buf += `<br />`;
					}
				}
				buf += `<br />`;
				buf += `<details class="readmore"><summary>Add a special case</summary>`;
				buf += `<form data-submitsend="/msgroom staff,/am es ${k},{percent},{score}">`;
				buf += `Percent needed: <input type="text" name="percent" /><br />`;
				buf += `Score: <input type="text" name="score" /><br />`;
				buf += `<button class="button notifying" type="submit">Add</button>`;
				buf += `</form></details>`;
				buf += `<hr />`;
			}
			buf += `</div>`;
			return buf;
		},
	},
};<|MERGE_RESOLUTION|>--- conflicted
+++ resolved
@@ -824,42 +824,7 @@
 		settings: 'viewsettings',
 		viewsettings() {
 			checkAccess(this);
-<<<<<<< HEAD
-			let buf = `<strong>Abuse Monitor Settings</strong><hr />`;
-			const specials = Object.keys(settings.specials);
-			if (specials.length) {
-				buf += `<strong>Special cases:</strong><br />`;
-				for (const type of specials) {
-					buf += `&bull; ${type}: `;
-					const special = settings.specials[type];
-					const specialKeys = Object.keys(special);
-					for (const percent of specialKeys) {
-						buf += `${percent}%: ${special[percent as any]}, `;
-					}
-					buf = buf.slice(0, -2);
-					buf += `<br />`;
-				}
-			}
-			if (settings.punishments.length) {
-				buf += `<br /><strong>Punishment settings</strong><br />`;
-				for (const [i, p] of settings.punishments.entries()) {
-					buf += `&bull; ${i + 1}: `;
-					buf += Object.keys(p).map(f => `${f}: ${p[f as keyof PunishmentSettings]}`).join(', ');
-					buf += `<br />`;
-				}
-			}
-			buf += `<strong>Minimum percent to process:</strong> ${settings.minScore}<br />`;
-			buf += `<strong>Score threshold:</strong> ${settings.threshold}`;
-			buf += `<br /><strong>Threshold increments:</strong>`;
-			const incr = settings.thresholdIncrement;
-			if (incr) {
-				buf += `<br /> &bull; Increases ${incr.amount} every ${incr.turns} turns`;
-				if (incr.minTurns) buf += ` after turn ${incr.minTurns}`;
-			}
-			this.sendReplyBox(buf);
-=======
 			return this.parse(`/join view-abusemonitor-settings`);
->>>>>>> 2ed8d5e7
 		},
 		ti: 'thresholdincrement',
 		thresholdincrement(target, room, user) {
@@ -1199,6 +1164,15 @@
 				if (incr.minTurns) buf += ` after turn ${incr.minTurns}`;
 				buf += `<br />`;
 			}
+      if (settings.punishments.length) {
+        // todo formify this like the scoring buttons
+				buf += `<br />Punishment settings<br />`;
+				for (const [i, p] of settings.punishments.entries()) {
+					buf += `&bull; ${i + 1}: `;
+					buf += Object.keys(p).map(f => `${f}: ${p[f as keyof PunishmentSettings]}`).join(', ');
+					buf += `<br />`;
+				}
+			}
 			buf += `</div><div class="infobox"><h3>Scoring:</h3><hr />`;
 			const keys = Utils.sortBy(Object.keys(ATTRIBUTES), k => [-Object.keys(settings.specials[k] || {}).length, k]);
 			for (const k of keys) {
