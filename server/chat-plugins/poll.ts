/*
 * Poll chat plugin
 * By bumbadadabum and Zarel.
 */
import {Utils} from '../../lib/utils';

const MINUTES = 60000;

interface PollAnswer {
	name: string; votes: number; correct?: boolean;
}

export interface PollOptions {
	pollNumber?: number;
	question: string;
	supportHTML: boolean;
	multiPoll: boolean;
	pendingVotes?: {[userid: string]: number[]};
	voters?: {[k: string]: number[]};
	voterIps?: {[k: string]: number[]};
	totalVotes?: number;
	timeoutMins?: number;
	timerEnd?: number;
	isQuiz?: boolean;
	answers: string[] | PollAnswer[];
}

export interface PollData extends PollOptions {
	readonly activityId: 'poll';
}

export abstract class MinorActivity {
	abstract readonly activityId: string;
	room: Room;

	timeout!: NodeJS.Timer | null;
	timeoutMins!: number;
	timerEnd!: number;

	constructor(room: Room) {
		this.room = room;
	}
	abstract save(): void;
	setTimer(options: {timeoutMins?: number, timerEnd?: number}) {
		if (this.timeout) clearTimeout(this.timeout);

		this.timeoutMins = options.timeoutMins || 0;
		if (!this.timeoutMins) {
			this.timerEnd = 0;
			this.timeout = null;
			return;
		}

		const now = Date.now();
		this.timerEnd = options.timerEnd || now + this.timeoutMins * MINUTES;
		this.timeout = setTimeout(() => {
			const room = this.room;
			if (!room) return; // someone forgot to `.destroy()`

			MinorActivity.end(room);
		}, this.timerEnd - now);
		this.save();
	}
	static end(room: Room) {
		if (room.minorActivity) room.minorActivity.end();
		if (room.minorActivityQueue?.length) {
			const pollData = room.minorActivityQueue.shift()!;
			room.settings.minorActivityQueue!.shift();
			if (!room.minorActivityQueue?.length) room.minorActivityQueue = null;
			if (!room.settings.minorActivityQueue?.length) delete room.settings.minorActivityQueue;

			if (pollData.activityId !== 'poll') throw new Error("unexpected value in queue");

			room.add(`|c|&|/log ${room.tr`The queued poll was started.`}`).update();
			room.modlog({
				action: 'POLL',
				note: '(queued)',
			});

			room.minorActivity = new Poll(room, pollData);
			room.minorActivity.save();
			room.minorActivity.display();
		}
	}
	endTimer() {
		if (!this.timeout) return false;
		clearTimeout(this.timeout);
		this.timeoutMins = 0;
		this.timerEnd = 0;
		return true;
	}
}

export class Poll extends MinorActivity {
	readonly activityId: 'poll';
	pollNumber: number;
	question: string;
	supportHTML: boolean;
	multiPoll: boolean;
	pendingVotes: {[userid: string]: number[]};
	voters: {[k: string]: number[]};
	voterIps: {[k: string]: number[]};
	totalVotes: number;
	isQuiz: boolean;
	answers: Map<number, PollAnswer>;
	constructor(room: Room, options: PollOptions) {
		super(room);
		this.activityId = 'poll';
		this.pollNumber = options.pollNumber || room.nextGameNumber();
		this.question = options.question;
		this.supportHTML = options.supportHTML;
		this.multiPoll = options.multiPoll;
		this.pendingVotes = options.pendingVotes || {};
		this.voters = options.voters || {};
		this.voterIps = options.voterIps || {};
		this.totalVotes = options.totalVotes || 0;

		// backwards compatibility
		if (!options.answers) options.answers = (options as any).questions;

		this.answers = Poll.getAnswers(options.answers);
		this.isQuiz = options.isQuiz ?? [...this.answers.values()].some(answer => answer.correct);
		this.setTimer(options);
	}

	select(user: User, option: number) {
		const userid = user.id;
		if (!this.multiPoll) {
			// vote immediately
			this.pendingVotes[userid] = [option];
			this.submit(user);
			return;
		}

		if (!this.pendingVotes[userid]) {
			this.pendingVotes[userid] = [];
		}
		this.pendingVotes[userid].push(option);
		this.updateFor(user);
		this.save();
	}
	deselect(user: User, option: number) {
		const userid = user.id;
		const pendingVote = this.pendingVotes[userid];
		if (!pendingVote || !pendingVote.includes(option)) {
			return user.sendTo(this.room, this.room.tr`That option is not selected.`);
		}
		pendingVote.splice(pendingVote.indexOf(option), 1);
		this.updateFor(user);
		this.save();
	}

	submit(user: User) {
		const ip = user.latestIp;
		const userid = user.id;

		if (userid in this.voters || ip in this.voterIps) {
			delete this.pendingVotes[userid];
			return user.sendTo(this.room, this.room.tr`You have already voted for this poll.`);
		}
		const selected = this.pendingVotes[userid];
		if (!selected) return user.sendTo(this.room, this.room.tr`No options selected.`);

		this.voters[userid] = selected;
		this.voterIps[ip] = selected;
		for (const option of selected) {
			this.answers.get(option)!.votes++;
		}
		delete this.pendingVotes[userid];
		this.totalVotes += selected.length;

		this.update();
		this.save();
	}

	blankvote(user: User) {
		const ip = user.latestIp;
		const userid = user.id;

		if (!(userid in this.voters) || !(ip in this.voterIps)) {
			this.voters[userid] = [];
			this.voterIps[ip] = [];
		}

		this.updateTo(user);
		this.save();
	}

	generateVotes(user: User | null) {
		const iconText = this.isQuiz ?
			`<i class="fa fa-question"></i> ${this.room.tr`Quiz`}` :
			`<i class="fa fa-bar-chart"></i> ${this.room.tr`Poll`}`;
		let output = `<div class="infobox"><p style="margin: 2px 0 5px 0"><span style="border:1px solid #6A6;color:#484;border-radius:4px;padding:0 3px">${iconText}</span>`;
		output += ` <strong style="font-size:11pt">${Poll.getQuestionMarkup(this.question, this.supportHTML)}</strong></p>`;

		if (this.multiPoll) {
			const empty = `<i class="fa fa-square-o" aria-hidden="true"></i>`;
			const chosen = `<i class="fa fa-check-square-o" aria-hidden="true"></i>`;

			const pendingVotes = (user && this.pendingVotes[user.id]) || [];
			for (const [num, answer] of this.answers) {
				const selected = pendingVotes.includes(num);
				output += `<div style="margin-top: 5px"><button style="text-align: left; border: none; background: none; color: inherit;" value="/poll ${selected ? 'de' : ''}select ${num}" name="send" title="${selected ? "Deselect" : "Select"} ${num}. ${Utils.escapeHTML(answer.name)}">${selected ? "<strong>" : ''}${selected ? chosen : empty} ${num}. `;
				output += `${Poll.getAnswerMarkup(answer, this.supportHTML)}${selected ? "</strong>" : ''}</button></div>`;
			}
			const submitButton = pendingVotes.length ? (
				`<button class="button" value="/poll submit" name="send" title="${this.room.tr`Submit your vote`}"><strong>${this.room.tr`Submit`}</strong></button>`
			) : (
				`<button class="button" value="/poll results" name="send" title="${this.room.tr`View results`} - ${this.room.tr`you will not be able to vote after viewing results`}">(${this.room.tr`View results`})</button>`
			);
			output += `<div style="margin-top: 7px; padding-left: 12px">${submitButton}</div>`;
			output += `</div>`;
		} else {
			for (const [num, answer] of this.answers) {
				output += `<div style="margin-top: 5px"><button class="button" style="text-align: left" value="/poll vote ${num}" name="send" title="${this.room.tr`Vote for ${num}`}. ${Utils.escapeHTML(answer.name)}">${num}.`;
				output += ` <strong>${Poll.getAnswerMarkup(answer, this.supportHTML)}</strong></button></div>`;
			}
			output += `<div style="margin-top: 7px; padding-left: 12px"><button value="/poll results" name="send" title="${this.room.tr`View results`} - ${this.room.tr`you will not be able to vote after viewing results`}"><small>(${this.room.tr`View results`})</small></button></div>`;
			output += `</div>`;
		}

		return output;
	}

	static generateResults(options: PollData, room: Room, ended = false, choice: number[] | null = null) {
		const iconText = options.isQuiz ?
			`<i class="fa fa-question"></i> ${room.tr`Quiz`}` :
			`<i class="fa fa-bar-chart"></i> ${room.tr`Poll`}`;
<<<<<<< HEAD

		const voters = Object.keys(options.voters || {});
		let icon = `<span style="border:1px solid #${ended ? '777;color:#555' : '6A6;color:#484'};border-radius:4px;padding:0 3px">${iconText}${ended ? ' ' + room.tr`ended` : ""}</span> `;
		icon += `<small>${options.totalVotes} ${room.tr`votes`} ${options.multiPoll && voters.length ? `(${Chat.count(voters.length, 'voters')})` : ''}</small>`;
=======
		const icon = `<span style="border:1px solid #${ended ? '777;color:#555' : '6A6;color:#484'};border-radius:4px;padding:0 3px">${iconText}${ended ? ' ' + room.tr`ended` : ""}</span> <small>${options.totalVotes || 0} ${room.tr`votes`}</small>`;
>>>>>>> 710d9b99
		let output = `<div class="infobox"><p style="margin: 2px 0 5px 0">${icon} <strong style="font-size:11pt">${this.getQuestionMarkup(options.question, options.supportHTML)}</strong></p>`;
		const answers = Poll.getAnswers(options.answers);

		// indigo, blue, green
		// nums start at 1 so the actual order is 1. blue, 2. green, 3. indigo, 4. blue
		const colors = ['#88B', '#79A', '#8A8'];
		for (const [num, answer] of answers) {
			const chosen = choice?.includes(num);
			const percentage = Math.round((answer.votes * 100) / (options.totalVotes || 1));
			const answerMarkup = options.isQuiz ?
				`<span style="color:${answer.correct ? 'green' : 'red'};">${answer.correct ? '' : '<s>'}${this.getAnswerMarkup(answer, options.supportHTML)}${answer.correct ? '' : '</s>'}</span>` :
				this.getAnswerMarkup(answer, options.supportHTML);
			output += `<div style="margin-top: 3px">${num}. <strong>${chosen ? '<em>' : ''}${answerMarkup}${chosen ? '</em>' : ''}</strong> <small>(${answer.votes} vote${answer.votes === 1 ? '' : 's'})</small><br /><span style="font-size:7pt;background:${colors[num % 3]};padding-right:${percentage * 3}px"></span><small>&nbsp;${percentage}%</small></div>`;
		}
		if (!choice && !ended) {
			output += `<div><small>(${room.tr`You can't vote after viewing results`})</small></div>`;
		}
		output += '</div>';

		return output;
	}

	static getQuestionMarkup(question: string, supportHTML = false) {
		if (supportHTML) return question;
		return Chat.formatText(question);
	}

	static getAnswerMarkup(answer: PollAnswer, supportHTML = false) {
		if (supportHTML) return answer.name;
		return Chat.formatText(answer.name);
	}

	update() {
		const state = this.toJSON();
		// Update the poll results for everyone that has voted
		const blankvote = Poll.generateResults(state, this.room, false);

		for (const id in this.room.users) {
			const user = this.room.users[id];
			const selection = this.voters[user.id] || this.voterIps[user.latestIp];
			if (selection) {
				if (selection.length) {
					user.sendTo(
						this.room,
						`|uhtmlchange|poll${this.pollNumber}|${Poll.generateResults(state, this.room, false, selection)}`
					);
				} else {
					user.sendTo(this.room, `|uhtmlchange|poll${this.pollNumber}|${blankvote}`);
				}
			}
		}
	}

	updateTo(user: User, connection: Connection | null = null) {
		const state = this.toJSON();
		const recipient = connection || user;
		const selection = this.voters[user.id] || this.voterIps[user.latestIp];
		if (selection) {
			recipient.sendTo(
				this.room,
				`|uhtmlchange|poll${this.pollNumber}|${Poll.generateResults(state, this.room, false, selection)}`
			);
		} else {
			recipient.sendTo(this.room, `|uhtmlchange|poll${this.pollNumber}|${this.generateVotes(user)}`);
		}
	}

	updateFor(user: User) {
		const state = this.toJSON();
		if (user.id in this.voters) {
			user.sendTo(
				this.room,
				`|uhtmlchange|poll${this.pollNumber}|${Poll.generateResults(state, this.room, false, this.voters[user.id])}`
			);
		} else {
			user.sendTo(this.room, `|uhtmlchange|poll${this.pollNumber}|${this.generateVotes(user)}`);
		}
	}

	display() {
		const state = this.toJSON();
		const blankvote = Poll.generateResults(state, this.room, false);
		const blankquestions = this.generateVotes(null);

		for (const id in this.room.users) {
			const thisUser = this.room.users[id];
			const selection = this.voters[thisUser.id] || this.voterIps[thisUser.latestIp];
			if (selection) {
				if (selection.length) {
					thisUser.sendTo(this.room, `|uhtml|poll${this.pollNumber}|${Poll.generateResults(state, this.room, false, selection)}`);
				} else {
					thisUser.sendTo(this.room, `|uhtml|poll${this.pollNumber}|${blankvote}`);
				}
			} else {
				if (this.multiPoll && thisUser.id in this.pendingVotes) {
					thisUser.sendTo(this.room, `|uhtml|poll${this.pollNumber}|${this.generateVotes(thisUser)}`);
				} else {
					thisUser.sendTo(this.room, `|uhtml|poll${this.pollNumber}|${blankquestions}`);
				}
			}
		}
	}

	displayTo(user: User, connection: Connection | null = null) {
		const state = this.toJSON();
		const recipient = connection || user;
		if (user.id in this.voters) {
			recipient.sendTo(
				this.room,
				`|uhtml|poll${this.pollNumber}|${Poll.generateResults(state, this.room, false, this.voters[user.id])}`
			);
		} else if (user.latestIp in this.voterIps && !Config.noipchecks) {
			recipient.sendTo(this.room, `|uhtml|poll${this.pollNumber}|${Poll.generateResults(
				state, this.room, false, this.voterIps[user.latestIp]
			)}`);
		} else {
			recipient.sendTo(this.room, `|uhtml|poll${this.pollNumber}|${this.generateVotes(user)}`);
		}
	}

	onConnect(user: User, connection: Connection | null = null) {
		this.displayTo(user, connection);
	}

	end() {
		const results = Poll.generateResults(this.toJSON(), this.room, true);
		this.room.send(`|uhtmlchange|poll${this.pollNumber}|<div class="infobox">(${this.room.tr`The poll has ended &ndash; scroll down to see the results`})</div>`);
		this.room.add(`|html|${results}`).update();
		this.endTimer();
		this.room.minorActivity = null;
		delete this.room.settings.minorActivity;
		this.room.saveSettings();
	}
	toJSON(): PollData {
		return {
			activityId: 'poll',
			pollNumber: this.pollNumber,
			question: this.question,
			supportHTML: this.supportHTML,
			multiPoll: this.multiPoll,
			pendingVotes: this.pendingVotes,
			voters: this.voters,
			voterIps: this.voterIps,
			totalVotes: this.totalVotes,
			timeoutMins: this.timeoutMins,
			timerEnd: this.timerEnd,
			isQuiz: this.isQuiz,
			answers: [...this.answers.values()],
		};
	}
	save() {
		this.room.settings.minorActivity = this.toJSON();
		this.room.saveSettings();
	}
	static getAnswers(answers: string[] | PollAnswer[]) {
		const out = new Map<number, PollAnswer>();
		if (answers.length && typeof answers[0] === 'string') {
			for (const [i, answer] of (answers as string[]).entries()) {
				out.set(i + 1, {
					name: answer.startsWith('+') ? answer.slice(1) : answer,
					votes: 0,
					correct: answer.startsWith('+'),
				});
			}
		} else {
			for (const [i, answer] of (answers as PollAnswer[]).entries()) {
				out.set(i + 1, answer);
			}
		}
		return out;
	}
	destroy() {
		this.endTimer();
	}
}

export const commands: ChatCommands = {
	poll: {
		htmlcreate: 'new',
		create: 'new',
		createmulti: 'new',
		htmlcreatemulti: 'new',
		queue: 'new',
		queuehtml: 'new',
		queuemulti: 'new',
		htmlqueuemulti: 'new',
		new(target, room, user, connection, cmd, message) {
			room = this.requireRoom();
			if (!target) return this.parse('/help poll new');
			target = target.trim();
			if (target.length > 1024) return this.errorReply(this.tr`Poll too long.`);
			if (room.battle) return this.errorReply(this.tr`Battles do not support polls.`);

			const text = this.filter(target);
			if (target !== text) return this.errorReply(this.tr`You are not allowed to use filtered words in polls.`);

			const supportHTML = cmd.includes('html');
			const multiPoll = cmd.includes('multi');
			const queue = cmd.includes('queue');
			let separator = '';
			if (text.includes('\n')) {
				separator = '\n';
			} else if (text.includes('|')) {
				separator = '|';
			} else if (text.includes(',')) {
				separator = ',';
			} else {
				return this.errorReply(this.tr`Not enough arguments for /poll new.`);
			}
			let params = text.split(separator).map(param => param.trim());

			this.checkCan('minigame', null, room);
			if (supportHTML) this.checkCan('declare', null, room);
			this.checkChat();
			if (room.minorActivity && !queue) {
				return this.errorReply(this.tr`There is already a poll or announcement in progress in this room.`);
			}

			if (params.length < 3) return this.errorReply(this.tr`Not enough arguments for /poll new.`);

			// the function throws on failure, so no handling needs to be done anymore
			if (supportHTML) params = params.map(parameter => this.checkHTML(parameter));

			const questions = params.splice(1);
			if (questions.length > 8) {
				return this.errorReply(this.tr`Too many options for poll (maximum is 8).`);
			}

			if (new Set(questions).size !== questions.length) {
				return this.errorReply(this.tr`There are duplicate options in the poll.`);
			}

			if (room.minorActivity) {
				if (!room.minorActivityQueue) room.minorActivityQueue = [];
				room.minorActivityQueue.push({
					question: params[0], supportHTML, answers: questions, multiPoll, activityId: 'poll',
				});
				room.settings.minorActivityQueue = room.minorActivityQueue;
				this.modlog('QUEUEPOLL');
				return this.privateModAction(room.tr`${user.name} queued a poll.`);
			}
			room.minorActivity = new Poll(room, {
				question: params[0], supportHTML, answers: questions, multiPoll,
			});
			room.minorActivity.display();
			room.minorActivity.save();

			this.roomlog(`${user.name} used ${message}`);
			this.modlog('POLL');
			return this.addModAction(room.tr`A poll was started by ${user.name}.`);
		},
		newhelp: [
			`/poll create [question], [option1], [option2], [...] - Creates a poll. Requires: % @ # &`,
			`/poll createmulti [question], [option1], [option2], [...] - Creates a poll, allowing for multiple answers to be selected. Requires: % @ # &`,
			`To queue a poll, use [queue], [queuemulti], or [htmlqueuemulti].`,
			`Polls can be used as quiz questions. To do this, prepend all correct answers with a +.`,
		],

		viewqueue(target, room, user) {
			room = this.requireRoom();
			this.checkCan('mute', null, room);
			this.parse(`/join view-pollqueue-${room.roomid}`);
		},
		viewqueuehelp: [`/viewqueue - view the queue of polls in the room. Requires: % @ # &`],

		clearqueue: 'deletequeue',
		deletequeue(target, room, user, connection, cmd) {
			room = this.requireRoom();
			this.checkCan('mute', null, room);
			if (!room.minorActivityQueue) {
				return this.errorReply(this.tr`The queue is already empty.`);
			}
			if (cmd === 'deletequeue' && room.minorActivityQueue.length !== 1 && !target) {
				return this.parse('/help deletequeue');
			}
			if (!target) {
				room.minorActivityQueue = null;
				this.modlog('CLEARQUEUE');
				this.sendReply(this.tr`Cleared poll queue.`);
			} else {
				const [slotString, roomid, update] = target.split(',');
				const slot = parseInt(slotString);
				const curRoom = roomid ? (Rooms.search(roomid) as ChatRoom | GameRoom) : room;
				if (!curRoom) return this.errorReply(this.tr`Room "${roomid}" not found.`);
				if (isNaN(slot)) {
					return this.errorReply(this.tr`Can't delete poll at slot ${slotString} - "${slotString}" is not a number.`);
				}
				if (!room.minorActivityQueue[slot - 1]) return this.errorReply(this.tr`There is no poll in queue at slot ${slot}.`);

				curRoom.minorActivityQueue!.splice(slot - 1, 1);
				if (!curRoom.minorActivityQueue?.length) curRoom.minorActivityQueue = null;

				curRoom.modlog({
					action: 'DELETEQUEUE',
					loggedBy: user.id,
					note: slot.toString(),
				});
				curRoom.sendMods(this.tr`(${user.name} deleted the queued poll in slot ${slot}.)`);
				curRoom.update();
				if (update) this.parse(`/j view-pollqueue-${curRoom}`);
			}
		},
		deletequeuehelp: [
			`/poll deletequeue [number] - deletes poll at the corresponding queue slot (1 = next, 2 = the one after that, etc). Requires: % @ # &`,
			`/poll clearqueue - deletes the queue of polls. Requires: % @ # &`,
		],

		deselect: 'select',
		vote: 'select',
		select(target, room, user, connection, cmd) {
			room = this.requireRoom();
			if (!room.minorActivity || room.minorActivity.activityId !== 'poll') {
				return this.errorReply(this.tr`There is no poll running in this room.`);
			}
			if (!target) return this.parse('/help poll vote');
			const poll = room.minorActivity;

			const parsed = parseInt(target);
			if (isNaN(parsed)) return this.errorReply(this.tr`To vote, specify the number of the option.`);

			if (!poll.answers.has(parsed)) return this.sendReply(this.tr`Option not in poll.`);

			if (cmd === 'deselect') {
				poll.deselect(user, parsed);
			} else {
				poll.select(user, parsed);
			}
		},
		selecthelp: [
			`/poll select [number] - Select option [number].`,
			`/poll deselect [number] - Deselects option [number].`,
		],

		submit(target, room, user) {
			room = this.requireRoom();
			if (!room.minorActivity || room.minorActivity.activityId !== 'poll') {
				return this.errorReply(this.tr`There is no poll running in this room.`);
			}
			const poll = room.minorActivity;

			poll.submit(user);
		},
		submithelp: [`/poll submit - Submits your vote.`],

		timer(target, room, user) {
			room = this.requireRoom();
			if (!room.minorActivity || room.minorActivity.activityId !== 'poll') {
				return this.errorReply(this.tr`There is no poll running in this room.`);
			}
			const poll = room.minorActivity;

			if (target) {
				this.checkCan('minigame', null, room);
				if (target === 'clear') {
					if (!poll.endTimer()) return this.errorReply(this.tr("There is no timer to clear."));
					return this.add(this.tr`The poll timer was turned off.`);
				}
				const timeoutMins = parseFloat(target);
				if (isNaN(timeoutMins) || timeoutMins <= 0 || timeoutMins > 7 * 24 * 60) {
					return this.errorReply(this.tr`Time should be a number of minutes less than one week.`);
				}
				poll.setTimer({timeoutMins});
				room.add(this.tr`The poll timer was turned on: the poll will end in ${Chat.toDurationString(timeoutMins * MINUTES)}.`);
				this.modlog('POLL TIMER', null, `${timeoutMins} minutes`);
				return this.privateModAction(room.tr`The poll timer was set to ${timeoutMins} minute(s) by ${user.name}.`);
			} else {
				if (!this.runBroadcast()) return;
				if (poll.timeout) {
					return this.sendReply(this.tr`The poll timer is on and will end in ${Chat.toDurationString(poll.timeoutMins)}.`);
				} else {
					return this.sendReply(this.tr`The poll timer is off.`);
				}
			}
		},
		timerhelp: [
			`/poll timer [minutes] - Sets the poll to automatically end after [minutes] minutes. Requires: % @ # &`,
			`/poll timer clear - Clears the poll's timer. Requires: % @ # &`,
		],

		results(target, room, user) {
			room = this.requireRoom();
			if (!room.minorActivity || room.minorActivity.activityId !== 'poll') {
				return this.errorReply(this.tr`There is no poll running in this room.`);
			}
			const poll = room.minorActivity;

			return poll.blankvote(user);
		},
		resultshelp: [
			`/poll results - Shows the results of the poll without voting. NOTE: you can't go back and vote after using this.`,
		],

		close: 'end',
		stop: 'end',
		end(target, room, user) {
			room = this.requireRoom();
			this.checkCan('minigame', null, room);
			this.checkChat();
			if (!room.minorActivity || room.minorActivity.activityId !== 'poll') {
				return this.errorReply(this.tr`There is no poll running in this room.`);
			}

			this.modlog('POLL END');
			this.privateModAction(room.tr`The poll was ended by ${user.name}.`);
			MinorActivity.end(room);
		},
		endhelp: [`/poll end - Ends a poll and displays the results. Requires: % @ # &`],

		show: '',
		display: '',
		''(target, room, user, connection) {
			room = this.requireRoom();
			if (!room.minorActivity || room.minorActivity.activityId !== 'poll') {
				return this.errorReply(this.tr`There is no poll running in this room.`);
			}
			const poll = room.minorActivity;
			if (!this.runBroadcast()) return;
			room.update();

			if (this.broadcasting) {
				poll.display();
			} else {
				poll.displayTo(user, connection);
			}
		},
		displayhelp: [`/poll display - Displays the poll`],
	},
	pollhelp() {
		this.sendReply(
			`|html|<details class="readmore"><summary>/poll allows rooms to run their own polls (limit 1 at a time).<br />` +
			`Polls can be used as quiz questions, by putting <code>+</code> before correct answers.<br />` +
			`<code>/poll create [question], [option1], [option2], [...]</code> - Creates a poll. Requires: % @ # &</summary>` +
			`<code>/poll createmulti [question], [option1], [option2], [...]</code> - Creates a poll, allowing for multiple answers to be selected. Requires: % @ # &<br />` +
			`<code>/poll htmlcreate(multi) [question], [option1], [option2], [...]</code> - Creates a poll, with HTML allowed in the question and options. Requires: # &<br />` +
			`<code>/poll vote [number]</code> - Votes for option [number].<br />` +
			`<code>/poll timer [minutes]</code> - Sets the poll to automatically end after [minutes]. Requires: % @ # &.<br />` +
			`<code>/poll results</code> - Shows the results of the poll without voting. NOTE: you can't go back and vote after using this.<br />` +
			`<code>/poll display</code> - Displays the poll.<br />` +
			`<code>/poll end</code> - Ends a poll and displays the results. Requires: % @ # &.<br />` +
			`<code>/poll queue [question], [option1], [option2], [...]</code> - Add a poll in queue. Requires: % @ # &<br />` +
			`<code>/poll deletequeue [number]</code> - Deletes poll at the corresponding queue slot (1 = next, 2 = the one after that, etc).<br />` +
			`<code>/poll clearqueue</code> - Deletes the queue of polls. Requires: % @ # &.<br />` +
			`<code>/poll viewqueue</code> - View the queue of polls in the room. Requires: % @ # &<br />` +
			`</details>`
		);
	},
};

export const pages: PageTable = {
	pollqueue(args, user) {
		const room = this.requireRoom();

		let buf = `<div class="pad"><strong>${this.tr`Queued polls:`}</strong>`;
		buf += `<button class="button" name="send" value="/join view-pollqueue-${room.roomid}" style="float: right">`;
		buf += `<i class="fa fa-refresh"></i> ${this.tr`Refresh`}</button><br />`;
		if (!room.minorActivityQueue?.length) {
			buf += `<hr /><strong>${this.tr`No polls queued.`}</strong></div>`;
			return buf;
		}
		for (const [i, poll] of room.minorActivityQueue.entries()) {
			const number = i + 1; // for translation convienence
			const button = (
				`<strong>${this.tr`#${number} in queue`} </strong>` +
				`<button class="button" name="send" value="/poll deletequeue ${i + 1},${room.roomid},updatelist">` +
				`(${this.tr`delete`})</button>`
			);
			buf += `<hr />`;
			buf += `${button}<br />${Poll.generateResults(poll, room, false)}`;
		}
		buf += `<hr />`;
		return buf;
	},
};

process.nextTick(() => {
	Chat.multiLinePattern.register('/poll (new|create|createmulti|htmlcreate|htmlcreatemulti|queue|queuemulti|htmlqueuemulti) ');
});

// should handle restarts and also hotpatches
for (const room of Rooms.rooms.values()) {
	if (room.settings.minorActivity?.activityId === 'poll') {
		room.minorActivity?.destroy();
		room.minorActivity = new Poll(room, room.settings.minorActivity);
	}
}<|MERGE_RESOLUTION|>--- conflicted
+++ resolved
@@ -226,14 +226,10 @@
 		const iconText = options.isQuiz ?
 			`<i class="fa fa-question"></i> ${room.tr`Quiz`}` :
 			`<i class="fa fa-bar-chart"></i> ${room.tr`Poll`}`;
-<<<<<<< HEAD
 
 		const voters = Object.keys(options.voters || {});
 		let icon = `<span style="border:1px solid #${ended ? '777;color:#555' : '6A6;color:#484'};border-radius:4px;padding:0 3px">${iconText}${ended ? ' ' + room.tr`ended` : ""}</span> `;
 		icon += `<small>${options.totalVotes} ${room.tr`votes`} ${options.multiPoll && voters.length ? `(${Chat.count(voters.length, 'voters')})` : ''}</small>`;
-=======
-		const icon = `<span style="border:1px solid #${ended ? '777;color:#555' : '6A6;color:#484'};border-radius:4px;padding:0 3px">${iconText}${ended ? ' ' + room.tr`ended` : ""}</span> <small>${options.totalVotes || 0} ${room.tr`votes`}</small>`;
->>>>>>> 710d9b99
 		let output = `<div class="infobox"><p style="margin: 2px 0 5px 0">${icon} <strong style="font-size:11pt">${this.getQuestionMarkup(options.question, options.supportHTML)}</strong></p>`;
 		const answers = Poll.getAnswers(options.answers);
 
