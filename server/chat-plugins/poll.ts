--- conflicted
+++ resolved
@@ -295,14 +295,11 @@
 			if (!this.can('minigame', null, room)) return false;
 			if (supportHTML && !this.can('declare', null, room)) return false;
 			if (!this.canTalk()) return;
-<<<<<<< HEAD
-=======
 			if (room.minorActivity) {
 				if (!queue) {
 					return this.errorReply("There is already a poll or announcement in progress in this room.");
 				}
 			}
->>>>>>> ffac3a37
 
 			if (params.length < 3) return this.errorReply("Not enough arguments for /poll new.");
 
@@ -319,21 +316,10 @@
 				return this.errorReply("There are duplicate options in the poll.");
 			}
 
-<<<<<<< HEAD
-			if (room.minorActivity && !queue) {
-				return this.errorReply("There is already a poll or announcement in progress in this room.");
-			} else if (queue && !room.queuedActivity && room.minorActivity) {
-				room.queuedActivity = new Poll(room, {source: params[0], supportHTML}, options, multi);
+			if (room.minorActivity) {
+				room.queuedActivity!.push(new Poll(room, {source: params[0], supportHTML}, options, multi));
 				this.modlog('QUEUEPOLL');
 				return this.privateModAction(`${user.name} queued a poll.`);
-			} else if (room.queuedActivity && room.minorActivity) {
-				return this.errorReply("There is already a queued activity.");
-=======
-			if (room.minorActivity) {
-				room.queuedActivity.push(new Poll(room, {source: params[0], supportHTML}, options, multi));
-				this.modlog('QUEUEPOLL');
-				return this.privateModAction(`${user.name} queued a poll.`);
->>>>>>> ffac3a37
 			}
 			room.minorActivity = new Poll(room, {source: params[0], supportHTML}, options, multi);
 			room.minorActivity.display();
@@ -343,13 +329,8 @@
 			return this.addModAction(`A poll was started by ${user.name}.`);
 		},
 		newhelp: [
-<<<<<<< HEAD
-			`/poll create [question], [option1], [option2], [...] - Creates a poll. Requires: % @ # & ~`,
-			`/poll createmulti [question], [option1], [option2], [...] - Creates a poll, allowing for multiple answers to be selected. Requires: % @ # & ~`,
-=======
 			`/poll create [question], [option1], [option2], [...] - Creates a poll. Requires: % @ # &`,
 			`/poll createmulti [question], [option1], [option2], [...] - Creates a poll, allowing for multiple answers to be selected. Requires: % @ # &`,
->>>>>>> ffac3a37
 			`To queue a poll, use [queue], [queuemulti], or [htmlqueuemulti].`,
 			`Polls can be used as quiz questions. To do this, prepend all correct answers with a +.`,
 		],
@@ -452,21 +433,12 @@
 				poll.timeout = setTimeout(() => {
 					if (poll) poll.end();
 					room.minorActivity = null;
-<<<<<<< HEAD
-					if (room.queuedActivity) {
-						room.minorActivity = room.queuedActivity;
-						this.addModAction(`The queued poll was started.`);
-						this.modlog(`POLL`, null, `queued`);
-						room.minorActivity.display();
-						room.queuedActivity = null;
-=======
 					if (room.queuedActivity.length) {
 						room.minorActivity = room.queuedActivity[0];
 						this.addModAction(`The queued poll was started.`);
 						this.modlog(`POLL`, null, `queued`);
 						room.minorActivity.display();
 						room.queuedActivity.splice(0, 1);
->>>>>>> ffac3a37
 					}
 				}, timeout * 60000);
 				room.add(`The poll timer was turned on: the poll will end in ${timeout} minute(s).`);
@@ -511,21 +483,12 @@
 
 			poll.end();
 			room.minorActivity = null;
-<<<<<<< HEAD
-			if (room.queuedActivity) {
-				room.minorActivity = room.queuedActivity;
-				this.addModAction(`The queued poll was started.`);
-				this.modlog(`POLL`, null, `queued`);
-				room.minorActivity.display();
-				room.queuedActivity = null;
-=======
 			if (room.queuedActivity?.length) {
 				room.minorActivity = room.queuedActivity[0];
 				room.queuedActivity.splice(0, 1);
 				this.addModAction(`The queued poll was started.`);
 				this.modlog(`POLL`, null, `queued`);
 				room.minorActivity.display();
->>>>>>> ffac3a37
 			}
 			this.modlog('POLL END');
 			return this.privateModAction(`(The poll was ended by ${user.name}.)`);
