--- conflicted
+++ resolved
@@ -1042,13 +1042,8 @@
 		if (singleTypeSearch !== null && (dex[mon].types.length === 1) !== singleTypeSearch) continue;
 		const isRegionalForm = (dex[mon].forme === "Galar" || dex[mon].forme === "Alola") && dex[mon].name !== "Pikachu-Alola";
 		const allowGmax = (gmaxSearch || tierSearch);
-<<<<<<< HEAD
 		if (!isRegionalForm && dex[mon].baseSpecies && results.includes(dex[mon].baseSpecies)) continue;
-		if (dex[mon].name.endsWith('-Gmax') && !allowGmax) continue;
-=======
-		if (!isAlola && dex[mon].baseSpecies && results.includes(dex[mon].baseSpecies)) continue;
-		if (dex[mon].isNonstandard === 'Gigantamax' && !allowGmax) continue;
->>>>>>> 264bf831
+		if (dex[mon].isNonstandard === 'Gigantamax && !allowGmax) continue;
 		results.push(dex[mon].name);
 	}
 
