/**
 * Data searching commands.
 * Pokemon Showdown - http://pokemonshowdown.com/
 *
 * Commands for advanced searching for pokemon, moves, items and learnsets.
 * These commands run on a child process by default.
 *
 * @license MIT
 */

import {ProcessManager, Utils} from '../../lib';
import {TeamValidator} from '../../sim/team-validator';

interface DexOrGroup {
	abilities: {[k: string]: boolean};
	tiers: {[k: string]: boolean};
	doublesTiers: {[k: string]: boolean};
	colors: {[k: string]: boolean};
	'egg groups': {[k: string]: boolean};
	formes: {[k: string]: boolean};
	gens: {[k: string]: boolean};
	moves: {[k: string]: boolean};
	types: {[k: string]: boolean};
	resists: {[k: string]: boolean};
	weak: {[k: string]: boolean};
	stats: {[k: string]: {[k in Direction]: number}};
	skip: boolean;
}

interface MoveOrGroup {
	types: {[k: string]: boolean};
	categories: {[k: string]: boolean};
	contestTypes: {[k: string]: boolean};
	flags: {[k: string]: boolean};
	gens: {[k: string]: boolean};
	other: {[k: string]: boolean};
	mon: {[k: string]: boolean};
	property: {[k: string]: {[k in Direction]: number}};
	boost: {[k: string]: boolean};
	lower: {[k: string]: boolean};
	zboost: {[k: string]: boolean};
	status: {[k: string]: boolean};
	volatileStatus: {[k: string]: boolean};
	targets: {[k: string]: boolean};
	skip: boolean;
	multihit: boolean;
}

type Direction = 'less' | 'greater' | 'equal';

const MAX_PROCESSES = 1;
const RESULTS_MAX_LENGTH = 10;
const MAX_RANDOM_RESULTS = 30;
const dexesHelp = Object.keys((global.Dex?.dexes || {})).filter(x => x !== 'sourceMaps').join('</code>, <code>');

function escapeHTML(str?: string) {
	if (!str) return '';
	return ('' + str)
		.replace(/&/g, '&amp;')
		.replace(/</g, '&lt;')
		.replace(/>/g, '&gt;')
		.replace(/"/g, '&quot;')
		.replace(/'/g, '&apos;')
		.replace(/\//g, '&#x2f;');
}

function toListString(arr: string[]) {
	if (!arr.length) return '';
	if (arr.length === 1) return arr[0];
	if (arr.length === 2) return `${arr[0]} and ${arr[1]}`;
	return `${arr.slice(0, -1).join(", ")}, and ${arr.slice(-1)[0]}`;
}

function checkCanAll(room: Room | null) {
	if (!room) return false; // no, no good reason for using `all` in pms
	const {isPersonal, isHelp} = room.settings;
	// allowed if it's a groupchat
	return !room.battle && !!isPersonal && !isHelp;
}

export const commands: Chat.ChatCommands = {
	ds: 'dexsearch',
	ds1: 'dexsearch',
	ds2: 'dexsearch',
	ds3: 'dexsearch',
	ds4: 'dexsearch',
	ds5: 'dexsearch',
	ds6: 'dexsearch',
	ds7: 'dexsearch',
	ds8: 'dexsearch',
	dsearch: 'dexsearch',
	nds: 'dexsearch',
	async dexsearch(target, room, user, connection, cmd, message) {
		this.checkBroadcast();
		if (!target) return this.parse('/help dexsearch');
		if (target.length > 300) return this.errorReply('Dexsearch queries may not be longer than 300 characters.');
		const targetGen = parseInt(cmd[cmd.length - 1]);
		if (targetGen) target += `, mod=gen${targetGen}`;
		const split = target.split(',').map(term => term.trim());
		const index = split.findIndex(x => /^max\s*gen/i.test(x));
		if (index >= 0) {
			const genNum = parseInt(/\d*$/.exec(split[index])?.[0] || '');
			if (!isNaN(genNum) && !(genNum < 1 || genNum > Dex.gen)) {
				split[index] = `mod=gen${genNum}`;
				target = split.join(',');
			}
		}
		if (!target.includes('mod=')) {
			const dex = this.extractFormat(room?.settings.defaultFormat || room?.battle?.format).dex;
			if (dex) target += `, mod=${dex.currentMod}`;
		}
		if (cmd === 'nds') target += ', natdex';
		const response = await runSearch({
			target,
			cmd: 'dexsearch',
			canAll: !this.broadcastMessage || checkCanAll(room),
			message: (this.broadcastMessage ? "" : message),
		});
		if (!response.error && !this.runBroadcast()) return;
		if (response.error) {
			throw new Chat.ErrorMessage(response.error);
		} else if (response.reply) {
			this.sendReplyBox(response.reply);
		} else if (response.dt) {
			(Chat.commands.data as Chat.ChatHandler).call(
				this, response.dt, room, user, connection, 'dt', this.broadcastMessage ? "" : message
			);
		}
	},
	dexsearchhelp() {
		this.sendReply(
			`|html| <details class="readmore"><summary><code>/dexsearch [parameter], [parameter], [parameter], ...</code>: searches for Pok\u00e9mon that fulfill the selected criteria<br/>` +
			`Search categories are: type, tier, color, moves, ability, gen, resists, weak, recovery, zrecovery, priority, stat, weight, height, egg group, pivot.<br/>` +
			`Valid colors are: green, red, blue, white, brown, yellow, purple, pink, gray and black.<br/>` +
			`Valid tiers are: Uber/OU/UUBL/UU/RUBL/RU/NUBL/NU/PUBL/PU/ZU/NFE/LC/CAP/CAP NFE/CAP LC.<br/>` +
			`Valid doubles tiers are: DUber/DOU/DBL/DUU/DNU.</summary>` +
			`Types can be searched for by either having the type precede <code>type</code> or just using the type itself as a parameter; e.g., both <code>fire type</code> and <code>fire</code> show all Fire types; however, using <code>psychic</code> as a parameter will show all Pok\u00e9mon that learn the move Psychic and not Psychic types.<br/>` +
			`<code>resists</code> followed by a type or move will show Pok\u00e9mon that resist that typing or move (e.g. <code>resists normal</code>).<br/>` +
			`<code>weak</code> followed by a type or move will show Pok\u00e9mon that are weak to that typing or move (e.g. <code>weak fire</code>).<br/>` +
			`<code>asc</code> or <code>desc</code> following a stat will show the Pok\u00e9mon in ascending or descending order of that stat respectively (e.g. <code>speed asc</code>).<br/>` +
			`Inequality ranges use the characters <code>>=</code> for <code>≥</code> and <code><=</code> for <code>≤</code>; e.g., <code>hp <= 95</code> searches all Pok\u00e9mon with HP less than or equal to 95.<br/>` +
			`Parameters can be excluded through the use of <code>!</code>; e.g., <code>!water type</code> excludes all Water types.<br/>` +
			`The parameter <code>mega</code> can be added to search for Mega Evolutions only, the parameter <code>gmax</code> can be added to search for Pokemon capable of Gigantamaxing only, and the parameter <code>Fully Evolved</code> (or <code>FE</code>) can be added to search for fully-evolved Pok\u00e9mon.<br/>` +
			`<code>Alola</code>, <code>Galar</code>, <code>Therian</code>, <code>Totem</code>, or <code>Primal</code> can be used as parameters to search for those formes.<br/>` +
			`Parameters separated with <code>|</code> will be searched as alternatives for each other; e.g., <code>trick | switcheroo</code> searches for all Pok\u00e9mon that learn either Trick or Switcheroo.<br/>` +
			`You can search for info in a specific generation by appending the generation to ds or by using the <code>maxgen</code> keyword; e.g. <code>/ds1 normal</code> or <code>/ds normal, maxgen1</code> searches for all Pok\u00e9mon that were Normal type in Generation I.<br/>` +
			`You can search for info in a specific mod by using <code>mod=[mod name]</code>; e.g. <code>/nds mod=ssb, protean</code>. All valid mod names are: <code>${dexesHelp}</code><br />` +
			`<code>/dexsearch</code> will search the Galar Pokedex; you can search the National Pokedex by using <code>/nds</code> or by adding <code>natdex</code> as a parameter.<br/>` +
			`Searching for a Pok\u00e9mon with both egg group and type parameters can be differentiated by adding the suffix <code>group</code> onto the egg group parameter; e.g., seaching for <code>grass, grass group</code> will show all Grass types in the Grass egg group.<br/>` +
			`The parameter <code>monotype</code> will only show Pok\u00e9mon that are single-typed.<br/>` +
			`The order of the parameters does not matter.<br/>`
		);
	},

	rollmove: 'randommove',
	randmove: 'randommove',
	async randommove(target, room, user, connection, cmd, message) {
		this.checkBroadcast(true);
		target = target.slice(0, 300);
		const targets = target.split(",");
		const targetsBuffer = [];
		let qty;
		for (const arg of targets) {
			if (!arg) continue;
			const num = Number(arg);
			if (Number.isInteger(num)) {
				if (qty) throw new Chat.ErrorMessage("Only specify the number of Pok\u00e9mon Moves once.");
				qty = num;
				if (qty < 1 || MAX_RANDOM_RESULTS < qty) {
					throw new Chat.ErrorMessage(`Number of random Pok\u00e9mon Moves must be between 1 and ${MAX_RANDOM_RESULTS}.`);
				}
				targetsBuffer.push(`random${qty}`);
			} else {
				targetsBuffer.push(arg);
			}
		}
		if (!qty) targetsBuffer.push("random1");

		const response = await runSearch({
			target: targetsBuffer.join(","),
			cmd: 'randmove',
			canAll: !this.broadcastMessage || checkCanAll(room),
			message: (this.broadcastMessage ? "" : message),
		});
		if (!response.error && !this.runBroadcast(true)) return;
		if (response.error) {
			throw new Chat.ErrorMessage(response.error);
		} else if (response.reply) {
			this.sendReplyBox(response.reply);
		} else if (response.dt) {
			(Chat.commands.data as Chat.ChatHandler).call(
				this, response.dt, room, user, connection, 'dt', this.broadcastMessage ? "" : message
			);
		}
	},
	randommovehelp: [
		`/randommove - Generates random Pok\u00e9mon Moves based on given search conditions.`,
		`/randommove uses the same parameters as /movesearch (see '/help ms').`,
		`Adding a number as a parameter returns that many random Pok\u00e9mon Moves, e.g., '/randmove 6' returns 6 random Pok\u00e9mon Moves.`,
	],

	rollpokemon: 'randompokemon',
	randpoke: 'randompokemon',
	async randompokemon(target, room, user, connection, cmd, message) {
		this.checkBroadcast(true);
		target = target.slice(0, 300);
		const targets = target.split(",");
		const targetsBuffer = [];
		let qty;
		for (const arg of targets) {
			if (!arg) continue;
			const num = Number(arg);
			if (Number.isInteger(num)) {
				if (qty) throw new Chat.ErrorMessage("Only specify the number of Pok\u00e9mon once.");
				qty = num;
				if (qty < 1 || MAX_RANDOM_RESULTS < qty) {
					throw new Chat.ErrorMessage(`Number of random Pok\u00e9mon must be between 1 and ${MAX_RANDOM_RESULTS}.`);
				}
				targetsBuffer.push(`random${qty}`);
			} else {
				targetsBuffer.push(arg);
			}
		}
		if (!qty) targetsBuffer.push("random1");

		const response = await runSearch({
			target: targetsBuffer.join(","),
			cmd: 'randpoke',
			canAll: !this.broadcastMessage || checkCanAll(room),
			message: (this.broadcastMessage ? "" : message),
		});
		if (!response.error && !this.runBroadcast(true)) return;
		if (response.error) {
			throw new Chat.ErrorMessage(response.error);
		} else if (response.reply) {
			this.sendReplyBox(response.reply);
		} else if (response.dt) {
			(Chat.commands.data as Chat.ChatHandler).call(
				this, response.dt, room, user, connection, 'dt', this.broadcastMessage ? "" : message
			);
		}
	},
	randompokemonhelp: [
		`/randompokemon - Generates random Pok\u00e9mon based on given search conditions.`,
		`/randompokemon uses the same parameters as /dexsearch (see '/help ds').`,
		`Adding a number as a parameter returns that many random Pok\u00e9mon, e.g., '/randpoke 6' returns 6 random Pok\u00e9mon.`,
	],

	ms: 'movesearch',
	ms1: 'movesearch',
	ms2: 'movesearch',
	ms3: 'movesearch',
	ms4: 'movesearch',
	ms5: 'movesearch',
	ms6: 'movesearch',
	ms7: 'movesearch',
	ms8: 'movesearch',
	msearch: 'movesearch',
	nms: 'movesearch',
	async movesearch(target, room, user, connection, cmd, message) {
		this.checkBroadcast();
		if (!target) return this.parse('/help movesearch');
		target = target.slice(0, 300);
		const targetGen = parseInt(cmd[cmd.length - 1]);
		if (targetGen) target += `, mod=gen${targetGen}`;
		const split = target.split(',').map(term => term.trim());
		const index = split.findIndex(x => /^max\s*gen/i.test(x));
		if (index >= 0) {
			const genNum = parseInt(/\d*$/.exec(split[index])?.[0] || '');
			if (!isNaN(genNum) && !(genNum < 1 || genNum > Dex.gen)) {
				split[index] = `mod=gen${genNum}`;
				target = split.join(',');
			}
		}
		if (!target.includes('mod=')) {
			const dex = this.extractFormat(room?.settings.defaultFormat || room?.battle?.format).dex;
			if (dex) target += `, mod=${dex.currentMod}`;
		}
		if (cmd === 'nms') target += ', natdex';
		const response = await runSearch({
			target,
			cmd: 'movesearch',
			canAll: !this.broadcastMessage || checkCanAll(room),
			message: (this.broadcastMessage ? "" : message),
		});
		if (!response.error && !this.runBroadcast()) return;
		if (response.error) {
			throw new Chat.ErrorMessage(response.error);
		} else if (response.reply) {
			this.sendReplyBox(response.reply);
		} else if (response.dt) {
			(Chat.commands.data as Chat.ChatHandler).call(
				this, response.dt, room, user, connection, 'dt', this.broadcastMessage ? "" : message
			);
		}
	},
	movesearchhelp() {
		this.sendReply(
			`|html| <details class="readmore"><summary><code>/movesearch [parameter], [parameter], [parameter], ...</code>: searches for moves that fulfill the selected criteria.<br/>` +
			`Search categories are: type, category, gen, contest condition, flag, status inflicted, type boosted, Pok\u00e9mon targeted, and numeric range for base power, pp, priority, and accuracy.<br/>` +
			`Types can be followed by <code> type</code> for clarity; e.g., <code>dragon type</code>.<br/>` +
			`Stat boosts must be preceded with <code>boosts </code>, and stat-lowering moves with <code>lowers </code>; e.g., <code>boosts attack</code> searches for moves that boost the Attack stat of either Pok\u00e9mon.<br/>` +
			`Z-stat boosts must be preceded with <code>zboosts </code>; e.g., <code>zboosts accuracy</code> searches for all Status moves with Z-Effects that boost the user's accuracy.</summary>` +
			`Moves that have a Z-Effect of fully restoring the user's health can be searched for with <code>zrecovery</code>.<br/>` +
			`Move targets must be preceded with <code>targets </code>; e.g., <code>targets user</code> searches for moves that target the user.<br/>` +
			`Valid move targets are: one ally, user or ally, one adjacent opponent, all Pokemon, all adjacent Pokemon, all adjacent opponents, user and allies, user's side, user's team, any Pokemon, opponent's side, one adjacent Pokemon, random adjacent Pokemon, scripted, and user.<br/>` +
			`Inequality ranges use the characters <code>></code> and <code><</code>.<br/>` +
			`Parameters can be excluded through the use of <code>!</code>; e.g., <code>!water type</code> excludes all Water-type moves.<br/>` +
			`<code>asc</code> or <code>desc</code> following a move property will arrange the names in ascending or descending order of that property, respectively; e.g., <code>basepower asc</code> will arrange moves in ascending order of their base powers.<br/>` +
			`Valid flags are: bypasssub (bypasses substitute), bite, bullet, charge, contact, dance, defrost, gravity, mirror (reflected by mirror move), ohko, powder, priority, protect, pulse, punch, recharge, recovery, reflectable, secondary, snatch, sound, zmove, pivot, and multi-hit.<br/>` +
			`A search that includes <code>!protect</code> will show all moves that bypass protection.<br/>` +
			`<code>protection</code> as a parameter will search protection moves like Protect, Detect, etc.<br/>` +
			`<code>max</code> or <code>gmax</code> as parameters will search for Max Moves and G-Max moves respectively.<br/>` +
			`Parameters separated with <code>|</code> will be searched as alternatives for each other; e.g., <code>fire | water</code> searches for all moves that are either Fire type or Water type.<br/>` +
			`If a Pok\u00e9mon is included as a parameter, only moves from its movepool will be included in the search.<br/>` +
			`You can search for info in a specific generation by appending the generation to ms; e.g. <code>/ms1 normal</code> searches for all moves that were Normal type in Generation I.<br/>` +
			`You can search for info in a specific mod by using <code>mod=[mod name]</code>; e.g. <code>/nms mod=ssb, dark, bp=100</code>. All valid mod names are: <code>${dexesHelp}</code><br />` +
			`<code>/ms</code> will search the Galar Moves; you can search the National Moves by using <code>/nms</code> or by adding <code>natdex</code> as a parameter.<br/>` +
			`The order of the parameters does not matter.`
		);
	},

	isearch: 'itemsearch',
	is: 'itemsearch',
	is2: 'itemsearch',
	is3: 'itemsearch',
	is4: 'itemsearch',
	is5: 'itemsearch',
	is6: 'itemsearch',
	is7: 'itemsearch',
	is8: 'itemsearch',
	async itemsearch(target, room, user, connection, cmd, message) {
		this.checkBroadcast();
		if (!target) return this.parse('/help itemsearch');
		target = target.slice(0, 300);
		const targetGen = parseInt(cmd[cmd.length - 1]);
		if (targetGen) target += ` maxgen${targetGen}`;

		const response = await runSearch({
			target,
			cmd: 'itemsearch',
			canAll: !this.broadcastMessage || checkCanAll(room),
			message: (this.broadcastMessage ? "" : message),
		});
		if (!response.error && !this.runBroadcast()) return;
		if (response.error) {
			throw new Chat.ErrorMessage(response.error);
		} else if (response.reply) {
			this.sendReplyBox(response.reply);
		} else if (response.dt) {
			(Chat.commands.data as Chat.ChatHandler).call(
				this, response.dt, room, user, connection, 'dt', this.broadcastMessage ? "" : message
			);
		}
	},
	itemsearchhelp() {
		this.sendReplyBox(
			`<code>/itemsearch [item description]</code>: finds items that match the given keywords.<br/>` +
			`This command accepts natural language. (tip: fewer words tend to work better)<br/>` +
			`The <code>gen</code> keyword can be used to search for items introduced in a given generation; e.g., <code>/is gen4</code> searches for items introduced in Generation 4.<br/>` +
			`To search for items within a generation, append the generation to <code>/is</code> or use the <code>maxgen</code> keyword; e.g., <code>/is4 Water-type</code> or <code>/is maxgen4 Water-type</code> searches for items whose Generation 4 description includes "Water-type".<br/>` +
			`Searches with <code>fling</code> in them will find items with the specified Fling behavior.<br/>` +
			`Searches with <code>natural gift</code> in them will find items with the specified Natural Gift behavior.`
		);
	},

	asearch: 'abilitysearch',
	as: 'abilitysearch',
	as3: 'abilitysearch',
	as4: 'abilitysearch',
	as5: 'abilitysearch',
	as6: 'abilitysearch',
	as7: 'abilitysearch',
	as8: 'abilitysearch',
	async abilitysearch(target, room, user, connection, cmd, message) {
		this.checkBroadcast();
		if (!target) return this.parse('/help abilitysearch');
		target = target.slice(0, 300);
		const targetGen = parseInt(cmd[cmd.length - 1]);
		if (targetGen) target += ` maxgen${targetGen}`;

		const response = await runSearch({
			target,
			cmd: 'abilitysearch',
			canAll: !this.broadcastMessage || checkCanAll(room),
			message: (this.broadcastMessage ? "" : message),
		});
		if (!response.error && !this.runBroadcast()) return;
		if (response.error) {
			throw new Chat.ErrorMessage(response.error);
		} else if (response.reply) {
			this.sendReplyBox(response.reply);
		} else if (response.dt) {
			(Chat.commands.data as Chat.ChatHandler).call(
				this, response.dt, room, user, connection, 'dt', this.broadcastMessage ? "" : message
			);
		}
	},
	abilitysearchhelp() {
		this.sendReplyBox(
			`<code>/abilitysearch [ability description]</code>: finds abilities that match the given keywords.<br/>` +
			`This command accepts natural language. (tip: fewer words tend to work better)<br/>` +
			`The <code>gen</code> keyword can be used to search for abilities introduced in a given generation; e.g., <code>/as gen4</code> searches for abilities introduced in Generation 4.<br/>` +
			`To search for abilities within a generation, append the generation to <code>/as</code> or use the <code>maxgen</code> keyword; e.g., <code>/as4 Water-type</code> or <code>/as maxgen4 Water-type</code> searches for abilities whose Generation 4 description includes "Water-type".`
		);
	},

	learnset: 'learn',
	learnall: 'learn',
	learn5: 'learn',
	rbylearn: 'learn',
	gsclearn: 'learn',
	advlearn: 'learn',
	dpplearn: 'learn',
	bw2learn: 'learn',
	oraslearn: 'learn',
	usumlearn: 'learn',
	async learn(target, room, user, connection, cmd, message) {
		if (!target) return this.parse('/help learn');
		if (target.length > 300) throw new Chat.ErrorMessage(`Query too long.`);

		const GENS: {[k: string]: number} = {rby: 1, gsc: 2, adv: 3, dpp: 4, bw2: 5, oras: 6, usum: 7};
		const cmdGen = GENS[cmd.slice(0, -5)];
		if (cmdGen) target = `gen${cmdGen}, ${target}`;

		this.checkBroadcast();
		const {format, dex, targets} = this.splitFormat(target);

		const formatid = format ? format.id : dex.currentMod;
		if (cmd === 'learn5') targets.unshift('level5');

		const response = await runSearch({
			target: targets.join(','),
			cmd: 'learn',
			canAll: !this.broadcastMessage || checkCanAll(room),
			message: formatid,
		});
		if (!response.error && !this.runBroadcast()) return;
		if (response.error) {
			throw new Chat.ErrorMessage(response.error);
		} else if (response.reply) {
			this.sendReplyBox(response.reply);
		}
	},
	learnhelp: [
		`/learn [ruleset], [pokemon], [move, move, ...] - Displays how the Pok\u00e9mon can learn the given moves, if it can at all.`,
		`!learn [ruleset], [pokemon], [move, move, ...] - Show everyone that information. Requires: + % @ # &`,
		`Specifying a ruleset is entirely optional. The ruleset can be a format, a generation (e.g.: gen3) or "min source gen [number]".`,
		`A value of 'min source gen [number]' indicates that trading (or Pokémon Bank) from generations before [number] is not allowed.`,
		`/learn5 displays how the Pok\u00e9mon can learn the given moves at level 5, if it can at all.`,
		`/learnall displays all of the possible fathers for egg moves.`,
		`/learn can also be prefixed by a generation acronym (e.g.: /dpplearn) to indicate which generation is used. Valid options are: rby gsc adv dpp bw2 oras usum`,
	],
};

function getMod(target: string) {
	const arr = target.split(',').map(x => x.trim());
	const modTerm = arr.find(x => {
		const sanitizedStr = x.toLowerCase().replace(/[^a-z0-9=]+/g, '');
		return sanitizedStr.startsWith('mod=') && Dex.dexes[toID(sanitizedStr.split('=')[1])];
	});
	const count = arr.filter(x => {
		const sanitizedStr = x.toLowerCase().replace(/[^a-z0-9=]+/g, '');
		return sanitizedStr.startsWith('mod=');
	}).length;
	if (modTerm) arr.splice(arr.indexOf(modTerm), 1);
	return {splitTarget: arr, usedMod: modTerm ? toID(modTerm.split(/ ?= ?/)[1]) : undefined, count};
}

function runDexsearch(target: string, cmd: string, canAll: boolean, message: string, isTest: boolean) {
	const searches: DexOrGroup[] = [];
	const {splitTarget, usedMod, count: c} = getMod(target);
	if (c > 1) {
		return {error: `You can't run searches for multiple mods.`};
	}

	const mod = Dex.mod(usedMod || 'base');
	const allTiers: {[k: string]: TierTypes.Singles | TierTypes.Other} = Object.assign(Object.create(null), {
		anythinggoes: 'AG', ag: 'AG',
		uber: 'Uber', ubers: 'Uber', ou: 'OU',
		uubl: 'UUBL', uu: 'UU',
		rubl: 'RUBL', ru: 'RU',
		nubl: 'NUBL', nu: 'NU',
		publ: 'PUBL', pu: 'PU', zu: '(PU)',
		nfe: 'NFE',
		lc: 'LC',
		cap: 'CAP', caplc: 'CAP LC', capnfe: 'CAP NFE',
	});
	const allDoublesTiers: {[k: string]: TierTypes.Singles | TierTypes.Other} = Object.assign(Object.create(null), {
		doublesubers: 'DUber', doublesuber: 'DUber', duber: 'DUber', dubers: 'DUber',
		doublesou: 'DOU', dou: 'DOU',
		doublesbl: 'DBL', dbl: 'DBL',
		doublesuu: 'DUU', duu: 'DUU',
		doublesnu: '(DUU)', dnu: '(DUU)',
	});
	const allTypes = Object.create(null);
	for (const type of mod.types.all()) {
		allTypes[type.id] = type.name;
	}
	const allColors = ['green', 'red', 'blue', 'white', 'brown', 'yellow', 'purple', 'pink', 'gray', 'black'];
	const allEggGroups: {[k: string]: string} = Object.assign(Object.create(null), {
		amorphous: 'Amorphous',
		bug: 'Bug',
		ditto: 'Ditto',
		dragon: 'Dragon',
		fairy: 'Fairy',
		field: 'Field',
		flying: 'Flying',
		grass: 'Grass',
		humanlike: 'Human-Like',
		mineral: 'Mineral',
		monster: 'Monster',
		undiscovered: 'Undiscovered',
		water1: 'Water 1',
		water2: 'Water 2',
		water3: 'Water 3',
	});
	const allFormes = ['alola', 'galar', 'primal', 'therian', 'totem'];
	const allStats = ['hp', 'atk', 'def', 'spa', 'spd', 'spe', 'bst', 'weight', 'height', 'gen'];
	const allStatAliases: {[k: string]: string} = {
		attack: 'atk', defense: 'def', specialattack: 'spa', spc: 'spa', special: 'spa', spatk: 'spa',
		specialdefense: 'spd', spdef: 'spd', speed: 'spe', wt: 'weight', ht: 'height', generation: 'gen',
	};
	let showAll = false;
	let sort = null;
	let megaSearch = null;
	let gmaxSearch = null;
	let tierSearch = null;
	let capSearch: boolean | null = null;
	let nationalSearch = null;
	let fullyEvolvedSearch = null;
	let singleTypeSearch = null;
	let randomOutput = 0;
	const validParameter = (cat: string, param: string, isNotSearch: boolean, input: string) => {
		const uniqueTraits = ['colors', 'gens'];
		for (const group of searches) {
			const g = group[cat as keyof DexOrGroup];
			if (g === undefined) continue;
			if (typeof g !== 'boolean' && g[param] === undefined) {
				if (uniqueTraits.includes(cat)) {
					for (const currentParam in g) {
						if (g[currentParam] !== isNotSearch && !isNotSearch) return `A Pok&eacute;mon cannot have multiple ${cat}.`;
					}
				}
				continue;
			}
			if (typeof g !== 'boolean' && g[param] === isNotSearch) {
				return `A search cannot both include and exclude '${input}'.`;
			} else {
				return `The search included '${(isNotSearch ? "!" : "") + input}' more than once.`;
			}
		}
		return false;
	};

	for (const andGroup of splitTarget) {
		const orGroup: DexOrGroup = {
			abilities: {}, tiers: {}, doublesTiers: {}, colors: {}, 'egg groups': {}, formes: {},
			gens: {}, moves: {}, types: {}, resists: {}, weak: {}, stats: {}, skip: false,
		};
		const parameters = andGroup.split("|");
		if (parameters.length > 3) return {error: "No more than 3 alternatives for each parameter may be used."};
		for (const parameter of parameters) {
			let isNotSearch = false;
			target = parameter.trim().toLowerCase();
			if (target.startsWith('!')) {
				isNotSearch = true;
				target = target.substr(1);
			}

			const targetAbility = mod.abilities.get(target);
			if (targetAbility.exists) {
				const invalid = validParameter("abilities", targetAbility.id, isNotSearch, targetAbility.name);
				if (invalid) return {error: invalid};
				orGroup.abilities[targetAbility.name] = !isNotSearch;
				continue;
			}

			if (toID(target) in allTiers) {
				target = allTiers[toID(target)];
				if (target.startsWith("CAP")) {
					if (capSearch === isNotSearch) return {error: "A search cannot both include and exclude CAP tiers."};
					capSearch = !isNotSearch;
				}
				const invalid = validParameter("tiers", target, isNotSearch, target);
				if (invalid) return {error: invalid};
				tierSearch = tierSearch || !isNotSearch;
				orGroup.tiers[target] = !isNotSearch;
				continue;
			}

			if (toID(target) in allDoublesTiers) {
				target = allDoublesTiers[toID(target)];
				const invalid = validParameter("doubles tiers", target, isNotSearch, target);
				if (invalid) return {error: invalid};
				tierSearch = tierSearch || !isNotSearch;
				orGroup.doublesTiers[target] = !isNotSearch;
				continue;
			}

			if (allColors.includes(target)) {
				target = target.charAt(0).toUpperCase() + target.slice(1);
				const invalid = validParameter("colors", target, isNotSearch, target);
				if (invalid) return {error: invalid};
				orGroup.colors[target] = !isNotSearch;
				continue;
			}

			const targetMove = mod.moves.get(target);
			if (targetMove.exists) {
				const invalid = validParameter("moves", targetMove.id, isNotSearch, target);
				if (invalid) return {error: invalid};
				orGroup.moves[targetMove.id] = !isNotSearch;
				continue;
			}

			let targetType;
			if (target.endsWith('type')) {
				targetType = toID(target.substring(0, target.indexOf('type')));
			} else {
				targetType = toID(target);
			}
			if (targetType in allTypes) {
				target = allTypes[targetType];
				const invalid = validParameter("types", target, isNotSearch, target);
				if (invalid) return {error: invalid};
				if ((orGroup.types[target] && isNotSearch) || (orGroup.types[target] === false && !isNotSearch)) {
					return {error: 'A search cannot both exclude and include a type.'};
				}
				orGroup.types[target] = !isNotSearch;
				continue;
			}

			if (['mono', 'monotype'].includes(toID(target))) {
				if (singleTypeSearch === isNotSearch) return {error: "A search cannot include and exclude 'monotype'."};
				if (parameters.length > 1) return {error: "The parameter 'monotype' cannot have alternative parameters."};
				singleTypeSearch = !isNotSearch;
				orGroup.skip = true;
				continue;
			}

			if (target === 'natdex') {
				if (parameters.length > 1) return {error: "The parameter 'natdex' cannot have alternative parameters."};
				nationalSearch = true;
				orGroup.skip = true;
				continue;
			}

			let groupIndex = target.indexOf('group');
			if (groupIndex === -1) groupIndex = target.length;
			if (groupIndex !== target.length || toID(target) in allEggGroups) {
				target = toID(target.substring(0, groupIndex));
				if (target in allEggGroups) {
					target = allEggGroups[toID(target)];
					const invalid = validParameter("egg groups", target, isNotSearch, target);
					if (invalid) return {error: invalid};
					orGroup['egg groups'][target] = !isNotSearch;
					continue;
				} else {
					return {error: `'${target}' is not a recognized egg group.`};
				}
			}
			if (toID(target) in allEggGroups) {
				target = allEggGroups[toID(target)];
				const invalid = validParameter("egg groups", target, isNotSearch, target);
				if (invalid) return {error: invalid};
				orGroup['egg groups'][target] = !isNotSearch;
				continue;
			}

			let targetInt = 0;
			if (target.substr(0, 1) === 'g' && Number.isInteger(parseFloat(target.substr(1)))) {
				targetInt = parseInt(target.substr(1).trim());
			} else if (target.substr(0, 3) === 'gen' && Number.isInteger(parseFloat(target.substr(3)))) {
				targetInt = parseInt(target.substr(3).trim());
			}
			if (0 < targetInt && targetInt < 9) {
				const invalid = validParameter("gens", String(targetInt), isNotSearch, target);
				if (invalid) return {error: invalid};
				orGroup.gens[targetInt] = !isNotSearch;
				continue;
			}

			if (target.endsWith(' asc') || target.endsWith(' desc')) {
				if (parameters.length > 1) {
					return {error: `The parameter '${target.split(' ')[1]}' cannot have alternative parameters.`};
				}
				const stat = allStatAliases[toID(target.split(' ')[0])] || toID(target.split(' ')[0]);
				if (!allStats.includes(stat)) return {error: `'${escapeHTML(target)}' did not contain a valid stat.`};
				sort = `${stat}${target.endsWith(' asc') ? '+' : '-'}`;
				orGroup.skip = true;
				break;
			}

			if (target === 'all') {
				if (!canAll) return {error: "A search with the parameter 'all' cannot be broadcast."};
				if (parameters.length > 1) return {error: "The parameter 'all' cannot have alternative parameters."};
				showAll = true;
				orGroup.skip = true;
				break;
			}

			if (target.substr(0, 6) === 'random' && cmd === 'randpoke') {
				// Validation for this is in the /randpoke command
				randomOutput = parseInt(target.substr(6));
				orGroup.skip = true;
				continue;
			}

			if (allFormes.includes(toID(target))) {
				target = toID(target);
				orGroup.formes[target] = !isNotSearch;
				continue;
			}

			if (target === 'megas' || target === 'mega') {
				if (megaSearch === isNotSearch) return {error: "A search cannot include and exclude 'mega'."};
				if (parameters.length > 1) return {error: "The parameter 'mega' cannot have alternative parameters."};
				megaSearch = !isNotSearch;
				orGroup.skip = true;
				break;
			}

			if (target === 'gmax' || target === 'gigantamax') {
				if (gmaxSearch === isNotSearch) return {error: "A search cannot include and exclude 'gigantamax'."};
				if (parameters.length > 1) return {error: "The parameter 'gigantamax' cannot have alternative parameters."};
				gmaxSearch = !isNotSearch;
				orGroup.skip = true;
				break;
			}

			if (['fully evolved', 'fullyevolved', 'fe'].includes(target)) {
				if (fullyEvolvedSearch === isNotSearch) return {error: "A search cannot include and exclude 'fully evolved'."};
				if (parameters.length > 1) return {error: "The parameter 'fully evolved' cannot have alternative parameters."};
				fullyEvolvedSearch = !isNotSearch;
				orGroup.skip = true;
				break;
			}

			if (target === 'recovery') {
				const recoveryMoves = [
					"healorder", "junglehealing", "lifedew", "milkdrink", "moonlight", "morningsun", "recover",
					"roost", "shoreup", "slackoff", "softboiled", "strengthsap", "synthesis", "wish",
				];
				for (const move of recoveryMoves) {
					const invalid = validParameter("moves", move, isNotSearch, target);
					if (invalid) return {error: invalid};
					if (isNotSearch) {
						orGroup.skip = true;
						const bufferObj: {moves: {[k: string]: boolean}} = {moves: {}};
						bufferObj.moves[move] = false;
						searches.push(bufferObj as DexOrGroup);
					} else {
						orGroup.moves[move] = true;
					}
				}
				continue;
			}

			if (target === 'zrecovery') {
				const recoveryMoves = [
					"aromatherapy", "bellydrum", "conversion2", "haze", "healbell", "mist",
					"psychup", "refresh", "spite", "stockpile", "teleport", "transform",
				];
				for (const moveid of recoveryMoves) {
					const invalid = validParameter("moves", moveid, isNotSearch, target);
					if (invalid) return {error: invalid};
					if (isNotSearch) {
						orGroup.skip = true;
						const bufferObj: {moves: {[k: string]: boolean}} = {moves: {}};
						bufferObj.moves[moveid] = false;
						searches.push(bufferObj as DexOrGroup);
					} else {
						orGroup.moves[moveid] = true;
					}
				}
				continue;
			}

			if (target === 'priority') {
				for (const moveid in mod.data.Moves) {
					const move = mod.moves.get(moveid);
					if (move.category === "Status" || move.id === "bide") continue;
					if (move.priority > 0) {
						const invalid = validParameter("moves", moveid, isNotSearch, target);
						if (invalid) return {error: invalid};
						if (isNotSearch) {
							orGroup.skip = true;
							const bufferObj: {moves: {[k: string]: boolean}} = {moves: {}};
							bufferObj.moves[moveid] = false;
							searches.push(bufferObj as DexOrGroup);
						} else {
							orGroup.moves[moveid] = true;
						}
					}
				}
				continue;
			}

			if (target.substr(0, 8) === 'resists ') {
				const targetResist = target.substr(8, 1).toUpperCase() + target.substr(9);
				if (mod.types.isName(targetResist)) {
					const invalid = validParameter("resists", targetResist, isNotSearch, target);
					if (invalid) return {error: invalid};
					orGroup.resists[targetResist] = !isNotSearch;
					continue;
				} else {
					if (toID(targetResist) in mod.data.Moves) {
						const move = mod.moves.get(targetResist);
						if (move.category === 'Status') {
							return {error: `'${targetResist}' is a status move and can't be used with 'resists'.`};
						} else {
							const invalid = validParameter("resists", targetResist, isNotSearch, target);
							if (invalid) return {error: invalid};
							orGroup.resists[targetResist] = !isNotSearch;
							continue;
						}
					} else {
						return {error: `'${targetResist}' is not a recognized type or move.`};
					}
				}
			}

			if (target.substr(0, 5) === 'weak ') {
				const targetWeak = target.substr(5, 1).toUpperCase() + target.substr(6);
				if (mod.types.isName(targetWeak)) {
					const invalid = validParameter("weak", targetWeak, isNotSearch, target);
					if (invalid) return {error: invalid};
					orGroup.weak[targetWeak] = !isNotSearch;
					continue;
				} else {
					if (toID(targetWeak) in mod.data.Moves) {
						const move = mod.moves.get(targetWeak);
						if (move.category === 'Status') {
							return {error: `'${targetWeak}' is a status move and can't be used with 'weak'.`};
						} else {
							const invalid = validParameter("weak", targetWeak, isNotSearch, target);
							if (invalid) return {error: invalid};
							orGroup.weak[targetWeak] = !isNotSearch;
							continue;
						}
					} else {
						return {error: `'${targetWeak}' is not a recognized type or move.`};
					}
				}
			}

			if (target === 'pivot') {
				for (const move in mod.data.Moves) {
					const moveData = mod.moves.get(move);
					if (moveData.selfSwitch && moveData.id !== 'batonpass') {
						const invalid = validParameter("moves", move, isNotSearch, target);
						if (invalid) return {error: invalid};
						if (isNotSearch) {
							orGroup.skip = true;
							const bufferObj: {moves: {[k: string]: boolean}} = {moves: {}};
							bufferObj.moves[move] = false;
							searches.push(bufferObj as DexOrGroup);
						} else {
							orGroup.moves[move] = true;
						}
					}
				}
				continue;
			}

			const inequality = target.search(/>|<|=/);
			let inequalityString;
			if (inequality >= 0) {
				if (isNotSearch) return {error: "You cannot use the negation symbol '!' in stat ranges."};
				if (target.charAt(inequality + 1) === '=') {
					inequalityString = target.substr(inequality, 2);
				} else {
					inequalityString = target.charAt(inequality);
				}
				const targetParts = target.replace(/\s/g, '').split(inequalityString);
				let num;
				let stat;
				const directions: Direction[] = [];
				if (!isNaN(parseFloat(targetParts[0]))) {
					// e.g. 100 < spe
					num = parseFloat(targetParts[0]);
					stat = targetParts[1];
					if (inequalityString.startsWith('>')) directions.push('less');
					if (inequalityString.startsWith('<')) directions.push('greater');
				} else if (!isNaN(parseFloat(targetParts[1]))) {
					// e.g. spe > 100
					num = parseFloat(targetParts[1]);
					stat = targetParts[0];
					if (inequalityString.startsWith('<')) directions.push('less');
					if (inequalityString.startsWith('>')) directions.push('greater');
				} else {
					return {error: `No value given to compare with '${escapeHTML(target)}'.`};
				}
				if (inequalityString.endsWith('=')) directions.push('equal');
				if (stat in allStatAliases) stat = allStatAliases[stat];
				if (!allStats.includes(stat)) return {error: `'${escapeHTML(target)}' did not contain a valid stat.`};
				if (!orGroup.stats[stat]) orGroup.stats[stat] = Object.create(null);
				for (const direction of directions) {
					if (orGroup.stats[stat][direction]) return {error: `Invalid stat range for ${stat}.`};
					orGroup.stats[stat][direction] = num;
				}
				continue;
			}
			return {error: `'${escapeHTML(target)}' could not be found in any of the search categories.`};
		}
		if (!orGroup.skip) {
			searches.push(orGroup);
		}
	}
	if (
		showAll && searches.length === 0 && singleTypeSearch === null &&
		megaSearch === null && gmaxSearch === null && fullyEvolvedSearch === null && sort === null
	) {
		return {
			error: "No search parameters other than 'all' were found. Try '/help dexsearch' for more information on this command.",
		};
	}

	const dex: {[k: string]: Species} = {};
	for (const species of mod.species.all()) {
		const megaSearchResult = megaSearch === null || megaSearch === !!species.isMega;
		const gmaxSearchResult = gmaxSearch === null || gmaxSearch === species.name.endsWith('-Gmax');
		const fullyEvolvedSearchResult = fullyEvolvedSearch === null || fullyEvolvedSearch !== species.nfe;
		if (
			species.gen <= mod.gen &&
			(
				(
					nationalSearch &&
					species.isNonstandard &&
					!["Custom", "Glitch", "Pokestar"].includes(species.isNonstandard)
				) ||
				(species.tier !== 'Unreleased' && species.tier !== 'Illegal')
			) &&
			(!species.tier.startsWith("CAP") || capSearch) &&
			megaSearchResult &&
			gmaxSearchResult &&
			fullyEvolvedSearchResult
		) {
			dex[species.id] = species;
		}
	}

	// Prioritize searches with the least alternatives.
	const accumulateKeyCount = (count: number, searchData: AnyObject) =>
		count + (typeof searchData === 'object' ? Object.keys(searchData).length : 0);
	Utils.sortBy(searches, search => (
		Object.values(search).reduce(accumulateKeyCount, 0)
	));

	for (const alts of searches) {
		if (alts.skip) continue;
		for (const mon in dex) {
			let matched = false;
			if (alts.gens && Object.keys(alts.gens).length) {
				if (alts.gens[dex[mon].gen]) continue;
				if (Object.values(alts.gens).includes(false) && alts.gens[dex[mon].gen] !== false) continue;
			}

			if (alts.colors && Object.keys(alts.colors).length) {
				if (alts.colors[dex[mon].color]) continue;
				if (Object.values(alts.colors).includes(false) && alts.colors[dex[mon].color] !== false) continue;
			}

			for (const eggGroup in alts['egg groups']) {
				if (dex[mon].eggGroups.includes(eggGroup) === alts['egg groups'][eggGroup]) {
					matched = true;
					break;
				}
			}

			if (alts.tiers && Object.keys(alts.tiers).length) {
				let tier = dex[mon].tier;
				if (tier.startsWith('(') && tier !== '(PU)') tier = tier.slice(1, -1) as TierTypes.Singles;
				// if (tier === 'New') tier = 'OU';
				if (alts.tiers[tier]) continue;
				if (Object.values(alts.tiers).includes(false) && alts.tiers[tier] !== false) continue;
				// LC handling, checks for LC Pokemon in higher tiers that need to be handled separately,
				// as well as event-only Pokemon that are not eligible for LC despite being the first stage
				let format = Dex.formats.get('gen' + mod.gen + 'lc');
				if (!format.exists) format = Dex.formats.get('gen8lc');
				if (
					alts.tiers.LC &&
					!dex[mon].prevo &&
					dex[mon].nfe &&
					!Dex.formats.getRuleTable(format).isBannedSpecies(dex[mon])
				) {
					const lsetData = mod.species.getLearnsetData(dex[mon].id);
					if (lsetData.exists && lsetData.eventData && lsetData.eventOnly) {
						let validEvents = 0;
						for (const event of lsetData.eventData) {
							if (event.level && event.level <= 5) validEvents++;
						}
						if (validEvents > 0) continue;
					} else {
						continue;
					}
				}
			}

			if (alts.doublesTiers && Object.keys(alts.doublesTiers).length) {
				let tier = dex[mon].doublesTier;
				if (tier && tier.startsWith('(') && tier !== '(DUU)') tier = tier.slice(1, -1) as TierTypes.Doubles;
				if (alts.doublesTiers[tier]) continue;
				if (Object.values(alts.doublesTiers).includes(false) && alts.doublesTiers[tier] !== false) continue;
			}

			for (const type in alts.types) {
				if (dex[mon].types.includes(type) === alts.types[type]) {
					matched = true;
					break;
				}
			}
			if (matched) continue;

			for (const targetResist in alts.resists) {
				let effectiveness = 0;
				const move = mod.moves.get(targetResist);
				const attackingType = move.type || targetResist;
				const notImmune = (move.id === 'thousandarrows' || mod.getImmunity(attackingType, dex[mon])) &&
					!(move.id === 'sheercold' && mod.gen >= 7 && dex[mon].types.includes('Ice'));
				if (notImmune && !move.ohko && move.damage === undefined) {
					for (const defenderType of dex[mon].types) {
						const baseMod = mod.getEffectiveness(attackingType, defenderType);
						const moveMod = move.onEffectiveness?.call(
							{dex: mod} as Battle, baseMod, null, defenderType, move as ActiveMove,
						);
						effectiveness += typeof moveMod === 'number' ? moveMod : baseMod;
					}
				}
				if (!alts.resists[targetResist]) {
					if (notImmune && effectiveness >= 0) matched = true;
				} else {
					if (!notImmune || effectiveness < 0) matched = true;
				}
			}
			if (matched) continue;

			for (const targetWeak in alts.weak) {
				let effectiveness = 0;
				const move = mod.moves.get(targetWeak);
				const attackingType = move.type || targetWeak;
				const notImmune = (move.id === 'thousandarrows' || mod.getImmunity(attackingType, dex[mon])) &&
					!(move.id === 'sheercold' && mod.gen >= 7 && dex[mon].types.includes('Ice'));
				if (notImmune && !move.ohko && move.damage === undefined) {
					for (const defenderType of dex[mon].types) {
						const baseMod = mod.getEffectiveness(attackingType, defenderType);
						const moveMod = move.onEffectiveness?.call(
							{dex: mod} as Battle, baseMod, null, defenderType, move as ActiveMove,
						);
						effectiveness += typeof moveMod === 'number' ? moveMod : baseMod;
					}
				}
				if (alts.weak[targetWeak]) {
					if (notImmune && effectiveness >= 1) matched = true;
				} else {
					if (!notImmune || effectiveness < 1) matched = true;
				}
			}
			if (matched) continue;

			for (const ability in alts.abilities) {
				if (Object.values(dex[mon].abilities).includes(ability) === alts.abilities[ability]) {
					matched = true;
					break;
				}
			}
			if (matched) continue;

			for (const forme in alts.formes) {
				if (toID(dex[mon].forme).includes(forme) === alts.formes[forme]) {
					matched = true;
					break;
				}
			}
			if (matched) continue;

			for (const stat in alts.stats) {
				let monStat = 0;
				if (stat === 'bst') {
					monStat = dex[mon].bst;
				} else if (stat === 'weight') {
					monStat = dex[mon].weighthg / 10;
				} else if (stat === 'height') {
					monStat = dex[mon].heightm;
				} else if (stat === 'gen') {
					monStat = dex[mon].gen;
				} else {
					monStat = dex[mon].baseStats[stat as StatID];
				}
				if (typeof alts.stats[stat].less === 'number') {
					if (monStat < alts.stats[stat].less) {
						matched = true;
						break;
					}
				}
				if (typeof alts.stats[stat].greater === 'number') {
					if (monStat > alts.stats[stat].greater) {
						matched = true;
						break;
					}
				}
				if (typeof alts.stats[stat].equal === 'number') {
					if (monStat === alts.stats[stat].equal) {
						matched = true;
						break;
					}
				}
			}
			if (matched) continue;

			const format = Object.entries(Dex.data.Rulesets).find(([a, f]) => f.mod === usedMod);
			const formatStr = format ? format[1].name : 'gen8ou';
			const validator = TeamValidator.get(
				`${formatStr}${nationalSearch && !Dex.formats.getRuleTable(Dex.formats.get(formatStr)).has('standardnatdex') ? '@@@standardnatdex' : ''}`
			);
			const pokemonSource = validator.allSources();
			for (const move of Object.keys(alts.moves).map(x => mod.moves.get(x))) {
				if (move.gen <= mod.gen && !validator.checkCanLearn(move, dex[mon], pokemonSource) === alts.moves[move.id]) {
					matched = true;
					break;
				}
				if (!pokemonSource.size()) break;
			}
			if (matched) continue;

			delete dex[mon];
		}
	}
	let results: string[] = [];
	for (const mon of Object.keys(dex).sort()) {
		if (singleTypeSearch !== null && (dex[mon].types.length === 1) !== singleTypeSearch) continue;
		const isRegionalForm = (dex[mon].forme === "Galar" || dex[mon].forme === "Alola") && dex[mon].name !== "Pikachu-Alola";
		const allowGmax = (gmaxSearch || tierSearch);
		if (!isRegionalForm && dex[mon].baseSpecies && results.includes(dex[mon].baseSpecies)) continue;
		if (dex[mon].isNonstandard === 'Gigantamax' && !allowGmax) continue;
		results.push(dex[mon].name);
	}

	if (usedMod === 'gen7letsgo') {
		results = results.filter(name => {
			const species = mod.species.get(name);
			return (species.num <= 151 || ['Meltan', 'Melmetal'].includes(species.name)) &&
			(!species.forme || (['Alola', 'Mega', 'Mega-X', 'Mega-Y', 'Starter'].includes(species.forme) &&
				species.name !== 'Pikachu-Alola'));
		});
	}

	if (usedMod === 'gen8bdsp') {
		results = results.filter(name => {
			const species = mod.species.get(name);
			if (species.id === 'pichuspikyeared') return false;
			if (capSearch) return species.gen <= 4;
			return species.gen <= 4 && species.num >= 1;
		});
	}

	if (randomOutput && randomOutput < results.length) {
		results = Utils.shuffle(results).slice(0, randomOutput);
	}

	let resultsStr = (message === "" ? message : `<span style="color:#999999;">${escapeHTML(message)}:</span><br />`);
	if (results.length > 1) {
		results.sort();
		if (sort) {
			const stat = sort.slice(0, -1);
			const direction = sort.slice(-1);
			Utils.sortBy(results, name => {
				const mon = mod.species.get(name);
				let monStat = 0;
				if (stat === 'bst') {
					monStat = mon.bst;
				} else if (stat === 'weight') {
					monStat = mon.weighthg;
				} else if (stat === 'height') {
					monStat = mon.heightm;
				} else if (stat === 'gen') {
					monStat = mon.gen;
				} else {
					monStat = mon.baseStats[stat as StatID];
				}
				return monStat * (direction === '+' ? 1 : -1);
			});
		}
		let notShown = 0;
		if (!showAll && results.length > MAX_RANDOM_RESULTS) {
			notShown = results.length - RESULTS_MAX_LENGTH;
			results = results.slice(0, RESULTS_MAX_LENGTH);
		}
		resultsStr += results.map(
			result => `<a href="//${Config.routes.dex}/pokemon/${toID(result)}" target="_blank" class="subtle" style="white-space:nowrap"><psicon pokemon="${result}" style="vertical-align:-7px;margin:-2px" />${result}</a>`
		).join(", ");
		if (notShown) {
			resultsStr += `, and ${notShown} more. <span style="color:#999999;">Redo the search with ', all' at the end to show all results.</span>`;
		}
	} else if (results.length === 1) {
		return {dt: `${results[0]}${usedMod ? `,${usedMod}` : ''}`};
	} else {
		resultsStr += "No Pok&eacute;mon found.";
	}
	if (isTest) return {results, reply: resultsStr};
	return {reply: resultsStr};
}

function runMovesearch(target: string, cmd: string, canAll: boolean, message: string, isTest: boolean) {
	const searches: MoveOrGroup[] = [];
	const {splitTarget, usedMod, count} = getMod(target);
	if (count > 1) {
		return {error: `You can't run searches for multiple mods.`};
	}

	const mod = Dex.mod(usedMod || 'base');
	const allCategories = ['physical', 'special', 'status'];
	const allContestTypes = ['beautiful', 'clever', 'cool', 'cute', 'tough'];
	const allProperties = ['basePower', 'accuracy', 'priority', 'pp'];
	const allFlags = [
		'bypasssub', 'bite', 'bullet', 'charge', 'contact', 'dance', 'defrost', 'gravity', 'highcrit', 'mirror',
		'multihit', 'ohko', 'powder', 'protect', 'pulse', 'punch', 'recharge', 'reflectable', 'secondary',
		'snatch', 'sound', 'zmove', 'maxmove', 'gmaxmove', 'protection',
	];
	const allStatus = ['psn', 'tox', 'brn', 'par', 'frz', 'slp'];
	const allVolatileStatus = ['flinch', 'confusion', 'partiallytrapped'];
	const allBoosts = ['hp', 'atk', 'def', 'spa', 'spd', 'spe', 'accuracy', 'evasion'];
	const allTargets: {[k: string]: string} = {
		oneally: 'adjacentAlly',
		userorally: 'adjacentAllyOrSelf',
		oneadjacentopponent: 'adjacentFoe',
		all: 'all',
		alladjacent: 'allAdjacent',
		alladjacentopponents: 'allAdjacentFoes',
		userandallies: 'allies',
		usersside: 'allySide',
		usersteam: 'allyTeam',
		any: 'any',
		opponentsside: 'foeSide',
		oneadjacent: 'normal',
		randomadjacent: 'randomNormal',
		scripted: 'scripted',
		user: 'self',
	};
	const allTypes: {[k: string]: string} = Object.create(null);
	for (const type of mod.types.all()) {
		allTypes[type.id] = type.name;
	}
	let showAll = false;
	let sort: string | null = null;
	const targetMons: {name: string, shouldBeExcluded: boolean}[] = [];
	let nationalSearch = null;
	let randomOutput = 0;
	for (const arg of splitTarget) {
		const orGroup: MoveOrGroup = {
			types: {}, categories: {}, contestTypes: {}, flags: {}, gens: {}, other: {}, mon: {}, property: {},
			boost: {}, lower: {}, zboost: {}, status: {}, volatileStatus: {}, targets: {}, skip: false, multihit: false,
		};
		const parameters = arg.split("|");
		if (parameters.length > 3) return {error: "No more than 3 alternatives for each parameter may be used."};
		for (const parameter of parameters) {
			let isNotSearch = false;
			target = parameter.toLowerCase().trim();
			if (target.startsWith('!')) {
				isNotSearch = true;
				target = target.substr(1);
			}
			let targetType;
			if (target.endsWith('type')) {
				targetType = toID(target.substring(0, target.indexOf('type')));
			} else {
				targetType = toID(target);
			}
			if (allTypes[targetType]) {
				target = allTypes[targetType];
				if ((orGroup.types[target] && isNotSearch) || (orGroup.types[target] === false && !isNotSearch)) {
					return {error: 'A search cannot both exclude and include a type.'};
				}
				orGroup.types[target] = !isNotSearch;
				continue;
			}

			if (allCategories.includes(target)) {
				target = target.charAt(0).toUpperCase() + target.substr(1);
				if (
					(orGroup.categories[target] && isNotSearch) ||
					(orGroup.categories[target] === false && !isNotSearch)
				) {
					return {error: 'A search cannot both exclude and include a category.'};
				}
				orGroup.categories[target] = !isNotSearch;
				continue;
			}

			if (allContestTypes.includes(target)) {
				target = target.charAt(0).toUpperCase() + target.substr(1);
				if (
					(orGroup.contestTypes[target] && isNotSearch) ||
					(orGroup.contestTypes[target] === false && !isNotSearch)
				) {
					return {error: 'A search cannot both exclude and include a contest condition.'};
				}
				orGroup.contestTypes[target] = !isNotSearch;
				continue;
			}

			if (target.startsWith('targets ')) {
				target = toID(target.substr('targets '.length));
				if (target === 'allpokemon' || target === 'anypokemon' || target.includes('adjacent')) {
					target = target.replace('pokemon', '');
				}
				if (Object.keys(allTargets).includes(target)) {
					const moveTarget = allTargets[target];
					if (
						(orGroup.targets[moveTarget] && isNotSearch) ||
						(orGroup.targets[moveTarget] === false && !isNotSearch)
					) {
						return {error: 'A search cannot both exclude and include a move target.'};
					}
					orGroup.targets[moveTarget] = !isNotSearch;
					continue;
				} else {
					return {error: `'${target}' isn't a valid move target.`};
				}
			}

			if (target === 'bypassessubstitute') target = 'bypasssub';
			if (target === 'z') target = 'zmove';
			if (target === 'max') target = 'maxmove';
			if (target === 'gmax') target = 'gmaxmove';
			if (target === 'multi' || toID(target) === 'multihit') target = 'multihit';
			if (target === 'crit' || toID(target) === 'highcrit') target = 'highcrit';
			if (['thaw', 'thaws', 'melt', 'melts', 'defrosts'].includes(target)) target = 'defrost';
			if (target === 'bounceable' || toID(target) === 'magiccoat' || toID(target) === 'magicbounce') target = 'reflectable';
			if (allFlags.includes(target)) {
				if ((orGroup.flags[target] && isNotSearch) || (orGroup.flags[target] === false && !isNotSearch)) {
					return {error: `A search cannot both exclude and include '${target}'.`};
				}
				orGroup.flags[target] = !isNotSearch;
				continue;
			}

			let targetInt = 0;
			if (target.substr(0, 1) === 'g' && Number.isInteger(parseFloat(target.substr(1)))) {
				targetInt = parseInt(target.substr(1).trim());
			} else if (target.substr(0, 3) === 'gen' && Number.isInteger(parseFloat(target.substr(3)))) {
				targetInt = parseInt(target.substr(3).trim());
			}

			if (0 < targetInt && targetInt < 9) {
				if ((orGroup.gens[targetInt] && isNotSearch) || (orGroup.flags[targetInt] === false && !isNotSearch)) {
					return {error: `A search cannot both exclude and include '${target}'.`};
				}
				orGroup.gens[targetInt] = !isNotSearch;
				continue;
			}

			if (target === 'all') {
				if (!canAll) return {error: "A search with the parameter 'all' cannot be broadcast."};
				if (parameters.length > 1) return {error: "The parameter 'all' cannot have alternative parameters."};
				showAll = true;
				orGroup.skip = true;
				continue;
			}

			if (target === 'natdex') {
<<<<<<< HEAD
				nationalSearch = !isNotSearch;
=======
				if (parameters.length > 1) return {error: "The parameter 'natdex' cannot have alternative parameters."};
				nationalSearch = true;
>>>>>>> f588d4d8
				orGroup.skip = true;
				continue;
			}

			if (target.endsWith(' asc') || target.endsWith(' desc')) {
				if (parameters.length > 1) {
					return {error: `The parameter '${target.split(' ')[1]}' cannot have alternative parameters.`};
				}
				let prop = target.split(' ')[0];
				switch (toID(prop)) {
				case 'basepower': prop = 'basePower'; break;
				case 'bp': prop = 'basePower'; break;
				case 'power': prop = 'basePower'; break;
				case 'acc': prop = 'accuracy'; break;
				}
				if (!allProperties.includes(prop)) return {error: `'${escapeHTML(target)}' did not contain a valid property.`};
				sort = `${prop}${target.endsWith(' asc') ? '+' : '-'}`;
				orGroup.skip = true;
				break;
			}

			if (target === 'recovery') {
				if (orGroup.other.recovery === undefined) {
					orGroup.other.recovery = !isNotSearch;
				} else if ((orGroup.other.recovery && isNotSearch) || (!orGroup.other.recovery && !isNotSearch)) {
					return {error: 'A search cannot both exclude and include recovery moves.'};
				}
				continue;
			}

			if (target === 'recoil') {
				if (orGroup.other.recoil === undefined) {
					orGroup.other.recoil = !isNotSearch;
				} else if ((orGroup.other.recoil && isNotSearch) || (!orGroup.other.recoil && !isNotSearch)) {
					return {error: 'A search cannot both exclude and include recoil moves.'};
				}
				continue;
			}

			if (target.substr(0, 6) === 'random' && cmd === 'randmove') {
				// Validation for this is in the /randmove command
				randomOutput = parseInt(target.substr(6));
				orGroup.skip = true;
				continue;
			}

			if (target === 'zrecovery') {
				if (orGroup.other.zrecovery === undefined) {
					orGroup.other.zrecovery = !isNotSearch;
				} else if ((orGroup.other.zrecovery && isNotSearch) || (!orGroup.other.zrecovery && !isNotSearch)) {
					return {error: 'A search cannot both exclude and include z-recovery moves.'};
				}
				continue;
			}

			if (target === 'pivot') {
				if (orGroup.other.pivot === undefined) {
					orGroup.other.pivot = !isNotSearch;
				} else if ((orGroup.other.pivot && isNotSearch) || (!orGroup.other.pivot && !isNotSearch)) {
					return {error: 'A search cannot both exclude and include pivot moves.'};
				}
				continue;
			}

			if (target === 'multihit') {
				if (!orGroup.multihit) {
					orGroup.multihit = true;
				} else if ((orGroup.multihit && isNotSearch) || (!orGroup.multihit && !isNotSearch)) {
					return {error: 'A search cannot both exclude and include multi-hit moves.'};
				}
				continue;
			}

			const species = mod.species.get(target);
			if (species.exists) {
				if (parameters.length > 1) return {error: "A Pok\u00e9mon learnset cannot have alternative parameters."};
				if (targetMons.some(mon => mon.name === species.name && isNotSearch !== mon.shouldBeExcluded)) {
					return {error: "A search cannot both exclude and include the same Pok\u00e9mon."};
				}
				if (targetMons.some(mon => mon.name === species.name)) {
					return {error: "A search should not include a Pok\u00e9mon twice."};
				}
				targetMons.push({name: species.name, shouldBeExcluded: isNotSearch});
				orGroup.skip = true;
				continue;
			}

			const inequality = target.search(/>|<|=/);
			if (inequality >= 0) {
				let inequalityString;
				if (isNotSearch) return {error: "You cannot use the negation symbol '!' in stat ranges."};
				if (target.charAt(inequality + 1) === '=') {
					inequalityString = target.substr(inequality, 2);
				} else {
					inequalityString = target.charAt(inequality);
				}
				const targetParts = target.replace(/\s/g, '').split(inequalityString);
				let num;
				let prop;
				const directions: Direction[] = [];
				if (!isNaN(parseFloat(targetParts[0]))) {
					// e.g. 100 < bp
					num = parseFloat(targetParts[0]);
					prop = targetParts[1];
					if (inequalityString.startsWith('>')) directions.push('less');
					if (inequalityString.startsWith('<')) directions.push('greater');
				} else if (!isNaN(parseFloat(targetParts[1]))) {
					// e.g. bp > 100
					num = parseFloat(targetParts[1]);
					prop = targetParts[0];
					if (inequalityString.startsWith('<')) directions.push('less');
					if (inequalityString.startsWith('>')) directions.push('greater');
				} else {
					return {error: `No value given to compare with '${escapeHTML(target)}'.`};
				}
				if (inequalityString.endsWith('=')) directions.push('equal');
				switch (toID(prop)) {
				case 'basepower': prop = 'basePower'; break;
				case 'bp': prop = 'basePower'; break;
				case 'power': prop = 'basePower'; break;
				case 'acc': prop = 'accuracy'; break;
				}
				if (!allProperties.includes(prop)) return {error: `'${escapeHTML(target)}' did not contain a valid property.`};
				if (!orGroup.property[prop]) orGroup.property[prop] = Object.create(null);
				for (const direction of directions) {
					if (orGroup.property[prop][direction]) return {error: `Invalid property range for ${prop}.`};
					orGroup.property[prop][direction] = num;
				}
				continue;
			}

			if (target.substr(0, 8) === 'priority') {
				let sign: Direction;
				target = target.substr(8).trim();
				if (target === "+" || target === "") {
					sign = 'greater';
				} else if (target === "-") {
					sign = 'less';
				} else {
					return {error: `Priority type '${target}' not recognized.`};
				}
				if (orGroup.property['priority']) {
					return {error: "Priority cannot be set with both shorthand and inequality range."};
				} else {
					orGroup.property['priority'] = Object.create(null);
					orGroup.property['priority'][sign] = 0;
				}
				continue;
			}
			if (target.substr(0, 7) === 'boosts ' || target.substr(0, 7) === 'lowers ') {
				let isBoost = true;
				if (target.substr(0, 7) === 'lowers ') {
					isBoost = false;
				}
				switch (target.substr(7)) {
				case 'attack': target = 'atk'; break;
				case 'defense': target = 'def'; break;
				case 'specialattack': target = 'spa'; break;
				case 'spatk': target = 'spa'; break;
				case 'specialdefense': target = 'spd'; break;
				case 'spdef': target = 'spd'; break;
				case 'speed': target = 'spe'; break;
				case 'acc': target = 'accuracy'; break;
				case 'evasiveness': target = 'evasion'; break;
				default: target = target.substr(7);
				}
				if (!allBoosts.includes(target)) return {error: `'${escapeHTML(target)}' is not a recognized stat.`};
				if (isBoost) {
					if ((orGroup.boost[target] && isNotSearch) || (orGroup.boost[target] === false && !isNotSearch)) {
						return {error: 'A search cannot both exclude and include a stat boost.'};
					}
					orGroup.boost[target] = !isNotSearch;
				} else {
					if ((orGroup.lower[target] && isNotSearch) || (orGroup.lower[target] === false && !isNotSearch)) {
						return {error: 'A search cannot both exclude and include a stat boost.'};
					}
					orGroup.lower[target] = !isNotSearch;
				}
				continue;
			}

			if (target.substr(0, 8) === 'zboosts ') {
				switch (target.substr(8)) {
				case 'attack': target = 'atk'; break;
				case 'defense': target = 'def'; break;
				case 'specialattack': target = 'spa'; break;
				case 'spatk': target = 'spa'; break;
				case 'specialdefense': target = 'spd'; break;
				case 'spdef': target = 'spd'; break;
				case 'speed': target = 'spe'; break;
				case 'acc': target = 'accuracy'; break;
				case 'evasiveness': target = 'evasion'; break;
				default: target = target.substr(8);
				}
				if (!allBoosts.includes(target)) return {error: `'${escapeHTML(target)}' is not a recognized stat.`};
				if ((orGroup.zboost[target] && isNotSearch) || (orGroup.zboost[target] === false && !isNotSearch)) {
					return {error: 'A search cannot both exclude and include a stat boost.'};
				}
				orGroup.zboost[target] = !isNotSearch;
				continue;
			}

			const oldTarget = target;
			if (target.endsWith('s')) target = target.slice(0, -1);
			switch (target) {
			case 'toxic': target = 'tox'; break;
			case 'poison': target = 'psn'; break;
			case 'burn': target = 'brn'; break;
			case 'paralyze': target = 'par'; break;
			case 'freeze': target = 'frz'; break;
			case 'sleep': target = 'slp'; break;
			case 'confuse': target = 'confusion'; break;
			case 'trap': target = 'partiallytrapped'; break;
			case 'flinche': target = 'flinch'; break;
			}

			if (allStatus.includes(target)) {
				if ((orGroup.status[target] && isNotSearch) || (orGroup.status[target] === false && !isNotSearch)) {
					return {error: 'A search cannot both exclude and include a status.'};
				}
				orGroup.status[target] = !isNotSearch;
				continue;
			}

			if (allVolatileStatus.includes(target)) {
				if (
					(orGroup.volatileStatus[target] && isNotSearch) ||
					(orGroup.volatileStatus[target] === false && !isNotSearch)
				) {
					return {error: 'A search cannot both exclude and include a volatile status.'};
				}
				orGroup.volatileStatus[target] = !isNotSearch;
				continue;
			}

			return {error: `'${escapeHTML(oldTarget)}' could not be found in any of the search categories.`};
		}
		if (!orGroup.skip) {
			searches.push(orGroup);
		}
	}
	if (showAll && !searches.length && !targetMons.length && !sort) {
		return {
			error: "No search parameters other than 'all' were found. Try '/help movesearch' for more information on this command.",
		};
	}

	const getFullLearnsetOfPokemon = (species: Species) => {
		let usedSpecies: Species = Utils.deepClone(species);
		let usedSpeciesLearnset: LearnsetData = Utils.deepClone(mod.species.getLearnset(usedSpecies.id));
		if (!usedSpeciesLearnset) {
			usedSpecies = Utils.deepClone(mod.species.get(usedSpecies.baseSpecies));
			usedSpeciesLearnset = Utils.deepClone(mod.species.getLearnset(usedSpecies.id) || {});
		}
		const lsetData = new Set(Object.keys(usedSpeciesLearnset));

		while (usedSpecies.prevo) {
			usedSpecies = Utils.deepClone(mod.species.get(usedSpecies.prevo));
			usedSpeciesLearnset = Utils.deepClone(mod.species.getLearnset(usedSpecies.id));
			for (const move in usedSpeciesLearnset) {
				lsetData.add(move);
			}
		}

		return lsetData;
	};

	// Since we assume we have no target mons at first
	// then the valid moveset we can search is the set of all moves.
	const validMoves = new Set(Object.keys(mod.data.Moves));
	for (const mon of targetMons) {
		const species = mod.species.get(mon.name);
		const lsetData = getFullLearnsetOfPokemon(species);
		// This pokemon's learnset needs to be excluded, so we perform a difference operation
		// on the valid moveset and this pokemon's moveset.
		if (mon.shouldBeExcluded) {
			for (const move of lsetData) {
				validMoves.delete(move);
			}
		} else {
			// This pokemon's learnset needs to be included, so we perform an intersection operation
			// on the valid moveset and this pokemon's moveset.
			for (const move of validMoves) {
				if (!lsetData.has(move)) {
					validMoves.delete(move);
				}
			}
		}
	}

	// At this point, we've trimmed down the valid moveset to be
	// the moves that are appropriate considering the requested pokemon.
	const dex: {[moveid: string]: Move} = {};
	for (const moveid of validMoves) {
		const move = mod.moves.get(moveid);
		if (move.gen <= mod.gen) {
			if (
				(!nationalSearch && move.isNonstandard && move.isNonstandard !== "Gigantamax") ||
				(nationalSearch && move.isNonstandard && !["Gigantamax", "Past"].includes(move.isNonstandard))
			) {
				continue;
			} else {
				dex[moveid] = move;
			}
		}
	}

	for (const alts of searches) {
		if (alts.skip) continue;
		for (const moveid in dex) {
			const move = dex[moveid];
			const recoveryUndefined = alts.other.recovery === undefined;
			const zrecoveryUndefined = alts.other.zrecovery === undefined;
			let matched = false;
			if (Object.keys(alts.types).length) {
				if (alts.types[move.type]) continue;
				if (Object.values(alts.types).includes(false) && alts.types[move.type] !== false) continue;
			}

			if (Object.keys(alts.categories).length) {
				if (alts.categories[move.category]) continue;
				if (Object.values(alts.categories).includes(false) && alts.categories[move.category] !== false) continue;
			}

			if (Object.keys(alts.contestTypes).length) {
				if (alts.contestTypes[move.contestType || 'Cool']) continue;
				if (
					Object.values(alts.contestTypes).includes(false) &&
					alts.contestTypes[move.contestType || 'Cool'] !== false
				) continue;
			}

			if (Object.keys(alts.targets).length) {
				if (alts.targets[move.target]) continue;
				if (Object.values(alts.targets).includes(false) && alts.targets[move.target] !== false) continue;
			}

			for (const flag in alts.flags) {
				if (flag === 'secondary') {
					if (!(move.secondary || move.secondaries) === !alts.flags[flag]) {
						matched = true;
						break;
					}
				} else if (flag === 'zmove') {
					if (!move.isZ === !alts.flags[flag]) {
						matched = true;
						break;
					}
				} else if (flag === 'highcrit') {
					const crit = move.willCrit || (move.critRatio && move.critRatio > 1);
					if (!crit === !alts.flags[flag]) {
						matched = true;
						break;
					}
				} else if (flag === 'multihit') {
					if (!move.multihit === !alts.flags[flag]) {
						matched = true;
						break;
					}
				} else if (flag === 'maxmove') {
					if (!(typeof move.isMax === 'boolean' && move.isMax) === !alts.flags[flag]) {
						matched = true;
						break;
					}
				} else if (flag === 'gmaxmove') {
					if (!(typeof move.isMax === 'string') === !alts.flags[flag]) {
						matched = true;
						break;
					}
				} else if (flag === 'protection') {
					if (!(move.stallingMove && move.id !== "endure") === !alts.flags[flag]) {
						matched = true;
						break;
					}
				} else if (flag === 'ohko') {
					if (!move.ohko === !alts.flags[flag]) {
						matched = true;
						break;
					}
				} else {
					if ((flag in move.flags) === alts.flags[flag]) {
						if (flag === 'protect' && ['all', 'allyTeam', 'allySide', 'foeSide', 'self'].includes(move.target)) continue;
						matched = true;
						break;
					}
				}
			}
			if (matched) continue;
			if (Object.keys(alts.gens).length) {
				if (alts.gens[String(move.gen)]) continue;
				if (Object.values(alts.gens).includes(false) && alts.gens[String(move.gen)] !== false) continue;
			}
			if (!zrecoveryUndefined || !recoveryUndefined) {
				for (const recoveryType in alts.other) {
					let hasRecovery = false;
					if (recoveryType === "recovery") {
						hasRecovery = !!move.drain || !!move.flags.heal;
					} else if (recoveryType === "zrecovery") {
						hasRecovery = (move.zMove?.effect === 'heal');
					}
					if (hasRecovery === alts.other[recoveryType]) {
						matched = true;
						break;
					}
				}
			}
			if (matched) continue;
			if (alts.other.recoil !== undefined) {
				const recoil = move.recoil || move.hasCrashDamage;
				if (recoil && alts.other.recoil || !(recoil || alts.other.recoil)) matched = true;
			}
			if (matched) continue;
			for (const prop in alts.property) {
				if (typeof alts.property[prop].less === "number") {
					if (
						move[prop as keyof Move] !== true &&
						(move[prop as keyof Move] as number) < alts.property[prop].less
					) {
						matched = true;
						break;
					}
				}
				if (typeof alts.property[prop].greater === "number") {
					if ((move[prop as keyof Move] === true && move.category !== "Status") ||
						move[prop as keyof Move] as number > alts.property[prop].greater) {
						matched = true;
						break;
					}
				}
				if (typeof alts.property[prop].equal === "number") {
					if (move[prop as keyof Move] === alts.property[prop].equal) {
						matched = true;
						break;
					}
				}
			}
			if (matched) continue;
			for (const boost in alts.boost) {
				if (move.boosts) {
					if ((move.boosts[boost as BoostID]! > 0) === alts.boost[boost]) {
						matched = true;
						break;
					}
				} else if (move.secondary && move.secondary.self && move.secondary.self.boosts) {
					if ((move.secondary.self.boosts[boost as BoostID]! > 0) === alts.boost[boost]) {
						matched = true;
						break;
					}
				}
			}
			if (matched) continue;
			for (const lower in alts.lower) {
				if (move.boosts && move.boosts !== false) {
					if ((move.boosts[lower as BoostID]! < 0) === alts.lower[lower]) {
						matched = true;
						break;
					}
				} else if (move.secondary) {
					if (move.secondary.boosts) {
						if ((move.secondary.boosts[lower as BoostID]! < 0) === alts.lower[lower]) {
							matched = true;
							break;
						}
					} else if (move.secondary.self && move.secondary.self.boosts) {
						if ((move.secondary.self.boosts[lower as BoostID]! < 0) === alts.lower[lower]) {
							matched = true;
							break;
						}
					}
				}
			}
			if (matched) continue;
			for (const boost in alts.zboost) {
				const zMove = move.zMove;
				if (zMove?.boost) {
					if ((zMove.boost[boost as BoostID]! > 0) === alts.zboost[boost]) {
						matched = true;
						break;
					}
				}
			}
			if (matched) continue;

			for (const searchStatus in alts.status) {
				let canStatus = !!(
					move.status === searchStatus ||
					(move.secondaries && move.secondaries.some(entry => entry.status === searchStatus))
				);
				if (searchStatus === 'slp') {
					canStatus = canStatus || moveid === 'yawn';
				}
				if (searchStatus === 'brn' || searchStatus === 'frz' || searchStatus === 'par') {
					canStatus = canStatus || moveid === 'triattack';
				}
				if (canStatus === alts.status[searchStatus]) {
					matched = true;
					break;
				}
			}
			if (matched) continue;

			for (const searchStatus in alts.volatileStatus) {
				const canStatus = !!(
					(move.secondary && move.secondary.volatileStatus === searchStatus) ||
					(move.secondaries && move.secondaries.some(entry => entry.volatileStatus === searchStatus)) ||
					(move.volatileStatus === searchStatus)
				);
				if (canStatus === alts.volatileStatus[searchStatus]) {
					matched = true;
					break;
				}
			}
			if (matched) continue;
			if (alts.other.pivot !== undefined) {
				const pivot = move.selfSwitch && move.id !== 'batonpass';
				if (pivot && alts.other.pivot || !(pivot || alts.other.pivot)) matched = true;
			}
			if (matched) continue;

			delete dex[moveid];
		}
	}

	let results = [];
	for (const move in dex) {
		results.push(dex[move].name);
	}

	let resultsStr = "";
	if (targetMons.length) {
		resultsStr += `<span style="color:#999999;">Matching moves found in learnset(s) for</span> ${targetMons.map(mon => `${mon.shouldBeExcluded ? "!" : ""}${mon.name}`).join(', ')}:<br />`;
	} else {
		resultsStr += (message === "" ? message : `<span style="color:#999999;">${escapeHTML(message)}:</span><br />`);
	}
	if (randomOutput && randomOutput < results.length) {
		results = Utils.shuffle(results).slice(0, randomOutput);
	}
	if (results.length > 1) {
		results.sort();
		if (sort) {
			const prop = sort.slice(0, -1);
			const direction = sort.slice(-1);
			Utils.sortBy(results, moveName => {
				let moveProp = dex[toID(moveName)][prop as keyof Move] as number;
				// convert booleans to 0 or 1
				if (typeof moveProp === 'boolean') moveProp = moveProp ? 1 : 0;
				return moveProp * (direction === '+' ? 1 : -1);
			});
		}
		let notShown = 0;
		if (!showAll && results.length > MAX_RANDOM_RESULTS) {
			notShown = results.length - RESULTS_MAX_LENGTH;
			results = results.slice(0, RESULTS_MAX_LENGTH);
		}
		resultsStr += results.map(
			result => `<a href="//${Config.routes.dex}/moves/${toID(result)}" target="_blank" class="subtle" style="white-space:nowrap">${result}</a>` +
				`${sort ? ` (${dex[toID(result)][sort.slice(0, -1) as keyof Move] === true ? '-' : dex[toID(result)][sort.slice(0, -1) as keyof Move]})` : ''}`
		).join(", ");
		if (notShown) {
			resultsStr += `, and ${notShown} more. <span style="color:#999999;">Redo the search with ', all' at the end to show all results.</span>`;
		}
	} else if (results.length === 1) {
		return {dt: `${results[0]}${usedMod ? `,${usedMod}` : ''}`};
	} else {
		resultsStr += "No moves found.";
	}
	if (isTest) return {results, reply: resultsStr};
	return {reply: resultsStr};
}

function runItemsearch(target: string, cmd: string, canAll: boolean, message: string) {
	let showAll = false;
	let maxGen = 0;
	let gen = 0;

	target = target.trim();
	const lastCommaIndex = target.lastIndexOf(',');
	const lastArgumentSubstr = target.substr(lastCommaIndex + 1).trim();
	if (lastArgumentSubstr === 'all') {
		if (!canAll) return {error: "A search ending in ', all' cannot be broadcast."};
		showAll = true;
		target = target.substr(0, lastCommaIndex);
	}

	target = target.toLowerCase().replace('-', ' ').replace(/[^a-z0-9.\s/]/g, '');
	const rawSearch = target.replace(/(max ?)?gen \d/g, match => toID(match)).split(' ');
	const searchedWords: string[] = [];
	let foundItems: string[] = [];

	// Refine searched words
	for (const [i, search] of rawSearch.entries()) {
		let newWord = search.trim();
		if (newWord.substr(0, 6) === 'maxgen') {
			const parsedGen = parseInt(newWord.substr(6));
			if (!isNaN(parsedGen)) {
				if (maxGen) return {error: "You cannot specify 'maxgen' multiple times."};
				maxGen = parsedGen;
				if (maxGen < 2 || maxGen > 8) return {error: "The generation must be between 2 and 8"};
				continue;
			}
		} else if (newWord.substr(0, 3) === 'gen') {
			const parsedGen = parseInt(newWord.substr(3));
			if (!isNaN(parsedGen)) {
				if (gen) return {error: "You cannot specify 'gen' multiple times."};
				gen = parsedGen;
				if (gen < 2 || gen > 8) return {error: "The generation must be between 2 and 8"};
				continue;
			}
		}
		if (isNaN(parseFloat(newWord))) newWord = newWord.replace('.', '');
		switch (newWord) {
		// Words that don't really help identify item removed to speed up search
		case 'a':
		case 'an':
		case 'is':
		case 'it':
		case 'its':
		case 'the':
		case 'that':
		case 'which':
		case 'user':
		case 'holder':
		case 'holders':
			newWord = '';
			break;
		// replace variations of common words with standardized versions
		case 'opponent': newWord = 'attacker'; break;
		case 'flung': newWord = 'fling'; break;
		case 'heal': case 'heals':
		case 'recovers': newWord = 'restores'; break;
		case 'boost':
		case 'boosts': newWord = 'raises'; break;
		case 'weakens': newWord = 'halves'; break;
		case 'more': newWord = 'increases'; break;
		case 'super':
			if (rawSearch[i + 1] === 'effective') {
				newWord = 'supereffective';
			}
			break;
		case 'special':
			if (rawSearch[i + 1] === 'defense') {
				newWord = 'specialdefense';
			} else if (rawSearch[i + 1] === 'attack') {
				newWord = 'specialattack';
			}
			break;
		case 'spatk':
		case 'spa':
			newWord = 'specialattack';
			break;
		case 'atk':
		case 'attack':
			if (['sp', 'special'].includes(rawSearch[i - 1])) {
				break;
			} else {
				newWord = 'attack';
			}
			break;
		case 'spd':
		case 'spdef':
			newWord = 'specialdefense';
			break;
		case 'def':
		case 'defense':
			if (['sp', 'special'].includes(rawSearch[i - 1])) {
				break;
			} else {
				newWord = 'defense';
			}
			break;
		case 'burns': newWord = 'burn'; break;
		case 'poisons': newWord = 'poison'; break;
		default:
			if (/x[\d.]+/.test(newWord)) {
				newWord = newWord.substr(1) + 'x';
			}
		}
		if (!newWord || searchedWords.includes(newWord)) continue;
		searchedWords.push(newWord);
	}

	if (searchedWords.length === 0 && !gen && !maxGen) {
		return {error: "No distinguishing words were used. Try a more specific search."};
	}

	const dex = maxGen ? Dex.mod("gen" + maxGen) : Dex;
	if (searchedWords.includes('fling')) {
		let basePower = 0;
		let effect;

		for (let word of searchedWords) {
			let wordEff = "";
			switch (word) {
			case 'burn': case 'burns':
			case 'brn': wordEff = 'brn'; break;
			case 'paralyze': case 'paralyzes':
			case 'par': wordEff = 'par'; break;
			case 'poison': case 'poisons':
			case 'psn': wordEff = 'psn'; break;
			case 'toxic':
			case 'tox': wordEff = 'tox'; break;
			case 'flinches':
			case 'flinch': wordEff = 'flinch'; break;
			case 'badly': wordEff = 'tox'; break;
			}
			if (wordEff && effect) {
				if (!(wordEff === 'psn' && effect === 'tox')) return {error: "Only specify fling effect once."};
			} else if (wordEff) {
				effect = wordEff;
			} else {
				if (word.substr(word.length - 2) === 'bp' && word.length > 2) word = word.substr(0, word.length - 2);
				if (Number.isInteger(Number(word))) {
					if (basePower) return {error: "Only specify a number for base power once."};
					basePower = parseInt(word);
				}
			}
		}

		for (const item of dex.items.all()) {
			if (!item.fling || (gen && item.gen !== gen) || (maxGen && item.gen <= maxGen)) continue;

			if (basePower && effect) {
				if (item.fling.basePower === basePower &&
				(item.fling.status === effect || item.fling.volatileStatus === effect)) foundItems.push(item.name);
			} else if (basePower) {
				if (item.fling.basePower === basePower) foundItems.push(item.name);
			} else {
				if (item.fling.status === effect || item.fling.volatileStatus === effect) foundItems.push(item.name);
			}
		}
		if (foundItems.length === 0) return {error: 'No items inflict ' + basePower + 'bp damage when used with Fling.'};
	} else if (target.search(/natural ?gift/i) >= 0) {
		let basePower = 0;
		let type = "";

		for (let word of searchedWords) {
			if (word in dex.data.TypeChart) {
				if (type) return {error: "Only specify natural gift type once."};
				type = word.charAt(0).toUpperCase() + word.slice(1);
			} else {
				if (word.endsWith('bp') && word.length > 2) word = word.slice(0, -2);
				if (Number.isInteger(Number(word))) {
					if (basePower) return {error: "Only specify a number for base power once."};
					basePower = parseInt(word);
				}
			}
		}

		for (const item of dex.items.all()) {
			if (!item.isBerry || !item.naturalGift || (gen && item.gen !== gen) || (maxGen && item.gen <= maxGen)) continue;

			if (basePower && type) {
				if (item.naturalGift.basePower === basePower && item.naturalGift.type === type) foundItems.push(item.name);
			} else if (basePower) {
				if (item.naturalGift.basePower === basePower) foundItems.push(item.name);
			} else {
				if (item.naturalGift.type === type) foundItems.push(item.name);
			}
		}
		if (foundItems.length === 0) {
			return {error: 'No berries inflict ' + basePower + 'bp damage when used with Natural Gift.'};
		}
	} else {
		let bestMatched = 0;
		for (const item of dex.items.all()) {
			let matched = 0;
			// splits words in the description into a toID()-esk format except retaining / and . in numbers
			let descWords = item.desc || '';
			// add more general quantifier words to descriptions
			if (/[1-9.]+x/.test(descWords)) descWords += ' increases';
			if (item.isBerry) descWords += ' berry';
			descWords = descWords.replace(/super[-\s]effective/g, 'supereffective');
			const descWordsArray = descWords.toLowerCase()
				.replace('-', ' ')
				.replace(/[^a-z0-9\s/]/g, '')
				.replace(/(\D)\./, (p0, p1) => p1).split(' ');

			for (const word of searchedWords) {
				switch (word) {
				case 'specialattack':
					if (descWordsArray[descWordsArray.indexOf('sp') + 1] === 'atk') matched++;
					break;
				case 'specialdefense':
					if (descWordsArray[descWordsArray.indexOf('sp') + 1] === 'def') matched++;
					break;
				default:
					if (descWordsArray.includes(word)) matched++;
				}
			}

			if (matched >= (searchedWords.length * 3 / 5) && (!maxGen || item.gen <= maxGen) && (!gen || item.gen === gen)) {
				if (matched === bestMatched) {
					foundItems.push(item.name);
				} else if (matched > bestMatched) {
					foundItems = [item.name];
					bestMatched = matched;
				}
			}
		}
	}

	let resultsStr = (message === "" ? message : `<span style="color:#999999;">${escapeHTML(message)}:</span><br />`);
	if (foundItems.length > 0) {
		foundItems.sort();
		let notShown = 0;
		if (!showAll && foundItems.length > RESULTS_MAX_LENGTH + 5) {
			notShown = foundItems.length - RESULTS_MAX_LENGTH;
			foundItems = foundItems.slice(0, RESULTS_MAX_LENGTH);
		}
		resultsStr += foundItems.map(
			result => `<a href="//${Config.routes.dex}/items/${toID(result)}" target="_blank" class="subtle" style="white-space:nowrap"><psicon item="${result}" style="vertical-align:-7px" />${result}</a>`
		).join(", ");
		if (notShown) {
			resultsStr += `, and ${notShown} more. <span style="color:#999999;">Redo the search with ', all' at the end to show all results.</span>`;
		}
	} else {
		resultsStr += "No items found. Try a more general search";
	}
	return {reply: resultsStr};
}

function runAbilitysearch(target: string, cmd: string, canAll: boolean, message: string) {
	// based heavily on runItemsearch()
	let showAll = false;
	let maxGen = 0;
	let gen = 0;

	target = target.trim();
	const lastCommaIndex = target.lastIndexOf(',');
	const lastArgumentSubstr = target.substr(lastCommaIndex + 1).trim();
	if (lastArgumentSubstr === 'all') {
		if (!canAll) return {error: "A search ending in ', all' cannot be broadcast."};
		showAll = true;
		target = target.substr(0, lastCommaIndex);
	}

	target = target.toLowerCase().replace('-', ' ').replace(/[^a-z0-9.\s/]/g, '');
	const rawSearch = target.replace(/(max ?)?gen \d/g, match => toID(match)).split(' ');
	const searchedWords: string[] = [];
	let foundAbilities: string[] = [];

	for (const [i, search] of rawSearch.entries()) {
		let newWord = search.trim();
		if (newWord.substr(0, 6) === 'maxgen') {
			const parsedGen = parseInt(newWord.substr(6));
			if (parsedGen) {
				if (maxGen) return {error: "You cannot specify 'maxgen' multiple times."};
				maxGen = parsedGen;
				if (maxGen < 3 || maxGen > 8) return {error: "The generation must be between 3 and 8"};
				continue;
			}
		} else if (newWord.substr(0, 3) === 'gen') {
			const parsedGen = parseInt(newWord.substr(3));
			if (parsedGen) {
				if (gen) return {error: "You cannot specify 'gen' multiple times."};
				gen = parsedGen;
				if (gen < 3 || gen > 8) return {error: "The generation must be between 3 and 8"};
				continue;
			}
		}
		if (isNaN(parseFloat(newWord))) newWord = newWord.replace('.', '');
		switch (newWord) {
		// remove extraneous words
		case 'a':
		case 'an':
		case 'is':
		case 'it':
		case 'its':
		case 'the':
		case 'that':
		case 'which':
		case 'user':
			newWord = '';
			break;
		// replace variations of common words with standardized versions
		case 'opponent': newWord = 'attacker'; break;
		case 'heal':
		case 'heals':
		case 'recovers': newWord = 'restores'; break;
		case 'boost':
		case 'boosts': newWord = 'raised'; break;
		case 'super':
			if (rawSearch[i + 1] === 'effective') {
				newWord = 'supereffective';
			}
			break;
		case 'special':
			if (rawSearch[i + 1] === 'defense') {
				newWord = 'specialdefense';
			} else if (rawSearch[i + 1] === 'attack') {
				newWord = 'specialattack';
			}
			break;
		case 'spd':
		case 'spdef': newWord = 'specialdefense'; break;
		case 'spa':
		case 'spatk': newWord = 'specialattack'; break;
		case 'atk': newWord = 'attack'; break;
		case 'def': newWord = 'defense'; break;
		case 'spe': newWord = 'speed'; break;
		case 'burn':
		case 'burns': newWord = 'burned'; break;
		case 'poison':
		case 'poisons': newWord = 'poisoned'; break;
		default:
			if (/x[\d.]+/.test(newWord)) {
				newWord = newWord.substr(1) + 'x';
			}
		}
		if (!newWord || searchedWords.includes(newWord)) continue;
		searchedWords.push(newWord);
	}

	if (searchedWords.length === 0 && !gen && !maxGen) {
		return {error: "No distinguishing words were used. Try a more specific search."};
	}

	let bestMatched = 0;
	const dex = maxGen ? Dex.mod("gen" + maxGen) : Dex;
	for (const ability of dex.abilities.all()) {
		let matched = 0;
		// splits words in the description into a toID()-esque format except retaining / and . in numbers
		let descWords = ability.desc || ability.shortDesc || '';
		// add more general quantifier words to descriptions
		if (/[1-9.]+x/.test(descWords)) descWords += ' increases';
		descWords = descWords.replace(/super[-\s]effective/g, 'supereffective');
		const descWordsArray = descWords.toLowerCase()
			.replace('-', ' ')
			.replace(/[^a-z0-9\s/]/g, '')
			.replace(/(\D)\./, (p0, p1) => p1).split(' ');

		for (const word of searchedWords) {
			switch (word) {
			case 'specialattack':
				if (descWordsArray[descWordsArray.indexOf('special') + 1] === 'attack') matched++;
				break;
			case 'specialdefense':
				if (descWordsArray[descWordsArray.indexOf('special') + 1] === 'defense') matched++;
				break;
			default:
				if (descWordsArray.includes(word)) matched++;
			}
		}

		if (matched >= (searchedWords.length * 3 / 5) && (!maxGen || ability.gen <= maxGen) && (!gen || ability.gen === gen)) {
			if (matched === bestMatched) {
				foundAbilities.push(ability.name);
			} else if (matched > bestMatched) {
				foundAbilities = [ability.name];
				bestMatched = matched;
			}
		}
	}

	if (foundAbilities.length === 1) return {dt: foundAbilities[0]};
	let resultsStr = (message === "" ? message : `<span style="color:#999999;">${escapeHTML(message)}:</span><br />`);
	if (foundAbilities.length > 0) {
		foundAbilities.sort();
		let notShown = 0;
		if (!showAll && foundAbilities.length > RESULTS_MAX_LENGTH + 5) {
			notShown = foundAbilities.length - RESULTS_MAX_LENGTH;
			foundAbilities = foundAbilities.slice(0, RESULTS_MAX_LENGTH);
		}
		resultsStr += foundAbilities.map(
			result => `<a href="//${Config.routes.dex}/abilities/${toID(result)}" target="_blank" class="subtle" style="white-space:nowrap">${result}</a>`
		).join(", ");
		if (notShown) {
			resultsStr += `, and ${notShown} more. <span style="color:#999999;">Redo the search with ', all' at the end to show all results.</span>`;
		}
	} else {
		resultsStr += "No abilities found. Try a more general search.";
	}
	return {reply: resultsStr};
}

function runLearn(target: string, cmd: string, canAll: boolean, formatid: string) {
	let format: Format = Dex.formats.get(formatid);
	const targets = target.split(',');
	let formatName = format.name;
	let minSourceGen = undefined;
	let level = 100;

	while (targets.length) {
		const targetid = toID(targets[0]);
		if (targetid === 'pentagon') {
			if (format.exists) {
				return {error: "'pentagon' can't be used with formats."};
			}
			minSourceGen = 6;
			targets.shift();
			continue;
		}
		if (targetid.startsWith('minsourcegen')) {
			if (format.exists) {
				return {error: "'min source gen' can't be used with formats."};
			}
			minSourceGen = parseInt(targetid.slice(12));
			if (isNaN(minSourceGen) || minSourceGen < 1) return {error: `Invalid min source gen "${targetid.slice(12)}"`};
			targets.shift();
			continue;
		}
		if (targetid === 'level5') {
			level = 5;
			targets.shift();
			continue;
		}
		break;
	}
	let gen;
	if (!format.exists) {
		const dex = Dex.mod(formatid).includeData();
		// can happen if you hotpatch formats without hotpatching chat
		if (!dex) return {error: `"${formatid}" is not a supported format.`};

		gen = dex.gen;
		format = new Dex.Format({mod: formatid});
		formatName = `Gen ${gen}`;
		if (minSourceGen) {
			formatName += ` (Min Source Gen = ${minSourceGen})`;
			const ruleTable = dex.formats.getRuleTable(format);
			ruleTable.minSourceGen = minSourceGen;
		}
	} else {
		gen = Dex.forFormat(format).gen;
	}
	const validator = TeamValidator.get(format);

	const species = validator.dex.species.get(targets.shift());
	const setSources = validator.allSources(species);
	const set: Partial<PokemonSet> = {
		name: species.baseSpecies,
		species: species.name,
		level,
	};
	const all = (cmd === 'learnall');

	if (!species.exists || species.id === 'missingno') {
		return {error: `Pok\u00e9mon '${species.id}' not found.`};
	}

	if (species.gen > gen) {
		return {error: `${species.name} didn't exist yet in generation ${gen}.`};
	}

	if (!targets.length) {
		return {error: "You must specify at least one move."};
	}

	const moveNames = [];
	for (const arg of targets) {
		if (['ha', 'hidden', 'hiddenability'].includes(toID(arg))) {
			setSources.isHidden = true;
			continue;
		}
		const move = validator.dex.moves.get(arg);
		moveNames.push(move.name);
		if (!move.exists) {
			return {error: `Move '${move.id}' not found.`};
		}
		if (move.gen > gen) {
			return {error: `${move.name} didn't exist yet in generation ${gen}.`};
		}
	}

	const problems = validator.validateMoves(species, moveNames, setSources, set);
	if (setSources.sources.length) {
		setSources.sources = setSources.sources.map(source => {
			if (source.charAt(1) !== 'E') return source;
			const fathers = validator.findEggMoveFathers(source, species, setSources, true);
			if (!fathers) return '';
			return source + ':' + fathers.join(',');
		}).filter(Boolean);
		if (!setSources.size()) {
			problems.push(`${species.name} doesn't have a valid father for its egg moves (${setSources.limitedEggMoves!.join(', ')})`);
		}
	}

	let buffer = `In ${formatName}, `;
	if (setSources.isHidden) {
		buffer += `${species.abilities['H'] || 'HA'} `;
	}
	buffer += `${species.name}` + (problems.length ? ` <span class="message-learn-cannotlearn">can't</span> learn ` : ` <span class="message-learn-canlearn">can</span> learn `) + toListString(moveNames);
	if (!problems.length) {
		const sourceNames: {[k: string]: string} = {
			'7V': "virtual console transfer from gen 1-2", '8V': "Pok&eacute;mon Home transfer from LGPE", E: "", S: "event", D: "dream world", X: "traded-back ", Y: "traded-back event",
		};
		const sourcesBefore = setSources.sourcesBefore;
		let sources = setSources.sources;
		if (sources.length || sourcesBefore < gen) buffer += " only when obtained";
		buffer += " from:<ul class=\"message-learn-list\">";
		if (sources.length) {
			sources = sources.map(source => {
				if (source.startsWith('1ET')) {
					return '2X' + source.slice(3);
				}
				if (source.startsWith('1ST')) {
					return '2Y' + source.slice(3);
				}
				return source;
			}).sort();
			for (let source of sources) {
				buffer += `<li>Gen ${source.charAt(0)} ${sourceNames[source] || sourceNames[source.charAt(1)]}`;

				if (source.charAt(1) === 'E') {
					let fathers;
					[source, fathers] = source.split(':');
					fathers = fathers.split(',');
					if (fathers.length > 4 && !all) fathers = fathers.slice(-4).concat('...');
					if (source.length > 2) {
						buffer += `${source.slice(2)} `;
					}
					buffer += `egg`;
					if (!fathers[0]) {
						buffer += `: chainbreed`;
					} else {
						buffer += `: breed ${fathers.join(', ')}`;
					}
				}

				if (source.startsWith('5E') && species.maleOnlyHidden) {
					buffer += " (no hidden ability)";
				}
			}
		}
		if (sourcesBefore) {
			const sourceGen = sourcesBefore < gen ? `Gen ${sourcesBefore} or earlier` : `anywhere`;
			if (moveNames.length === 1) {
				if (sourcesBefore >= 8) {
					buffer += `<li>${sourceGen} (move is level-up/tutor/TM/HM/egg in Gen ${sourcesBefore})`;
				} else {
					buffer += `<li>${sourceGen} (move is level-up/tutor/TM/HM in Gen ${sourcesBefore})`;
				}
			} else if (gen >= 8) {
				const orEarlier = sourcesBefore < gen ? ` or level-up/tutor/TM/HM in Gen ${sourcesBefore}${
					sourcesBefore < 7 ? " to 7" : ""
				}` : ``;
				buffer += `<li>${sourceGen} (all moves are level-up/tutor/TM/HM/egg in Gen ${sourcesBefore}${orEarlier})`;
			} else {
				buffer += `<li>${sourceGen} (all moves are level-up/tutor/TM/HM in Gen ${Math.min(gen, sourcesBefore)}${sourcesBefore < gen ? " to " + gen : ""})`;
			}
		}
		if (setSources.babyOnly && sourcesBefore) {
			buffer += `<li>must be obtained as ` + Dex.species.get(setSources.babyOnly).name;
		}
		buffer += "</ul>";
	} else if (problems.length >= 1) {
		const expectedError = `${species.name} can't learn ${moveNames[0]}.`;
		if (problems.length > 1 || moveNames.length > 1 || problems[0] !== expectedError) {
			buffer += ` because:<ul class="message-learn-list">`;
			buffer += `<li>` + problems.join(`</li><li>`) + `</li>`;
			buffer += `</ul>`;
		}
	}
	return {reply: buffer};
}

function runSearch(query: {target: string, cmd: string, canAll: boolean, message: string}) {
	return PM.query(query);
}

/*********************************************************
 * Process manager
 *********************************************************/

export const PM = new ProcessManager.QueryProcessManager<AnyObject, AnyObject>(module, query => {
	try {
		if (Config.debugdexsearchprocesses && process.send) {
			process.send('DEBUG\n' + JSON.stringify(query));
		}
		switch (query.cmd) {
		case 'randpoke':
		case 'dexsearch':
			return runDexsearch(query.target, query.cmd, query.canAll, query.message, false);
		case 'randmove':
		case 'movesearch':
			return runMovesearch(query.target, query.cmd, query.canAll, query.message, false);
		case 'itemsearch':
			return runItemsearch(query.target, query.cmd, query.canAll, query.message);
		case 'abilitysearch':
			return runAbilitysearch(query.target, query.cmd, query.canAll, query.message);
		case 'learn':
			return runLearn(query.target, query.cmd, query.canAll, query.message);
		default:
			throw new Error(`Unrecognized Dexsearch command "${query.cmd}"`);
		}
	} catch (err) {
		Monitor.crashlog(err, 'A search query', query);
	}
	return {
		error: "Sorry! Our search engine crashed on your query. We've been automatically notified and will fix this crash.",
	};
});

if (!PM.isParentProcess) {
	// This is a child process!
	global.Config = require('../config-loader').Config;
	global.Monitor = {
		crashlog(error: Error, source = 'A datasearch process', details: AnyObject | null = null) {
			const repr = JSON.stringify([error.name, error.message, source, details]);
			process.send!(`THROW\n@!!@${repr}\n${error.stack}`);
		},
	};
	if (Config.crashguard) {
		process.on('uncaughtException', err => {
			Monitor.crashlog(err, 'A dexsearch process');
		});
	}

	global.Dex = require('../../sim/dex').Dex;
	global.toID = Dex.toID;
	Dex.includeData();

	// @ts-ignore
	require('../../lib/repl').Repl.start('dexsearch', cmd => eval(cmd)); // eslint-disable-line no-eval
} else {
	PM.spawn(MAX_PROCESSES);
}

export const testables = {
	runDexsearch: (target: string, cmd: string, canAll: boolean, message: string) =>
		runDexsearch(target, cmd, canAll, message, true),
	runMovesearch: (target: string, cmd: string, canAll: boolean, message: string) =>
		runMovesearch(target, cmd, canAll, message, true),
};<|MERGE_RESOLUTION|>--- conflicted
+++ resolved
@@ -1360,12 +1360,8 @@
 			}
 
 			if (target === 'natdex') {
-<<<<<<< HEAD
+				if (parameters.length > 1) return {error: "The parameter 'natdex' cannot have alternative parameters."};
 				nationalSearch = !isNotSearch;
-=======
-				if (parameters.length > 1) return {error: "The parameter 'natdex' cannot have alternative parameters."};
-				nationalSearch = true;
->>>>>>> f588d4d8
 				orGroup.skip = true;
 				continue;
 			}
