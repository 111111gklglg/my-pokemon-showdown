/**
 * Punishments
 * Pokemon Showdown - http://pokemonshowdown.com/
 *
 * Handles the punishing of users on PS.
 *
 * There are four types of global punishments on PS. Locks, bans, namelocks and rangelocks.
 * This file contains the lists of users that have been punished (both IPs and usernames),
 * as well as the functions that handle the execution of said punishments.
 *
 * @license MIT license
 */

import {FS, Utils} from '../lib';

const PUNISHMENT_FILE = 'config/punishments.tsv';
const ROOM_PUNISHMENT_FILE = 'config/room-punishments.tsv';
const SHAREDIPS_FILE = 'config/sharedips.tsv';
const SHAREDIPS_BLACKLIST_FILE = 'config/sharedips-blacklist.tsv';
const WHITELISTED_NAMES_FILE = 'config/name-whitelist.tsv';

const RANGELOCK_DURATION = 60 * 60 * 1000; // 1 hour
const LOCK_DURATION = 48 * 60 * 60 * 1000; // 48 hours
const GLOBALBAN_DURATION = 7 * 24 * 60 * 60 * 1000; // 1 week
const BATTLEBAN_DURATION = 48 * 60 * 60 * 1000; // 48 hours
const GROUPCHATBAN_DURATION = 7 * 24 * 60 * 60 * 1000; // 1 week
const MOBILE_PUNISHMENT_DURATIION = 6 * 60 * 60 * 1000; // 6 hours

const ROOMBAN_DURATION = 48 * 60 * 60 * 1000; // 48 hours
const BLACKLIST_DURATION = 365 * 24 * 60 * 60 * 1000; // 1 year

const USERID_REGEX = /^[a-z0-9]+$/;
const PUNISH_TRUSTED = false;

const PUNISHMENT_POINT_VALUES: {[k: string]: number} = {MUTE: 2, BLACKLIST: 3, BATTLEBAN: 4, ROOMBAN: 4};
const AUTOLOCK_POINT_THRESHOLD = 8;

const AUTOWEEKLOCK_THRESHOLD = 5; // number of global punishments to upgrade autolocks to weeklocks
const AUTOWEEKLOCK_DAYS_TO_SEARCH = 60;

/** The longest amount of time any individual timeout will be set for. */
const MAX_PUNISHMENT_TIMER_LENGTH = 24 * 60 * 60 * 1000; // 24 hours

/**
 * The number of users from a groupchat whose creator was banned from using groupchats
 * who may join a new groupchat before the GroupchatMonitor activates.
 */
const GROUPCHAT_PARTICIPANT_OVERLAP_THRESHOLD = 5;
/**
 * The minimum amount of time that must pass between activations of the GroupchatMonitor.
 */
const GROUPCHAT_MONITOR_INTERVAL = 10 * 60 * 1000; // 10 minutes

export interface Punishment {
	type: string;
	id: ID | PunishType;
	expireTime: number;
	reason: string;
	rest?: any[];
}

/**
 * Info on punishment types. Can be used for either room punishment types or global punishments
 * extended by plugins. The `desc` is the /alts display, and the `callback` is what to do if the user
 * _does_ have the punishment (can be used to add extra effects in lieu of something like a loginfilter.)
 * Rooms will be specified for room punishments, otherwise it's null for global punishments
 */
export interface PunishInfo {
	desc: string;
	callback?: (user: User, punishment: Punishment, room: Room | null) => void;
}

interface PunishmentEntry {
	ips: string[];
	userids: ID[];
	punishType: string;
	expireTime: number;
	reason: string;
	rest: any[];
}

class PunishmentMap extends Map<string, Punishment[]> {
	roomid?: RoomID;
	constructor(roomid?: RoomID) {
		super();
		this.roomid = roomid;
	}
	removeExpiring(punishments: Punishment[]) {
		for (const [i, punishment] of punishments.entries()) {
			if (Date.now() > punishment.expireTime) {
				punishments.splice(i, 1);
			}
		}
	}
	get(k: string) {
		const punishments = super.get(k);
		if (punishments) {
			this.removeExpiring(punishments);
			if (punishments.length) return Punishments.byWeight(punishments, !!this.roomid);
			this.delete(k);
		}
		return undefined;
	}
	has(k: string) {
		return !!this.get(k);
	}
	getByType(k: string, type: string) {
		// safely 0 since a user only ever has one punishment of each type
		return this.get(k)?.filter(p => p.type === type)?.[0];
	}
	each(callback: (punishment: Punishment, id: string, map: PunishmentMap) => void) {
		for (const [k, punishments] of super.entries()) {
			this.removeExpiring(punishments);
			if (punishments.length) {
				for (const punishment of punishments) {
					// eslint-disable-next-line callback-return
					callback(punishment, k, this);
				}
				continue;
			} else {
				this.delete(k);
			}
		}
	}
	deleteOne(k: string, punishment: Punishment) {
		const list = this.get(k);
		if (!list) return;
		for (const [i, cur] of list.entries()) {
			if (punishment.type === cur.type && cur.id === punishment.id) {
				list.splice(i, 1);
				break; // we don't need to run the rest of the list here
				// given we will only ever have one punishment of one type
			}
		}
		if (!list.length) {
			this.delete(k);
		}
		return true;
	}
	add(k: string, punishment: Punishment) {
		let list = this.get(k);
		if (!list) {
			list = [];
			this.set(k, list);
		}
		for (const [i, curPunishment] of list.entries()) {
			if (punishment.type === curPunishment.type) {
				if (punishment.expireTime <= curPunishment.expireTime) {
					curPunishment.reason = punishment.reason;
					// if we already have a punishment of the same type with a higher expiration date
					// we want to just update the reason and ignore it
					return this;
				}
				list.splice(i, 1);
			}
		}
		list.push(punishment);
		Punishments.byWeight(list, !!this.roomid);
		return this;
	}
}

class NestedPunishmentMap extends Map<RoomID, PunishmentMap> {
	nestedSet(k1: RoomID, k2: string, value: Punishment) {
		if (!this.get(k1)) {
			this.set(k1, new PunishmentMap(k1));
		}
		// guaranteed above
		this.get(k1)!.add(k2, value);
	}
	nestedGet(k1: RoomID, k2: string) {
		const subMap = this.get(k1);
		if (!subMap) return subMap;
		const punishments = subMap.get(k2);
		if (punishments?.length) {
			return punishments;
		}
		return undefined;
	}
	nestedGetByType(k1: RoomID, k2: string, type: string) {
		return this.nestedGet(k1, k2)?.filter(p => p.type === type)[0];
	}
	nestedHas(k1: RoomID, k2: string) {
		return !!this.nestedGet(k1, k2);
	}
	nestedDelete(k1: RoomID, k2: string) {
		const subMap = this.get(k1);
		if (!subMap) return;
		subMap.delete(k2);
		if (!subMap.size) this.delete(k1);
	}
	nestedEach(callback: (punishment: Punishment, roomid: RoomID, userid: string) => void) {
		for (const [k1, subMap] of this.entries()) {
			for (const [k2, punishments] of subMap.entries()) {
				subMap.removeExpiring(punishments);
				if (punishments.length) {
					for (const punishment of punishments) {
						// eslint-disable-next-line callback-return
						callback(punishment, k1, k2);
					}
				} else {
					this.nestedDelete(k1, k2);
				}
			}
		}
	}
}
/*********************************************************
 * Persistence
 *********************************************************/

export const Punishments = new class {
	/**
	 * ips is an ip:punishment Map
	 */
	readonly ips = new PunishmentMap();
	/**
	 * userids is a userid:punishment Map
	 */
	readonly userids = new PunishmentMap();
	/**
	 * roomUserids is a roomid:userid:punishment nested Map
	 */
	readonly roomUserids = new NestedPunishmentMap();
	/**
	 * roomIps is a roomid:ip:punishment Map
	 */
	readonly roomIps = new NestedPunishmentMap();
	/**
	 * sharedIps is an ip:note Map
	 */
	readonly sharedIps = new Map<string, string>();
	/**
	 * sharedIpBlacklist is an ip:note Map
	 */
	readonly sharedIpBlacklist = new Map<string, string>();
	/**
	 * namefilterwhitelist is a whitelistedname:whitelister Map
	 */
	readonly namefilterwhitelist = new Map<string, string>();
	/**
	 * Connection flood table. Separate table from IP bans.
	 */
	readonly cfloods = new Set<string>();
	/**
	 * Participants in groupchats whose creators were banned from using groupchats.
	 * Object keys are roomids of groupchats; values are Sets of user IDs.
	 */
	readonly bannedGroupchatParticipants: {[k: string]: Set<ID>} = {};
	/** roomid:timestamp map */
	readonly lastGroupchatMonitorTime: {[k: string]: number} = {};
	/**
	 * Map<userid that has been warned, reason they were warned for>
	 */
	readonly offlineWarns: Map<ID, string> = new Map();
	/**
	 * punishType is an allcaps string, for global punishments they can be
	 * anything in the punishmentTypes map.
	 *
	 * This map can be extended with custom punishments by chat plugins.
	 *
	 * Keys in the map correspond to PunishInfo */
	readonly punishmentTypes = new Map<string, PunishInfo>([
		...(global.Punishments?.punishmentTypes || []),
		['LOCK', {desc: 'locked'}],
		['BAN', {desc: 'globally banned'}],
		['NAMELOCK', {desc: 'namelocked'}],
	]);
	/**
	 * For room punishments, they can be anything in the roomPunishmentTypes map.
	 *
	 * This map can be extended with custom punishments by chat plugins.
	 *
	 * Keys in the map correspond to punishTypes, values signify the way they
	 * should be displayed in /alt.
	 * By default, this includes:
	 * - 'ROOMBAN'
	 * - 'BLACKLIST'
	 * - 'BATTLEBAN'
	 * - 'MUTE' (used by getRoomPunishments)
	 *
	 */
	readonly roomPunishmentTypes = new Map<string, PunishInfo>([
		// global  calls are here because if you hotpatch punishments without hotpatching chat,
		// old punishments won't be loaded into here, which might cause issues. This guards against that
		...(global.Punishments?.roomPunishmentTypes || []),
		['ROOMBAN', {desc: 'banned'}],
		['BLACKLIST', {desc: 'blacklisted'}],
		['BATTLEBAN', {desc: 'battlebanned'}],
		['MUTE', {desc: 'muted'}],
		['GROUPCHATBAN', {desc: 'banned from using groupchats'}],
	]);
	constructor() {
		setImmediate(() => {
			void Punishments.loadPunishments();
			void Punishments.loadRoomPunishments();
			void Punishments.loadBanlist();
			void Punishments.loadSharedIps();
			void Punishments.loadSharedIpBlacklist();
			void Punishments.loadWhitelistedNames();
		});
	}

	// punishments.tsv is in the format:
	// punishType, userid, ips/usernames, expiration time, reason
	// room-punishments.tsv is in the format:
	// punishType, roomid:userid, ips/usernames, expiration time, reason
	async loadPunishments() {
		const data = await FS(PUNISHMENT_FILE).readIfExists();
		if (!data) return;
		for (const row of data.split("\n")) {
			if (!row || row === '\r') continue;
			const [punishType, id, altKeys, expireTimeStr, ...reason] = row.trim().split("\t");
			const expireTime = Number(expireTimeStr);
			if (punishType === "Punishment") continue;
			const keys = altKeys.split(',').concat(id);

			const punishment = {type: punishType, id, expireTime, reason: reason.join('\t')} as Punishment;
			if (Date.now() >= expireTime) {
				continue;
			}
			for (const key of keys) {
				if (!USERID_REGEX.test(key)) {
					Punishments.ips.add(key, punishment);
				} else {
					Punishments.userids.add(key, punishment);
				}
			}
		}
	}

	async loadRoomPunishments() {
		const data = await FS(ROOM_PUNISHMENT_FILE).readIfExists();
		if (!data) return;
		for (const row of data.split("\n")) {
			if (!row || row === '\r') continue;
			const [type, id, altKeys, expireTimeStr, ...reason] = row.trim().split("\t");
			const expireTime = Number(expireTimeStr);
			if (type === "Punishment") continue;
			const [roomid, userid] = id.split(':');
			if (!userid) continue; // invalid format
			const keys = altKeys.split(',').concat(userid);

			const punishment = {type, id: userid, expireTime, reason: reason.join('\t')} as Punishment;
			if (Date.now() >= expireTime) {
				continue;
			}
			for (const key of keys) {
				if (!USERID_REGEX.test(key)) {
					Punishments.roomIps.nestedSet(roomid as RoomID, key, punishment);
				} else {
					Punishments.roomUserids.nestedSet(roomid as RoomID, key, punishment);
				}
			}
		}
	}

	savePunishments() {
		FS(PUNISHMENT_FILE).writeUpdate(() => {
			const saveTable = Punishments.getPunishments();
			let buf = 'Punishment\tUser ID\tIPs and alts\tExpires\tReason\r\n';
			for (const [id, entry] of saveTable) {
				buf += Punishments.renderEntry(entry, id);
			}
			return buf;
		}, {throttle: 5000});
	}

	saveRoomPunishments() {
		FS(ROOM_PUNISHMENT_FILE).writeUpdate(() => {
			const saveTable = new Map<string, PunishmentEntry>();
			for (const roomid of Punishments.roomIps.keys()) {
				for (const [userid, punishment] of Punishments.getPunishments(roomid, true)) {
					saveTable.set(`${roomid}:${userid}`, punishment);
				}
			}
			let buf = 'Punishment\tRoom ID:User ID\tIPs and alts\tExpires\tReason\r\n';
			for (const [id, entry] of saveTable) {
				buf += Punishments.renderEntry(entry, id);
			}
			return buf;
		}, {throttle: 5000});
	}

	getEntry(entryId: string) {
		let entry: PunishmentEntry | null = null;
		Punishments.ips.each((punishment, ip) => {
			const {type, id, expireTime, reason, rest} = punishment;
			if (id !== entryId) return;
			if (entry) {
				entry.ips.push(ip);
				return;
			}

			entry = {
				userids: [],
				ips: [ip],
				punishType: type,
				expireTime,
				reason,
				rest: rest || [],
			};
		});
		Punishments.userids.each((punishment, userid) => {
			const {type, id, expireTime, reason, rest} = punishment;
			if (id !== entryId) return;

			if (!entry) {
				entry = {
					userids: [],
					ips: [],
					punishType: type,
					expireTime,
					reason,
					rest: rest || [],
				};
			}

			if (userid !== id) entry.userids.push(toID(userid));
		});

		return entry;
	}

	appendPunishment(entry: PunishmentEntry, id: string, filename: string, allowNonUserIDs?: boolean) {
		if (!allowNonUserIDs && id.startsWith('#')) return;
		const buf = Punishments.renderEntry(entry, id);
		return FS(filename).append(buf);
	}

	renderEntry(entry: PunishmentEntry, id: string) {
		const keys = entry.ips.concat(entry.userids).join(',');
		const row = [entry.punishType, id, keys, entry.expireTime, entry.reason, ...entry.rest];
		return row.join('\t') + '\r\n';
	}

	async loadBanlist() {
		const data = await FS('config/ipbans.txt').readIfExists();
		if (!data) return;
		const rangebans = [];
		for (const row of data.split("\n")) {
			const ip = row.split('#')[0].trim();
			if (!ip) continue;
			if (ip.includes('/')) {
				rangebans.push(ip);
			} else if (!Punishments.ips.has(ip)) {
				Punishments.ips.add(ip, {type: 'LOCK', id: '#ipban', expireTime: Infinity, reason: ''});
			}
		}
		Punishments.checkRangeBanned = IPTools.checker(rangebans);
	}

	/**
	 * sharedips.tsv is in the format:
	 * IP, type (in this case always SHARED), note
	 */
	async loadSharedIps() {
		const data = await FS(SHAREDIPS_FILE).readIfExists();
		if (!data) return;
		for (const row of data.replace('\r', '').split("\n")) {
			if (!row) continue;
			const [ip, type, note] = row.trim().split("\t");
			if (!IPTools.ipRegex.test(ip)) continue;
			if (type !== 'SHARED') continue;

			Punishments.sharedIps.set(ip, note);
		}
	}

	appendSharedIp(ip: string, note: string) {
		const buf = `${ip}\tSHARED\t${note}\r\n`;
		return FS(SHAREDIPS_FILE).append(buf);
	}

	saveSharedIps() {
		let buf = 'IP\tType\tNote\r\n';
		Punishments.sharedIps.forEach((note, ip) => {
			buf += `${ip}\tSHARED\t${note}\r\n`;
		});

		return FS(SHAREDIPS_FILE).write(buf);
	}

	/**
	 * sharedips.tsv is in the format:
	 * IP, type (in this case always SHARED), note
	 */
	async loadSharedIpBlacklist() {
		const data = await FS(SHAREDIPS_BLACKLIST_FILE).readIfExists();
		if (!data) return;
		for (const row of data.replace('\r', '').split("\n")) {
			if (!row) continue;
			const [ip, reason] = row.trim().split("\t");
			// it can be an ip or a range
			if (!IPTools.ipRangeRegex.test(ip)) continue;
			if (!reason) continue;

			Punishments.sharedIpBlacklist.set(ip, reason);
		}
	}

	appendSharedIpBlacklist(ip: string, reason: string) {
		const buf = `${ip}\t${reason}\r\n`;
		return FS(SHAREDIPS_BLACKLIST_FILE).append(buf);
	}

	saveSharedIpBlacklist() {
		let buf = `IP\tReason\r\n`;
		Punishments.sharedIpBlacklist.forEach((reason, ip) => {
			buf += `${ip}\t${reason}\r\n`;
		});
		return FS(SHAREDIPS_BLACKLIST_FILE).write(buf);
	}

	async loadWhitelistedNames() {
		const data = await FS(WHITELISTED_NAMES_FILE).readIfExists();
		if (!data) return;
		const lines = data.split('\n');
		lines.shift();
		for (const line of lines) {
			const [userid, whitelister] = line.split('\t');
			this.namefilterwhitelist.set(userid, whitelister);
		}
	}

	appendWhitelistedName(name: string, whitelister: string) {
		return FS(WHITELISTED_NAMES_FILE).append(`${toID(name)}\t${toID(whitelister)}\r\n`);
	}

	saveNameWhitelist() {
		let buf = `Userid\tWhitelister\t\r\n`;
		Punishments.namefilterwhitelist.forEach((userid, whitelister) => {
			buf += `${userid}\t${whitelister}\r\n`;
		});
		return FS(WHITELISTED_NAMES_FILE).write(buf);
	}

	/*********************************************************
	 * Adding and removing
	 *********************************************************/

	async punish(user: User | ID, punishment: Punishment, ignoreAlts: boolean, bypassPunishmentfilter = false) {
		user = Users.get(user) || user;
		if (typeof user === 'string') {
			return Punishments.punishName(user, punishment);
		}

<<<<<<< HEAD
		Punishments.checkInteractions((user as User).id || user as ID, punishment);

		if (!punishment.id) punishment.id = (user as User).getLastId();
=======
		if (!punishment[1]) punishment[1] = user.getLastId();
>>>>>>> de09c43d

		const userids = new Set<ID>();
		const ips = new Set<string>();
		const mobileIps = new Set<string>();
		const affected = ignoreAlts ? [user] : user.getAltUsers(PUNISH_TRUSTED, true);
		for (const alt of affected) {
			await this.punishInner(alt, punishment, userids, ips, mobileIps);
		}

		const {type, id, expireTime, reason, rest} = punishment;
		userids.delete(id as ID);
		void Punishments.appendPunishment({
			userids: [...userids],
			ips: [...ips],
			punishType: type,
			expireTime,
			reason,
			rest: rest || [],
		}, id, PUNISHMENT_FILE);

		if (mobileIps.size) {
			const mobileExpireTime = Date.now() + MOBILE_PUNISHMENT_DURATIION;
			const mobilePunishment = {type, id, expireTime: mobileExpireTime, reason, rest} as Punishment;
			for (const mobileIp of mobileIps) {
				Punishments.ips.add(mobileIp, mobilePunishment);
			}
		}

		if (!bypassPunishmentfilter) Chat.punishmentfilter(user, punishment);
		return affected;
	}

	async punishInner(user: User, punishment: Punishment, userids: Set<ID>, ips: Set<string>, mobileIps: Set<string>) {
		const existingPunishment = Punishments.userids.getByType(user.locked || toID(user.name), punishment.type);
		if (existingPunishment) {
			// don't reduce the duration of an existing punishment
			if (existingPunishment.expireTime > punishment.expireTime) {
				punishment.expireTime = existingPunishment.expireTime;
			}

			// don't override stronger punishment types
			const types = ['LOCK', 'NAMELOCK', 'BAN'];
			if (types.indexOf(existingPunishment.type) > types.indexOf(punishment.type)) {
				punishment.type = existingPunishment.type;
			}
		}

		for (const ip of user.ips) {
			const {hostType} = await IPTools.lookup(ip);
			if (hostType !== 'mobile') {
				Punishments.ips.add(ip, punishment);
				ips.add(ip);
			} else {
				mobileIps.add(ip);
			}
		}
		const lastUserId = user.getLastId();
		if (!lastUserId.startsWith('guest')) {
			Punishments.userids.add(lastUserId, punishment);
		}
		if (user.locked && !user.locked.startsWith('#')) {
			Punishments.userids.add(user.locked, punishment);
			userids.add(user.locked as ID);
		}
		if (user.autoconfirmed) {
			Punishments.userids.add(user.autoconfirmed, punishment);
			userids.add(user.autoconfirmed);
		}
		if (user.trusted) {
			Punishments.userids.add(user.trusted, punishment);
			userids.add(user.trusted);
		}
	}

	punishName(userid: ID, punishment: Punishment) {
		if (!punishment.id) punishment.id = userid;

		const foundKeys = Punishments.search(userid).map(([key]) => key);
		const userids = new Set<ID>([userid]);
		const ips = new Set<string>();

		Punishments.checkInteractions(userid, punishment);

		for (const key of foundKeys) {
			if (key.includes('.')) {
				ips.add(key);
			} else {
				userids.add(key as ID);
			}
		}
		for (const id of userids) {
			Punishments.userids.add(id, punishment);
		}
		for (const ip of ips) {
			Punishments.ips.add(ip, punishment);
		}
		const {type, id, expireTime, reason, rest} = punishment;
		const affected = Users.findUsers([...userids], [...ips], {includeTrusted: PUNISH_TRUSTED, forPunishment: true});
		userids.delete(id as ID);
		void Punishments.appendPunishment({
			userids: [...userids],
			ips: [...ips],
			punishType: type,
			expireTime,
			reason,
			rest: rest || [],
		}, id, PUNISHMENT_FILE);

		Chat.punishmentfilter(userid, punishment);
		return affected;
	}

	unpunish(id: string, punishType: string) {
		id = toID(id);
		const punishment = Punishments.userids.getByType(id, punishType);
		if (punishment) {
			id = punishment.id;
		}
		// in theory we can stop here if punishment doesn't exist, but
		// in case of inconsistent state, we'll try anyway

		let success: false | string = false;
		Punishments.ips.each((cur, key) => {
			const {type: curPunishmentType, id: curId} = cur;
			if (curId === id && curPunishmentType === punishType) {
				Punishments.ips.deleteOne(key, cur);
				success = id;
			}
		});
		Punishments.userids.each((cur, key) => {
			const {type: curPunishmentType, id: curId} = cur;
			if (curId === id && curPunishmentType === punishType) {
				Punishments.userids.deleteOne(key, cur);
				success = id;
			}
		});
		if (success) {
			Punishments.savePunishments();
		}
		return success;
	}

	roomPunish(room: Room | RoomID, user: User | ID, punishment: Punishment) {
		if (typeof user === 'string') {
			return Punishments.roomPunishName(room, user, punishment);
		}

<<<<<<< HEAD
		if (!punishment.id) punishment.id = (user as User).getLastId();
=======
		if (!punishment[1]) punishment[1] = user.getLastId();
>>>>>>> de09c43d

		const roomid = typeof room !== 'string' ? (room as Room).roomid : room;
		const userids = new Set<ID>();
		const ips = new Set<string>();
		const affected = user.getAltUsers(PUNISH_TRUSTED, true);
		for (const curUser of affected) {
			this.roomPunishInner(roomid, curUser, punishment, userids, ips);
		}

		const {type, id, expireTime, reason, rest} = punishment;
		userids.delete(id as ID);
		void Punishments.appendPunishment({
			userids: [...userids],
			ips: [...ips],
			punishType: type,
			expireTime,
			reason,
			rest: rest || [],
		}, roomid + ':' + id, ROOM_PUNISHMENT_FILE);

		if (typeof room !== 'string') {
			room = room as Room;
			if (!(room.settings.isPrivate === true || room.settings.isPersonal)) {
				void Punishments.monitorRoomPunishments(user);
			}
		}

		return affected;
	}

	roomPunishInner(roomid: RoomID, user: User, punishment: Punishment, userids: Set<string>, ips: Set<string>) {
		for (const ip of user.ips) {
			Punishments.roomIps.nestedSet(roomid, ip, punishment);
			ips.add(ip);
		}
		if (!user.id.startsWith('guest')) {
			Punishments.roomUserids.nestedSet(roomid, user.id, punishment);
		}
		if (user.autoconfirmed) {
			Punishments.roomUserids.nestedSet(roomid, user.autoconfirmed, punishment);
			userids.add(user.autoconfirmed);
		}
		if (user.trusted) {
			Punishments.roomUserids.nestedSet(roomid, user.trusted, punishment);
			userids.add(user.trusted);
		}
	}

	checkInteractions(userid: ID, punishment: Punishment, room?: RoomID) {
		const punishments = Punishments.search(userid);
		const results = [];
		const info = Punishments[room ? 'roomInteractions' : 'interactions'][punishment.type];
		if (!info) return;
		for (const [k, curRoom, curPunishment] of punishments) {
			if (k !== userid || (room && curRoom !== room)) continue;
			if (info.overrides.includes(curPunishment.type)) {
				results.push(curPunishment);
				if (room) {
					Punishments.roomUnpunish(room, userid, curPunishment.type);
				} else {
					Punishments.unpunish(userid, curPunishment.type);
				}
			}
		}
		return results;
	}

	roomPunishName(room: Room | RoomID, userid: ID, punishment: Punishment) {
		if (!punishment.id) punishment.id = userid;

		const roomid = typeof room !== 'string' ? (room as Room).roomid : room;
		const foundKeys = Punishments.search(userid).map(([key]) => key);
		Punishments.checkInteractions(userid, punishment, roomid);
		const userids = new Set<ID>([userid]);
		const ips = new Set<string>();
		for (const key of foundKeys) {
			if (key.includes('.')) {
				ips.add(key);
			} else {
				userids.add(key as ID);
			}
		}
		for (const id of userids) {
			Punishments.roomUserids.nestedSet(roomid, id, punishment);
		}
		for (const ip of ips) {
			Punishments.roomIps.nestedSet(roomid, ip, punishment);
		}
		const {type, id, expireTime, reason, rest} = punishment;
		const affected = Users.findUsers([...userids], [...ips], {includeTrusted: PUNISH_TRUSTED, forPunishment: true});
		userids.delete(id as ID);
		void Punishments.appendPunishment({
			userids: [...userids],
			ips: [...ips],
			punishType: type,
			expireTime,
			reason,
			rest: rest || [],
		}, roomid + ':' + id, ROOM_PUNISHMENT_FILE);

		if (typeof room !== 'string') {
			room = room as Room;
			if (!(room.settings.isPrivate === true || room.settings.isPersonal)) {
				void Punishments.monitorRoomPunishments(userid);
			}
		}
		return affected;
	}

	/**
	 * @param ignoreWrite skip persistent storage
	 */
	roomUnpunish(room: Room | RoomID, id: string, punishType: string, ignoreWrite = false) {
		const roomid = typeof room !== 'string' ? (room as Room).roomid : room;
		id = toID(id);
		const punishment = Punishments.roomUserids.nestedGetByType(roomid, id, punishType);
		if (punishment) {
			id = punishment.id;
		}
		// in theory we can stop here if punishment doesn't exist, but
		// in case of inconsistent state, we'll try anyway

		let success;
		const ipSubMap = Punishments.roomIps.get(roomid);
		if (ipSubMap) {
			for (const [key, punishmentList] of ipSubMap) {
				for (const [i, cur] of punishmentList.entries()) {
					if (cur.id === id && cur.type === punishType) {
						punishmentList.splice(i, 1);
						success = id;
					}
				}
				if (!punishmentList.length) {
					ipSubMap.delete(key);
				}
			}
		}
		const useridSubMap = Punishments.roomUserids.get(roomid);
		if (useridSubMap) {
			for (const [key, punishmentList] of useridSubMap) {
				for (const [i, cur] of punishmentList.entries()) {
					if (cur.id === id && cur.type === punishType) {
						punishmentList.splice(i, 1);
						success = id;
					}
					if (!punishmentList.length) {
						useridSubMap.delete(key);
					}
				}
			}
		}
		if (success && !ignoreWrite) {
			Punishments.saveRoomPunishments();
		}
		return success;
	}

	addRoomPunishmentType(type: string, desc: string, callback?: PunishInfo['callback']) {
		this.roomPunishmentTypes.set(type, {desc, callback});
		if (!this.sortedRoomTypes.includes(type)) this.sortedRoomTypes.unshift(type);
	}
	addPunishmentType(type: string, desc: string, callback?: PunishInfo['callback']) {
		this.punishmentTypes.set(type, {desc, callback});
		if (!this.sortedTypes.includes(type)) this.sortedTypes.unshift(type);
	}

	/*********************************************************
	 * Specific punishments
	 *********************************************************/

	async ban(
		user: User | ID, expireTime: number | null, id: ID | PunishType | null, ignoreAlts: boolean, ...reason: string[]
	) {
		if (!expireTime) expireTime = Date.now() + GLOBALBAN_DURATION;
		const punishment = {type: 'BAN', id, expireTime, reason: reason.join(' ')} as Punishment;

		const affected = await Punishments.punish(user, punishment, ignoreAlts);
		for (const curUser of affected) {
			curUser.locked = punishment.id;
			curUser.disconnectAll();
		}

		return affected;
	}
	unban(name: string) {
		return Punishments.unpunish(name, 'BAN');
	}
	async lock(
		user: User | ID,
		expireTime: number | null,
		id: ID | PunishType | null,
		ignoreAlts: boolean,
		reason: string,
		bypassPunishmentfilter = false
	) {
		if (!expireTime) expireTime = Date.now() + LOCK_DURATION;
		const punishment = {type: 'LOCK', id, expireTime, reason: reason} as Punishment;

		const userObject = Users.get(user);
		// This makes it easier for unit tests to tell if a user was locked
		if (userObject) userObject.locked = punishment.id;

		const affected = await Punishments.punish(user, punishment, ignoreAlts, bypassPunishmentfilter);

		for (const curUser of affected) {
			Punishments.checkPunishmentTime(curUser, punishment);
			curUser.locked = punishment.id;
			curUser.updateIdentity();
		}

		return affected;
	}
	async autolock(
		user: User | ID,
		room: Room | RoomID,
		source: string,
		reason: string,
		message: string | null,
		week = false,
		namelock?: string
	) {
		if (!message) message = reason;

		let punishment = `LOCK`;
		let expires = null;
		if (week) {
			expires = Date.now() + 7 * 24 * 60 * 60 * 1000;
			punishment = `WEEKLOCK`;
		}

		const userid = toID(user);
		if (Users.get(user)?.locked) return false;
		const name = typeof user === 'string' ? user : user.name;
		if (namelock) {
			punishment = `NAME${punishment}`;
			await Punishments.namelock(user, expires, toID(namelock), false, `Autonamelock: ${name}: ${reason}`);
		} else {
			await Punishments.lock(user, expires, userid, false, `Autolock: ${name}: ${reason}`);
		}
		Monitor.log(`[${source}] ${punishment}ED: ${message}`);

		const logEntry = {
			action: `AUTO${punishment}`,
			visualRoomID: typeof room !== 'string' ? (room as Room).roomid : room,
			ip: typeof user !== 'string' ? user.latestIp : null,
			userid: userid,
			note: reason,
			isGlobal: true,
		};
		if (typeof user !== 'string') logEntry.ip = user.latestIp;

		const roomObject = Rooms.get(room);
		const userObject = Users.get(user);

		if (roomObject) {
			roomObject.modlog(logEntry);
		} else {
			Rooms.global.modlog(logEntry);
		}

		if (roomObject?.battle && userObject && userObject.connections[0]) {
			Chat.parse('/savereplay forpunishment', roomObject, userObject, userObject.connections[0]);
		}

		const roomauth = Rooms.global.destroyPersonalRooms(userid);
		if (roomauth.length) {
			Monitor.log(`[CrisisMonitor] Autolocked user ${name} has public roomauth (${roomauth.join(', ')}), and should probably be demoted.`);
		}
	}
	unlock(name: string) {
		const user = Users.get(name);
		let id: string = toID(name);
		const success: string[] = [];
		if (user?.locked && !user.namelocked) {
			id = user.locked;
			user.locked = null;
			user.namelocked = null;
			user.destroyPunishmentTimer();
			user.updateIdentity();
			success.push(user.getLastName());
		}
		if (!id.startsWith('#')) {
			for (const curUser of Users.users.values()) {
				if (curUser.locked === id) {
					curUser.locked = null;
					curUser.namelocked = null;
					curUser.destroyPunishmentTimer();
					curUser.updateIdentity();
					success.push(curUser.getLastName());
				}
			}
		}
		if (Punishments.unpunish(name, 'LOCK')) {
			if (!success.length) success.push(name);
		}
		if (!success.length) return undefined;
		if (!success.some(v => toID(v) === id)) {
			success.push(id);
		}
		return success;
	}
	/**
	 * Sets the punishment timer for a user,
	 * to either MAX_PUNISHMENT_TIMER_LENGTH or the amount of time left on the punishment.
	 * It also expires a punishment if the time is up.
	 */
	checkPunishmentTime(user: User, punishment: Punishment) {
		if (user.punishmentTimer) {
			clearTimeout(user.punishmentTimer);
			user.punishmentTimer = null;
		}

		// Don't unlock users who have non-time-based locks such as #hostfilter
		// Optional chaining doesn't seem to work properly in callbacks of setTimeout
		if (user.locked && user.locked.startsWith('#')) return;

		const {id, expireTime} = punishment;

		const timeLeft = expireTime - Date.now();
		if (timeLeft <= 1) {
			if (user.locked === id) Punishments.unlock(user.id);
			return;
		}
		const waitTime = Math.min(timeLeft, MAX_PUNISHMENT_TIMER_LENGTH);
		user.punishmentTimer = setTimeout(() => {
			// make sure we're not referencing a pre-hotpatch Punishments instance
			global.Punishments.checkPunishmentTime(user, punishment);
		}, waitTime);
	}
	async namelock(
		user: User | ID, expireTime: number | null, id: ID | PunishType | null, ignoreAlts: boolean, ...reason: string[]
	) {
		if (!expireTime) expireTime = Date.now() + LOCK_DURATION;
		const punishment = {type: 'NAMELOCK', id, expireTime, reason: reason.join(' ')} as Punishment;

		const affected = await Punishments.punish(user, punishment, ignoreAlts);
		for (const curUser of affected) {
			Punishments.checkPunishmentTime(curUser, punishment);
			curUser.locked = punishment.id;
			curUser.namelocked = punishment.id;
			curUser.resetName(true);
			curUser.updateIdentity();
		}

		return affected;
	}
	unnamelock(name: string) {
		const user = Users.get(name);
		let id: string = toID(name);
		const success: string[] = [];
		if (user?.namelocked) name = user.namelocked;

		const unpunished = Punishments.unpunish(name, 'NAMELOCK');
		if (user?.locked) {
			id = user.locked;
			user.locked = null;
			user.namelocked = null;
			user.destroyPunishmentTimer();
			user.resetName();
			success.push(user.getLastName());
		}
		if (!id.startsWith('#')) {
			for (const curUser of Users.users.values()) {
				if (curUser.locked === id) {
					curUser.locked = null;
					curUser.namelocked = null;
					curUser.destroyPunishmentTimer();
					curUser.resetName();
					success.push(curUser.getLastName());
				}
			}
		}
		if (unpunished && !success.length) success.push(name);
		if (!success.length) return false;
		if (!success.some(v => toID(v) === id)) {
			success.push(id);
		}
		return success;
	}
	battleban(user: User, expireTime: number | null, id: ID | null, ...reason: string[]) {
		if (!expireTime) expireTime = Date.now() + BATTLEBAN_DURATION;
		const punishment = {type: 'BATTLEBAN', id, expireTime, reason: reason.join(' ')} as Punishment;

		// Handle tournaments the user was in before being battle banned
		for (const games of user.games.keys()) {
			const game = Rooms.get(games)!.getGame(Tournaments.Tournament);
			if (!game) continue; // this should never happen
			if (game.isTournamentStarted) {
				game.disqualifyUser(user.id, null, null);
			} else if (!game.isTournamentStarted) {
				game.removeUser(user.id);
			}
		}

		return Punishments.roomPunish("battle", user, punishment);
	}
	unbattleban(userid: string) {
		const user = Users.get(userid);
		if (user) {
			const punishment = Punishments.isBattleBanned(user);
			if (punishment) userid = punishment.id;
		}
		return Punishments.roomUnpunish("battle", userid, 'BATTLEBAN');
	}
	isBattleBanned(user: User) {
		if (!user) throw new Error(`Trying to check if a non-existent user is battlebanned.`);

		let punishment = Punishments.roomUserids.nestedGetByType("battle", user.id, 'BATTLEBAN');
		if (punishment && punishment.type === 'BATTLEBAN') return punishment;

		if (user.autoconfirmed) {
			punishment = Punishments.roomUserids.nestedGetByType("battle", user.autoconfirmed, 'BATTLEBAN');
			if (punishment && punishment.type === 'BATTLEBAN') return punishment;
		}

		for (const ip of user.ips) {
			punishment = Punishments.roomIps.nestedGetByType("battle", ip, 'BATTLEBAN');
			if (punishment) {
				if (Punishments.sharedIps.has(ip) && user.autoconfirmed) return;
				return punishment;
			}
		}
	}

	/**
	 * Bans a user from using groupchats. Returns an array of roomids of the groupchat they created, if any.
	 * We don't necessarily want to delete these, since we still need to warn the participants,
	 * and make a modnote of the participant names, which doesn't seem appropriate for a Punishments method.
	 */
	groupchatBan(user: User | ID, expireTime: number | null, id: ID | null, reason: string | null) {
		if (!expireTime) expireTime = Date.now() + GROUPCHATBAN_DURATION;
		const punishment = {type: 'GROUPCHATBAN', id, expireTime, reason} as Punishment;

		const groupchatsCreated = [];
		const targetUser = Users.get(user);
		if (targetUser) {
			for (const roomid of targetUser.inRooms || []) {
				const targetRoom = Rooms.get(roomid);
				if (!targetRoom?.roomid.startsWith('groupchat-')) continue;
				if (targetRoom.game && targetRoom.game.removeBannedUser) {
					targetRoom.game.removeBannedUser(targetUser);
				}
				targetUser.leaveRoom(targetRoom.roomid);

				// Handle groupchats that the user created
				if (targetRoom.auth.get(targetUser) === Users.HOST_SYMBOL) {
					groupchatsCreated.push(targetRoom.roomid);
					Punishments.bannedGroupchatParticipants[targetRoom.roomid] = new Set(
						// Room#users is a UserTable where the keys are IDs,
						// but typed as strings so that they can be used as object keys.
						Object.keys(targetRoom.users).filter(u => !targetRoom.users[u].can('lock')) as ID[]
					);
				}
			}
		}

		Punishments.roomPunish("groupchat", user, punishment);
		return groupchatsCreated;
	}

	groupchatUnban(user: User | ID) {
		let userid = (typeof user === 'object' ? user.id : user);

		const punishment = Punishments.isGroupchatBanned(user);
		if (punishment) userid = punishment.id as ID;

		return Punishments.roomUnpunish("groupchat", userid, 'GROUPCHATBAN');
	}

	isGroupchatBanned(user: User | ID) {
		const userid = toID(user);
		const targetUser = Users.get(user);

		let punishment = Punishments.roomUserids.nestedGetByType("groupchat", userid, 'GROUPCHATBAN');
		if (punishment) return punishment;

		if (targetUser?.autoconfirmed) {
			punishment = Punishments.roomUserids.nestedGetByType("groupchat", targetUser.autoconfirmed, 'GROUPCHATBAN');
			if (punishment) return punishment;
		}

		if (targetUser && !targetUser.trusted) {
			for (const ip of targetUser.ips) {
				punishment = Punishments.roomIps.nestedGetByType("groupchat", ip, 'GROUPCHATBAN');
				if (punishment) {
					if (Punishments.sharedIps.has(ip) && targetUser.autoconfirmed) return;
					return punishment;
				}
			}
		}
	}

	/**
	 * Monitors a groupchat, watching in case too many users who had participated in
	 * a groupchat that was deleted because its owner was groupchatbanned join.
	 */
	monitorGroupchatJoin(room: BasicRoom, newUser: User | ID) {
		if (Punishments.lastGroupchatMonitorTime[room.roomid] > (Date.now() - GROUPCHAT_MONITOR_INTERVAL)) return;
		const newUserID = toID(newUser);
		for (const [roomid, participants] of Object.entries(Punishments.bannedGroupchatParticipants)) {
			if (!participants.has(newUserID)) continue;
			let overlap = 0;
			for (const participant of participants) {
				if (participant in room.users || room.auth.has(participant)) overlap++;
			}
			if (overlap > GROUPCHAT_PARTICIPANT_OVERLAP_THRESHOLD) {
				let html = `|html|[GroupchatMonitor] The groupchat «<a href="/${room.roomid}">${room.roomid}</a>» `;
				if (Config.modloglink) html += `(<a href="${Config.modloglink(new Date(), room.roomid)}">logs</a>) `;

				html += `includes ${overlap} participants from forcibly deleted groupchat «<a href="/${roomid}">${roomid}</a>»`;
				if (Config.modloglink) html += ` (<a href="${Config.modloglink(new Date(), roomid)}">logs</a>)`;
				html += `.`;

				Rooms.global.notifyRooms(['staff'], html);
				Punishments.lastGroupchatMonitorTime[room.roomid] = Date.now();
			}
		}
	}

	lockRange(range: string, reason: string, expireTime?: number | null) {
		if (!expireTime) expireTime = Date.now() + RANGELOCK_DURATION;
		const punishment = {type: 'LOCK', id: '#rangelock', expireTime, reason} as Punishment;
		Punishments.ips.add(range, punishment);

		const ips = [];
		const parsedRange = IPTools.stringToRange(range);
		if (!parsedRange) throw new Error(`Invalid IP range: ${range}`);
		const {minIP, maxIP} = parsedRange;

		for (let ipNumber = minIP; ipNumber <= maxIP; ipNumber++) {
			ips.push(IPTools.numberToIP(ipNumber));
		}

		void Punishments.appendPunishment({
			userids: [],
			ips,
			punishType: 'LOCK',
			expireTime,
			reason,
			rest: [],
		}, '#rangelock', PUNISHMENT_FILE, true);
	}
	banRange(range: string, reason: string, expireTime?: number | null) {
		if (!expireTime) expireTime = Date.now() + RANGELOCK_DURATION;
		const punishment = {type: 'BAN', id: '#rangelock', expireTime, reason} as Punishment;
		Punishments.ips.add(range, punishment);
	}

	roomBan(room: Room, user: User, expireTime: number | null, id: string | null, ...reason: string[]) {
		if (!expireTime) expireTime = Date.now() + ROOMBAN_DURATION;
		const punishment = {type: 'ROOMBAN', id, expireTime, reason: reason.join(' ')} as Punishment;

		const affected = Punishments.roomPunish(room, user, punishment);
		for (const curUser of affected) {
			if (room.game && room.game.removeBannedUser) {
				room.game.removeBannedUser(curUser);
			}
			curUser.leaveRoom(room.roomid);
		}

		if (room.subRooms) {
			for (const subRoom of room.subRooms.values()) {
				for (const curUser of affected) {
					if (subRoom.game && subRoom.game.removeBannedUser) {
						subRoom.game.removeBannedUser(curUser);
					}
					curUser.leaveRoom(subRoom.roomid);
				}
			}
		}

		return affected;
	}

	roomBlacklist(room: Room, user: User | ID, expireTime: number | null, id: ID | null, ...reason: string[]) {
		if (!expireTime) expireTime = Date.now() + BLACKLIST_DURATION;
		const punishment = {type: 'BLACKLIST', id, expireTime, reason: reason.join(' ')} as Punishment;

		const affected = Punishments.roomPunish(room, user, punishment);

		for (const curUser of affected) {
			// ensure there aren't roombans so nothing gets mixed up
			Punishments.roomUnban(room, (curUser as any).id || curUser);
			if (room.game && room.game.removeBannedUser) {
				room.game.removeBannedUser(curUser);
			}
			curUser.leaveRoom(room.roomid);
		}

		if (room.subRooms) {
			for (const subRoom of room.subRooms.values()) {
				for (const curUser of affected) {
					if (subRoom.game && subRoom.game.removeBannedUser) {
						subRoom.game.removeBannedUser(curUser);
					}
					curUser.leaveRoom(subRoom.roomid);
				}
			}
		}

		return affected;
	}

	roomUnban(room: Room, userid: string) {
		const user = Users.get(userid);
		if (user) {
			const punishment = Punishments.isRoomBanned(user, room.roomid);
			if (punishment) userid = punishment.id;
		}
		return Punishments.roomUnpunish(room, userid, 'ROOMBAN');
	}

	/**
	 * @param ignoreWrite Flag to skip persistent storage.
	 */
	roomUnblacklist(room: Room, userid: string, ignoreWrite?: boolean) {
		const user = Users.get(userid);
		if (user) {
			const punishment = Punishments.isRoomBanned(user, room.roomid);
			if (punishment) userid = punishment.id;
		}
		return Punishments.roomUnpunish(room, userid, 'BLACKLIST', ignoreWrite);
	}

	roomUnblacklistAll(room: Room) {
		const roombans = Punishments.roomUserids.get(room.roomid);
		if (!roombans) return false;

		const unblacklisted: string[] = [];

		roombans.each(({type}, userid) => {
			if (type === 'BLACKLIST') {
				Punishments.roomUnblacklist(room, userid, true);
				unblacklisted.push(userid);
			}
		});
		if (unblacklisted.length === 0) return false;
		Punishments.saveRoomPunishments();
		return unblacklisted;
	}

	addSharedIp(ip: string, note: string) {
		Punishments.sharedIps.set(ip, note);
		void Punishments.appendSharedIp(ip, note);

		for (const user of Users.users.values()) {
			if (user.locked && user.locked !== user.id && user.ips.includes(ip)) {
				if (!user.autoconfirmed) {
					user.semilocked = `#sharedip ${user.locked}` as PunishType;
				}
				user.locked = null;
				user.namelocked = null;
				user.destroyPunishmentTimer();

				user.updateIdentity();
			}
		}
	}

	removeSharedIp(ip: string) {
		Punishments.sharedIps.delete(ip);
		void Punishments.saveSharedIps();
	}

	addBlacklistedSharedIp(ip: string, reason: string) {
		void Punishments.appendSharedIpBlacklist(ip, reason);
		Punishments.sharedIpBlacklist.set(ip, reason);
	}

	removeBlacklistedSharedIp(ip: string) {
		Punishments.sharedIpBlacklist.delete(ip);
		void Punishments.saveSharedIpBlacklist();
	}

	whitelistName(name: string, whitelister: string) {
		if (this.namefilterwhitelist.has(name)) return false;
		name = toID(name);
		whitelister = toID(whitelister);
		this.namefilterwhitelist.set(name, whitelister);
		void this.appendWhitelistedName(name, whitelister);
		return true;
	}

	unwhitelistName(name: string) {
		name = toID(name);
		if (!this.namefilterwhitelist.has(name)) return false;
		this.namefilterwhitelist.delete(name);
		void this.saveNameWhitelist();
		return true;
	}

	/*********************************************************
	 * Checking
	 *********************************************************/

	/**
	 * Returns an array of [key, roomid, punishment] pairs.
	 *
	 * @param searchId userid or IP
	 */
	search(searchId: string) {
		/** [key, roomid, punishment][] */
		const results: [string, RoomID, Punishment][] = [];
		Punishments.ips.each((punishment, ip) => {
			const {id} = punishment;

			if (searchId === id || searchId === ip) {
				results.push([ip, '', punishment]);
			}
		});
		Punishments.userids.each((punishment, userid) => {
			const {id} = punishment;

			if (searchId === id || searchId === userid) {
				results.push([userid, '', punishment]);
			}
		});
		Punishments.roomIps.nestedEach((punishment, roomid, ip) => {
			const {id: punishUserid} = punishment;

			if (searchId === punishUserid || searchId === ip) {
				results.push([ip, roomid, punishment]);
			}
		});
		Punishments.roomUserids.nestedEach((punishment, roomid, userid) => {
			const {id: punishUserid} = punishment;

			if (searchId === punishUserid || searchId === userid) {
				results.push([userid, roomid, punishment]);
			}
		});

		return results;
	}

	getPunishType(name: string) {
		let punishment = Punishments.userids.get(toID(name));
		if (punishment) return punishment[0].type;
		const user = Users.get(name);
		if (!user) return;
		punishment = Punishments.ipSearch(user.latestIp);
		if (punishment) return punishment[0].type;
		return '';
	}

	hasPunishType(name: string, type: string) {
		return Punishments.userids.get(name)?.some(p => p.type === type);
	}

	getRoomPunishType(room: Room, name: string) {
		const idPunishments = Punishments.roomUserids.nestedGet(room.roomid, toID(name));
		let punishment = idPunishments?.[0];
		if (punishment) return punishment.type;
		const user = Users.get(name);
		if (!user) return;
		const ipPunishments = Punishments.roomIps.nestedGet(room.roomid, user.latestIp);
		punishment = ipPunishments?.[0];
		if (punishment) return punishment.type;
		return '';
	}

	hasRoomPunishType(room: Room | RoomID, name: string, type: string) {
		if (typeof (room as Room).roomid === 'string') room = (room as Room).roomid;
		return Punishments.roomUserids.nestedGet(room as RoomID, name)?.some(p => p.type === type);
	}

	sortedTypes = ['LOCK', 'NAMELOCK', 'BAN'];
	sortedRoomTypes = [...(global.Punishments?.sortedRoomTypes || []), 'ROOMBAN', 'BLACKLIST'];
	byWeight(punishments?: Punishment[], room = false) {
		if (!punishments) return [];
		return Utils.sortBy(
			punishments,
			p => -(room ? this.sortedRoomTypes : this.sortedTypes).indexOf(p.type)
		);
	}

	interactions: {[k: string]: {overrides: string[]}} = {
		NAMELOCK: {overrides: ['LOCK']},
	};

	roomInteractions: {[k: string]: {overrides: string[]}} = {
		BLACKLIST: {overrides: ['ROOMBAN']},
	};

	/**
	 * Searches for IP in Punishments.ips
	 *
	 * For instance, if IP is '1.2.3.4', will return the value corresponding
	 * to any of the keys in table match '1.2.3.4', '1.2.3.*', '1.2.*', or '1.*'
	 *
	 */
	ipSearch(ip: string, type?: undefined): Punishment[] | undefined;
	ipSearch(ip: string, type: string): Punishment | undefined;
	ipSearch(ip: string, type?: string): Punishment | Punishment[] | undefined {
		let punishment = Punishments.ips.get(ip);
		if (punishment) return punishment;
		let dotIndex = ip.lastIndexOf('.');
		for (let i = 0; i < 4 && dotIndex > 0; i++) {
			ip = ip.substr(0, dotIndex);
			punishment = Punishments.ips.get(ip + '.*');
			if (punishment) {
				if (type) {
					for (const p of punishment) {
						if (p.type === type) return p;
					}
				}
				return punishment;
			}
			dotIndex = ip.lastIndexOf('.');
		}
		return undefined;
	}

	/** Defined in Punishments.loadBanlist */
	checkRangeBanned(ip: string) {
		return false;
	}

	checkName(user: User, userid: string, registered: boolean) {
		if (userid.startsWith('guest')) return;
		for (const roomid of user.inRooms) {
			Punishments.checkNewNameInRoom(user, userid, roomid);
		}
		let punishment: Punishment | undefined;

		const idPunishments = Punishments.userids.get(userid);
		if (idPunishments) {
			punishment = idPunishments[0];
		}

		const battleban = Punishments.isBattleBanned(user);
		if (!punishment && user.namelocked) {
			punishment = Punishments.userids.get(user.namelocked)?.[0];
			if (!punishment) punishment = {type: 'NAMELOCK', id: user.namelocked, expireTime: 0, reason: ''};
		}
		if (!punishment && user.locked) {
			punishment = Punishments.userids.get(user.locked)?.[0];
			if (!punishment) punishment = {type: 'LOCK', id: user.locked, expireTime: 0, reason: ''};
		}

		const ticket = Chat.pages?.help ?
			`<a href="view-help-request--appeal"><button class="button"><strong>Appeal your punishment</strong></button></a>` : '';

		if (battleban) {
			if (battleban.id !== user.id && Punishments.sharedIps.has(user.latestIp) && user.autoconfirmed) {
				Punishments.roomUnpunish("battle", userid, 'BATTLEBAN');
			} else {
				Punishments.roomPunish("battle", user, battleban);
				user.cancelReady();
				if (!punishment) {
					const appealLink = ticket || (Config.appealurl ? `appeal at: ${Config.appealurl}` : ``);
					// Prioritize popups for other global punishments
					user.send(`|popup||html|You are banned from battling${battleban.id !== userid ? ` because you have the same IP as banned user: ${battleban.id}` : ''}. Your battle ban will expire in a few days.${battleban.reason ? Utils.html `\n\nReason: ${battleban.reason}` : ``}${appealLink ? `\n\nOr you can ${appealLink}.` : ``}`);
					user.notified.punishment = true;
					return;
				}
			}
		}
		if (!punishment) return;

		const id = punishment.type;
		const punishmentInfo = this.punishmentTypes.get(id);
		const punishUserid = punishment.id;
		const reason = punishment.reason ? Utils.html`\n\nReason: ${punishment.reason}` : '';
		let appeal = ``;
		if (user.permalocked && Config.appealurl) {
			appeal += `\n\nPermanent punishments can be appealed: <a href="${Config.appealurl}">${Config.appealurl}</a>`;
		} else if (ticket) {
			appeal += `\n\nIf you feel you were unfairly punished or wish to otherwise appeal, you can ${ticket}.`;
		} else if (Config.appealurl) {
			appeal += `\n\nIf you wish to appeal your punishment, please use: <a href="${Config.appealurl}">${Config.appealurl}</a>`;
		}
		const bannedUnder = punishUserid !== userid ? ` because you have the same IP as banned user: ${punishUserid}` : '';

		if ((id === 'LOCK' || id === 'NAMELOCK') && punishUserid !== userid && Punishments.sharedIps.has(user.latestIp)) {
			if (!user.autoconfirmed) {
				user.semilocked = `#sharedip ${user.locked}` as PunishType;
			}
			user.locked = null;
			user.namelocked = null;
			user.destroyPunishmentTimer();
			user.updateIdentity();
			return;
		}
		if (id === 'BAN') {
			user.popup(
				`Your username (${user.name}) is banned${bannedUnder}. Your ban will expire in a few days.${reason}` +
				`${Config.appealurl ? `||||Or you can appeal at: ${Config.appealurl}` : ``}`
			);
			user.notified.punishment = true;
			if (registered) void Punishments.punish(user, punishment, false);
			user.disconnectAll();
			return;
		}
		if (id === 'NAMELOCK' || user.namelocked) {
			user.send(`|popup||html|You are namelocked and can't have a username${bannedUnder}. Your namelock will expire in a few days.${reason}${appeal}`);
			user.locked = punishUserid;
			user.namelocked = punishUserid;
			user.resetName();
			user.updateIdentity();
		} else if (id === 'LOCK') {
			if (punishUserid === '#hostfilter' || punishUserid === '#ipban') {
				user.send(`|popup||html|Your IP (${user.latestIp}) is currently locked due to being a proxy. We automatically lock these connections since they are used to spam, hack, or otherwise attack our server. Disable any proxies you are using to connect to PS.\n\n<a href="view-help-request--appeal"><button class="button">Help me with a lock from a proxy</button></a>`);
			} else if (user.latestHostType === 'proxy' && user.locked !== user.id) {
				user.send(`|popup||html|You are locked${bannedUnder} on the IP (${user.latestIp}), which is a proxy. We automatically lock these connections since they are used to spam, hack, or otherwise attack our server. Disable any proxies you are using to connect to PS.\n\n<a href="view-help-request--appeal"><button class="button">Help me with a lock from a proxy</button></a>`);
			} else if (!user.notified.lock) {
				user.send(`|popup||html|You are locked${bannedUnder}. ${user.permalocked ? `This lock is permanent.` : `Your lock will expire in a few days.`}${reason}${appeal}`);
			}
			user.notified.lock = true;
			user.locked = punishUserid;
			user.updateIdentity();
		} else if (punishmentInfo?.callback) {
			punishmentInfo.callback.call(this, user, punishment, null);
		}
		Punishments.checkPunishmentTime(user, punishment);
	}

	checkIp(user: User, connection: Connection) {
		const ip = connection.ip;
		let punishment: Punishment | undefined;
		const punishments = Punishments.ipSearch(ip);
		if (punishments) {
			punishment = punishments[0];
		}

		if (!punishment && Punishments.checkRangeBanned(ip)) {
			punishment = {type: 'LOCK', id: '#ipban', expireTime: Infinity, reason: ''};
		}

		if (punishment) {
			if (Punishments.sharedIps.has(user.latestIp)) {
				if (!user.locked && !user.autoconfirmed) {
					user.semilocked = `#sharedip ${punishment.id}` as PunishType;
				}
			} else {
				user.locked = punishment.id;
				if (punishment.type === 'NAMELOCK') {
					user.namelocked = punishment.id;
				}
				Punishments.checkPunishmentTime(user, punishment);
			}
		}

		return IPTools.lookup(ip).then(({dnsbl, host, hostType}) => {
			user = connection.user || user;

			if (hostType === 'proxy' && !user.trusted && !user.locked) {
				user.locked = '#hostfilter';
			} else if (dnsbl && !user.autoconfirmed) {
				user.semilocked = '#dnsbl';
			}
			if (host) {
				user.latestHost = host;
				user.latestHostType = hostType;
			}
			Chat.hostfilter(host || '', user, connection, hostType);
		});
	}

	/**
	 * IP bans need to be checked separately since we don't even want to
	 * make a User object if an IP is banned.
	 */
	checkIpBanned(connection: Connection) {
		const ip = connection.ip;
		if (Punishments.cfloods.has(ip) || (Monitor.countConnection(ip) && Punishments.cfloods.add(ip))) {
			connection.send(`|popup||modal|PS is under heavy load and cannot accommodate your connection right now.`);
			return '#cflood';
		}

		if (Punishments.sharedIps.has(ip)) return false;

		let banned: false | string = false;
		const punishment = Punishments.ipSearch(ip, 'BAN');
		if (punishment) {
			banned = punishment.id;
		}
		if (!banned) return false;

		const appeal = (Config.appealurl ? `||||Or you can appeal at: ${Config.appealurl}` : ``);
		connection.send(`|popup||modal|You are banned because you have the same IP (${ip}) as banned user '${banned}'. Your ban will expire in a few days.${appeal}`);
		Monitor.notice(`CONNECT BLOCKED - IP BANNED: ${ip} (${banned})`);

		return banned;
	}
	checkNameInRoom(user: User, roomid: RoomID): boolean {
		let punishment = Punishments.roomUserids.nestedGet(roomid, user.id);
		if (!punishment && user.autoconfirmed) {
			punishment = Punishments.roomUserids.nestedGet(roomid, user.autoconfirmed);
		}
		if (punishment?.some(p => p.type === 'ROOMBAN' || p.type === 'BLACKLIST')) {
			return true;
		}
		const room = Rooms.get(roomid)!;
		if (room.parent) {
			return Punishments.checkNameInRoom(user, room.parent.roomid);
		}
		return false;
	}

	/**
	 * @param userid The name into which the user is renamed.
	 */
	checkNewNameInRoom(user: User, userid: string, roomid: RoomID): Punishment[] | null {
		let punishments: Punishment[] | null = Punishments.roomUserids.nestedGet(roomid, userid) || null;
		if (!punishments) {
			const room = Rooms.get(roomid)!;
			if (room.parent) {
				punishments = Punishments.roomUserids.nestedGet(room.parent.roomid, userid) || null;
			}
		}
		if (punishments) {
			for (const punishment of punishments) {
				const info = this.roomPunishmentTypes.get(punishment.type);
				if (info?.callback) {
					info.callback.call(this, user, punishment, Rooms.get(roomid)!);
					continue;
				}
				if (punishment.type !== 'ROOMBAN' && punishment.type !== 'BLACKLIST') return null;
				const room = Rooms.get(roomid)!;
				if (room.game && room.game.removeBannedUser) {
					room.game.removeBannedUser(user);
				}
				user.leaveRoom(room.roomid);
			}
			return punishments;
		}
		return null;
	}

	/**
	 * @return Descriptive text for the remaining time until the punishment expires, if any.
	 */
	checkLockExpiration(userid: string | null) {
		if (!userid) return ``;
		const punishment = Punishments.userids.getByType(userid, 'LOCK');
		const user = Users.get(userid);
		if (user?.permalocked) return ` (never expires; you are permalocked)`;

		return Punishments.checkPunishmentExpiration(punishment);
	}

	checkPunishmentExpiration(punishment: Punishment | undefined) {
		if (!punishment) return ``;
		const expiresIn = new Date(punishment.expireTime).getTime() - Date.now();
		const expiresDays = Math.round(expiresIn / 1000 / 60 / 60 / 24);
		let expiresText = '';
		if (expiresDays >= 1) {
			expiresText = `in around ${Chat.count(expiresDays, "days")}`;
		} else {
			expiresText = `soon`;
		}
		if (expiresIn > 1) return ` (expires ${expiresText})`;
	}

	isRoomBanned(user: User, roomid: RoomID): Punishment | undefined {
		if (!user) throw new Error(`Trying to check if a non-existent user is room banned.`);

		let punishments = Punishments.roomUserids.nestedGet(roomid, user.id);
		for (const p of punishments || []) {
			if (p.type === 'ROOMBAN' || p.type === 'BLACKLIST') return p;
		}

		if (user.autoconfirmed) {
			punishments = Punishments.roomUserids.nestedGet(roomid, user.autoconfirmed);
			for (const p of punishments || []) {
				if (p.type === 'ROOMBAN' || p.type === 'BLACKLIST') return p;
			}
		}

		if (!user.trusted) {
			for (const ip of user.ips) {
				punishments = Punishments.roomIps.nestedGet(roomid, ip);
				if (punishments) {
					for (const punishment of punishments) {
						if (punishment.type === 'ROOMBAN') {
							return punishment;
						} else if (punishment.type === 'BLACKLIST') {
							if (Punishments.sharedIps.has(ip) && user.autoconfirmed) return;

							return punishment;
						}
					}
				}
			}
		}

		const room = Rooms.get(roomid);
		if (!room) throw new Error(`Trying to ban a user from a nonexistent room: ${roomid}`);

		if (room.parent) return Punishments.isRoomBanned(user, room.parent.roomid);
	}

	isBlacklistedSharedIp(ip: string) {
		const num = IPTools.ipToNumber(ip);
		for (const [blacklisted, reason] of this.sharedIpBlacklist) {
			const range = IPTools.stringToRange(blacklisted);
			if (!range) throw new Error("Falsy range in sharedIpBlacklist");
			if (IPTools.checkPattern([range], num)) return reason;
		}
		return false;
	}

	/**
	 * Returns an array of all room punishments associated with a user.
	 *
	 * options.publicOnly will make this only return public room punishments.
	 * options.checkIps will also check the IP of the user for IP-based punishments.
	 */
	getRoomPunishments(user: User | string, options: Partial<{checkIps: any, publicOnly: any}> = {}) {
		if (!user) return [];
		const userid = toID(user);

		const punishments: [Room, Punishment][] = [];

		for (const curRoom of Rooms.global.chatRooms) {
			if (
				!curRoom || curRoom.settings.isPrivate === true ||
				(options.publicOnly && curRoom.settings.isPersonal)
			) continue;
			let punishment = Punishments.roomUserids.nestedGet(curRoom.roomid, userid);
			if (punishment) {
				for (const p of punishment) {
					punishments.push([curRoom, p]);
				}
				continue;
			} else if (options?.checkIps) {
				if (typeof user !== 'string') {
					let longestIPPunishment;
					for (const ip of user.ips) {
						punishment = Punishments.roomIps.nestedGet(curRoom.roomid, ip);
						if (punishment && (!longestIPPunishment || punishment[2] > longestIPPunishment[2])) {
							longestIPPunishment = punishment;
						}
					}
					if (longestIPPunishment) {
						for (const p of longestIPPunishment) {
							punishments.push([curRoom, p]);
						}
						continue;
					}
				}
			}
			if (typeof user !== 'string' && curRoom.muteQueue) {
				// check mutes
				for (const entry of curRoom.muteQueue) {
					if (userid === entry.userid ||
<<<<<<< HEAD
						(user as User).guestNum === entry.guestNum ||
						((user as User).autoconfirmed && (user as User).autoconfirmed === entry.autoconfirmed)) {
						punishments.push([curRoom, {type: 'MUTE', id: entry.userid, expireTime: entry.time, reason: ''} as Punishment]);
=======
						user.guestNum === entry.guestNum ||
						(user.autoconfirmed && user.autoconfirmed === entry.autoconfirmed)) {
						punishments.push([curRoom, ['MUTE', entry.userid, entry.time, ''] as Punishment]);
>>>>>>> de09c43d
					}
				}
			}
		}

		return punishments;
	}
	getPunishments(roomid?: RoomID, ignoreMutes?: boolean) {
		const punishmentTable = new Map<string, PunishmentEntry>();
		if (roomid && (!Punishments.roomIps.has(roomid) || !Punishments.roomUserids.has(roomid))) return punishmentTable;
		// `Punishments.roomIps.get(roomid)` guaranteed to exist above
		(roomid ? Punishments.roomIps.get(roomid)! : Punishments.ips).each((punishment, ip) => {
			const {type, id, expireTime, reason, rest} = punishment;
			if (id !== '#rangelock' && id.startsWith('#')) return;
			let entry = punishmentTable.get(id);

			if (entry) {
				entry.ips.push(ip);
				return;
			}

			entry = {
				userids: [],
				ips: [ip],
				punishType: type,
				expireTime,
				reason,
				rest: rest || [],
			};
			punishmentTable.set(id, entry);
		});
		// `Punishments.roomIps.get(roomid)` guaranteed to exist above
		(roomid ? Punishments.roomUserids.get(roomid)! : Punishments.userids).each((punishment, userid) => {
			const {type, id, expireTime, reason, rest} = punishment;
			if (id.startsWith('#')) return;
			let entry = punishmentTable.get(id);

			if (!entry) {
				entry = {
					userids: [],
					ips: [],
					punishType: type,
					expireTime,
					reason,
					rest: rest || [],
				};
				punishmentTable.set(id, entry);
			}

			if (userid !== id) entry.userids.push(userid as ID); // guaranteed as per above check
		});
		if (roomid && ignoreMutes !== false) {
			const room = Rooms.get(roomid);
			if (room?.muteQueue) {
				for (const mute of room.muteQueue) {
					punishmentTable.set(mute.userid, {
						userids: [], ips: [], punishType: "MUTE", expireTime: mute.time, reason: "", rest: [],
					});
				}
			}
		}
		return punishmentTable;
	}
	visualizePunishments(punishments: Map<string, PunishmentEntry>, user: User) {
		let buf = "";
		buf += `<div class="ladder pad"><h2>List of active punishments:</h2>`;
		buf += `<table">`;
		buf += `<tr>`;
		buf += `<th>Username</th>`;
		buf += `<th>Punishment type</th>`;
		buf += `<th>Expire time</th>`;
		buf += `<th>Reason</th>`;
		buf += `<th>Alts</th>`;
		if (user.can('ip')) buf += `<th>IPs</th>`;
		buf += `</tr>`;
		for (const [userid, punishment] of punishments) {
			const expiresIn = new Date(punishment.expireTime).getTime() - Date.now();
			if (expiresIn < 1000) continue;
			const expireString = Chat.toDurationString(expiresIn, {precision: 1});
			buf += `<tr>`;
			buf += `<td>${userid}</td>`;
			buf += `<td>${punishment.punishType}</td>`;
			buf += `<td>${expireString}</td>`;
			buf += `<td>${punishment.reason || ' - '}</td>`;
			buf += `<td>${punishment.userids.join(", ") || ' - '}</td>`;
			if (user.can('ip')) buf += `<td>${punishment.ips.join(", ") || ' - '}</td>`;
			buf += `</tr>`;
		}
		buf += `</table>`;
		buf += `</div>`;
		return buf;
	}
	/**
	 * Notifies staff if a user has three or more room punishments.
	 */
	async monitorRoomPunishments(user: User | ID) {
		if ((user as User).locked) return;
		const userid = toID(user);

		/** Default to 3 if the Config option is not defined or valid */
		const minPunishments = (typeof Config.monitorminpunishments === 'number' ? Config.monitorminpunishments : 3);
		if (!minPunishments) return;

		const punishments = Punishments.getRoomPunishments(user, {checkIps: true, publicOnly: true});

		if (punishments.length >= minPunishments) {
			let points = 0;

			const punishmentText = punishments.map(([room, punishment]) => {
				const {type: punishType, id: punishUserid, reason} = punishment;
				if (punishType in PUNISHMENT_POINT_VALUES) points += PUNISHMENT_POINT_VALUES[punishType];
				let punishDesc = Punishments.roomPunishmentTypes.get(punishType)?.desc;
				if (!punishDesc) punishDesc = `punished`;
				if (punishUserid !== userid) punishDesc += ` as ${punishUserid}`;

				// Backwards compatibility for current punishments
				const trimmedReason = reason?.trim();
				if (trimmedReason && !trimmedReason.startsWith('(PROOF:')) punishDesc += `: ${trimmedReason}`;
				return `<<${room}>> (${punishDesc})`;
			}).join(', ');

			if (Config.punishmentautolock && points >= AUTOLOCK_POINT_THRESHOLD) {
				const rooms = punishments.map(([room]) => room).join(', ');
				const reason = `Autolocked for having punishments in ${punishments.length} rooms: ${rooms}`;
				const message = `${(user as User).name || userid} was locked for having punishments in ${punishments.length} rooms: ${punishmentText}`;
				const isWeek = await Rooms.Modlog.getGlobalPunishments(userid, AUTOWEEKLOCK_DAYS_TO_SEARCH) >= AUTOWEEKLOCK_THRESHOLD;

				void Punishments.autolock(user, 'staff', 'PunishmentMonitor', reason, message, isWeek);
				if (typeof user !== 'string') {
					user.popup(
						`|modal|You've been locked for breaking the rules in multiple chatrooms.\n\n` +
						`If you feel that your lock was unjustified, you can still PM staff members (%, @, &) to discuss it${Config.appealurl ? " or you can appeal:\n" + Config.appealurl : "."}\n\n` +
						`Your lock will expire in a few days.`
					);
				}
			} else {
				Monitor.log(`[PunishmentMonitor] ${(user as User).name || userid} currently has punishments in ${punishments.length} rooms: ${punishmentText}`);
			}
		}
	}
	PunishmentMap = PunishmentMap;
	NestedPunishmentMap = NestedPunishmentMap;
}();<|MERGE_RESOLUTION|>--- conflicted
+++ resolved
@@ -116,7 +116,6 @@
 					// eslint-disable-next-line callback-return
 					callback(punishment, k, this);
 				}
-				continue;
 			} else {
 				this.delete(k);
 			}
@@ -281,8 +280,8 @@
 	 *
 	 */
 	readonly roomPunishmentTypes = new Map<string, PunishInfo>([
-		// global  calls are here because if you hotpatch punishments without hotpatching chat,
-		// old punishments won't be loaded into here, which might cause issues. This guards against that
+		// references to global.Punishments? are here because if you hotpatch punishments without hotpatching chat,
+		// old punishment types won't be loaded into here, which might cause issues. This guards against that.
 		...(global.Punishments?.roomPunishmentTypes || []),
 		['ROOMBAN', {desc: 'banned'}],
 		['BLACKLIST', {desc: 'blacklisted'}],
@@ -310,12 +309,12 @@
 		if (!data) return;
 		for (const row of data.split("\n")) {
 			if (!row || row === '\r') continue;
-			const [punishType, id, altKeys, expireTimeStr, ...reason] = row.trim().split("\t");
+			const [type, id, altKeys, expireTimeStr, ...reason] = row.trim().split("\t");
 			const expireTime = Number(expireTimeStr);
-			if (punishType === "Punishment") continue;
+			if (type === "Punishment") continue;
 			const keys = altKeys.split(',').concat(id);
 
-			const punishment = {type: punishType, id, expireTime, reason: reason.join('\t')} as Punishment;
+			const punishment = {type, id, expireTime, reason: reason.join('\t')} as Punishment;
 			if (Date.now() >= expireTime) {
 				continue;
 			}
@@ -545,13 +544,9 @@
 			return Punishments.punishName(user, punishment);
 		}
 
-<<<<<<< HEAD
-		Punishments.checkInteractions((user as User).id || user as ID, punishment);
+		Punishments.checkInteractions((user as User).getLastID() || user as ID, punishment);
 
 		if (!punishment.id) punishment.id = (user as User).getLastId();
-=======
-		if (!punishment[1]) punishment[1] = user.getLastId();
->>>>>>> de09c43d
 
 		const userids = new Set<ID>();
 		const ips = new Set<string>();
@@ -699,11 +694,7 @@
 			return Punishments.roomPunishName(room, user, punishment);
 		}
 
-<<<<<<< HEAD
 		if (!punishment.id) punishment.id = (user as User).getLastId();
-=======
-		if (!punishment[1]) punishment[1] = user.getLastId();
->>>>>>> de09c43d
 
 		const roomid = typeof room !== 'string' ? (room as Room).roomid : room;
 		const userids = new Set<ID>();
@@ -1143,9 +1134,7 @@
 			for (const roomid of targetUser.inRooms || []) {
 				const targetRoom = Rooms.get(roomid);
 				if (!targetRoom?.roomid.startsWith('groupchat-')) continue;
-				if (targetRoom.game && targetRoom.game.removeBannedUser) {
-					targetRoom.game.removeBannedUser(targetUser);
-				}
+				targetRoom.game?.removeBannedUser?.(targetUser);
 				targetUser.leaveRoom(targetRoom.roomid);
 
 				// Handle groupchats that the user created
@@ -1258,9 +1247,7 @@
 
 		const affected = Punishments.roomPunish(room, user, punishment);
 		for (const curUser of affected) {
-			if (room.game && room.game.removeBannedUser) {
-				room.game.removeBannedUser(curUser);
-			}
+			room.game?.removeBannedUser?.(curUser);
 			curUser.leaveRoom(room.roomid);
 		}
 
@@ -1296,9 +1283,7 @@
 		if (room.subRooms) {
 			for (const subRoom of room.subRooms.values()) {
 				for (const curUser of affected) {
-					if (subRoom.game && subRoom.game.removeBannedUser) {
-						subRoom.game.removeBannedUser(curUser);
-					}
+					subRoom.game?.removeBannedUser?.(curUser);
 					curUser.leaveRoom(subRoom.roomid);
 				}
 			}
@@ -1851,15 +1836,9 @@
 				// check mutes
 				for (const entry of curRoom.muteQueue) {
 					if (userid === entry.userid ||
-<<<<<<< HEAD
-						(user as User).guestNum === entry.guestNum ||
-						((user as User).autoconfirmed && (user as User).autoconfirmed === entry.autoconfirmed)) {
-						punishments.push([curRoom, {type: 'MUTE', id: entry.userid, expireTime: entry.time, reason: ''} as Punishment]);
-=======
 						user.guestNum === entry.guestNum ||
 						(user.autoconfirmed && user.autoconfirmed === entry.autoconfirmed)) {
-						punishments.push([curRoom, ['MUTE', entry.userid, entry.time, ''] as Punishment]);
->>>>>>> de09c43d
+						punishments.push([curRoom, {type: 'MUTE', id: entry.userid, expireTime: entry.time, reason: ''} as Punishment]);
 					}
 				}
 			}
