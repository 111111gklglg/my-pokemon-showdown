/**
 * Room settings commands
 * Pokemon Showdown - http://pokemonshowdown.com/
 *
 * Commands for settings relating to room setting filtering.
 *
 * @license MIT
 */
import {Utils} from '../../lib/utils';
import type {EffectiveGroupSymbol, RoomPermission} from '../user-groups';

const RANKS = Config.groupsranking;

const SLOWCHAT_MINIMUM = 2;
const SLOWCHAT_MAXIMUM = 60;
const SLOWCHAT_USER_REQUIREMENT = 10;

export const commands: ChatCommands = {
	roomsetting: 'roomsettings',
	roomsettings(target, room, user, connection) {
		room = this.requireRoom();
		if (room.battle) return this.errorReply("This command cannot be used in battle rooms.");
		let uhtml = 'uhtml';

		if (!target) {
			room.update();
		} else {
			void this.parse(`/${target}`);
			uhtml = 'uhtmlchange';
		}

		let output = Utils.html`<div class="infobox">Room Settings for ${room.title}<br />`;
		for (const handler of Chat.roomSettings) {
			const setting = handler(room, user, connection);
			if (typeof setting.permission === 'string') setting.permission = user.can(setting.permission, null, room);

			output += `<strong>${setting.label}:</strong> <br />`;

			for (const option of setting.options) {
				// disabled button
				if (option[1] === true) {
					output += Utils.html`<button class="button disabled" style="font-weight:bold;color:#575757;` +
						`background:#d3d3d3;">${option[0]}</button> `;
				} else {
					// only show proper buttons if we have the permissions to use them
					if (!setting.permission) continue;

					output += Utils.html`<button class="button" name="send" value="/roomsetting ${option[1]}">${option[0]}</button> `;
				}
			}
			output += `<br />`;
		}
		output += '</div>';
		user.sendTo(room, `|${uhtml}|roomsettings|${output}`);
	},
	roomsettingshelp: [`/roomsettings - Shows current room settings with buttons to change them (if you can).`],

	modchat(target, room, user) {
		room = this.requireRoom();
		if (!target) {
			const modchatSetting = (room.settings.modchat || "OFF");
			return this.sendReply(`Moderated chat is currently set to: ${modchatSetting}`);
		}
		this.checkCan('modchat', null, room);

		if (
			room.settings.modchat && room.settings.modchat.length <= 1 &&
			!Users.Auth.hasPermission(user, 'modchat', room.settings.modchat as GroupSymbol, room)
		) {
			return this.errorReply(`/modchat - Access denied for changing a setting currently at ${room.settings.modchat}.`);
		}
		if ((room as any).requestModchat) {
			const error = (room as GameRoom).requestModchat(user);
			if (error) return this.errorReply(error);
		}

		target = target.toLowerCase().trim();
		const currentModchat = room.settings.modchat;
		switch (target) {
		case 'off':
		case 'false':
		case 'no':
		case 'disable':
			room.settings.modchat = null;
			break;
		case 'ac':
		case 'autoconfirmed':
			room.settings.modchat = 'autoconfirmed';
			break;
		case 'trusted':
			room.settings.modchat = 'trusted';
			break;
		case 'player':
			target = Users.PLAYER_SYMBOL;
			/* falls through */
		default:
			if (!Users.Auth.isAuthLevel(target) || ['‽', '!'].includes(target)) {
				this.errorReply(`The rank '${target}' was unrecognized as a modchat level.`);
				return this.parse('/help modchat');
			}
			if (!Users.Auth.hasPermission(user, 'modchat', target as GroupSymbol, room)) {
				return this.errorReply(`/modchat - Access denied for setting to ${target}.`);
			}
			room.settings.modchat = target;
			break;
		}
		if (currentModchat === room.settings.modchat) {
			return this.errorReply(`Modchat is already set to ${currentModchat || 'off'}.`);
		}
		if (!room.settings.modchat) {
			this.add("|raw|<div class=\"broadcast-blue\"><strong>Moderated chat was disabled!</strong><br />Anyone may talk now.</div>");
		} else {
			const modchatSetting = Utils.escapeHTML(room.settings.modchat);
			this.add(`|raw|<div class="broadcast-red"><strong>Moderated chat was set to ${modchatSetting}!</strong><br />Only users of rank ${modchatSetting} and higher can talk.</div>`);
		}
		if ((room as GameRoom).requestModchat && !room.settings.modchat) (room as GameRoom).requestModchat(null);
		this.privateModAction(`${user.name} set modchat to ${room.settings.modchat || "off"}`);
		this.modlog('MODCHAT', null, `to ${room.settings.modchat || "false"}`);

		room.saveSettings();
	},
	modchathelp: [
		`/modchat [off/autoconfirmed/trusted/+/%/@/*/player/#/&] - Set the level of moderated chat. Requires: % \u2606 for off/autoconfirmed/+ options, * @ # & for all the options`,
	],

	inviteonlynext: 'ionext',
	ionext(target, room, user) {
		const groupConfig = Config.groups[Users.PLAYER_SYMBOL];
		if (!groupConfig?.editprivacy) return this.errorReply(`/ionext - Access denied.`);
		if (this.meansNo(target)) {
			user.battleSettings.inviteOnly = false;
			user.update();
			this.sendReply("Your next battle will be publicly visible.");
		} else {
			user.battleSettings.inviteOnly = true;
			user.update();
			this.sendReply(`Your next battle will be invite-only${user.battlesForcedPublic() ? `, unless it is rated` : ``}.`);
		}
	},
	ionexthelp: [
		`/ionext - Sets your next battle to be invite-only.`,
		`/ionext off - Sets your next battle to be publicly visible.`,
	],

	ioo: 'inviteonly',
	inviteonly(target, room, user, connection, cmd) {
		room = this.requireRoom();
		if (cmd === 'ioo') target = 'on';
		if (!target) return this.parse('/help inviteonly');
		if (this.meansYes(target)) {
			return this.parse("/modjoin %");
		} else {
			return this.parse(`/modjoin ${target}`);
		}
	},
	inviteonlyhelp: [
		`/inviteonly [on|off] - Sets modjoin %. Users can't join unless invited with /invite. Requires: # &`,
		`/ioo - Shortcut for /inviteonly on`,
		`/inviteonlynext OR /ionext - Sets your next battle to be invite-only.`,
		`/ionext off - Sets your next battle to be publicly visible.`,
	],

	modjoin(target, room, user) {
		room = this.requireRoom();
		if (!target) {
			const modjoinSetting = room.settings.modjoin === true ? "SYNC" : room.settings.modjoin || "OFF";
			return this.sendReply(`Modjoin is currently set to: ${modjoinSetting}`);
		}
		if (room.battle) {
			this.checkCan('editprivacy', null, room);
			if (room.battle.forcePublic) {
				return this.errorReply(`This battle is required to be public due to a player having a name prefixed by '${room.battle.forcePublic}'.`);
			}
			if (room.battle.inviteOnlySetter && !user.can('mute', null, room) && room.battle.inviteOnlySetter !== user.id) {
				return this.errorReply(`Only the person who set this battle to be invite-only can turn it off.`);
			}
			room.battle.inviteOnlySetter = user.id;
		} else if (room.settings.isPersonal) {
			this.checkCan('editroom', null, room);
		} else {
			this.checkCan('makeroom');
		}
		if (room.tour && !room.tour.modjoin) {
			return this.errorReply(`You can't do this in tournaments where modjoin is prohibited.`);
		}
		if (target === 'player') target = Users.PLAYER_SYMBOL;
		if (this.meansNo(target)) {
			if (!room.settings.modjoin) return this.errorReply(`Modjoin is already turned off in this room.`);
			room.settings.modjoin = null;
			this.add(`|raw|<div class="broadcast-blue"><strong>This room is no longer invite only!</strong><br />Anyone may now join.</div>`);
			this.addModAction(`${user.name} turned off modjoin.`);
			this.modlog('MODJOIN', null, 'OFF');
			room.saveSettings();
			return;
		} else if (target === 'sync') {
			if (room.settings.modjoin === true) return this.errorReply(`Modjoin is already set to sync modchat in this room.`);
			room.settings.modjoin = true;
			this.add(`|raw|<div class="broadcast-red"><strong>Moderated join is set to sync with modchat!</strong><br />Only users who can speak in modchat can join.</div>`);
			this.addModAction(`${user.name} set modjoin to sync with modchat.`);
			this.modlog('MODJOIN SYNC');
		} else if (target === 'ac' || target === 'autoconfirmed') {
			if (room.settings.modjoin === 'autoconfirmed') return this.errorReply(`Modjoin is already set to autoconfirmed.`);
			room.settings.modjoin = 'autoconfirmed';
			this.add(`|raw|<div class="broadcast-red"><strong>Moderated join is set to autoconfirmed!</strong><br />Users must be rank autoconfirmed or invited with <code>/invite</code> to join</div>`);
			this.addModAction(`${user.name} set modjoin to autoconfirmed.`);
			this.modlog('MODJOIN', null, 'autoconfirmed');
		} else if (Users.Auth.isAuthLevel(target) && !['‽', '!'].includes(target)) {
			if (room.battle && !user.can('makeroom') && !'+%'.includes(target)) {
				return this.errorReply(`/modjoin - Access denied from setting modjoin past % in battles.`);
			}
			if (room.settings.isPersonal && !user.can('makeroom') && !'+%'.includes(target)) {
				return this.errorReply(`/modjoin - Access denied from setting modjoin past % in group chats.`);
			}
			if (room.settings.modjoin === target) return this.errorReply(`Modjoin is already set to ${target} in this room.`);
			room.settings.modjoin = target;
			this.add(`|raw|<div class="broadcast-red"><strong>This room is now invite only!</strong><br />Users must be rank ${target} or invited with <code>/invite</code> to join</div>`);
			this.addModAction(`${user.name} set modjoin to ${target}.`);
			this.modlog('MODJOIN', null, target);
		} else {
			this.errorReply(`Unrecognized modjoin setting.`);
			void this.parse('/help modjoin');
			return false;
		}
		room.saveSettings();
		if (target === 'sync' && !room.settings.modchat) {
			const lowestStaffGroup = Config.groupsranking.filter(group => Config.groups[group]?.mute)[0];
			if (lowestStaffGroup) void this.parse(`/modchat ${lowestStaffGroup}`);
		}
		if (!room.settings.isPrivate) return this.parse('/hiddenroom');
	},
	modjoinhelp: [
		`/modjoin [+|%|@|*|player|&|#|off] - Sets modjoin. Users lower than the specified rank can't join this room unless they have a room rank. Requires: \u2606 # &`,
		`/modjoin [sync|off] - Sets modjoin. Only users who can speak in modchat can join this room. Requires: \u2606 # &`,
	],

	roomlanguage(target, room, user) {
		room = this.requireRoom();
		if (!target) {
			return this.sendReply(`This room's primary language is ${Chat.languages.get(room.settings.language || '') || 'English'}`);
		}
		this.checkCan('editroom', null, room);

		const targetLanguage = toID(target);
		if (!Chat.languages.has(targetLanguage)) return this.errorReply(`"${target}" is not a supported language.`);

		room.settings.language = targetLanguage === 'english' ? false : targetLanguage;

		room.saveSettings();
		this.modlog(`LANGUAGE`, null, Chat.languages.get(targetLanguage));
		this.sendReply(`The room's language has been set to ${Chat.languages.get(targetLanguage)}`);
	},
	roomlanguagehelp: [
		`/roomlanguage [language] - Sets the the language for the room, which changes language of a few commands. Requires # &`,
		`Supported Languages: English, Spanish, Italian, French, Simplified Chinese, Traditional Chinese, Japanese, Hindi, Turkish, Dutch, German.`,
	],

	slowchat(target, room, user) {
		room = this.requireRoom();
		if (!target) {
			const slowchatSetting = (room.settings.slowchat || "OFF");
			return this.sendReply(`Slow chat is currently set to: ${slowchatSetting}`);
		}
		this.checkChat();
		this.checkCan('modchat', null, room);

		let targetInt = parseInt(target);
		if (this.meansNo(target)) {
			if (!room.settings.slowchat) return this.errorReply(`Slow chat is already disabled in this room.`);
			room.settings.slowchat = false;
		} else if (targetInt) {
			if (!user.can('bypassall') && room.userCount < SLOWCHAT_USER_REQUIREMENT) {
				return this.errorReply(`This room must have at least ${SLOWCHAT_USER_REQUIREMENT} users to set slowchat; it only has ${room.userCount} right now.`);
			}
			if (room.settings.slowchat === targetInt) {
				return this.errorReply(`Slow chat is already set to ${room.settings.slowchat} seconds in this room.`);
			}
			if (targetInt < SLOWCHAT_MINIMUM) targetInt = SLOWCHAT_MINIMUM;
			if (targetInt > SLOWCHAT_MAXIMUM) targetInt = SLOWCHAT_MAXIMUM;
			room.settings.slowchat = targetInt;
		} else {
			return this.parse("/help slowchat");
		}
		const slowchatSetting = (room.settings.slowchat || "OFF");
		this.privateModAction(`${user.name} set slowchat to ${slowchatSetting}`);
		this.modlog('SLOWCHAT', null, '' + slowchatSetting);
		room.saveSettings();
	},
	slowchathelp: [
		`/slowchat [number] - Sets a limit on how often users in the room can send messages, between 2 and 60 seconds. Requires @ # &`,
		`/slowchat off - Disables slowchat in the room. Requires @ # &`,
	],
	permission: 'permissions',
	permissions: {
		clear: 'set',
		set(target, room, user) {
			let [perm, rank, roomid] = target.split(',').map(item => item.trim().toLowerCase());
			if (roomid) {
				const tarRoom = Rooms.search(roomid);
				if (!tarRoom) return this.errorReply(`Room not found.`);
				room = tarRoom;
				this.room = room;
			}
			room = this.requireRoom();
			if (rank === 'default') rank = '';
			if (!room.persist) return this.errorReply(`This room does not allow customizing permissions.`);
			if (!target || !perm) return this.parse(`/permissions help`);
			if (rank && rank !== 'whitelist' && !Config.groupsranking.includes(rank as EffectiveGroupSymbol)) {
				return this.errorReply(`${rank} is not a valid rank.`);
			}
			if (!Users.Auth.supportedRoomPermissions(room).includes(perm)) {
				return this.errorReply(`${perm} is not a valid room permission.`);
			}
			if (!room.auth.atLeast(user, '#')) {
				return this.errorReply(`/permissions set - You must be at least a Room Owner to set permissions.`);
			}
			if (
				Users.Auth.ROOM_PERMISSIONS.includes(perm as RoomPermission) &&
				!Users.Auth.hasPermission(user, perm, null, room)
			) {
				return this.errorReply(`/permissions set - You can't set the permission "${perm}" because you don't have it.`);
			}

			const currentPermissions = room.settings.permissions || {};
			if (currentPermissions[perm] === (rank || undefined)) {
				return this.errorReply(`${perm} is already set to ${rank || 'default'}.`);
			}

			if (rank) {
				currentPermissions[perm] = rank as GroupSymbol;
				room.settings.permissions = currentPermissions;
			} else {
				delete currentPermissions[perm];
				if (!Object.keys(currentPermissions).length) delete room.settings.permissions;
			}
			room.saveSettings();

			if (!rank) rank = `default`;
			this.modlog(`SETPERMISSION`, null, `${perm}: ${rank}`);
			this.refreshPage(`permissions-${room.roomid}`);
			return this.privateModAction(`${user.name} set the required rank for ${perm} to ${rank}.`);
		},
		sethelp: [
			`/permissions set [command], [rank symbol] - sets the required permission to use the command [command] to [rank]. Requires: # &`,
			`/permissions clear [command] - resets the required permission to use the command [command] to the default. Requires: # &`,
		],

<<<<<<< HEAD
=======
		clickset(target, room, user) {
			const [roomid, newTarget] = Utils.splitFirst(target, ',');
			this.room = Rooms.get(roomid) || null;
			if (!this.room) return this.errorReply(`must specify roomid`);
			this.pmTarget = null;
			void this.parse(`/permissions set ${newTarget}`);
			return this.parse(`/join view-permissions-${this.room.roomid}`);
		},

>>>>>>> 5dacf4a3
		view(target, room, user) {
			room = this.requireRoom();
			return this.parse(`/join view-permissions-${room.roomid}`);
		},

		help: '',
		''(target, room, user) {
			room = this.requireRoom();

			const allPermissions = Users.Auth.supportedRoomPermissions(room);
			const permissionGroups = allPermissions.filter(perm => !perm.startsWith('/'));
			const permissions = allPermissions.filter(perm => {
				const handler = Chat.parseCommand(perm)?.handler;
				if (handler?.isPrivate && !user.can('lock')) return false;
				return perm.startsWith('/') && !perm.includes(' ');
			});
			const subPermissions = allPermissions.filter(perm => perm.startsWith('/') && perm.includes(' ')).filter(perm => {
				const handler = Chat.parseCommand(perm)?.handler;
				if (handler?.isPrivate && !user.can('lock')) return false;
				return perm.startsWith('/') && perm.includes(' ');
			});
			const subPermissionsByNamespace: {[k: string]: string[]} = {};
			for (const perm of subPermissions) {
				const [namespace] = perm.split(' ', 1);
				if (!subPermissionsByNamespace[namespace]) subPermissionsByNamespace[namespace] = [];
				subPermissionsByNamespace[namespace].push(perm);
			}

			let buffer = `<strong>Room permissions help:</strong><hr />`;
			buffer += `<p><strong>Usage: </strong><br />`;
			buffer += `<code>/permissions set [permission], [rank symbol]</code><br />`;
			buffer += `<code>/permissions clear [permission]</code><br />`;
			buffer += `<code>/permissions view</code></p>`;
			buffer += `<p><strong>Group permissions:</strong> (will affect multiple commands or part of one command)<br />`;
			buffer += `<code>` + permissionGroups.join(`</code> <code>`) + `</code></p>`;
			buffer += `<p><strong>Single-command permissions:</strong> (will affect one command)<br />`;
			buffer += `<code>` + permissions.join(`</code> <code>`) + `</code></p>`;
			buffer += `<p><details class="readmore"><summary><strong>Sub-commands:</strong> (will affect one sub-command, like /roomevents view)</summary>`;
			for (const subPerms of Object.values(subPermissionsByNamespace)) {
				buffer += `<br /><code>` + subPerms.join(`</code> <code>`) + `</code><br />`;
			}
			buffer += `</details></p>`;
			return this.sendReplyBox(buffer);
		},
	},
	stretching: 'stretchfilter',
	stretchingfilter: 'stretchfilter',
	stretchfilter(target, room, user) {
		room = this.requireRoom();
		if (!target) {
			const stretchSetting = (room.settings.filterStretching ? "ON" : "OFF");
			return this.sendReply(`This room's stretch filter is currently: ${stretchSetting}`);
		}
		this.checkChat();
		this.checkCan('editroom', null, room);

		if (this.meansYes(target)) {
			if (room.settings.filterStretching) return this.errorReply(`This room's stretch filter is already ON`);
			room.settings.filterStretching = true;
		} else if (this.meansNo(target)) {
			if (!room.settings.filterStretching) return this.errorReply(`This room's stretch filter is already OFF`);
			room.settings.filterStretching = false;
		} else {
			return this.parse("/help stretchfilter");
		}
		const stretchSetting = (room.settings.filterStretching ? "ON" : "OFF");
		this.privateModAction(`${user.name} turned the stretch filter ${stretchSetting}`);
		this.modlog('STRETCH FILTER', null, stretchSetting);
		room.saveSettings();
	},
	stretchfilterhelp: [
		`/stretchfilter [on/off] - Toggles filtering messages in the room for stretchingggggggg. Requires # &`,
	],

	capitals: 'capsfilter',
	capitalsfilter: 'capsfilter',
	capsfilter(target, room, user) {
		room = this.requireRoom();
		if (!target) {
			const capsSetting = (room.settings.filterCaps ? "ON" : "OFF");
			return this.sendReply(`This room's caps filter is currently: ${capsSetting}`);
		}
		this.checkChat();
		this.checkCan('editroom', null, room);

		if (this.meansYes(target)) {
			if (room.settings.filterCaps) return this.errorReply(`This room's caps filter is already ON`);
			room.settings.filterCaps = true;
		} else if (this.meansNo(target)) {
			if (!room.settings.filterCaps) return this.errorReply(`This room's caps filter is already OFF`);
			room.settings.filterCaps = false;
		} else {
			return this.parse("/help capsfilter");
		}
		const capsSetting = (room.settings.filterCaps ? "ON" : "OFF");
		this.privateModAction(`${user.name} turned the caps filter ${capsSetting}`);
		this.modlog('CAPS FILTER', null, capsSetting);

		room.saveSettings();
	},
	capsfilterhelp: [`/capsfilter [on/off] - Toggles filtering messages in the room for EXCESSIVE CAPS. Requires # &`],

	emojis: 'emojifilter',
	emoji: 'emojifilter',
	emojifilter(target, room, user) {
		room = this.requireRoom();
		if (!target) {
			const emojiSetting = (room.settings.filterEmojis ? "ON" : "OFF");
			return this.sendReply(`This room's emoji filter is currently: ${emojiSetting}`);
		}
		this.checkChat();
		this.checkCan('editroom', null, room);

		if (this.meansYes(target)) {
			if (room.settings.filterEmojis) return this.errorReply(`This room's emoji filter is already ON`);
			room.settings.filterEmojis = true;
		} else if (this.meansNo(target)) {
			if (!room.settings.filterEmojis) return this.errorReply(`This room's emoji filter is already OFF`);
			room.settings.filterEmojis = false;
		} else {
			return this.parse("/help emojifilter");
		}
		const emojiSetting = (room.settings.filterEmojis ? "ON" : "OFF");
		this.privateModAction(`${user.name} turned the emoji filter ${emojiSetting}`);
		this.modlog('EMOJI FILTER', null, emojiSetting);

		room.saveSettings();
	},
	emojifilterhelp: [`/emojifilter [on/off] - Toggles filtering messages in the room for emojis. Requires # &`],

	banwords: 'banword',
	banword: {
		regexadd: 'add',
		addregex: 'add',
		add(target, room, user, connection, cmd) {
			room = this.requireRoom();
			if (!target || target === ' ') return this.parse('/help banword');
			this.checkCan('declare', null, room);

			const regex = cmd.includes('regex');
			if (regex && !user.can('makeroom')) return this.errorReply("Regex banwords are only allowed for administrators.");
			if (!room.settings.banwords) room.settings.banwords = [];
			// Most of the regex code is copied from the client. TODO: unify them?
			// Regex banwords can have commas in the {1,5} pattern
			let words = (regex ? target.match(/[^,]+(,\d*}[^,]*)?/g)! : target.split(','))
				.map(word => word.replace(/\n/g, '').trim()).filter(word => word.length > 0);
			if (!words || words.length === 0) return this.parse('/help banword');

			// Escape any character with a special meaning in regex
			if (!regex) {
				words = words.map(word => {
					if (/[\\^$*+?()|{}[\]]/.test(word)) {
						this.errorReply(`"${word}" might be a regular expression, did you mean "/banword addregex"?`);
					}
					return word.replace(/[.*+?^${}()|[\]\\]/g, '\\$&');
				});
			}
			// PS adds a preamble to the banword regex that's 32 chars long
			let banwordRegexLen = (room.banwordRegex instanceof RegExp) ? room.banwordRegex.source.length : 32;
			for (const word of words) {
				Chat.validateRegex(word);
				if (room.settings.banwords.includes(word)) return this.errorReply(`${word} is already a banned phrase.`);

				// Banword strings are joined, so account for the first string not having the prefix
				banwordRegexLen += (banwordRegexLen === 32) ? word.length : `|${word}`.length;
				// RegExp instances whose source is greater than or equal to
				// v8's RegExpMacroAssembler::kMaxRegister in length will crash
				// the server on compile. In this case, that would happen each
				// time a chat message gets tested for any banned phrases.
				if (banwordRegexLen >= (1 << 16 - 1)) {
					return this.errorReply("This room has too many banned phrases to add the ones given.");
				}
			}

			for (const word of words) {
				room.settings.banwords.push(word);
			}
			room.banwordRegex = null;
			if (words.length > 1) {
				this.privateModAction(`The banwords ${words.map(w => `'${w}'`).join(', ')} were added by ${user.name}.`);
				this.modlog('BANWORD', null, words.map(w => `'${w}'`).join(', '));
				this.sendReply(`Banned phrases successfully added.`);
			} else {
				this.privateModAction(`The banword '${words[0]}' was added by ${user.name}.`);
				this.modlog('BANWORD', null, words[0]);
				this.sendReply(`Banned phrase successfully added.`);
			}
			this.sendReply(`The list is currently: ${room.settings.banwords.join(', ')}`);
			room.saveSettings();
		},

		delete(target, room, user) {
			room = this.requireRoom();
			if (!target) return this.parse('/help banword');
			this.checkCan('declare', null, room);

			if (!room.settings.banwords) return this.errorReply("This room has no banned phrases.");

			let words = target.match(/[^,]+(,\d*}[^,]*)?/g);
			if (!words) return this.parse('/help banword');

			words = words.map(word => word.replace(/\n/g, '').trim()).filter(word => word.length > 0);

			for (const word of words) {
				if (!room.settings.banwords.includes(word)) return this.errorReply(`${word} is not a banned phrase in this room.`);
			}

			room.settings.banwords = room.settings.banwords.filter(w => !words!.includes(w));
			room.banwordRegex = null;
			if (words.length > 1) {
				this.privateModAction(`The banwords ${words.map(w => `'${w}'`).join(', ')} were removed by ${user.name}.`);
				this.modlog('UNBANWORD', null, words.map(w => `'${w}'`).join(', '));
				this.sendReply(`Banned phrases successfully deleted.`);
			} else {
				this.privateModAction(`The banword '${words[0]}' was removed by ${user.name}.`);
				this.modlog('UNBANWORD', null, words[0]);
				this.sendReply(`Banned phrase successfully deleted.`);
			}
			if (!room.settings.banwords.length) room.settings.banwords = undefined;
			this.sendReply(
				room.settings.banwords ?
					`The list is now: ${room.settings.banwords.join(', ')}` :
					`The list is now empty.`
			);
			room.saveSettings();
		},

		list(target, room, user) {
			room = this.requireRoom();
			this.checkCan('mute', null, room);

			if (!room.settings.banwords || !room.settings.banwords.length) {
				return this.sendReply("This room has no banned phrases.");
			}
			return this.sendReply(`Banned phrases in room ${room.roomid}: ${room.settings.banwords.join(', ')}`);
		},

		""(target, room, user) {
			return this.parse("/help banword");
		},
	},
	banwordhelp: [
		`/banword add [words] - Adds the comma-separated list of phrases to the banword list of the current room. Requires: # &`,
		`/banword addregex [words] - Adds the comma-separated list of regular expressions to the banword list of the current room. Requires &`,
		`/banword delete [words] - Removes the comma-separated list of phrases from the banword list. Requires: # &`,
		`/banword list - Shows the list of banned words in the current room. Requires: % @ # &`,
	],

	showapprovals(target, room, user) {
		room = this.requireRoom();
		this.checkCan('declare', null, room);
		target = toID(target);
		if (!target) {
			return this.sendReply(`Approvals are currently ${room.settings.requestShowEnabled ? `ENABLED` : `DISABLED`} for ${room}.`);
		}
		if (this.meansNo(target)) {
			if (!room.settings.requestShowEnabled) return this.errorReply(`Approvals are already disabled.`);
			room.settings.requestShowEnabled = undefined;
			this.privateModAction(`${user.name} disabled approvals in this room.`);
		} else if (this.meansYes(target)) {
			if (room.settings.requestShowEnabled) return this.errorReply(`Approvals are already enabled.`);
			room.settings.requestShowEnabled = true;
			this.privateModAction(`${user.name} enabled the use of media approvals in this room.`);
			if (!room.settings.permissions || room.settings.permissions['/show'] === '@') {
				this.privateModAction(
					`Note: Due to this room's settings, Drivers aren't allowed to use /show directly, ` +
					`but will be able to request and approve each other's /requestshow`
				);
			}
		} else {
			return this.errorReply(`Unrecognized setting for approvals. Use 'on' or 'off'.`);
		}
		room.saveSettings();
		return this.modlog(`SHOWAPPROVALS`, null, `${this.meansYes(target) ? `ON` : `OFF`}`);
	},

	showmedia(target, room, user) {
		this.errorReply(`/showmedia has been deprecated. Use /permissions instead.`);
		return this.parse(`/help permissions`);
	},

	hightraffic(target, room, user) {
		room = this.requireRoom();
		if (!target) {
			return this.sendReply(`This room is: ${!room.settings.highTraffic ? 'high traffic' : 'low traffic'}`);
		}
		this.checkCan('makeroom');

		if (this.meansYes(target)) {
			room.settings.highTraffic = true;
		} else if (this.meansNo(target)) {
			room.settings.highTraffic = undefined;
		} else {
			return this.parse('/help hightraffic');
		}
		room.saveSettings();
		this.modlog(`HIGHTRAFFIC`, null, `${!!room.settings.highTraffic}`);
		this.addModAction(`This room was marked as high traffic by ${user.name}.`);
	},
	hightraffichelp: [
		`/hightraffic [on|off] - (Un)marks a room as a high traffic room. Requires &`,
		`When a room is marked as high-traffic, PS requires all messages sent to that room to contain at least 2 letters.`,
	],

	/*********************************************************
	 * Room management
	 *********************************************************/

	makeprivatechatroom: 'makechatroom',
	makepublicchatroom: 'makechatroom',
	makechatroom(target, room, user, connection, cmd) {
		room = this.requireRoom();
		this.checkCan('makeroom');
		const id = toID(target);
		if (!id || this.cmd === 'makechatroom') return this.parse('/help makechatroom');
		if (!Rooms.global.addChatRoom(target)) {
			return this.errorReply(`An error occurred while trying to create the room '${target}'.`);
		}

		const targetRoom = Rooms.search(target);
		if (!targetRoom) throw new Error(`Error in room creation.`);
		if (cmd === 'makeprivatechatroom') {
			if (!targetRoom.persist) throw new Error(`Private chat room created without settings.`);
			targetRoom.setPrivate(true);
			const upperStaffRoom = Rooms.get('upperstaff');
			if (upperStaffRoom) {
				upperStaffRoom.add(`|raw|<div class="broadcast-green">Private chat room created: <b>${Utils.escapeHTML(target)}</b></div>`).update();
			}
			this.sendReply(`The private chat room '${target}' was created.`);
		} else {
			const staffRoom = Rooms.get('staff');
			if (staffRoom) {
				staffRoom.add(`|raw|<div class="broadcast-green">Public chat room created: <b>${Utils.escapeHTML(target)}</b></div>`).update();
			}
			const upperStaffRoom = Rooms.get('upperstaff');
			if (upperStaffRoom) {
				upperStaffRoom.add(`|raw|<div class="broadcast-green">Public chat room created: <b>${Utils.escapeHTML(target)}</b></div>`).update();
			}
			this.sendReply(`The chat room '${target}' was created.`);
		}
	},
	makechatroomhelp: [
		`/makeprivatechatroom [roomname] - Creates a new private room named [roomname]. Requires: &`,
		`/makepublicchatroom [roomname] - Creates a new public room named [roomname]. Requires: &`,
	],

	subroomgroupchat: 'makegroupchat',
	mgc: 'makegroupchat',
	makegroupchat(target, room, user, connection, cmd) {
		room = this.requireRoom();
		this.checkChat();
		if (!user.autoconfirmed) {
			return this.errorReply("You must be autoconfirmed to make a groupchat.");
		}

		const groupchatbanned = Punishments.isGroupchatBanned(user);
		if (groupchatbanned) {
			const expireText = Punishments.checkPunishmentExpiration(groupchatbanned);
			return this.errorReply(`You are banned from using groupchats ${expireText}.`);
		}

		if (cmd === 'subroomgroupchat') {
			if (!user.can('mute', null, room)) {
				return this.errorReply("You can only create subroom groupchats for rooms you're staff in.");
			}
			if (room.battle) return this.errorReply("You cannot create a subroom of a battle.");
			if (room.settings.isPersonal) return this.errorReply("You cannot create a subroom of a groupchat.");
		}
		const parent = cmd === 'subroomgroupchat' ? room.roomid : null;
		// this.checkCan('makegroupchat');

		// Title defaults to a random 8-digit number.
		let title = target.trim();
		if (title.length >= 32) {
			return this.errorReply("Title must be under 32 characters long.");
		} else if (!title) {
			title = (`${Math.floor(Math.random() * 100000000)}`);
		} else if (this.filter(title) !== title) {
			return this.errorReply("Invalid title.");
		}
		// `,` is a delimiter used by a lot of /commands
		// `|` and `[` are delimiters used by the protocol
		// `-` has special meaning in roomids
		if (title.includes(',') || title.includes('|') || title.includes('[') || title.includes('-')) {
			return this.errorReply("Room titles can't contain any of: ,|[-");
		}

		// Even though they're different namespaces, to cut down on confusion, you
		// can't share names with registered chatrooms.
		const existingRoom = Rooms.search(toID(title));
		if (existingRoom && !existingRoom.settings.modjoin) {
			return this.errorReply(`Your group chat name is too similar to existing chat room '${title}'.`);
		}
		// Room IDs for groupchats are groupchat-TITLEID
		let titleid = toID(title);
		if (!titleid) {
			titleid = `${Math.floor(Math.random() * 100000000)}` as ID;
		}
		const roomid = `groupchat-${parent || user.id}-${titleid}` as RoomID;
		// Titles must be unique.
		if (Rooms.search(roomid)) return this.errorReply(`A group chat named '${title}' already exists.`);
		// Tab title is prefixed with '[G]' to distinguish groupchats from
		// registered chatrooms

		if (Monitor.countGroupChat(connection.ip)) {
			this.errorReply("Due to high load, you are limited to creating 4 group chats every hour.");
			return;
		}

		const titleMsg = Utils.html`Welcome to ${parent ? room.title : user.name}'s` +
			Utils.html`${!/^[0-9]+$/.test(title) ? ` ${title}` : ''}${parent ? ' subroom' : ''} groupchat!`;
		const targetRoom = Rooms.createChatRoom(roomid, `[G] ${title}`, {
			isPersonal: true,
			isPrivate: 'hidden',
			creationTime: Date.now(),
			modjoin: parent ? null : '+',
			parentid: parent,
			auth: {},
			introMessage: `` +
				`<div style="text-align: center"><table style="margin:auto;"><tr><td><img src="//${Config.routes.client}/fx/groupchat.png" width=120 height=100></td><td><h2>${titleMsg}</h2><p>Follow the <a href="/rules">Pokémon Showdown Global Rules</a>!<br>Don't be disruptive to the rest of the site.</p></td></tr></table></div>`,
			staffMessage: `` +
				`<p>Groupchats are temporary rooms, and will expire if there hasn't been any activity in 40 minutes.</p><p>You can invite new users using <code>/invite</code>. Be careful with who you invite!</p><p>Commands: <button class="button" name="send" value="/roomhelp">Room Management</button> | <button class="button" name="send" value="/roomsettings">Room Settings</button> | <button class="button" name="send" value="/tournaments help">Tournaments</button></p><p>As creator of this groupchat, <u>you are entirely responsible for what occurs in this chatroom</u>. Global rules apply at all times.</p><p>If this room is used to break global rules or disrupt other areas of the server, <strong>you as the creator will be held accountable and punished</strong>.</p>`,
		});
		if (!targetRoom) {
			return this.errorReply(`An unknown error occurred while trying to create the room '${title}'.`);
		}
		// The creator is a Room Owner in subroom groupchats and a Host otherwise..
		targetRoom.auth.set(user.id, parent ? '#' : Users.HOST_SYMBOL);
		// Join after creating room. No other response is given.
		user.joinRoom(targetRoom.roomid);
		user.popup(`You've just made a groupchat; it is now your responsibility, regardless of whether or not you actively partake in the room. For more info, read your groupchat's staff intro.`);
		if (parent) this.modlog('SUBROOMGROUPCHAT', null, title);
	},
	makegroupchathelp: [
		`/makegroupchat [roomname] - Creates an invite-only group chat named [roomname].`,
		`/subroomgroupchat [roomname] - Creates a subroom groupchat of the current room. Can only be used in a public room you have staff in.`,
	],
	groupchatuptime: 'roomuptime',
	roomuptime(target, room, user, connection, cmd) {
		if (!this.runBroadcast()) return;
		if (!room) return this.errorReply(`Can only be used in a room.`);

		// for hotpatching
		if (!room.settings.creationTime) room.settings.creationTime = Date.now();
		const uptime = Chat.toDurationString(Date.now() - room.settings.creationTime);
		this.sendReplyBox(`Room uptime: <b>${uptime}</b>`);
	},
	roomuptimehelp: [`/roomuptime - Displays the uptime of the room.`],

	deregisterchatroom(target, room, user) {
		this.checkCan('makeroom');
		this.errorReply("NOTE: You probably want to use `/deleteroom` now that it exists.");
		const id = toID(target);
		if (!id) return this.parse('/help deregisterchatroom');
		const targetRoom = Rooms.search(id);
		if (!targetRoom) return this.errorReply(`The room '${target}' doesn't exist.`);
		target = targetRoom.title || targetRoom.roomid;
		const isPrivate = targetRoom.settings.isPrivate;
		const staffRoom = Rooms.get('staff');
		const upperStaffRoom = Rooms.get('upperstaff');
		if (Rooms.global.deregisterChatRoom(id)) {
			this.sendReply(`The room '${target}' was deregistered.`);
			this.sendReply("It will be deleted as of the next server restart.");
			target = Utils.escapeHTML(target);
			if (isPrivate) {
				if (upperStaffRoom) {
					upperStaffRoom.add(`|raw|<div class="broadcast-red">Private chat room deregistered by ${user.id}: <b>${target}</b></div>`).update();
				}
			} else {
				if (staffRoom) {
					staffRoom.add(`|raw|<div class="broadcast-red">Public chat room deregistered: <b>${target}</b></div>`).update();
				}
				if (upperStaffRoom) {
					upperStaffRoom.add(`|raw|<div class="broadcast-red">Public chat room deregistered by ${user.id}: <b>${target}</b></div>`).update();
				}
			}
			return;
		}
		return this.errorReply(`The room "${target}" isn't registered.`);
	},
	deregisterchatroomhelp: [
		`/deregisterchatroom [roomname] - Deletes room [roomname] after the next server restart. Requires: &`,
	],

	deletechatroom: 'deleteroom',
	deletegroupchat: 'deleteroom',
	dgc: 'deleteroom',
	deleteroom(target, room, user, connection, cmd) {
		room = this.requireRoom();
		const roomid = target.trim();
		if (!roomid) {
			// allow deleting personal rooms without typing out the room name
			if (!room.settings.isPersonal || !['deletegroupchat', 'dgc'].includes(cmd)) {
				return this.parse(`/help deleteroom`);
			}
		} else {
			const targetRoom = Rooms.search(roomid);
			if (targetRoom !== room) {
				return this.parse(`/help deleteroom`);
			}
		}

		if (room.roomid.startsWith('groupchat-')) {
			this.checkCan('gamemanagement', null, room);
		} else {
			this.checkCan('makeroom');
		}

		const title = room.title || room.roomid;

		if (room.persist) {
			if (room.settings.isPrivate) {
				const upperStaffRoom = Rooms.get('upperstaff');
				if (upperStaffRoom) {
					upperStaffRoom.add(
						Utils.html`|raw|<div class="broadcast-red">Private chat room ` +
						`deleted by ${user.id}: <b>${title}</b></div>`
					).update();
				}
			} else {
				const staffRoom = Rooms.get('staff');
				if (staffRoom) {
					staffRoom.add(Utils.html`|raw|<div class="broadcast-red">Public chat room deleted: <b>${title}</b></div>`).update();
				}
				const upperStaffRoom = Rooms.get('upperstaff');
				if (upperStaffRoom) {
					upperStaffRoom.add(
						Utils.html`|raw|<div class="broadcast-red">Public chat ` +
						`room deleted by ${user.id}: <b>${title}</b></div>`
					).update();
				}
			}
		}

		if (room.subRooms) {
			for (const subRoom of room.subRooms.values()) subRoom.parent = null;
		}

		room.add(`|raw|<div class="broadcast-red"><b>This room has been deleted.</b></div>`);
		room.update(); // |expire| needs to be its own message
		room.add(`|expire|This room has been deleted.`);
		this.sendReply(`The room "${title}" was deleted.`);
		room.update();
		if (room.roomid === 'lobby') Rooms.lobby = null;
		room.destroy();
	},
	deleteroomhelp: [
		`/deleteroom [roomname] - Deletes room [roomname]. Must be typed in the room to delete. Requires: &`,
		`/deletegroupchat - Deletes the current room, if it's a groupchat. Requires: ★ # &`,
	],

	rename() {
		this.errorReply("Did you mean /renameroom?");
	},
	renamegroupchat: 'renameroom',
	renameroom(target, room, user, connection, cmd) {
		room = this.requireRoom();
		if (room.game || room.minorActivity || room.tour) {
			return this.errorReply("Cannot rename room while a tour/poll/game is running.");
		}
		if (room.battle) {
			return this.errorReply("Cannot rename battle rooms.");
		}
		const oldTitle = room.title;
		const isGroupchat = cmd === 'renamegroupchat';
		if (!toID(target)) return this.errorReply("Rooms need a title.");
		if (room.persist && isGroupchat) return this.errorReply(`This isn't a groupchat.`);
		if (!room.persist && !isGroupchat) return this.errorReply(`Use /renamegroupchat instead.`);
		if (isGroupchat) {
			if (!user.can('lock')) this.checkCan('declare', null, room);
			const existingRoom = Rooms.search(toID(target));
			if (existingRoom && !existingRoom.settings.modjoin) {
				return this.errorReply(`Your groupchat name is too similar to existing chat room '${existingRoom.title}'.`);
			}
			if (this.filter(target) !== target) {
				return this.errorReply("Invalid title.");
			}
			// `,` is a delimiter used by a lot of /commands
			// `|` and `[` are delimiters used by the protocol
			// `-` has special meaning in roomids
			if (target.includes(',') || target.includes('|') || target.includes('[') || target.includes('-')) {
				return this.errorReply("Room titles can't contain any of: ,|[-");
			}
			target = `[G] ${target}`;
		} else {
			this.checkCan('makeroom');
		}
		const creatorID = room.roomid.split('-')[1];
		const id = isGroupchat ? `groupchat-${creatorID}-${toID(target)}` as RoomID : undefined;
		room.rename(target, id);
		this.modlog(`RENAME${isGroupchat ? 'GROUPCHAT' : 'ROOM'}`, null, `from ${oldTitle}`);
		const privacy = room.settings.isPrivate === true ? "Private" :
			!room.settings.isPrivate ? "Public" :
			`${room.settings.isPrivate.charAt(0).toUpperCase()}${room.settings.isPrivate.slice(1)}`;
		if (!isGroupchat) {
			Rooms.global.notifyRooms(
				room.settings.isPrivate === true ? ['upperstaff'] : ['upperstaff', 'staff'],
				Utils.html`|raw|<div class="broadcast-green">${privacy} chat room <b>${oldTitle}</b> renamed to <b>${target}</b></div>`
		  );
		}
		room.add(Utils.html`|raw|<div class="broadcast-green">The room has been renamed to <b>${target}</b></div>`).update();
	},
	renamehelp: [`/renameroom [new title] - Renames the current room to [new title]. Requires &.`],

	hideroom: 'privateroom',
	hiddenroom: 'privateroom',
	secretroom: 'privateroom',
	publicroom: 'privateroom',
	privateroom(target, room, user, connection, cmd) {
		room = this.requireRoom();
		if (room.battle) {
			this.checkCan('editprivacy', null, room);
			if (room.battle.forcePublic) {
				return this.errorReply(`This battle is required to be public because a player has a name prefixed by '${room.battle.forcePublic}'.`);
			}
			if (room.tour?.forcePublic) {
				return this.errorReply(`This battle can't be hidden, because the tournament is set to be forced public.`);
			}
		} else if (room.settings.isPersonal) {
			this.checkCan('editroom', null, room);
		} else {
			// registered chatrooms show up on the room list and so require
			// higher permissions to modify privacy settings
			this.checkCan('makeroom');
		}
		let setting: boolean | 'hidden';
		switch (cmd) {
		case 'privateroom':
			return this.parse('/help privateroom');
		case 'publicroom':
			setting = false;
			break;
		case 'secretroom':
			setting = true;
			break;
		default:
			if (room.settings.isPrivate === true && target !== 'force') {
				return this.sendReply(`This room is a secret room. Use "/publicroom" to make it public, or "/hiddenroom force" to force it hidden.`);
			}
			setting = 'hidden';
			break;
		}
		if (this.meansNo(target)) {
			return this.errorReply(`Please specify what privacy setting you want for this room: /hiddenroom, /secretroom, or /publicroom`);
		}

		if (!setting) {
			if (!room.settings.isPrivate) {
				return this.errorReply(`This room is already public.`);
			}
			if (room.parent && room.parent.settings.isPrivate) {
				return this.errorReply(`This room's parent ${room.parent.title} must be public for this room to be public.`);
			}
			if (room.settings.isPersonal && !room.battle) {
				return this.errorReply(`This room can't be made public.`);
			}
			if (room.privacySetter && user.can('nooverride', null, room) && !user.can('makeroom')) {
				if (!room.privacySetter.has(user.id)) {
					const privacySetters = [...room.privacySetter].join(', ');
					return this.errorReply(`You can't make the room public since you didn't make it private - only ${privacySetters} can.`);
				}
				room.privacySetter.delete(user.id);
				if (room.privacySetter.size) {
					const privacySetters = [...room.privacySetter].join(', ');
					return this.sendReply(`You are no longer forcing the room to stay private, but ${privacySetters} also need${Chat.plural(room.privacySetter, "", "s")} to use /publicroom to make the room public.`);
				}
			}
			room.privacySetter = null;
			this.addModAction(`${user.name} made this room public.`);
			this.modlog('PUBLICROOM');
			room.setPrivate(false);
		} else {
			const settingName = (setting === true ? 'secret' : setting);
			if (room.subRooms) {
				if (settingName === 'secret') return this.errorReply("Secret rooms cannot have subrooms.");
				for (const subRoom of room.subRooms.values()) {
					if (!subRoom.settings.isPrivate) {
						return this.errorReply(`Subroom ${subRoom.title} must be private to make this room private.`);
					}
				}
			}
			if (room.settings.isPrivate === setting) {
				if (room.privacySetter && !room.privacySetter.has(user.id)) {
					room.privacySetter.add(user.id);
					return this.sendReply(`This room is already ${settingName}, but is now forced to stay that way until you use /publicroom.`);
				}
				return this.errorReply(`This room is already ${settingName}.`);
			}
			this.addModAction(`${user.name} made this room ${settingName}.`);
			this.modlog(`${settingName.toUpperCase()}ROOM`);
			room.setPrivate(setting);
			room.privacySetter = new Set([user.id]);
		}
	},
	privateroomhelp: [
		`/secretroom - Makes a room secret. Secret rooms are visible to & and up. Requires: &`,
		`/hiddenroom [on/off] - Makes a room hidden. Hidden rooms are visible to % and up, and inherit global ranks. Requires: \u2606 &`,
		`/publicroom - Makes a room public. Requires: \u2606 &`,
	],

	hidenext(target, room, user) {
		const groupConfig = Config.groups[Users.PLAYER_SYMBOL];
		if (!groupConfig?.editprivacy) return this.errorReply(`/hidenext - Access denied.`);
		if (this.meansNo(target)) {
			user.battleSettings.hidden = false;
			user.update();
			this.sendReply("Your next battle will be publicly visible.");
		} else {
			user.battleSettings.hidden = true;
			user.update();
			this.sendReply(`Your next battle will be hidden${user.battlesForcedPublic() ? `, unless it is rated` : ``}.`);
		}
	},
	hidenexthelp: [
		`/hidenext - Sets your next battle to be hidden.`,
		`/hidenext off - Sets your next battle to be publicly visible.`,
	],

	officialchatroom: 'officialroom',
	officialroom(target, room, user) {
		room = this.requireRoom();
		this.checkCan('makeroom');
		if (!room.persist) {
			return this.errorReply(`/officialroom - This room can't be made official`);
		}
		if (this.meansNo(target)) {
			if (!room.settings.isOfficial) return this.errorReply(`This chat room is already unofficial.`);
			delete room.settings.isOfficial;
			this.addModAction(`${user.name} made this chat room unofficial.`);
			this.modlog('UNOFFICIALROOM');
			delete room.settings.isOfficial;
			room.saveSettings();
		} else {
			if (room.settings.isOfficial) return this.errorReply(`This chat room is already official.`);
			room.settings.isOfficial = true;
			this.addModAction(`${user.name} made this chat room official.`);
			this.modlog('OFFICIALROOM');
			room.settings.isOfficial = true;
			room.saveSettings();
		}
	},

	psplwinnerroom(target, room, user) {
		this.checkCan('makeroom');
		room = this.requireRoom();
		if (!room.persist) {
			return this.errorReply(`/psplwinnerroom - This room can't be marked as a PSPL Winner room`);
		}
		if (this.meansNo(target)) {
			if (!room.settings.pspl) return this.errorReply(`This chat room is already not a PSPL Winner room.`);
			delete room.settings.pspl;
			this.addModAction(`${user.name} made this chat room no longer a PSPL Winner room.`);
			this.modlog('PSPLROOM');
			delete room.settings.pspl;
			room.saveSettings();
		} else {
			if (room.settings.pspl) return this.errorReply("This chat room is already a PSPL Winner room.");
			room.settings.pspl = true;
			this.addModAction(`${user.name} made this chat room a PSPL Winner room.`);
			this.modlog('UNPSPLROOM');
			room.settings.pspl = true;
			room.saveSettings();
		}
	},

	setsubroom: 'subroom',
	subroom(target, room, user) {
		room = this.requireRoom();
		if (!user.can('makeroom')) return this.errorReply(`/subroom - Access denied. Did you mean /subrooms?`);
		if (!target) return this.parse('/help subroom');

		if (!room.persist) return this.errorReply(`Temporary rooms cannot be subrooms.`);
		if (room.parent) {
			return this.errorReply(`This room is already a subroom. To change which room this subroom belongs to, remove the subroom first.`);
		}
		if (room.subRooms) {
			return this.errorReply(`This room is already a parent room, and a parent room cannot be made as a subroom.`);
		}

		const parent = Rooms.search(target);

		if (!parent) return this.errorReply(`The room '${target}' does not exist.`);
		if (parent.type !== 'chat') return this.errorReply(`Parent room '${target}' must be a chat room.`);
		if (parent.parent) return this.errorReply(`Subrooms cannot have subrooms.`);
		if (parent.settings.isPrivate === true) return this.errorReply(`Only public and hidden rooms can have subrooms.`);
		if (parent.settings.isPrivate && !room.settings.isPrivate) {
			return this.errorReply(`Private rooms cannot have public subrooms.`);
		}
		if (!parent.persist) return this.errorReply(`Temporary rooms cannot be parent rooms.`);
		if (room === parent) return this.errorReply(`You cannot set a room to be a subroom of itself.`);

		room.parent = parent;
		if (!parent.subRooms) parent.subRooms = new Map();
		parent.subRooms.set(room.roomid, room);

		const mainIdx = Rooms.global.settingsList.findIndex(r => r.title === parent.title);
		// can be asserted since we want this to crash if room is null (it should never be)
		const subIdx = Rooms.global.settingsList.findIndex(r => r.title === room!.title);

		// This is needed to ensure that the main room gets loaded before the subroom.
		if (mainIdx > subIdx) {
			const tmp = Rooms.global.settingsList[mainIdx];
			Rooms.global.settingsList[mainIdx] = Rooms.global.settingsList[subIdx];
			Rooms.global.settingsList[subIdx] = tmp;
		}

		room.settings.parentid = parent.roomid;
		room.saveSettings();

		for (const userid in room.users) {
			room.users[userid].updateIdentity(room.roomid);
		}

		this.modlog('SUBROOM', null, `of ${parent.title}`);
		return this.addModAction(`This room was set as a subroom of ${parent.title} by ${user.name}.`);
	},

	removesubroom: 'unsubroom',
	desubroom: 'unsubroom',
	unsubroom(target, room, user) {
		room = this.requireRoom();
		this.checkCan('makeroom');
		if (!room.parent || !room.persist) {
			return this.errorReply(`This room is not currently a subroom of a public room.`);
		}

		const parent = room.parent;
		if (parent?.subRooms) {
			parent.subRooms.delete(room.roomid);
			if (!parent.subRooms.size) parent.subRooms = null;
		}

		room.parent = null;

		delete room.settings.parentid;
		room.saveSettings();

		for (const userid in room.users) {
			room.users[userid].updateIdentity(room.roomid);
		}

		this.modlog('UNSUBROOM');
		return this.addModAction(`This room was unset as a subroom by ${user.name}.`);
	},

	parentroom: 'subrooms',
	subrooms(target, room, user, connection, cmd) {
		room = this.requireRoom();
		if (cmd === 'parentroom') {
			if (!room.parent) return this.errorReply(`This room is not a subroom.`);
			return this.sendReply(`This is a subroom of ${room.parent.title}.`);
		}
		if (!room.persist) return this.errorReply(`Temporary rooms cannot have subrooms.`);

		if (!this.runBroadcast()) return;

		const showSecret = !this.broadcasting && user.can('mute', null, room);

		const subRooms = room.getSubRooms(showSecret);

		if (!subRooms.length) return this.sendReply(`This room doesn't have any subrooms.`);

		const subRoomText = subRooms.map(
			subRoom =>
				Utils.html`<a href="/${subRoom.roomid}">${subRoom.title}</a><br/><small>${subRoom.settings.desc}</small>`
		);

		return this.sendReplyBox(`<p style="font-weight:bold;">${Utils.escapeHTML(room.title)}'s subroom${Chat.plural(subRooms)}:</p><ul><li>${subRoomText.join('</li><br/><li>')}</li></ul></strong>`);
	},

	subroomhelp: [
		`/subroom [room] - Marks the current room as a subroom of [room]. Requires: &`,
		`/unsubroom - Unmarks the current room as a subroom. Requires: &`,
		`/subrooms - Displays the current room's subrooms.`,
		`/parentroom - Displays the current room's parent room.`,
	],

	roomdesc(target, room, user) {
		room = this.requireRoom();
		if (!target) {
			if (!this.runBroadcast()) return;
			if (!room.settings.desc) return this.sendReply(`This room does not have a description set.`);
			this.sendReplyBox(Utils.html`The room description is: ${room.settings.desc}`);
			return;
		}
		this.checkCan('makeroom');
		if (target.length > 80) {
			return this.errorReply(`Error: Room description is too long (must be at most 80 characters).`);
		}
		const normalizedTarget = ' ' + target.toLowerCase().replace(/[^a-z0-9]+/g, ' ').trim() + ' ';

		if (normalizedTarget.includes(' welcome ')) {
			return this.errorReply(`Error: Room description must not contain the word "welcome".`);
		}
		if (normalizedTarget.startsWith(' discuss ')) {
			return this.errorReply(`Error: Room description must not start with the word "discuss".`);
		}
		if (normalizedTarget.startsWith(' talk about ') || normalizedTarget.startsWith(' talk here about ')) {
			return this.errorReply(`Error: Room description must not start with the phrase "talk about".`);
		}

		room.settings.desc = target;
		this.sendReply(`(The room description is now: ${target})`);

		this.privateModAction(`${user.name} changed the roomdesc to: "${target}".`);
		this.modlog('ROOMDESC', null, `to "${target}"`);
		room.saveSettings();
	},

	topic: 'roomintro',
	roomintro(target, room, user, connection, cmd) {
		room = this.requireRoom();
		if (!target) {
			if (!this.runBroadcast()) return;
			if (!room.settings.introMessage) return this.sendReply("This room does not have an introduction set.");
			this.sendReply('|raw|<div class="infobox infobox-limited">' + room.settings.introMessage.replace(/\n/g, '') + '</div>');
			if (!this.broadcasting && user.can('declare', null, room, 'roomintro') && cmd !== 'topic') {
				const code = Utils.escapeHTML(room.settings.introMessage).replace(/\n/g, '<br />');
				this.sendReplyBox(`<details open><summary>Source:</summary><code style="white-space: pre-wrap; display: table; tab-size: 3">/roomintro ${code}</code></details>`);
			}
			return;
		}
		this.checkCan('editroom', null, room);
		if (this.meansNo(target) || target === 'delete') return this.errorReply('Did you mean "/deleteroomintro"?');
		this.checkHTML(target);
		if (!target.includes("<")) {
			// not HTML, do some simple URL linking
			const re = /(https?:\/\/(([\w.-]+)+(:\d+)?(\/([\w/_.]*(\?\S+)?)?)?))/g;
			target = target.replace(re, '<a href="$1">$1</a>');
		}
		if (target.substr(0, 11) === '/roomintro ') target = target.substr(11);

		room.settings.introMessage = target.replace(/\r/g, '');
		this.sendReply("(The room introduction has been changed to:)");
		this.sendReply(`|raw|<div class="infobox infobox-limited">${room.settings.introMessage.replace(/\n/g, '')}</div>`);

		this.privateModAction(`${user.name} changed the roomintro.`);
		this.modlog('ROOMINTRO');
		this.roomlog(room.settings.introMessage.replace(/\n/g, ''));

		room.saveSettings();
	},

	deletetopic: 'deleteroomintro',
	deleteroomintro(target, room, user) {
		room = this.requireRoom();
		this.checkCan('declare', null, room);
		if (!room.settings.introMessage) return this.errorReply("This room does not have a introduction set.");

		this.privateModAction(`${user.name} deleted the roomintro.`);
		this.modlog('DELETEROOMINTRO');
		this.roomlog(target);
		delete room.settings.introMessage;
		room.saveSettings();
	},

	stafftopic: 'staffintro',
	staffintro(target, room, user, connection, cmd) {
		room = this.requireRoom();
		if (!target) {
			this.checkCan('mute', null, room);
			if (!room.settings.staffMessage) return this.sendReply("This room does not have a staff introduction set.");
			this.sendReply(`|raw|<div class="infobox">${room.settings.staffMessage.replace(/\n/g, ``)}</div>`);
			if (user.can('ban', null, room, 'staffintro') && cmd !== 'stafftopic') {
				const code = Utils.escapeHTML(room.settings.staffMessage).replace(/\n/g, '<br />');
				this.sendReplyBox(`<details open><summary>Source:</summary><code style="white-space: pre-wrap; display: table; tab-size: 3">/staffintro ${code}</code></details>`);
			}
			return;
		}
		this.checkCan('ban', null, room);
		this.checkChat();
		if (this.meansNo(target) || target === 'delete') return this.errorReply('Did you mean "/deletestaffintro"?');
		this.checkHTML(target);
		if (!target.includes("<")) {
			// not HTML, do some simple URL linking
			const re = /(https?:\/\/(([\w.-]+)+(:\d+)?(\/([\w/_.]*(\?\S+)?)?)?))/g;
			target = target.replace(re, '<a href="$1">$1</a>');
		}
		if (target.substr(0, 12) === '/staffintro ') target = target.substr(12);

		room.settings.staffMessage = target.replace(/\r/g, '');
		this.sendReply("(The staff introduction has been changed to:)");
		this.sendReply(`|raw|<div class="infobox">${target.replace(/\n/g, ``)}</div>`);

		this.privateModAction(`${user.name} changed the staffintro.`);
		this.modlog('STAFFINTRO');
		this.roomlog(room.settings.staffMessage.replace(/\n/g, ``));
		room.saveSettings();
	},

	deletestafftopic: 'deletestaffintro',
	deletestaffintro(target, room, user) {
		room = this.requireRoom();
		this.checkCan('ban', null, room);
		if (!room.settings.staffMessage) return this.errorReply("This room does not have a staff introduction set.");

		this.privateModAction(`${user.name} deleted the staffintro.`);
		this.modlog('DELETESTAFFINTRO');
		this.roomlog(target);
		delete room.settings.staffMessage;
		room.saveSettings();
	},

	roomalias(target, room, user) {
		room = this.requireRoom();
		if (!target) {
			if (!this.runBroadcast()) return;
			if (!room.settings.aliases) return this.sendReplyBox("This room does not have any aliases.");
			return this.sendReplyBox(`This room has the following aliases: ${room.settings.aliases.join(", ")}`);
		}
		this.checkCan('makeroom');
		if (target.includes(',')) {
			this.errorReply(`Invalid room alias: ${target.trim()}`);
			return this.parse('/help roomalias');
		}

		const alias = toID(target);
		if (!alias.length) return this.errorReply("Only alphanumeric characters are valid in an alias.");
		if (Rooms.get(alias) || Rooms.aliases.has(alias)) {
			return this.errorReply("You cannot set an alias to an existing room or alias.");
		}
		if (room.settings.isPersonal) return this.errorReply("Personal rooms can't have aliases.");

		Rooms.aliases.set(alias, room.roomid);
		this.privateModAction(`${user.name} added the room alias '${alias}'.`);
		this.modlog('ROOMALIAS', null, alias);

		if (!room.settings.aliases) room.settings.aliases = [];
		room.settings.aliases.push(alias);
		room.saveSettings();
	},
	roomaliashelp: [
		`/roomalias - displays a list of all room aliases of the room the command was entered in.`,
		`/roomalias [alias] - adds the given room alias to the room the command was entered in. Requires: &`,
		`/removeroomalias [alias] - removes the given room alias of the room the command was entered in. Requires: &`,
	],

	deleteroomalias: 'removeroomalias',
	deroomalias: 'removeroomalias',
	unroomalias: 'removeroomalias',
	removeroomalias(target, room, user) {
		room = this.requireRoom();
		if (!room.settings.aliases) return this.errorReply("This room does not have any aliases.");
		this.checkCan('makeroom');
		if (target.includes(',')) {
			this.errorReply(`Invalid room alias: ${target.trim()}`);
			return this.parse('/help removeroomalias');
		}

		const alias = toID(target);
		if (!alias || !Rooms.aliases.has(alias)) return this.errorReply("Please specify an existing alias.");
		if (Rooms.aliases.get(alias) !== room.roomid) {
			return this.errorReply("You may only remove an alias from the current room.");
		}

		this.privateModAction(`${user.name} removed the room alias '${alias}'.`);
		this.modlog('REMOVEALIAS', null, alias);

		const aliasIndex = room.settings.aliases.indexOf(alias);
		if (aliasIndex >= 0) {
			room.settings.aliases.splice(aliasIndex, 1);
			if (!room.settings.aliases.length) room.settings.aliases = undefined;
			Rooms.aliases.delete(alias);
			room.saveSettings();
		}
	},
	removeroomaliashelp: [
		`/removeroomalias [alias] - removes the given room alias of the room the command was entered in. Requires: &`,
	],

	resettierdisplay: 'roomtierdisplay',
	roomtierdisplay(target, room, user, connection, cmd) {
		room = this.requireRoom();
		const resetTier = cmd === 'resettierdisplay';
		if (!target) {
			if (!this.runBroadcast()) return;
			return this.sendReplyBox(
				`This room is currently displaying ${room.settings.dataCommandTierDisplay} as the tier when using /data.`
			);
		}
		this.checkCan('declare', null, room);

		const displayIDToName: {[k: string]: Room['settings']['dataCommandTierDisplay']} = {
			tiers: 'tiers',
			doublestiers: 'doubles tiers',
			numbers: 'numbers',
		};

		if (!resetTier) {
			if (!(toID(target) in displayIDToName)) {
				this.errorReply(`Invalid tier display: ${target.trim()}`);
				return this.parse(`/help roomtierdisplay`);
			}

			room.settings.dataCommandTierDisplay = displayIDToName[toID(target)];
			this.sendReply(`(The room's tier display is now: ${displayIDToName[toID(target)]})`);

			this.privateModAction(`${user.name} changed the room's tier display to: ${displayIDToName[toID(target)]}.`);
			this.modlog('ROOMTIERDISPLAY', null, `to ${displayIDToName[toID(target)]}`);
		} else {
			room.settings.dataCommandTierDisplay = 'tiers';
			this.sendReply(`(The room's tier display is now: tiers)`);

			this.privateModAction(`${user.name} reset the room's tier display.`);
			this.modlog('RESETTIERDISPLAY', null, `to tiers`);
		}

		room.saveSettings();
	},
	roomtierdisplayhelp: [
		`/roomtierdisplay - displays the current room's display.`,
		`/roomtierdisplay [option] - changes the current room's tier display. Valid options are: tiers, doubles tiers, numbers. Requires: # &`,
		`/resettierdisplay - resets the current room's tier display. Requires: # &`,
	],
};

export const roomSettings: SettingsHandler[] = [
	// modchat
	(room, user) => ({
		label: "Modchat",
		permission: 'modchat',
		options: [
			'off',
			'autoconfirmed',
			'trusted',
			...RANKS.slice(1).filter(symbol => Users.Auth.hasPermission(user, 'modchat', symbol, room)),
		].map(rank => [rank, rank === (room.settings.modchat || 'off') || `modchat ${rank || 'off'}`]),
	}),
	(room, user) => ({
		label: "Modjoin",
		permission: room.settings.isPersonal ? user.can('editroom', null, room) : user.can('makeroom'),
		options: [
			'off',
			'autoconfirmed',
			// groupchat ROs can set modjoin, but only to +
			// first rank is for modjoin off
			...RANKS.slice(1, room.settings.isPersonal && !user.can('makeroom') ? 2 : undefined),
		].map(rank => [rank, rank === (room.settings.modjoin || 'off') || `modjoin ${rank || 'off'}`]),
	}),
	room => ({
		label: "Language",
		permission: 'editroom',
		options: [...Chat.languages].map(
			([id, name]) => [name, id === (room.settings.language || 'english') || `roomlanguage ${id || 'off'}`]
		),
	}),
	room => ({
		label: "Stretch filter",
		permission: 'editroom',
		options: [
			[`off`, !room.settings.filterStretching || 'stretchfilter off'],
			[`on`, room.settings.filterStretching || 'stretchfilter on'],
		],
	}),
	room => ({
		label: "Caps filter",
		permission: 'editroom',
		options: [
			[`off`, !room.settings.filterCaps || 'capsfilter off'],
			[`on`, room.settings.filterCaps || 'capsfilter on'],
		],
	}),
	room => ({
		label: "Emoji filter",
		permission: 'editroom',
		options: [
			[`off`, !room.settings.filterEmojis || 'emojifilter off'],
			[`on`, room.settings.filterEmojis || 'emojifilter on'],
		],
	}),
	room => ({
		label: "Slowchat",
		permission: room.userCount < SLOWCHAT_USER_REQUIREMENT ? 'bypassall' as any : 'editroom',
		options: ['off', 5, 10, 20, 30, 60].map(
			time => [`${time}`, time === (room.settings.slowchat || 'off') || `slowchat ${time || 'off'}`]
		),
	}),
	room => ({
		label: "/data Tier display",
		permission: 'editroom',
		options: [
			[`tiers`, (room.settings.dataCommandTierDisplay ?? 'tiers') === 'tiers' || `roomtierdisplay tiers`],
			[`doubles tiers`, room.settings.dataCommandTierDisplay === 'doubles tiers' || `roomtierdisplay doubles tiers`],
			[`numbers`, room.settings.dataCommandTierDisplay === 'numbers' || `roomtierdisplay numbers`],
		],
	}),
	room => ({
		label: "/requestshow",
		permission: 'declare',
		options: [
			[`off`, !room.settings.requestShowEnabled || `showapprovals off`],
			[`on`, room.settings.requestShowEnabled || `showapprovals on`],
		],
	}),
];

export const pages: PageTable = {
	permissions(args, user, connection) {
		this.title = `[Permissions]`;
		const room = this.requireRoom();
		this.checkCan('mute', null, room);

		const roomGroups = ['default', ...Config.groupsranking.slice(1)];
		const permissions = room.settings.permissions || {};

		let buf = `<div class="pad"><h2>Command permissions for ${room.title}</h2>`;
		buf += `<div class="ladder"><table>`;
		buf += `<tr><th>Permission</th><th>Required rank</th></tr>`;
		let atLeastOne = false;
		for (const permission in permissions) {
			const requiredRank = permissions[permission];
			atLeastOne = true;
			buf += `<tr><td><strong>${permission}</strong></td><td>`;
			if (room.auth.atLeast(user, '#')) {
				buf += roomGroups.map(group => (
					requiredRank === group ?
						Utils.html`<button class="button disabled" style="font-weight:bold;color:#575757;background:#d3d3d3">${group}</button>` :
						Utils.html`<button class="button" name="send" value="/permissions set ${permission}, ${group}, ${room.roomid}">${group}</button>`
				)).join(' ');
			} else {
				buf += Utils.html`<button class="button disabled" style="font-weight:bold;color:#575757;background:#d3d3d3">${requiredRank}</button>`;
			}
			buf += `</td>`;
		}
		if (!atLeastOne) {
			buf += `<tr><td colspan="2">You don't have any permissions configured.</td></tr>`;
		}
		buf += `</table></div>`;
		buf += `<p>Use <code>/permissions</code> to add new permissions</p>`;
		return buf;
	},
};<|MERGE_RESOLUTION|>--- conflicted
+++ resolved
@@ -343,19 +343,7 @@
 			`/permissions set [command], [rank symbol] - sets the required permission to use the command [command] to [rank]. Requires: # &`,
 			`/permissions clear [command] - resets the required permission to use the command [command] to the default. Requires: # &`,
 		],
-
-<<<<<<< HEAD
-=======
-		clickset(target, room, user) {
-			const [roomid, newTarget] = Utils.splitFirst(target, ',');
-			this.room = Rooms.get(roomid) || null;
-			if (!this.room) return this.errorReply(`must specify roomid`);
-			this.pmTarget = null;
-			void this.parse(`/permissions set ${newTarget}`);
-			return this.parse(`/join view-permissions-${this.room.roomid}`);
-		},
-
->>>>>>> 5dacf4a3
+      
 		view(target, room, user) {
 			room = this.requireRoom();
 			return this.parse(`/join view-permissions-${room.roomid}`);
