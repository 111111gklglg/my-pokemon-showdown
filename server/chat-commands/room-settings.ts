/**
 * Room settings commands
 * Pokemon Showdown - http://pokemonshowdown.com/
 *
 * Commands for settings relating to room setting filtering.
 *
 * @license MIT
 */
import {Utils} from '../../lib/utils';

const RANKS: string[] = Config.groupsranking;

const SLOWCHAT_MINIMUM = 2;
const SLOWCHAT_MAXIMUM = 60;
const SLOWCHAT_USER_REQUIREMENT = 10;

export const commands: ChatCommands = {
	roomsetting: 'roomsettings',
	roomsettings(target, room, user, connection) {
		if (!room) return this.requiresRoom();
		if (room.battle) return this.errorReply("This command cannot be used in battle rooms.");
		let uhtml = 'uhtml';

		if (!target) {
			room.update();
		} else {
			this.parse(`/${target}`);
			uhtml = 'uhtmlchange';
		}

		let output = Utils.html`<div class="infobox">Room Settings for ${room.title}<br />`;
		for (const handler of Chat.roomSettings) {
			const setting = handler(room, user, connection);
			if (typeof setting.permission === 'string') setting.permission = user.can(setting.permission, null, room);

			output += `<strong>${setting.label}:</strong> <br />`;

			for (const option of setting.options) {
				// disabled button
				if (option[1] === true) {
					output += Utils.html`<button class="button disabled" style="font-weight:bold;color:#575757;` +
						`font-weight:bold;background-color:#d3d3d3;">${option[0]}</button> `;
				} else {
					// only show proper buttons if we have the permissions to use them
					if (!setting.permission) continue;

					output += Utils.html`<button class="button" name="send" value="/roomsetting ${option[1]}">${option[0]}</button> `;
				}
			}
			output += `<br />`;
		}
		output += '</div>';
		user.sendTo(room, `|${uhtml}|roomsettings|${output}`);
	},
	roomsettingshelp: [`/roomsettings - Shows current room settings with buttons to change them (if you can).`],

	modchat(target, room, user) {
		if (!room) return this.requiresRoom();
		if (!target) {
			const modchatSetting = (room.settings.modchat || "OFF");
			return this.sendReply(`Moderated chat is currently set to: ${modchatSetting}`);
		}
		if (!this.can('modchat', null, room)) return false;

		// 'modchat' lets you set up to 1 (ac/trusted also allowed)
		// 'modchatall' lets you set up to your current rank
		// 'makeroom' lets you set any rank, no limit
		const threshold = user.can('makeroom') ? Infinity :
			user.can('modchatall', null, room) ? Config.groupsranking.indexOf(room.auth.get(user.id)) :
			Math.max(Config.groupsranking.indexOf('+'), 1);

		if (room.settings.modchat &&
				room.settings.modchat.length <= 1 &&
				Config.groupsranking.indexOf(room.settings.modchat as GroupSymbol) > threshold
		) {
			return this.errorReply(`/modchat - Access denied for changing a setting higher than ${Config.groupsranking[threshold]}.`);
		}
		if ((room as any).requestModchat) {
			const error = (room as GameRoom).requestModchat(user);
			if (error) return this.errorReply(error);
		}

		target = target.toLowerCase().trim();
		const currentModchat = room.settings.modchat;
		switch (target) {
		case 'off':
		case 'false':
		case 'no':
		case 'disable':
			room.settings.modchat = null;
			break;
		case 'ac':
		case 'autoconfirmed':
			room.settings.modchat = 'autoconfirmed';
			break;
		case 'trusted':
			room.settings.modchat = 'trusted';
			break;
		case 'player':
			target = Users.PLAYER_SYMBOL;
			/* falls through */
		default:
			if (!Config.groups[target]) {
				this.errorReply(`The rank '${target}' was unrecognized as a modchat level.`);
				return this.parse('/help modchat');
			}
			if (Config.groupsranking.indexOf(target as GroupSymbol) > threshold) {
				return this.errorReply(`/modchat - Access denied for setting higher than ${Config.groupsranking[threshold]}.`);
			}
			room.settings.modchat = target;
			break;
		}
		if (currentModchat === room.settings.modchat) {
			return this.errorReply(`Modchat is already set to ${currentModchat || 'off'}.`);
		}
		if (!room.settings.modchat) {
			this.add("|raw|<div class=\"broadcast-blue\"><strong>Moderated chat was disabled!</strong><br />Anyone may talk now.</div>");
		} else {
			const modchatSetting = Utils.escapeHTML(room.settings.modchat);
			this.add(`|raw|<div class="broadcast-red"><strong>Moderated chat was set to ${modchatSetting}!</strong><br />Only users of rank ${modchatSetting} and higher can talk.</div>`);
		}
		if ((room as GameRoom).requestModchat && !room.settings.modchat) (room as GameRoom).requestModchat(null);
		this.privateModAction(`${user.name} set modchat to ${room.settings.modchat || "off"}`);
		this.modlog('MODCHAT', null, `to ${room.settings.modchat || "false"}`);

		room.saveSettings();
	},
	modchathelp: [
		`/modchat [off/autoconfirmed/trusted/+/%/@/*/player/#/&] - Set the level of moderated chat. Requires: % \u2606 for off/autoconfirmed/+ options, * @ # & for all the options`,
	],

	ioo(target, room, user) {
		return this.parse('/modjoin %');
	},
	inviteonlynext: 'ionext',
	ionext(target, room, user) {
		const groupConfig = Config.groups[Users.PLAYER_SYMBOL];
		if (!groupConfig?.editprivacy) return this.errorReply(`/ionext - Access denied.`);
		if (this.meansNo(target)) {
			user.battleSettings.inviteOnly = false;
			user.update();
			this.sendReply("Your next battle will be publicly visible.");
		} else {
			user.battleSettings.inviteOnly = true;
			user.update();
			if (user.forcedPublic) {
				return this.errorReply(`Your next battle will be invite-only provided it is not rated, otherwise your '${user.forcedPublic}' prefix will force the battle to be public.`);
			}
			this.sendReply("Your next battle will be invite-only.");
		}
	},
	ionexthelp: [
		`/ionext - Sets your next battle to be invite-only.`,
		`/ionext off - Sets your next battle to be publicly visible.`,
	],

	inviteonly(target, room, user) {
		if (!target) return this.parse('/help inviteonly');
		if (this.meansYes(target)) {
			return this.parse("/modjoin %");
		} else {
			return this.parse(`/modjoin ${target}`);
		}
	},
	inviteonlyhelp: [
		`/inviteonly [on|off] - Sets modjoin %. Users can't join unless invited with /invite. Requires: # &`,
		`/ioo - Shortcut for /inviteonly on`,
		`/inviteonlynext OR /ionext - Sets your next battle to be invite-only.`,
		`/ionext off - Sets your next battle to be publicly visible.`,
	],

	modjoin(target, room, user) {
		if (!room) return this.requiresRoom();
		if (!target) {
			const modjoinSetting = room.settings.modjoin === true ? "SYNC" : room.settings.modjoin || "OFF";
			return this.sendReply(`Modjoin is currently set to: ${modjoinSetting}`);
		}
		if (room.settings.isPersonal) {
			if (!this.can('editroom', null, room)) return;
		} else if (room.battle) {
			if (!this.can('editprivacy', null, room)) return;
			const prefix = room.battle.forcedPublic();
			if (prefix) {
				return this.errorReply(`This battle is required to be public due to a player having a name prefixed by '${prefix}'.`);
			}
		} else {
			if (!this.can('makeroom')) return;
		}
		if (room.tour && !room.tour.modjoin) {
			return this.errorReply(`You can't do this in tournaments where modjoin is prohibited.`);
		}
		if (target === 'player') target = Users.PLAYER_SYMBOL;
		if (this.meansNo(target)) {
			if (!room.settings.modjoin) return this.errorReply(`Modjoin is already turned off in this room.`);
			room.settings.modjoin = null;
			this.add(`|raw|<div class="broadcast-blue"><strong>This room is no longer invite only!</strong><br />Anyone may now join.</div>`);
			this.addModAction(`${user.name} turned off modjoin.`);
			this.modlog('MODJOIN', null, 'OFF');
			room.saveSettings();
			return;
		} else if (target === 'sync') {
			if (room.settings.modjoin === true) return this.errorReply(`Modjoin is already set to sync modchat in this room.`);
			room.settings.modjoin = true;
			this.add(`|raw|<div class="broadcast-red"><strong>Moderated join is set to sync with modchat!</strong><br />Only users who can speak in modchat can join.</div>`);
			this.addModAction(`${user.name} set modjoin to sync with modchat.`);
			this.modlog('MODJOIN SYNC');
		} else if (target === 'ac' || target === 'autoconfirmed') {
			if (room.settings.modjoin === 'autoconfirmed') return this.errorReply(`Modjoin is already set to autoconfirmed.`);
			room.settings.modjoin = 'autoconfirmed';
			this.add(`|raw|<div class="broadcast-red"><strong>Moderated join is set to autoconfirmed!</strong><br />Users must be rank autoconfirmed or invited with <code>/invite</code> to join</div>`);
			this.addModAction(`${user.name} set modjoin to autoconfirmed.`);
			this.modlog('MODJOIN', null, 'autoconfirmed');
		} else if (target in Config.groups || target === 'trusted') {
			if (room.battle && !user.can('makeroom') && !'+%'.includes(target)) {
				return this.errorReply(`/modjoin - Access denied from setting modjoin past % in battles.`);
			}
			if (room.settings.isPersonal && !user.can('makeroom') && !'+%'.includes(target)) {
				return this.errorReply(`/modjoin - Access denied from setting modjoin past % in group chats.`);
			}
			if (room.settings.modjoin === target) return this.errorReply(`Modjoin is already set to ${target} in this room.`);
			room.settings.modjoin = target;
			this.add(`|raw|<div class="broadcast-red"><strong>This room is now invite only!</strong><br />Users must be rank ${target} or invited with <code>/invite</code> to join</div>`);
			this.addModAction(`${user.name} set modjoin to ${target}.`);
			this.modlog('MODJOIN', null, target);
		} else {
			this.errorReply(`Unrecognized modjoin setting.`);
			this.parse('/help modjoin');
			return false;
		}
		room.saveSettings();
		if (target === 'sync' && !room.settings.modchat) this.parse(`/modchat ${Config.groupsranking[1]}`);
		if (!room.settings.isPrivate) this.parse('/hiddenroom');
	},
	modjoinhelp: [
		`/modjoin [+|%|@|*|player|&|#|off] - Sets modjoin. Users lower than the specified rank can't join this room unless they have a room rank. Requires: \u2606 # &`,
		`/modjoin [sync|off] - Sets modjoin. Only users who can speak in modchat can join this room. Requires: \u2606 # &`,
	],

	roomlanguage(target, room, user) {
		if (!room) return this.requiresRoom();
		if (!target) {
			return this.sendReply(`This room's primary language is ${Chat.languages.get(room.settings.language || '') || 'English'}`);
		}
		if (!this.can('editroom', null, room)) return false;

		const targetLanguage = toID(target);
		if (!Chat.languages.has(targetLanguage)) return this.errorReply(`"${target}" is not a supported language.`);

		room.settings.language = targetLanguage === 'english' ? false : targetLanguage;

		room.saveSettings();
		this.modlog(`LANGUAGE`, null, Chat.languages.get(targetLanguage));
		this.sendReply(`The room's language has been set to ${Chat.languages.get(targetLanguage)}`);
	},
	roomlanguagehelp: [
		`/roomlanguage [language] - Sets the the language for the room, which changes language of a few commands. Requires # &`,
		`Supported Languages: English, Spanish, Italian, French, Simplified Chinese, Traditional Chinese, Japanese, Hindi, Turkish, Dutch, German.`,
	],

	slowchat(target, room, user) {
		if (!room) return this.requiresRoom();
		if (!target) {
			const slowchatSetting = (room.settings.slowchat || "OFF");
			return this.sendReply(`Slow chat is currently set to: ${slowchatSetting}`);
		}
		if (!this.canTalk()) return;
		if (!this.can('modchat', null, room)) return false;

		let targetInt = parseInt(target);
		if (this.meansNo(target)) {
			if (!room.settings.slowchat) return this.errorReply(`Slow chat is already disabled in this room.`);
			room.settings.slowchat = false;
		} else if (targetInt) {
			if (!user.can('bypassall') && room.userCount < SLOWCHAT_USER_REQUIREMENT) {
				return this.errorReply(`This room must have at least ${SLOWCHAT_USER_REQUIREMENT} users to set slowchat; it only has ${room.userCount} right now.`);
			}
			if (room.settings.slowchat === targetInt) {
				return this.errorReply(`Slow chat is already set to ${room.settings.slowchat} seconds in this room.`);
			}
			if (targetInt < SLOWCHAT_MINIMUM) targetInt = SLOWCHAT_MINIMUM;
			if (targetInt > SLOWCHAT_MAXIMUM) targetInt = SLOWCHAT_MAXIMUM;
			room.settings.slowchat = targetInt;
		} else {
			return this.parse("/help slowchat");
		}
		const slowchatSetting = (room.settings.slowchat || "OFF");
		this.privateModAction(`${user.name} set slowchat to ${slowchatSetting}`);
		this.modlog('SLOWCHAT', null, '' + slowchatSetting);
		room.saveSettings();
	},
	slowchathelp: [
		`/slowchat [number] - Sets a limit on how often users in the room can send messages, between 2 and 60 seconds. Requires @ # &`,
		`/slowchat off - Disables slowchat in the room. Requires @ # &`,
	],

	stretching: 'stretchfilter',
	stretchingfilter: 'stretchfilter',
	stretchfilter(target, room, user) {
		if (!room) return this.requiresRoom();
		if (!target) {
			const stretchSetting = (room.settings.filterStretching ? "ON" : "OFF");
			return this.sendReply(`This room's stretch filter is currently: ${stretchSetting}`);
		}
		if (!this.canTalk()) return;
		if (!this.can('editroom', null, room)) return false;

		if (this.meansYes(target)) {
			if (room.settings.filterStretching) return this.errorReply(`This room's stretch filter is already ON`);
			room.settings.filterStretching = true;
		} else if (this.meansNo(target)) {
			if (!room.settings.filterStretching) return this.errorReply(`This room's stretch filter is already OFF`);
			room.settings.filterStretching = false;
		} else {
			return this.parse("/help stretchfilter");
		}
		const stretchSetting = (room.settings.filterStretching ? "ON" : "OFF");
		this.privateModAction(`${user.name} turned the stretch filter ${stretchSetting}`);
		this.modlog('STRETCH FILTER', null, stretchSetting);
		room.saveSettings();
	},
	stretchfilterhelp: [
		`/stretchfilter [on/off] - Toggles filtering messages in the room for stretchingggggggg. Requires # &`,
	],

	capitals: 'capsfilter',
	capitalsfilter: 'capsfilter',
	capsfilter(target, room, user) {
		if (!room) return this.requiresRoom();
		if (!target) {
			const capsSetting = (room.settings.filterCaps ? "ON" : "OFF");
			return this.sendReply(`This room's caps filter is currently: ${capsSetting}`);
		}
		if (!this.canTalk()) return;
		if (!this.can('editroom', null, room)) return false;

		if (this.meansYes(target)) {
			if (room.settings.filterCaps) return this.errorReply(`This room's caps filter is already ON`);
			room.settings.filterCaps = true;
		} else if (this.meansNo(target)) {
			if (!room.settings.filterCaps) return this.errorReply(`This room's caps filter is already OFF`);
			room.settings.filterCaps = false;
		} else {
			return this.parse("/help capsfilter");
		}
		const capsSetting = (room.settings.filterCaps ? "ON" : "OFF");
		this.privateModAction(`${user.name} turned the caps filter ${capsSetting}`);
		this.modlog('CAPS FILTER', null, capsSetting);

		room.saveSettings();
	},
	capsfilterhelp: [`/capsfilter [on/off] - Toggles filtering messages in the room for EXCESSIVE CAPS. Requires # &`],

	emojis: 'emojifilter',
	emoji: 'emojifilter',
	emojifilter(target, room, user) {
		if (!room) return this.requiresRoom();
		if (!target) {
			const emojiSetting = (room.settings.filterEmojis ? "ON" : "OFF");
			return this.sendReply(`This room's emoji filter is currently: ${emojiSetting}`);
		}
		if (!this.canTalk()) return;
		if (!this.can('editroom', null, room)) return false;

		if (this.meansYes(target)) {
			if (room.settings.filterEmojis) return this.errorReply(`This room's emoji filter is already ON`);
			room.settings.filterEmojis = true;
		} else if (this.meansNo(target)) {
			if (!room.settings.filterEmojis) return this.errorReply(`This room's emoji filter is already OFF`);
			room.settings.filterEmojis = false;
		} else {
			return this.parse("/help emojifilter");
		}
		const emojiSetting = (room.settings.filterEmojis ? "ON" : "OFF");
		this.privateModAction(`${user.name} turned the emoji filter ${emojiSetting}`);
		this.modlog('EMOJI FILTER', null, emojiSetting);

		room.saveSettings();
	},
	emojifilterhelp: [`/emojifilter [on/off] - Toggles filtering messages in the room for emojis. Requires # &`],

	banwords: 'banword',
	banword: {
		regexadd: 'add',
		addregex: 'add',
		add(target, room, user, connection, cmd) {
			if (!room) return this.requiresRoom();
			if (!target || target === ' ') return this.parse('/help banword');
			if (!this.can('declare', null, room)) return false;

			const regex = cmd.includes('regex');
			if (regex && !user.can('makeroom')) return this.errorReply("Regex banwords are only allowed for administrators.");
			if (!room.settings.banwords) room.settings.banwords = [];
			// Most of the regex code is copied from the client. TODO: unify them?
			// Regex banwords can have commas in the {1,5} pattern
			let words = (regex ? target.match(/[^,]+(,\d*}[^,]*)?/g)! : target.split(','))
				.map(word => word.replace(/\n/g, '').trim()).filter(word => word.length > 0);
			if (!words || words.length === 0) return this.parse('/help banword');

			// Escape any character with a special meaning in regex
			if (!regex) {
				words = words.map(word => {
					if (/[\\^$*+?()|{}[\]]/.test(word)) {
						this.errorReply(`"${word}" might be a regular expression, did you mean "/banword addregex"?`);
					}
					return word.replace(/[.*+?^${}()|[\]\\]/g, '\\$&');
				});
			}
			// PS adds a preamble to the banword regex that's 32 chars long
			let banwordRegexLen = (room.banwordRegex instanceof RegExp) ? room.banwordRegex.source.length : 32;
			for (const word of words) {
				try {
					// eslint-disable-next-line no-new
					new RegExp(word);
				} catch (e) {
					return this.errorReply(
						e.message.startsWith('Invalid regular expression: ') ?
							e.message :
							`Invalid regular expression: /${word}/: ${e.message}`
					);
				}
				if (room.settings.banwords.includes(word)) return this.errorReply(`${word} is already a banned phrase.`);

				// Banword strings are joined, so account for the first string not having the prefix
				banwordRegexLen += (banwordRegexLen === 32) ? word.length : `|${word}`.length;
				// RegExp instances whose source is greater than or equal to
				// v8's RegExpMacroAssembler::kMaxRegister in length will crash
				// the server on compile. In this case, that would happen each
				// time a chat message gets tested for any banned phrases.
				if (banwordRegexLen >= (1 << 16 - 1)) {
					return this.errorReply("This room has too many banned phrases to add the ones given.");
				}
			}

			for (const word of words) {
				room.settings.banwords.push(word);
			}
			room.banwordRegex = null;
			if (words.length > 1) {
				this.privateModAction(`The banwords ${words.map(w => `'${w}'`).join(', ')} were added by ${user.name}.`);
				this.modlog('BANWORD', null, words.map(w => `'${w}'`).join(', '));
				this.sendReply(`Banned phrases successfully added.`);
			} else {
				this.privateModAction(`The banword '${words[0]}' was added by ${user.name}.`);
				this.modlog('BANWORD', null, words[0]);
				this.sendReply(`Banned phrase successfully added.`);
			}
			this.sendReply(`The list is currently: ${room.settings.banwords.join(', ')}`);
			room.saveSettings();
		},

		delete(target, room, user) {
			if (!room) return this.requiresRoom();
			if (!target) return this.parse('/help banword');
			if (!this.can('declare', null, room)) return false;

			if (!room.settings.banwords) return this.errorReply("This room has no banned phrases.");

			let words = target.match(/[^,]+(,\d*}[^,]*)?/g);
			if (!words) return this.parse('/help banword');

			words = words.map(word => word.replace(/\n/g, '').trim()).filter(word => word.length > 0);

			for (const word of words) {
				if (!room.settings.banwords.includes(word)) return this.errorReply(`${word} is not a banned phrase in this room.`);
			}

			room.settings.banwords = room.settings.banwords.filter(w => !words!.includes(w));
			room.banwordRegex = null;
			if (words.length > 1) {
				this.privateModAction(`The banwords ${words.map(w => `'${w}'`).join(', ')} were removed by ${user.name}.`);
				this.modlog('UNBANWORD', null, words.map(w => `'${w}'`).join(', '));
				this.sendReply(`Banned phrases successfully deleted.`);
			} else {
				this.privateModAction(`The banword '${words[0]}' was removed by ${user.name}.`);
				this.modlog('UNBANWORD', null, words[0]);
				this.sendReply(`Banned phrase successfully deleted.`);
			}
			if (!room.settings.banwords.length) room.settings.banwords = undefined;
			this.sendReply(
				room.settings.banwords ?
					`The list is now: ${room.settings.banwords.join(', ')}` :
					`The list is now empty.`
			);
			room.saveSettings();
		},

		list(target, room, user) {
			if (!room) return this.requiresRoom();
			if (!this.can('mute', null, room)) return false;

			if (!room.settings.banwords || !room.settings.banwords.length) {
				return this.sendReply("This room has no banned phrases.");
			}
			return this.sendReply(`Banned phrases in room ${room.roomid}: ${room.settings.banwords.join(', ')}`);
		},

		""(target, room, user) {
			return this.parse("/help banword");
		},
	},
	banwordhelp: [
		`/banword add [words] - Adds the comma-separated list of phrases to the banword list of the current room. Requires: # &`,
		`/banword addregex [words] - Adds the comma-separated list of regular expressions to the banword list of the current room. Requires &`,
		`/banword delete [words] - Removes the comma-separated list of phrases from the banword list. Requires: # &`,
		`/banword list - Shows the list of banned words in the current room. Requires: % @ # &`,
	],

	showapprovals(target, room, user) {
		if (!room) return this.requiresRoom();
		if (!this.can('declare', null, room)) return false;
		target = toID(target);
		if (!target) {
			return this.sendReply(`Approvals are currently ${room.settings.requestShowEnabled ? `ENABLED` : `DISABLED`} for ${room}.`);
		}
		if (this.meansNo(target)) {
			if (!room.settings.requestShowEnabled) return this.errorReply(`Approvals are already disabled.`);
			room.settings.requestShowEnabled = undefined;
			this.privateModAction(`${user.name} disabled approvals in this room.`);
		} else if (this.meansYes(target)) {
			if (room.settings.requestShowEnabled) return this.errorReply(`Approvals are already enabled.`);
			room.settings.requestShowEnabled = true;
			this.privateModAction(`${user.name} enabled the use of media approvals in this room.`);
			if (!room.settings.showEnabled || room.settings.showEnabled === '@') {
				this.privateModAction(
					`Note: Due to this room's settings, Drivers aren't allowed to use /show directly, ` +
					`but will be able to request and approve each other's /requestshow`
				);
			}
		} else {
			return this.errorReply(`Unrecognized setting for approvals. Use 'on' or 'off'.`);
		}
		room.saveSettings();
		return this.modlog(`SHOWAPPROVALS`, null, `${this.meansYes(target) ? `ON` : `OFF`}`);
	},

	showmedia(target, room, user) {
		if (!room) return this.requiresRoom();
		if (!this.can('declare', null, room)) return false;
		target = target.trim();
		if (this.meansNo(target)) {
			if (!room.settings.showEnabled) return this.errorReply(`/show is already disabled.`);
			room.settings.showEnabled = undefined;
			target = 'ROs only';
		} else if (this.meansYes(target)) {
			if (room.settings.showEnabled === true) {
				return this.errorReply(`/show is already allowed for whitelisted users.`);
			}
			room.settings.showEnabled = true;
			target = 'whitelist';
		} else if (!Config.groups[target]) {
			return this.errorReply(`/show must be set to on (whitelisted and up), off (ROs only), or a group symbol.`);
		} else {
			if (room.settings.showEnabled === target) {
				return this.errorReply(`/show is already allowed for ${target} and above.`);
			}
			room.settings.showEnabled = target as GroupSymbol;
		}
		room.saveSettings();
		this.modlog(`SHOWMEDIA`, null, `to ${target}`);
		this.privateModAction(`${user.name} set /show permissions to ${target}.`);
		if (room.settings.requestShowEnabled && (!room.settings.showEnabled || room.settings.showEnabled === '@')) {
			this.privateModAction(
				`Note: Due to this room's settings, Drivers aren't allowed to use /show directly,` +
				` but will be able to request and approve each other's /requestshow`
			);
		}
	},

	hightraffic(target, room, user) {
		if (!room) return this.requiresRoom();
		if (!target) {
			return this.sendReply(`This room is: ${!room.settings.highTraffic ? 'high traffic' : 'low traffic'}`);
		}
		if (!this.can('makeroom')) return false;

		if (this.meansYes(target)) {
			room.settings.highTraffic = true;
		} else if (this.meansNo(target)) {
			room.settings.highTraffic = undefined;
		} else {
			return this.parse('/help hightraffic');
		}
		room.saveSettings();
		this.modlog(`HIGHTRAFFIC`, null, `${!!room.settings.highTraffic}`);
		this.addModAction(`This room was marked as high traffic by ${user.name}.`);
	},
	hightraffichelp: [
		`/hightraffic [on|off] - (Un)marks a room as a high traffic room. Requires &`,
		`When a room is marked as high-traffic, PS requires all messages sent to that room to contain at least 2 letters.`,
	],

	/*********************************************************
	 * Room management
	 *********************************************************/

	makeprivatechatroom: 'makechatroom',
	makepublicchatroom: 'makechatroom',
	makechatroom(target, room, user, connection, cmd) {
		if (!room) return this.requiresRoom();
		if (!this.can('makeroom')) return;
		const id = toID(target);
		if (!id || this.cmd === 'makechatroom') return this.parse('/help makechatroom');
		if (!Rooms.global.addChatRoom(target)) {
			return this.errorReply(`An error occurred while trying to create the room '${target}'.`);
		}

		const targetRoom = Rooms.search(target);
		if (!targetRoom) throw new Error(`Error in room creation.`);
		if (cmd === 'makeprivatechatroom') {
			targetRoom.settings.isPrivate = true;
			if (!targetRoom.persist) throw new Error(`Private chat room created without settings.`);
			targetRoom.settings.isPrivate = true;
			room.saveSettings();
			const upperStaffRoom = Rooms.get('upperstaff');
			if (upperStaffRoom) {
				upperStaffRoom.add(`|raw|<div class="broadcast-green">Private chat room created: <b>${Utils.escapeHTML(target)}</b></div>`).update();
			}
			this.sendReply(`The private chat room '${target}' was created.`);
		} else {
			const staffRoom = Rooms.get('staff');
			if (staffRoom) {
				staffRoom.add(`|raw|<div class="broadcast-green">Public chat room created: <b>${Utils.escapeHTML(target)}</b></div>`).update();
			}
			const upperStaffRoom = Rooms.get('upperstaff');
			if (upperStaffRoom) {
				upperStaffRoom.add(`|raw|<div class="broadcast-green">Public chat room created: <b>${Utils.escapeHTML(target)}</b></div>`).update();
			}
			this.sendReply(`The chat room '${target}' was created.`);
		}
	},
	makechatroomhelp: [
		`/makeprivatechatroom [roomname] - Creates a new private room named [roomname]. Requires: &`,
		`/makepublicchatroom [roomname] - Creates a new public room named [roomname]. Requires: &`,
	],

	subroomgroupchat: 'makegroupchat',
	makegroupchat(target, room, user, connection, cmd) {
		if (!room) return this.requiresRoom();
		if (!this.canTalk()) return;
		if (!user.autoconfirmed) {
			return this.errorReply("You must be autoconfirmed to make a groupchat.");
		}
		if (cmd === 'subroomgroupchat') {
			if (!user.can('mute', null, room)) {
				return this.errorReply("You can only create subroom groupchats for rooms you're staff in.");
			}
			if (room.battle) return this.errorReply("You cannot create a subroom of a battle.");
			if (room.settings.isPersonal) return this.errorReply("You cannot create a subroom of a groupchat.");
		}
		const parent = cmd === 'subroomgroupchat' ? room.roomid : null;
		// if (!this.can('makegroupchat')) return false;

		// Title defaults to a random 8-digit number.
		let title = target.trim();
		if (title.length >= 32) {
			return this.errorReply("Title must be under 32 characters long.");
		} else if (!title) {
			title = (`${Math.floor(Math.random() * 100000000)}`);
		} else if (this.filter(title) !== title) {
			return this.errorReply("Invalid title.");
		}
		// `,` is a delimiter used by a lot of /commands
		// `|` and `[` are delimiters used by the protocol
		// `-` has special meaning in roomids
		if (title.includes(',') || title.includes('|') || title.includes('[') || title.includes('-')) {
			return this.errorReply("Room titles can't contain any of: ,|[-");
		}

		// Even though they're different namespaces, to cut down on confusion, you
		// can't share names with registered chatrooms.
		const existingRoom = Rooms.search(toID(title));
		if (existingRoom && !existingRoom.settings.modjoin) {
			return this.errorReply(`Your group chat name is too similar to existing chat room '${title}'.`);
		}
		// Room IDs for groupchats are groupchat-TITLEID
		let titleid = toID(title);
		if (!titleid) {
			titleid = `${Math.floor(Math.random() * 100000000)}` as ID;
		}
		const roomid = `groupchat-${parent || user.id}-${titleid}` as RoomID;
		// Titles must be unique.
		if (Rooms.search(roomid)) return this.errorReply(`A group chat named '${title}' already exists.`);
		// Tab title is prefixed with '[G]' to distinguish groupchats from
		// registered chatrooms

		if (Monitor.countGroupChat(connection.ip)) {
			this.errorReply("Due to high load, you are limited to creating 4 group chats every hour.");
			return;
		}

		const titleMsg = Utils.html`Welcome to ${parent ? room.title : user.name}'s` +
			`${!/^[0-9]+$/.test(title) ? ` ${title}` : ''}${parent ? ' subroom' : ''} groupchat!`;
		const targetRoom = Rooms.createChatRoom(roomid, `[G] ${title}`, {
			isPersonal: true,
			isPrivate: 'hidden',
			creationTime: Date.now(),
			modjoin: parent ? null : '+',
			parentid: parent,
			auth: {},
			introMessage: `` +
				`<div style="text-align: center"><table style="margin:auto;"><tr><td><img src="//${Config.routes.client}/fx/groupchat.png" width=120 height=100></td><td><h2>${titleMsg}</h2><p>Follow the <a href="/rules">Pokémon Showdown Global Rules</a>!<br>Don't be disruptive to the rest of the site.</p></td></tr></table></div>`,
			staffMessage: `` +
				`<p>Groupchats are temporary rooms, and will expire if there hasn't been any activity in 40 minutes.</p><p>You can invite new users using <code>/invite</code>. Be careful with who you invite!</p><p>Commands: <button class="button" name="send" value="/roomhelp">Room Management</button> | <button class="button" name="send" value="/roomsettings">Room Settings</button> | <button class="button" name="send" value="/tournaments help">Tournaments</button></p><p>As creator of this groupchat, <u>you are entirely responsible for what occurs in this chatroom</u>. Global rules apply at all times.</p><p>If this room is used to break global rules or disrupt other areas of the server, <strong>you as the creator will be held accountable and punished</strong>.</p>`,
		});
		if (!targetRoom) {
			return this.errorReply(`An unknown error occurred while trying to create the room '${title}'.`);
		}
		// The creator is a Room Owner in subroom groupchats and a Host otherwise..
		targetRoom.auth.set(user.id, parent ? '#' : Users.HOST_SYMBOL);
		// Join after creating room. No other response is given.
		user.joinRoom(targetRoom.roomid);
		user.popup(`You've just made a groupchat; it is now your responsibility, regardless of whether or not you actively partake in the room. For more info, read your groupchat's staff intro.`);
		if (parent) this.modlog('SUBROOMGROUPCHAT', null, title);
	},
	makegroupchathelp: [
		`/makegroupchat [roomname] - Creates an invite-only group chat named [roomname].`,
		`/subroomgroupchat [roomname] - Creates a subroom groupchat of the current room. Can only be used in a public room you have staff in.`,
	],
	groupchatuptime: 'roomuptime',
	roomuptime(target, room, user, connection, cmd) {
		if (!this.runBroadcast()) return;
		if (!room) return this.errorReply(`Can only be used in a room.`);

		// for hotpatching
		if (!room.settings.creationTime) room.settings.creationTime = Date.now();
		const uptime = Chat.toDurationString(Date.now() - room.settings.creationTime);
		this.sendReplyBox(`Room uptime: <b>${uptime}</b>`);
	},
	roomuptimehelp: [`/roomuptime - Displays the uptime of the room.`],

	deregisterchatroom(target, room, user) {
		if (!this.can('makeroom')) return;
		this.errorReply("NOTE: You probably want to use `/deleteroom` now that it exists.");
		const id = toID(target);
		if (!id) return this.parse('/help deregisterchatroom');
		const targetRoom = Rooms.search(id);
		if (!targetRoom) return this.errorReply(`The room '${target}' doesn't exist.`);
		target = targetRoom.title || targetRoom.roomid;
		const isPrivate = targetRoom.settings.isPrivate;
		const staffRoom = Rooms.get('staff');
		const upperStaffRoom = Rooms.get('upperstaff');
		if (Rooms.global.deregisterChatRoom(id)) {
			this.sendReply(`The room '${target}' was deregistered.`);
			this.sendReply("It will be deleted as of the next server restart.");
			target = Utils.escapeHTML(target);
			if (isPrivate) {
				if (upperStaffRoom) {
					upperStaffRoom.add(`|raw|<div class="broadcast-red">Private chat room deregistered by ${user.id}: <b>${target}</b></div>`).update();
				}
			} else {
				if (staffRoom) {
					staffRoom.add(`|raw|<div class="broadcast-red">Public chat room deregistered: <b>${target}</b></div>`).update();
				}
				if (upperStaffRoom) {
					upperStaffRoom.add(`|raw|<div class="broadcast-red">Public chat room deregistered by ${user.id}: <b>${target}</b></div>`).update();
				}
			}
			return;
		}
		return this.errorReply(`The room "${target}" isn't registered.`);
	},
	deregisterchatroomhelp: [
		`/deregisterchatroom [roomname] - Deletes room [roomname] after the next server restart. Requires: &`,
	],

	deletechatroom: 'deleteroom',
	deletegroupchat: 'deleteroom',
	deleteroom(target, room, user, connection, cmd) {
		if (!room) return this.requiresRoom();
		const roomid = target.trim();
		if (!roomid) {
			// allow deleting personal rooms without typing out the room name
			if (!room.settings.isPersonal || cmd !== "deletegroupchat") {
				return this.parse(`/help deleteroom`);
			}
		} else {
			const targetRoom = Rooms.search(roomid);
			if (targetRoom !== room) {
				return this.parse(`/help deleteroom`);
			}
		}

		if (room.settings.isPersonal) {
			if (!this.can('gamemanagement', null, room)) return;
		} else {
			if (!this.can('makeroom')) return;
		}

		const title = room.title || room.roomid;

		if (room.persist) {
			if (room.settings.isPrivate) {
				const upperStaffRoom = Rooms.get('upperstaff');
				if (upperStaffRoom) {
					upperStaffRoom.add(
						Utils.html`|raw|<div class="broadcast-red">Private chat room ` +
						`deleted by ${user.id}: <b>${title}</b></div>`
					).update();
				}
			} else {
				const staffRoom = Rooms.get('staff');
				if (staffRoom) {
					staffRoom.add(Utils.html`|raw|<div class="broadcast-red">Public chat room deleted: <b>${title}</b></div>`).update();
				}
				const upperStaffRoom = Rooms.get('upperstaff');
				if (upperStaffRoom) {
					upperStaffRoom.add(
						Utils.html`|raw|<div class="broadcast-red">Public chat ` +
						`room deleted by ${user.id}: <b>${title}</b></div>`
					).update();
				}
			}
		}

		if (room.subRooms) {
			for (const subRoom of room.subRooms.values()) subRoom.parent = null;
		}

		room.add(`|raw|<div class="broadcast-red"><b>This room has been deleted.</b></div>`);
		room.update(); // |expire| needs to be its own message
		room.add(`|expire|This room has been deleted.`);
		this.sendReply(`The room "${title}" was deleted.`);
		room.update();
		if (room.roomid === 'lobby') Rooms.lobby = null;
		room.destroy();
	},
	deleteroomhelp: [
		`/deleteroom [roomname] - Deletes room [roomname]. Must be typed in the room to delete. Requires: &`,
		`/deletegroupchat - Deletes the current room, if it's a groupchat. Requires: ★ # &`,
	],

	rename() {
		this.errorReply("Did you mean /renameroom?");
	},
	renamegroupchat: 'renameroom',
	async renameroom(target, room, user, connection, cmd) {
		if (!this.can('makeroom')) return;
		if (!room) return this.requiresRoom();
		if (room.game || room.minorActivity || room.tour) {
			return this.errorReply("Cannot rename room while a tour/poll/game is running.");
		}
		if (room.battle) {
			return this.errorReply("Cannot rename battle rooms.");
		}
		const oldTitle = room.title;
		const isGroupchat = cmd === 'renamegroupchat';
		if (room.persist && isGroupchat) return this.errorReply(`This isn't a groupchat.`);
		if (!room.persist && !isGroupchat) return this.errorReply(`Use /renamegroupchat instead.`);
		if (isGroupchat) {
			const existingRoom = Rooms.search(toID(target));
			if (existingRoom && !existingRoom.settings.modjoin) {
				return this.errorReply(`Your groupchat name is too similar to existing chat room '${existingRoom.title}'.`);
			}
			if (this.filter(target) !== target) {
				return this.errorReply("Invalid title.");
			}
			target = `[G] ${target}`;
		}
		const creatorID = room.roomid.split('-')[1];
		const id = isGroupchat ? `groupchat-${creatorID}-${toID(target)}` as RoomID : undefined;
		if (!(await room.rename(target, id))) {
			return this.errorReply(`An error occured while renaming the room.`);
		}
		this.modlog(`RENAME${isGroupchat ? 'GROUPCHAT' : 'ROOM'}`, null, `from ${oldTitle}`);
		const privacy = room.settings.isPrivate === true ? "Private" :
			!room.settings.isPrivate ? "Public" :
			`${room.settings.isPrivate.charAt(0).toUpperCase()}${room.settings.isPrivate.slice(1)}`;
<<<<<<< HEAD
		if (!isGroupchat) {
			const toNotify: RoomID[] = room.settings.isPrivate === true ? ['upperstaff'] : ['upperstaff', 'staff'];
			Rooms.global.notifyRooms(
				toNotify,
				Utils.html`|raw|<div class="broadcast-green">${privacy} chat room <b>${oldTitle}</b> renamed to <b>${target}</b></div>`
			);
		}
=======

		Rooms.global.notifyRooms(
			room.settings.isPrivate === true ? ['upperstaff'] : ['upperstaff', 'staff'],
			Utils.html`|raw|<div class="broadcast-green">${privacy} chat room <b>${oldTitle}</b> renamed to <b>${target}</b></div>`
		);
>>>>>>> a1e748c1
		room.add(Utils.html`|raw|<div class="broadcast-green">The room has been renamed to <b>${target}</b></div>`).update();
	},
	renamehelp: [`/renameroom [new title] - Renames the current room to [new title]. Requires &.`],

	hideroom: 'privateroom',
	hiddenroom: 'privateroom',
	secretroom: 'privateroom',
	publicroom: 'privateroom',
	privateroom(target, room, user, connection, cmd) {
		if (!room) return this.requiresRoom();
		if (room.settings.isPersonal) {
			if (!this.can('editroom', null, room)) return;
		} else if (room.battle) {
			if (!this.can('editprivacy', null, room)) return;
			const prefix = room.battle.forcedPublic();
			if (prefix) {
				return this.errorReply(`This battle is required to be public due to a player having a name prefixed by '${prefix}'.`);
			}
			if (room.tour?.forcePublic) {
				return this.errorReply(`This battle can't be hidden, because the tournament is set to be forced public.`);
			}
		} else {
			// registered chatrooms show up on the room list and so require
			// higher permissions to modify privacy settings
			if (!this.can('makeroom')) return;
		}
		let setting: boolean | 'hidden';
		switch (cmd) {
		case 'privateroom':
			return this.parse('/help privateroom');
		case 'publicroom':
			setting = false;
			break;
		case 'secretroom':
			setting = true;
			break;
		default:
			if (room.settings.isPrivate === true && target !== 'force') {
				return this.sendReply(`This room is a secret room. Use "/publicroom" to make it public, or "/hiddenroom force" to force it hidden.`);
			}
			setting = 'hidden';
			break;
		}

		if ((setting === true || room.settings.isPrivate === true) && !room.settings.isPersonal) {
			if (!this.can('makeroom')) return;
		}

		if (this.meansNo(target) || !setting) {
			if (!room.settings.isPrivate) {
				return this.errorReply(`This room is already public.`);
			}
			if (room.parent && room.parent.settings.isPrivate) {
				return this.errorReply(`This room's parent ${room.parent.title} must be public for this room to be public.`);
			}
			if (room.settings.isPersonal) return this.errorReply(`This room can't be made public.`);
			if (room.privacySetter && user.can('nooverride', null, room) && !user.can('makeroom')) {
				if (!room.privacySetter.has(user.id)) {
					const privacySetters = [...room.privacySetter].join(', ');
					return this.errorReply(`You can't make the room public since you didn't make it private - only ${privacySetters} can.`);
				}
				room.privacySetter.delete(user.id);
				if (room.privacySetter.size) {
					const privacySetters = [...room.privacySetter].join(', ');
					return this.sendReply(`You are no longer forcing the room to stay private, but ${privacySetters} also need${Chat.plural(room.privacySetter, "", "s")} to use /publicroom to make the room public.`);
				}
			}
			delete room.settings.isPrivate;
			room.privacySetter = null;
			this.addModAction(`${user.name} made this room public.`);
			this.modlog('PUBLICROOM');
			delete room.settings.isPrivate;
			room.saveSettings();
		} else {
			const settingName = (setting === true ? 'secret' : setting);
			if (room.subRooms) {
				if (settingName === 'secret') return this.errorReply("Secret rooms cannot have subrooms.");
				for (const subRoom of room.subRooms.values()) {
					if (!subRoom.settings.isPrivate) {
						return this.errorReply(`Subroom ${subRoom.title} must be private to make this room private.`);
					}
				}
			}
			if (room.settings.isPrivate === setting) {
				if (room.privacySetter && !room.privacySetter.has(user.id)) {
					room.privacySetter.add(user.id);
					return this.sendReply(`This room is already ${settingName}, but is now forced to stay that way until you use /publicroom.`);
				}
				return this.errorReply(`This room is already ${settingName}.`);
			}
			room.settings.isPrivate = setting;
			this.addModAction(`${user.name} made this room ${settingName}.`);
			this.modlog(`${settingName.toUpperCase()}ROOM`);
			room.settings.isPrivate = setting;
			room.saveSettings();
			room.privacySetter = new Set([user.id]);
		}
	},
	privateroomhelp: [
		`/secretroom - Makes a room secret. Secret rooms are visible to & and up. Requires: &`,
		`/hiddenroom [on/off] - Makes a room hidden. Hidden rooms are visible to % and up, and inherit global ranks. Requires: \u2606 &`,
		`/publicroom - Makes a room public. Requires: \u2606 &`,
	],

	hidenext(target, room, user) {
		const groupConfig = Config.groups[Users.PLAYER_SYMBOL];
		if (!groupConfig?.editprivacy) return this.errorReply(`/hidenext - Access denied.`);
		if (this.meansNo(target)) {
			user.battleSettings.hidden = false;
			user.update();
			this.sendReply("Your next battle will be publicly visible.");
		} else {
			user.battleSettings.hidden = true;
			user.update();
			if (user.forcedPublic) {
				return this.errorReply(`Your next battle will be hidden provided it is not rated, otherwise your '${user.forcedPublic}' prefix will force the battle to be public.`);
			}
			this.sendReply("Your next battle will be hidden");
		}
	},
	hidenexthelp: [
		`/hidenext - Sets your next battle to be hidden.`,
		`/hidenext off - Sets your next battle to be publicly visible.`,
	],

	officialchatroom: 'officialroom',
	officialroom(target, room, user) {
		if (!room) return this.requiresRoom();
		if (!this.can('makeroom')) return;
		if (!room.persist) {
			return this.errorReply(`/officialroom - This room can't be made official`);
		}
		if (this.meansNo(target)) {
			if (!room.settings.isOfficial) return this.errorReply(`This chat room is already unofficial.`);
			delete room.settings.isOfficial;
			this.addModAction(`${user.name} made this chat room unofficial.`);
			this.modlog('UNOFFICIALROOM');
			delete room.settings.isOfficial;
			room.saveSettings();
		} else {
			if (room.settings.isOfficial) return this.errorReply(`This chat room is already official.`);
			room.settings.isOfficial = true;
			this.addModAction(`${user.name} made this chat room official.`);
			this.modlog('OFFICIALROOM');
			room.settings.isOfficial = true;
			room.saveSettings();
		}
	},

	psplwinnerroom(target, room, user) {
		if (!this.can('makeroom')) return;
		if (!room) return this.requiresRoom();
		if (!room.persist) {
			return this.errorReply(`/psplwinnerroom - This room can't be marked as a PSPL Winner room`);
		}
		if (this.meansNo(target)) {
			if (!room.settings.pspl) return this.errorReply(`This chat room is already not a PSPL Winner room.`);
			delete room.settings.pspl;
			this.addModAction(`${user.name} made this chat room no longer a PSPL Winner room.`);
			this.modlog('PSPLROOM');
			delete room.settings.pspl;
			room.saveSettings();
		} else {
			if (room.settings.pspl) return this.errorReply("This chat room is already a PSPL Winner room.");
			room.settings.pspl = true;
			this.addModAction(`${user.name} made this chat room a PSPL Winner room.`);
			this.modlog('UNPSPLROOM');
			room.settings.pspl = true;
			room.saveSettings();
		}
	},

	setsubroom: 'subroom',
	subroom(target, room, user) {
		if (!room) return this.requiresRoom();
		if (!user.can('makeroom')) return this.errorReply(`/subroom - Access denied. Did you mean /subrooms?`);
		if (!target) return this.parse('/help subroom');

		if (!room.persist) return this.errorReply(`Temporary rooms cannot be subrooms.`);
		if (room.parent) {
			return this.errorReply(`This room is already a subroom. To change which room this subroom belongs to, remove the subroom first.`);
		}
		if (room.subRooms) {
			return this.errorReply(`This room is already a parent room, and a parent room cannot be made as a subroom.`);
		}

		const parent = Rooms.search(target);

		if (!parent) return this.errorReply(`The room '${target}' does not exist.`);
		if (parent.type !== 'chat') return this.errorReply(`Parent room '${target}' must be a chat room.`);
		if (parent.parent) return this.errorReply(`Subrooms cannot have subrooms.`);
		if (parent.settings.isPrivate === true) return this.errorReply(`Only public and hidden rooms can have subrooms.`);
		if (parent.settings.isPrivate && !room.settings.isPrivate) {
			return this.errorReply(`Private rooms cannot have public subrooms.`);
		}
		if (!parent.persist) return this.errorReply(`Temporary rooms cannot be parent rooms.`);
		if (room === parent) return this.errorReply(`You cannot set a room to be a subroom of itself.`);

		room.parent = parent;
		if (!parent.subRooms) parent.subRooms = new Map();
		parent.subRooms.set(room.roomid, room);

		const mainIdx = Rooms.global.settingsList.findIndex(r => r.title === parent.title);
		const subIdx = Rooms.global.settingsList.findIndex(r => r.title === room.title);

		// This is needed to ensure that the main room gets loaded before the subroom.
		if (mainIdx > subIdx) {
			const tmp = Rooms.global.settingsList[mainIdx];
			Rooms.global.settingsList[mainIdx] = Rooms.global.settingsList[subIdx];
			Rooms.global.settingsList[subIdx] = tmp;
		}

		room.settings.parentid = parent.roomid;
		room.saveSettings();

		for (const userid in room.users) {
			room.users[userid].updateIdentity(room.roomid);
		}

		this.modlog('SUBROOM', null, `of ${parent.title}`);
		return this.addModAction(`This room was set as a subroom of ${parent.title} by ${user.name}.`);
	},

	removesubroom: 'unsubroom',
	desubroom: 'unsubroom',
	unsubroom(target, room, user) {
		if (!room) return this.requiresRoom();
		if (!this.can('makeroom')) return;
		if (!room.parent || !room.persist) {
			return this.errorReply(`This room is not currently a subroom of a public room.`);
		}

		const parent = room.parent;
		if (parent?.subRooms) {
			parent.subRooms.delete(room.roomid);
			if (!parent.subRooms.size) parent.subRooms = null;
		}

		room.parent = null;

		delete room.settings.parentid;
		room.saveSettings();

		for (const userid in room.users) {
			room.users[userid].updateIdentity(room.roomid);
		}

		this.modlog('UNSUBROOM');
		return this.addModAction(`This room was unset as a subroom by ${user.name}.`);
	},

	parentroom: 'subrooms',
	subrooms(target, room, user, connection, cmd) {
		if (!room) return this.requiresRoom();
		if (cmd === 'parentroom') {
			if (!room.parent) return this.errorReply(`This room is not a subroom.`);
			return this.sendReply(`This is a subroom of ${room.parent.title}.`);
		}
		if (!room.persist) return this.errorReply(`Temporary rooms cannot have subrooms.`);

		if (!this.runBroadcast()) return;

		const showSecret = !this.broadcasting && user.can('mute', null, room);

		const subRooms = room.getSubRooms(showSecret);

		if (!subRooms.length) return this.sendReply(`This room doesn't have any subrooms.`);

		const subRoomText = subRooms.map(
			subRoom =>
				Utils.html`<a href="/${subRoom.roomid}">${subRoom.title}</a><br/><small>${subRoom.settings.desc}</small>`
		);

		return this.sendReplyBox(`<p style="font-weight:bold;">${Utils.escapeHTML(room.title)}'s subroom${Chat.plural(subRooms)}:</p><ul><li>${subRoomText.join('</li><br/><li>')}</li></ul></strong>`);
	},

	subroomhelp: [
		`/subroom [room] - Marks the current room as a subroom of [room]. Requires: &`,
		`/unsubroom - Unmarks the current room as a subroom. Requires: &`,
		`/subrooms - Displays the current room's subrooms.`,
		`/parentroom - Displays the current room's parent room.`,
	],

	roomdesc(target, room, user) {
		if (!room) return this.requiresRoom();
		if (!target) {
			if (!this.runBroadcast()) return;
			if (!room.settings.desc) return this.sendReply(`This room does not have a description set.`);
			this.sendReplyBox(Utils.html`The room description is: ${room.settings.desc}`);
			return;
		}
		if (!this.can('makeroom')) return false;
		if (target.length > 80) {
			return this.errorReply(`Error: Room description is too long (must be at most 80 characters).`);
		}
		const normalizedTarget = ' ' + target.toLowerCase().replace(/[^a-z0-9]+/g, ' ').trim() + ' ';

		if (normalizedTarget.includes(' welcome ')) {
			return this.errorReply(`Error: Room description must not contain the word "welcome".`);
		}
		if (normalizedTarget.slice(0, 9) === ' discuss ') {
			return this.errorReply(`Error: Room description must not start with the word "discuss".`);
		}
		if (normalizedTarget.slice(0, 12) === ' talk about ' || normalizedTarget.slice(0, 17) === ' talk here about ') {
			return this.errorReply(`Error: Room description must not start with the phrase "talk about".`);
		}

		room.settings.desc = target;
		this.sendReply(`(The room description is now: ${target})`);

		this.privateModAction(`${user.name} changed the roomdesc to: "${target}".`);
		this.modlog('ROOMDESC', null, `to "${target}"`);
		room.saveSettings();
	},

	topic: 'roomintro',
	roomintro(target, room, user, connection, cmd) {
		if (!room) return this.requiresRoom();
		if (!target) {
			if (!this.runBroadcast()) return;
			if (!room.settings.introMessage) return this.sendReply("This room does not have an introduction set.");
			this.sendReply('|raw|<div class="infobox infobox-limited">' + room.settings.introMessage.replace(/\n/g, '') + '</div>');
			if (!this.broadcasting && user.can('declare', null, room) && cmd !== 'topic') {
				const code = Utils.escapeHTML(room.settings.introMessage).replace(/\n/g, '<br />');
				this.sendReplyBox(`<details open><summary>Source:</summary><code style="white-space: pre-wrap; display: table; tab-size: 3">/roomintro ${code}</code></details>`);
			}
			return;
		}
		if (!this.can('editroom', null, room)) return false;
		if (this.meansNo(target) || target === 'delete') return this.errorReply('Did you mean "/deleteroomintro"?');
		target = this.canHTML(target)!;
		if (!target) return; // canHTML sends its own errors
		if (!target.includes("<")) {
			// not HTML, do some simple URL linking
			const re = /(https?:\/\/(([\w.-]+)+(:\d+)?(\/([\w/_.]*(\?\S+)?)?)?))/g;
			target = target.replace(re, '<a href="$1">$1</a>');
		}
		if (target.substr(0, 11) === '/roomintro ') target = target.substr(11);

		room.settings.introMessage = target.replace(/\r/g, '');
		this.sendReply("(The room introduction has been changed to:)");
		this.sendReply(`|raw|<div class="infobox infobox-limited">${room.settings.introMessage.replace(/\n/g, '')}</div>`);

		this.privateModAction(`${user.name} changed the roomintro.`);
		this.modlog('ROOMINTRO');
		this.roomlog(room.settings.introMessage.replace(/\n/g, ''));

		room.saveSettings();
	},

	deletetopic: 'deleteroomintro',
	deleteroomintro(target, room, user) {
		if (!room) return this.requiresRoom();
		if (!this.can('declare', null, room)) return false;
		if (!room.settings.introMessage) return this.errorReply("This room does not have a introduction set.");

		this.privateModAction(`${user.name} deleted the roomintro.`);
		this.modlog('DELETEROOMINTRO');
		this.roomlog(target);
		delete room.settings.introMessage;
		room.saveSettings();
	},

	stafftopic: 'staffintro',
	staffintro(target, room, user, connection, cmd) {
		if (!room) return this.requiresRoom();
		if (!target) {
			if (!this.can('mute', null, room)) return false;
			if (!room.settings.staffMessage) return this.sendReply("This room does not have a staff introduction set.");
			this.sendReply(`|raw|<div class="infobox">${room.settings.staffMessage.replace(/\n/g, ``)}</div>`);
			if (user.can('ban', null, room) && cmd !== 'stafftopic') {
				const code = Utils.escapeHTML(room.settings.staffMessage).replace(/\n/g, '<br />');
				this.sendReplyBox(`<details open><summary>Source:</summary><code style="white-space: pre-wrap; display: table; tab-size: 3">/staffintro ${code}</code></details>`);
			}
			return;
		}
		if (!this.can('ban', null, room)) return false;
		if (!this.canTalk()) return;
		if (this.meansNo(target) || target === 'delete') return this.errorReply('Did you mean "/deletestaffintro"?');
		target = this.canHTML(target)!;
		if (!target) return;
		if (!target.includes("<")) {
			// not HTML, do some simple URL linking
			const re = /(https?:\/\/(([\w.-]+)+(:\d+)?(\/([\w/_.]*(\?\S+)?)?)?))/g;
			target = target.replace(re, '<a href="$1">$1</a>');
		}
		if (target.substr(0, 12) === '/staffintro ') target = target.substr(12);

		room.settings.staffMessage = target.replace(/\r/g, '');
		this.sendReply("(The staff introduction has been changed to:)");
		this.sendReply(`|raw|<div class="infobox">${target.replace(/\n/g, ``)}</div>`);

		this.privateModAction(`${user.name} changed the staffintro.`);
		this.modlog('STAFFINTRO');
		this.roomlog(room.settings.staffMessage.replace(/\n/g, ``));
		room.saveSettings();
	},

	deletestafftopic: 'deletestaffintro',
	deletestaffintro(target, room, user) {
		if (!room) return this.requiresRoom();
		if (!this.can('ban', null, room)) return false;
		if (!room.settings.staffMessage) return this.errorReply("This room does not have a staff introduction set.");

		this.privateModAction(`${user.name} deleted the staffintro.`);
		this.modlog('DELETESTAFFINTRO');
		this.roomlog(target);
		delete room.settings.staffMessage;
		room.saveSettings();
	},

	roomalias(target, room, user) {
		if (!room) return this.requiresRoom();
		if (!target) {
			if (!this.runBroadcast()) return;
			if (!room.settings.aliases) return this.sendReplyBox("This room does not have any aliases.");
			return this.sendReplyBox(`This room has the following aliases: ${room.settings.aliases.join(", ")}`);
		}
		if (!this.can('makeroom')) return false;
		if (target.includes(',')) {
			this.errorReply(`Invalid room alias: ${target.trim()}`);
			return this.parse('/help roomalias');
		}

		const alias = toID(target);
		if (!alias.length) return this.errorReply("Only alphanumeric characters are valid in an alias.");
		if (Rooms.get(alias) || Rooms.aliases.has(alias)) {
			return this.errorReply("You cannot set an alias to an existing room or alias.");
		}
		if (room.settings.isPersonal) return this.errorReply("Personal rooms can't have aliases.");

		Rooms.aliases.set(alias, room.roomid);
		this.privateModAction(`${user.name} added the room alias '${alias}'.`);
		this.modlog('ROOMALIAS', null, alias);

		if (!room.settings.aliases) room.settings.aliases = [];
		room.settings.aliases.push(alias);
		room.saveSettings();
	},
	roomaliashelp: [
		`/roomalias - displays a list of all room aliases of the room the command was entered in.`,
		`/roomalias [alias] - adds the given room alias to the room the command was entered in. Requires: &`,
		`/removeroomalias [alias] - removes the given room alias of the room the command was entered in. Requires: &`,
	],

	deleteroomalias: 'removeroomalias',
	deroomalias: 'removeroomalias',
	unroomalias: 'removeroomalias',
	removeroomalias(target, room, user) {
		if (!room) return this.requiresRoom();
		if (!room.settings.aliases) return this.errorReply("This room does not have any aliases.");
		if (!this.can('makeroom')) return false;
		if (target.includes(',')) {
			this.errorReply(`Invalid room alias: ${target.trim()}`);
			return this.parse('/help removeroomalias');
		}

		const alias = toID(target);
		if (!alias || !Rooms.aliases.has(alias)) return this.errorReply("Please specify an existing alias.");
		if (Rooms.aliases.get(alias) !== room.roomid) {
			return this.errorReply("You may only remove an alias from the current room.");
		}

		this.privateModAction(`${user.name} removed the room alias '${alias}'.`);
		this.modlog('REMOVEALIAS', null, alias);

		const aliasIndex = room.settings.aliases.indexOf(alias);
		if (aliasIndex >= 0) {
			room.settings.aliases.splice(aliasIndex, 1);
			if (!room.settings.aliases.length) room.settings.aliases = undefined;
			Rooms.aliases.delete(alias);
			room.saveSettings();
		}
	},
	removeroomaliashelp: [
		`/removeroomalias [alias] - removes the given room alias of the room the command was entered in. Requires: &`,
	],

	resettierdisplay: 'roomtierdisplay',
	roomtierdisplay(target, room, user, connection, cmd) {
		if (!room) return this.requiresRoom();
		const resetTier = cmd === 'resettierdisplay';
		if (!target) {
			if (!this.runBroadcast()) return;
			return this.sendReplyBox(
				`This room is currently displaying ${room.settings.dataCommandTierDisplay} as the tier when using /data.`
			);
		}
		if (!this.can('declare', null, room)) return false;

		const displayIDToName: {[k: string]: Room['settings']['dataCommandTierDisplay']} = {
			tiers: 'tiers',
			doublestiers: 'doubles tiers',
			numbers: 'numbers',
		};

		if (!resetTier) {
			if (!(toID(target) in displayIDToName)) {
				this.errorReply(`Invalid tier display: ${target.trim()}`);
				return this.parse(`/help roomtierdisplay`);
			}

			room.settings.dataCommandTierDisplay = displayIDToName[toID(target)];
			this.sendReply(`(The room's tier display is now: ${displayIDToName[toID(target)]})`);

			this.privateModAction(`${user.name} changed the room's tier display to: ${displayIDToName[toID(target)]}.`);
			this.modlog('ROOMTIERDISPLAY', null, `to ${displayIDToName[toID(target)]}`);
		} else {
			room.settings.dataCommandTierDisplay = 'tiers';
			this.sendReply(`(The room's tier display is now: tiers)`);

			this.privateModAction(`${user.name} reset the room's tier display.`);
			this.modlog('RESETTIERDISPLAY', null, `to tiers`);
		}

		room.saveSettings();
	},
	roomtierdisplayhelp: [
		`/roomtierdisplay - displays the current room's display.`,
		`/roomtierdisplay [option] - changes the current room's tier display. Valid options are: tiers, doubles tiers, numbers. Requires: # &`,
		`/resettierdisplay - resets the current room's tier display. Requires: # &`,
	],
};

export const roomSettings: SettingsHandler[] = [
	// modchat
	(room, user) => {
		const threshold = user.can('makeroom') ? Infinity :
			user.can('modchatall', null, room) ? Config.groupsranking.indexOf(room.auth.get(user.id)) :
			user.can('modchat', null, room) ? 1 :
			null;

		const permission = !!threshold;

		// typescript seems to think that [prop, true] is of type [prop, boolean] unless we tell it explicitly
		const options: [string, string | true][] = !permission ? [[room.settings.modchat || 'off', true]] :
			[
				'off',
				'autoconfirmed',
				'trusted',
				...RANKS.slice(1, threshold! + 1),
			].map(rank => [rank, rank === (room.settings.modchat || 'off') || `modchat ${rank || 'off'}`]);

		return {
			label: "Modchat",
			permission,
			options,
		};
	},
	(room, user) => ({
		label: "Modjoin",
		permission: room.settings.isPersonal ? user.can('editroom', null, room) : user.can('makeroom'),
		options: [
			'off',
			'autoconfirmed',
			// groupchat ROs can set modjoin, but only to +
			// first rank is for modjoin off
			...RANKS.slice(1, room.settings.isPersonal && !user.can('makeroom') ? 2 : undefined),
		].map(rank => [rank, rank === (room.settings.modjoin || 'off') || `modjoin ${rank || 'off'}`]),
	}),
	room => ({
		label: "Language",
		permission: 'editroom',
		options: [...Chat.languages].map(
			([id, name]) => [name, id === (room.settings.language || 'english') || `roomlanguage ${id || 'off'}`]
		),
	}),
	room => ({
		label: "Stretch filter",
		permission: 'editroom',
		options: [
			[`off`, !room.settings.filterStretching || 'stretchfilter off'],
			[`on`, room.settings.filterStretching || 'stretchfilter on'],
		],
	}),
	room => ({
		label: "Caps filter",
		permission: 'editroom',
		options: [
			[`off`, !room.settings.filterCaps || 'capsfilter off'],
			[`on`, room.settings.filterCaps || 'capsfilter on'],
		],
	}),
	room => ({
		label: "Emoji filter",
		permission: 'editroom',
		options: [
			[`off`, !room.settings.filterEmojis || 'emojifilter off'],
			[`on`, room.settings.filterEmojis || 'emojifilter on'],
		],
	}),
	room => ({
		label: "Slowchat",
		permission: room.userCount < SLOWCHAT_USER_REQUIREMENT ? 'bypassall' as any : 'editroom',
		options: ['off', 5, 10, 20, 30, 60].map(
			time => [`${time}`, time === (room.settings.slowchat || 'off') || `slowchat ${time || 'off'}`]
		),
	}),
	room => ({
		label: "/data Tier display",
		permission: 'editroom',
		options: [
			[`tiers`, (room.settings.dataCommandTierDisplay ?? 'tiers') === 'tiers' || `roomtierdisplay tiers`],
			[`doubles tiers`, room.settings.dataCommandTierDisplay === 'doubles tiers' || `roomtierdisplay doubles tiers`],
			[`numbers`, room.settings.dataCommandTierDisplay === 'numbers' || `roomtierdisplay numbers`],
		],
	}),
	room => ({
		label: "/requestshow",
		permission: 'declare',
		options: [
			[`off`, !room.settings.requestShowEnabled || `showapprovals off`],
			[`on`, room.settings.requestShowEnabled || `showapprovals on`],
		],
	}),
	room => ({
		label: "/show",
		permission: 'declare',
		options: [
			[`off`, !room.settings.showEnabled || `showmedia off`],
			[`whitelist`, room.settings.showEnabled === true || `showmedia on`],
			[`+`, room.settings.showEnabled === '+' || `showmedia +`],
			[`%`, room.settings.showEnabled === '%' || `showmedia %`],
			[`@`, room.settings.showEnabled === '@' || `showmedia @`],
		],
	}),
];<|MERGE_RESOLUTION|>--- conflicted
+++ resolved
@@ -865,21 +865,12 @@
 		const privacy = room.settings.isPrivate === true ? "Private" :
 			!room.settings.isPrivate ? "Public" :
 			`${room.settings.isPrivate.charAt(0).toUpperCase()}${room.settings.isPrivate.slice(1)}`;
-<<<<<<< HEAD
 		if (!isGroupchat) {
-			const toNotify: RoomID[] = room.settings.isPrivate === true ? ['upperstaff'] : ['upperstaff', 'staff'];
 			Rooms.global.notifyRooms(
-				toNotify,
-				Utils.html`|raw|<div class="broadcast-green">${privacy} chat room <b>${oldTitle}</b> renamed to <b>${target}</b></div>`
-			);
-		}
-=======
-
-		Rooms.global.notifyRooms(
-			room.settings.isPrivate === true ? ['upperstaff'] : ['upperstaff', 'staff'],
-			Utils.html`|raw|<div class="broadcast-green">${privacy} chat room <b>${oldTitle}</b> renamed to <b>${target}</b></div>`
-		);
->>>>>>> a1e748c1
+        room.settings.isPrivate === true ? ['upperstaff'] : ['upperstaff', 'staff'],
+			  Utils.html`|raw|<div class="broadcast-green">${privacy} chat room <b>${oldTitle}</b> renamed to <b>${target}</b></div>`
+		  );
+		}
 		room.add(Utils.html`|raw|<div class="broadcast-green">The room has been renamed to <b>${target}</b></div>`).update();
 	},
 	renamehelp: [`/renameroom [new title] - Renames the current room to [new title]. Requires &.`],
