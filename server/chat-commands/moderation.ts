/**
 * Moderation commands
 * Pokemon Showdown - http://pokemonshowdown.com/
 *
 * These are commands for staff.
 *
 * For the API, see chat-plugins/COMMANDS.md
 *
 * @license MIT
 */
import {Utils} from '../../lib/utils';

/* eslint no-else-return: "error" */

const MAX_REASON_LENGTH = 300;
const MUTE_LENGTH = 7 * 60 * 1000;
const HOURMUTE_LENGTH = 60 * 60 * 1000;

/** Require reasons for punishment commands */
const REQUIRE_REASONS = true;

export const commands: ChatCommands = {

	roomowner(target, room, user) {
		if (!room.persist) {
			return this.sendReply("/roomowner - This room isn't designed for per-room moderation to be added");
		}
		if (!target) return this.parse('/help roomowner');
		target = this.splitTarget(target, true);
		if (target) return this.errorReply(`This command does not support specifying a reason.`);
		const targetUser = this.targetUser;
		const name = this.targetUsername;
		const userid = toID(name);

		if (!Users.isUsernameKnown(userid)) {
			return this.errorReply(`User '${this.targetUsername}' is offline and unrecognized, and so can't be promoted.`);
		}

		if (!this.can('makeroom')) return false;
		if (room.auth.getDirect(userid) === '#') return this.errorReply(`${name} is already a room owner.`);

		room.auth.set(userid, '#');
		this.addModAction(`${name} was appointed Room Owner by ${user.name}.`);
		this.modlog('ROOMOWNER', userid);
		if (targetUser) {
			targetUser.popup(`You were appointed Room Owner by ${user.name} in ${room.roomid}.`);
			room.onUpdateIdentity(targetUser);
			if (room.subRooms) {
				for (const subRoom of room.subRooms.values()) {
					subRoom.onUpdateIdentity(targetUser);
				}
			}
		}
		room.saveSettings();
	},
	roomownerhelp: [`/roomowner [username] - Appoints [username] as a room owner. Requires: &`],

	'!roompromote': true,
	roomdemote: 'roompromote',
	roompromote(target, room, user, connection, cmd) {
		if (!room) {
			// this command isn't marked as room-only because it's usable in PMs through /invite
			return this.errorReply("This command is only available in rooms");
		}
		if (!this.canTalk()) return;
		if (!target) return this.parse('/help roompromote');

		const force = target.startsWith('!!!');
		if (force) target = target.slice(3);
		target = this.splitTarget(target, true);
		const targetUser = this.targetUser;
		const userid = toID(this.targetUsername);
		let name = targetUser ? targetUser.name : this.filter(this.targetUsername);
		if (!name) return;
		name = name.slice(0, 18);

		if (!userid) return this.parse('/help roompromote');
		if (!targetUser && !Users.isUsernameKnown(userid) && !force) {
			return this.errorReply(`User '${name}' is offline and unrecognized, and so can't be promoted.`);
		}
		if (targetUser && !targetUser.registered) {
			return this.errorReply(`User '${name}' is unregistered, and so can't be promoted.`);
		}

		const currentSymbol = room.auth.getDirect(userid);
		const currentGroup = Users.Auth.getGroup(currentSymbol);
		const nextSymbol = target === 'deauth' ? Users.Auth.defaultSymbol() : target as GroupSymbol;
		const nextGroup = Users.Auth.getGroup(nextSymbol);

		if (!nextSymbol) {
			return this.errorReply("Please specify a group such as /roomvoice or /roomdeauth");
		}
		if (!Config.groups[nextSymbol]) {
			if (!force || !user.can('bypassall')) {
				return this.errorReply(`Group '${nextSymbol}' does not exist.`);
			} else if (nextSymbol.length !== 1) {
				// yes I know this excludes astral-plane characters and includes combining characters
				return this.errorReply(`Admins can forcepromote to nonexistent groups only if they are one character long`);
			}
		}

		if (!force && (nextGroup.globalonly || (nextGroup.battleonly && !room.battle))) {
			return this.errorReply(`Group 'room${nextGroup.id || nextSymbol}' does not exist as a room rank.`);
		}

		const currentGroupName = currentGroup.name || "regular user";
		const nextGroupName = nextGroup.name || "regular user";

		if (room.auth.getDirect(userid) === nextSymbol) {
			return this.errorReply(`User '${name}' is already a ${nextGroupName} in this room.`);
		}
		if (!user.can('makeroom')) {
			if (currentGroup.id && !user.can(`room${currentGroup.id || 'voice'}`, null, room)) {
				return this.errorReply(`/${cmd} - Access denied for promoting/demoting from ${currentGroupName}.`);
			}
			if (nextSymbol !== ' ' && !user.can(`room${nextGroup.id || 'voice'}`, null, room)) {
				return this.errorReply(`/${cmd} - Access denied for promoting/demoting to ${nextGroupName}.`);
			}
		}
		if (targetUser?.locked && room.persist && room.settings.isPrivate !== true && nextGroup.rank >= 2) {
			return this.errorReply("Locked users can't be promoted.");
		}

		if (nextSymbol === Users.Auth.defaultSymbol()) {
			room.auth.delete(userid);
		} else {
			room.auth.set(userid, nextSymbol);
		}

		// Only show popup if: user is online and in the room, the room is public, and not a groupchat or a battle.
		const shouldPopup = (
			targetUser && room.users[targetUser.id] && room.persist && room.settings.isPrivate !== true ?
				targetUser : null
		);

		if (this.pmTarget && targetUser) {
			const text = `${targetUser.name} was invited (and promoted to Room ${nextGroupName}) by ${user.name}.`;
			room.add(`|c|${user.getIdentity(room.roomid)}|/log ${text}`).update();
			this.modlog('INVITE', targetUser, null, {noip: 1, noalts: 1});
		} else if (
			nextSymbol in Config.groups && currentSymbol in Config.groups &&
			nextGroup.rank < currentGroup.rank
		) {
			if (targetUser && room.users[targetUser.id] && !nextGroup.modlog) {
				// if the user can't see the demotion message (i.e. rank < %), it is shown in the chat
				targetUser.send(`>${room.roomid}\n(You were demoted to Room ${nextGroupName} by ${user.name}.)`);
			}
			this.privateModAction(`(${name} was demoted to Room ${nextGroupName} by ${user.name}.)`);
			this.modlog(`ROOM${nextGroupName.toUpperCase()}`, userid, '(demote)');
			shouldPopup?.popup(`You were demoted to Room ${nextGroupName} by ${user.name} in ${room.roomid}.`);
		} else if (nextSymbol === '#') {
			this.addModAction(`${'' + name} was promoted to ${nextGroupName} by ${user.name}.`);
			this.modlog('ROOM OWNER', userid);
			shouldPopup?.popup(`You were promoted to ${nextGroupName} by ${user.name} in ${room.roomid}.`);
		} else {
			this.addModAction(`${'' + name} was promoted to Room ${nextGroupName} by ${user.name}.`);
			this.modlog(`ROOM${nextGroupName.toUpperCase()}`, userid);
			shouldPopup?.popup(`You were promoted to Room ${nextGroupName} by ${user.name} in ${room.roomid}.`);
		}

		if (targetUser) {
			targetUser.updateIdentity(room.roomid);
			if (room.subRooms) {
				for (const subRoom of room.subRooms.values()) {
					targetUser.updateIdentity(subRoom.roomid);
				}
			}
		}
		room.saveSettings();
	},
	roompromotehelp: [
		`/roompromote OR /roomdemote [username], [group symbol] - Promotes/demotes the user to the specified room rank. Requires: @ # &`,
		`/room[group] [username] - Promotes/demotes the user to the specified room rank. Requires: @ # &`,
		`/roomdeauth [username] - Removes all room rank from the user. Requires: @ # &`,
	],

	'!roomauth': true,
	roomstaff: 'roomauth',
	roomauth1: 'roomauth',
	roomauth(target, room, user, connection, cmd) {
		let userLookup = '';
		if (cmd === 'roomauth1') userLookup = `\n\nTo look up auth for a user, use /userauth ${target}`;
		let targetRoom = room;
		if (target) targetRoom = Rooms.search(target) as ChatRoom | GameRoom;
		if (!targetRoom || targetRoom.roomid === 'global' || !targetRoom.checkModjoin(user)) {
			return this.errorReply(`The room "${target}" does not exist.`);
		}
		const showAll = user.can('lock', null, room);

		const rankLists: {[groupSymbol: string]: ID[]} = {};
		for (const [id, rank] of targetRoom.auth) {
			if (rank === ' ' && !showAll) continue;
			if (!rankLists[rank]) rankLists[rank] = [];
			rankLists[rank].push(id);
		}

		const buffer = Object.keys(rankLists).sort(
			(a, b) => (Config.groups[b] || {rank: 0}).rank - (Config.groups[a] || {rank: 0}).rank
		).map(groupSymbol => {
			let roomRankList: string[] = rankLists[groupSymbol].sort();
			roomRankList = roomRankList.map(userid => {
				const curUser = Users.get(userid);
				const isAway = curUser?.statusType !== 'online';
				return userid in targetRoom.users && !isAway ? `**${userid}**` : userid;
			});
			let group = Config.groups[groupSymbol] ? `${Config.groups[groupSymbol].name}s (${groupSymbol})` : groupSymbol;
			if (groupSymbol === ' ') group = 'Whitelisted';
			return `${group}:\n${roomRankList.join(", ")}`;
		});

		let curRoom = targetRoom;
		while (curRoom.parent) {
			const modjoinSetting = curRoom.settings.modjoin === true ? curRoom.settings.modchat : curRoom.settings.modjoin;
			const roomType = (modjoinSetting ? `modjoin ${modjoinSetting} ` : '');
			const inheritedUserType = (modjoinSetting ? ` of rank ${modjoinSetting} and above` : '');
			if (curRoom.parent) {
				const also = buffer.length === 0 ? `` : ` also`;
				buffer.push(`${curRoom.title} is a ${roomType}subroom of ${curRoom.parent.title}, so ${curRoom.parent.title} users${inheritedUserType}${also} have authority in this room.`);
			}
			curRoom = curRoom.parent as ChatRoom | GameRoom;
		}
		if (!buffer.length) {
			connection.popup(`The room '${targetRoom.title}' has no auth. ${userLookup}`);
			return;
		}
		if (!curRoom.settings.isPrivate) {
			buffer.push(`${curRoom.title} is a public room, so global auth with no relevant roomauth will have authority in this room.`);
		} else if (curRoom.settings.isPrivate === 'hidden' || curRoom.settings.isPrivate === 'voice') {
			buffer.push(`${curRoom.title} is a hidden room, so global auth with no relevant roomauth will have authority in this room.`);
		}
		if (targetRoom !== room) buffer.unshift(`${targetRoom.title} room auth:`);
		connection.popup(`${buffer.join("\n\n")}${userLookup}`);
	},

	'!userauth': true,
	userauth(target, room, user, connection) {
		const targetId = toID(target) || user.id;
		const targetUser = Users.getExact(targetId);
		const targetUsername = targetUser?.name || target;

		const buffer = [];
		let innerBuffer = [];
		const group = Users.globalAuth.get(targetId);
		if (group) {
			buffer.push(`Global auth: ${group === ' ' ? 'trusted' : group}`);
		}
		for (const curRoom of Rooms.rooms.values()) {
			if (curRoom.settings.isPrivate) continue;
			if (!curRoom.auth.has(targetId)) continue;
			innerBuffer.push(curRoom.auth.getDirect(targetId).trim() + curRoom.roomid);
		}
		if (innerBuffer.length) {
			buffer.push(`Room auth: ${innerBuffer.join(', ')}`);
		}
		if (targetId === user.id || user.can('lock')) {
			innerBuffer = [];
			for (const curRoom of Rooms.rooms.values()) {
				if (!curRoom.settings.isPrivate) continue;
				if (curRoom.settings.isPrivate === true) continue;
				if (!curRoom.auth.has(targetId)) continue;
				innerBuffer.push(curRoom.auth.getDirect(targetId).trim() + curRoom.roomid);
			}
			if (innerBuffer.length) {
				buffer.push(`Hidden room auth: ${innerBuffer.join(', ')}`);
			}
		}
		if (targetId === user.id || user.can('makeroom')) {
			innerBuffer = [];
			for (const chatRoom of Rooms.global.chatRooms) {
				if (!chatRoom.settings.isPrivate) continue;
				if (chatRoom.settings.isPrivate !== true) continue;
				if (!chatRoom.auth.has(targetId)) continue;
				innerBuffer.push(chatRoom.auth.getDirect(targetId).trim() + chatRoom.roomid);
			}
			if (innerBuffer.length) {
				buffer.push(`Private room auth: ${innerBuffer.join(', ')}`);
			}
		}
		if (!buffer.length) {
			buffer.push("No global or room auth.");
		}

		buffer.unshift(`${targetUsername} user auth:`);
		connection.popup(buffer.join("\n\n"));
	},

	'!autojoin': true,
	autojoin(target, room, user, connection) {
		const targets = target.split(',');
		if (targets.length > 16 || connection.inRooms.size > 1) {
			return connection.popup("To prevent DoS attacks, you can only use /autojoin for 16 or fewer rooms, when you haven't joined any rooms yet. Please use /join for each room separately.");
		}
		Rooms.global.autojoinRooms(user, connection);
		const autojoins: string[] = [];

		const promises = targets.map(
			roomid => user.tryJoinRoom(roomid as RoomID, connection).then(ret => {
				if (ret === Rooms.RETRY_AFTER_LOGIN) {
					autojoins.push(roomid);
				}
			})
		);

		return Promise.all(promises).then(() => {
			connection.autojoins = autojoins.join(',');
		});
	},

	'!join': true,
	joim: 'join',
	j: 'join',
	join(target, room, user, connection) {
		if (!target) return this.parse('/help join');
		if (target.startsWith('http://')) target = target.slice(7);
		if (target.startsWith('https://')) target = target.slice(8);
		if (target.startsWith(`${Config.routes.client}/`)) target = target.slice(Config.routes.client.length + 1);
		if (target.startsWith('psim.us/')) target = target.slice(8);
		return user.tryJoinRoom(target as RoomID, connection).then(ret => {
			if (ret === Rooms.RETRY_AFTER_LOGIN) {
				connection.sendTo(
					target as RoomID,
					`|noinit|namerequired|The room '${target}' does not exist or requires a login to join.`
				);
			}
		});
	},
	joinhelp: [`/join [roomname] - Attempt to join the room [roomname].`],

	'!part': true,
	leave: 'part',
	part(target, room, user, connection) {
		const targetRoom = target ? Rooms.search(target) : room;
		if (!targetRoom || targetRoom === Rooms.global) {
			if (target.startsWith('view-')) return;
			return this.errorReply(`The room '${target}' does not exist.`);
		}
		user.leaveRoom(targetRoom, connection);
	},

	/*********************************************************
	 * Moderating: Punishments
	 *********************************************************/

	kick: 'warn',
	k: 'warn',
	warn(target, room, user) {
		if (!target) return this.parse('/help warn');
		if (!this.canTalk()) return;
		if (room.settings.isPersonal && !user.can('warn')) return this.errorReply("Warning is unavailable in group chats.");
		// If used in staff, help tickets or battles, log the warn to the global modlog.
		const globalWarn = room.roomid === 'staff' || room.roomid.startsWith('help-') || (room.battle && !room.parent);

		target = this.splitTarget(target);
		const targetUser = this.targetUser;
		if (!targetUser || !targetUser.connected) {
			if (!targetUser || !globalWarn) return this.errorReply(`User '${this.targetUsername}' not found.`);
			if (!this.can('warn')) return false;

			this.addModAction(`${targetUser.name} would be warned by ${user.name} but is offline.${(target ? ` (${target})` : ``)}`);
			this.globalModlog('WARN OFFLINE', targetUser, ` by ${user.id}${(target ? `: ${target}` : ``)}`);
			return;
		}
		if (!(targetUser.id in room.users) && !globalWarn) {
			return this.errorReply(`User ${this.targetUsername} is not in the room ${room.roomid}.`);
		}
		if (target.length > MAX_REASON_LENGTH) {
			return this.errorReply(`The reason is too long. It cannot exceed ${MAX_REASON_LENGTH} characters.`);
		}
		if (!this.can('warn', targetUser, room)) return false;
		if (targetUser.can('makeroom')) return this.errorReply("You are not allowed to warn upper staff members.");

		const now = Date.now();
		const timeout = now - targetUser.lastWarnedAt;
		if (timeout < 15 * 1000) {
			const remainder = (15 - (timeout / 1000)).toFixed(2);
			return this.errorReply(`You must wait ${remainder} more seconds before you can warn ${targetUser.name} again.`);
		}

		this.addModAction(`${targetUser.name} was warned by ${user.name}.${(target ? ` (${target})` : ``)}`);
		if (globalWarn) {
			this.globalModlog('WARN', targetUser, ` by ${user.id}${(target ? `: ${target}` : ``)}`);
		} else {
			this.modlog('WARN', targetUser, target, {noalts: 1});
		}
		targetUser.send(`|c|~|/warn ${target}`);

		const userid = targetUser.getLastId();
		this.add(`|unlink|${userid}`);
		if (userid !== toID(this.inputUsername)) this.add(`|unlink|${toID(this.inputUsername)}`);

		targetUser.lastWarnedAt = now;

		// Automatically upload replays as evidence/reference to the punishment
		if (globalWarn && room.battle) this.parse('/savereplay forpunishment');
	},
	warnhelp: [
		`/warn OR /k [username], [reason] - Warns a user showing them the site rules and [reason] in an overlay.`,
		`Requires: % @ # &`,
	],

	redirect: 'redir',
	redir(target, room, user, connection) {
		if (!target) return this.parse('/help redirect');
		if (room.settings.isPrivate || room.settings.isPersonal) {
			return this.errorReply("Users cannot be redirected from private or personal rooms.");
		}
		target = this.splitTarget(target);
		const targetUser = this.targetUser;
		const targetRoom = Rooms.search(target);
		if (!targetRoom || targetRoom.settings.modjoin || targetRoom.settings.staffRoom) {
			return this.errorReply(`The room "${target}" does not exist.`);
		}
		if (!this.can('warn', targetUser, room) || !this.can('warn', targetUser, targetRoom)) return false;

		if (!this.can('rangeban', targetUser)) {
			this.errorReply(`Redirects have been deprecated. Instead of /redirect, use <<room links>> or /invite to guide users to the correct room, and punish if users don't cooperate.`);
			return;
		}

		if (!targetUser || !targetUser.connected) {
			return this.errorReply(`User ${this.targetUsername} not found.`);
		}
		if (targetRoom.roomid === "global") return this.errorReply(`Users cannot be redirected to the global room.`);
		if (targetRoom.settings.isPrivate || targetRoom.settings.isPersonal) {
			return this.errorReply(`The room "${target}" is not public.`);
		}
		if (targetUser.inRooms.has(targetRoom.roomid)) {
			return this.errorReply(`User ${targetUser.name} is already in the room ${targetRoom.title}!`);
		}
		if (!targetUser.inRooms.has(room.roomid)) {
			return this.errorReply(`User ${this.targetUsername} is not in the room ${room.roomid}.`);
		}
		targetUser.leaveRoom(room.roomid);
		targetUser.popup(`You are in the wrong room; please go to <<${targetRoom.roomid}>> instead`);
		this.addModAction(`${targetUser.name} was redirected to room ${targetRoom.title} by ${user.name}.`);
		this.modlog('REDIRECT', targetUser, `to ${targetRoom.title}`, {noip: 1, noalts: 1});
		targetUser.leaveRoom(room);
	},
	redirhelp: [
		`/redirect OR /redir [username], [roomname] - [DEPRECATED]`,
		`Attempts to redirect the [username] to the [roomname]. Requires: &`,
	],

	m: 'mute',
	mute(target, room, user, connection, cmd) {
		if (!target) return this.parse('/help mute');
		if (!this.canTalk()) return;

		target = this.splitTarget(target);
		const targetUser = this.targetUser;
		if (!targetUser) return this.errorReply(`User '${this.targetUsername}' not found.`);
		if (target.length > MAX_REASON_LENGTH) {
			return this.errorReply(`The reason is too long. It cannot exceed ${MAX_REASON_LENGTH} characters.`);
		}

		const muteDuration = ((cmd === 'hm' || cmd === 'hourmute') ? HOURMUTE_LENGTH : MUTE_LENGTH);
		if (!this.can('mute', targetUser, room)) return false;
		if (targetUser.can('makeroom')) return this.errorReply("You are not allowed to mute upper staff members.");
		const canBeMutedFurther = ((room.getMuteTime(targetUser) || 0) <= (muteDuration * 5 / 6));
		if (targetUser.locked ||
			(room.isMuted(targetUser) && !canBeMutedFurther) ||
			Punishments.isRoomBanned(targetUser, room.roomid)) {
			const alreadyPunishment = targetUser.locked ? "locked" : room.isMuted(targetUser) ? "muted" : "room banned";
			const problem = ` but was already ${alreadyPunishment}`;
			if (!target) {
				return this.privateModAction(`(${targetUser.name} would be muted by ${user.name} ${problem}.)`);
			}
			return this.addModAction(`${targetUser.name} would be muted by ${user.name} ${problem}. (${target})`);
		}

		if (targetUser.id in room.users) {
			targetUser.popup(`|modal|${user.name} has muted you in ${room.roomid} for ${Chat.toDurationString(muteDuration)}. ${target}`);
		}
		this.addModAction(`${targetUser.name} was muted by ${user.name} for ${Chat.toDurationString(muteDuration)}.${(target ? ` (${target})` : ``)}`);
		this.modlog(`${cmd.includes('h') ? 'HOUR' : ''}MUTE`, targetUser, target);
		if (targetUser.autoconfirmed && targetUser.autoconfirmed !== targetUser.id) {
			const displayMessage = `(${targetUser.name}'s ac account: ${targetUser.autoconfirmed})`;
			this.privateModAction(displayMessage);
		}
		const userid = targetUser.getLastId();
		this.add(`|unlink|${userid}`);
		if (userid !== toID(this.inputUsername)) this.add(`|unlink|${toID(this.inputUsername)}`);

		room.mute(targetUser, muteDuration);
	},
	mutehelp: [`/mute OR /m [username], [reason] - Mutes a user with reason for 7 minutes. Requires: % @ # &`],

	hm: 'hourmute',
	hourmute(target) {
		if (!target) return this.parse('/help hourmute');
		this.run('mute');
	},
	hourmutehelp: [`/hourmute OR /hm [username], [reason] - Mutes a user with reason for an hour. Requires: % @ # &`],

	um: 'unmute',
	unmute(target, room, user) {
		if (!target) return this.parse('/help unmute');
		target = this.splitTarget(target);
		if (target) return this.errorReply(`This command does not support specifying a reason.`);
		if (!this.canTalk()) return;
		if (!this.can('mute', null, room)) return false;

		const targetUser = this.targetUser;
		const successfullyUnmuted = room.unmute(
			targetUser?.id || toID(this.targetUsername), `Your mute in '${room.title}' has been lifted.`
		);

		if (successfullyUnmuted) {
			this.addModAction(`${(targetUser ? targetUser.name : successfullyUnmuted)} was unmuted by ${user.name}.`);
			this.modlog('UNMUTE', (targetUser || successfullyUnmuted), null, {noip: 1, noalts: 1});
		} else {
			this.errorReply(`${(targetUser ? targetUser.name : this.targetUsername)} is not muted.`);
		}
	},
	unmutehelp: [`/unmute [username] - Removes mute from user. Requires: % @ # &`],

	rb: 'ban',
	forceroomban: 'ban',
	forcerb: 'ban',
	roomban: 'ban',
	b: 'ban',
	ban(target, room, user, connection, cmd) {
		if (!target) return this.parse('/help ban');
		if (!this.canTalk()) return;

		target = this.splitTarget(target);
		const targetUser = this.targetUser;
		if (!targetUser) return this.errorReply(`User '${this.targetUsername}' not found.`);
		if (target.length > MAX_REASON_LENGTH) {
			return this.errorReply(`The reason is too long. It cannot exceed ${MAX_REASON_LENGTH} characters.`);
		}
		if (!this.can('ban', targetUser, room)) return false;
		if (targetUser.can('makeroom')) return this.errorReply("You are not allowed to ban upper staff members.");
		if (Punishments.getRoomPunishType(room, this.targetUsername) === 'BLACKLIST') {
			return this.errorReply(`This user is already blacklisted from ${room.roomid}.`);
		}
		const name = targetUser.getLastName();
		const userid = targetUser.getLastId();
		const force = cmd === 'forcerb' || cmd === 'forceroomban';
		if (targetUser.trusted) {
			if (!force) {
				return this.sendReply(
					`${name} is a trusted user. If you are sure you would like to ban them use /forceroomban.`
				);
			}
		} else if (force) {
			return this.errorReply(`Use /roomban; ${name} is not a trusted user.`);
		}
		if (Punishments.isRoomBanned(targetUser, room.roomid) && !target) {
			const problem = " but was already banned";
			return this.privateModAction(`(${name} would be banned by ${user.name} ${problem}.)`);
		}

		if (targetUser.trusted && room.settings.isPrivate !== true && !room.settings.isPersonal) {
			Monitor.log(`[CrisisMonitor] Trusted user ${targetUser.name} ${(targetUser.trusted !== targetUser.id ? ` (${targetUser.trusted})` : ``)} was roombanned from ${room.roomid} by ${user.name}, and should probably be demoted.`);
		}

		if (targetUser.id in room.users || user.can('lock')) {
			targetUser.popup(
<<<<<<< HEAD
				`|modal||html|<p>${Utils.escapeHTML(user.name)} has banned you from the room ${room.roomid} ${(room.subRooms ? ` and its subrooms` : ``)}.</p>${(target ? `<p>Reason: ${Utils.escapeHTML(target)}</p>` : ``)}<p>To appeal the ban, PM the staff member that banned you${(!room.battle && room.auth ? ` or a room owner. </p><p><button name="send" value="/roomauth ${room.roomid}">List Room Staff</button></p>` : `.</p>`)}`
=======
				`|modal||html|<p>${Chat.escapeHTML(user.name)} has banned you from the room ${room.roomid} ${(room.subRooms ? ` and its subrooms` : ``)}.</p>${(target ? `<p>Reason: ${Chat.escapeHTML(target)}</p>` : ``)}<p>To appeal the ban, PM the staff member that banned you${room.persist ? ` or a room owner. </p><p><button name="send" value="/roomauth ${room.roomid}">List Room Staff</button></p>` : `.</p>`}`
>>>>>>> 8c4d55b1
			);
		}

		const reason = (target ? ` (${target})` : ``);
		this.addModAction(`${name} was banned from ${room.title} by ${user.name}.${reason}`);

		const affected = Punishments.roomBan(room, targetUser, null, null, target);

		if (!room.settings.isPrivate && room.persist) {
			const acAccount = (targetUser.autoconfirmed !== userid && targetUser.autoconfirmed);
			let displayMessage = '';
			if (affected.length > 1) {
				displayMessage = `(${name}'s ${(acAccount ? ` ac account: ${acAccount}, ` : ``)} banned alts: ${affected.slice(1).map(curUser => curUser.getLastName()).join(", ")})`;
				this.privateModAction(displayMessage);
			} else if (acAccount) {
				displayMessage = `(${name}'s ac account: ${acAccount})`;
				this.privateModAction(displayMessage);
			}
		}
		room.hideText([userid, toID(this.inputUsername)]);

		if (room.settings.isPrivate !== true && room.persist) {
			this.globalModlog("ROOMBAN", targetUser, ` by ${user.id}${(target ? `: ${target}` : ``)}`);
		} else {
			this.modlog("ROOMBAN", targetUser, ` by ${user.id}${(target ? `: ${target}` : ``)}`);
		}
		return true;
	},
	banhelp: [`/ban [username], [reason] - Bans the user from the room you are in. Requires: @ # &`],

	unroomban: 'unban',
	roomunban: 'unban',
	unban(target, room, user, connection) {
		if (!target) return this.parse('/help unban');
		if (!this.can('ban', null, room)) return false;

		const name = Punishments.roomUnban(room, target);

		if (name) {
			this.addModAction(`${name} was unbanned from ${room.title} by ${user.name}.`);
			if (room.settings.isPrivate !== true && room.persist) {
				this.globalModlog("UNROOMBAN", name, ` by ${user.id}`);
			}
		} else {
			this.errorReply(`User '${target}' is not banned from this room.`);
		}
	},
	unbanhelp: [`/unban [username] - Unbans the user from the room you are in. Requires: @ # &`],

	forcelock: 'lock',
	l: 'lock',
	ipmute: 'lock',
	wl: 'lock',
	weeklock: 'lock',
	monthlock: 'lock',
	async lock(target, room, user, connection, cmd) {
		const week = cmd === 'wl' || cmd === 'weeklock';
		const month = cmd === 'monthlock';

		if (!target) {
			if (week) return this.parse('/help weeklock');
			return this.parse('/help lock');
		}

		target = this.splitTarget(target);
		const targetUser = this.targetUser;
		if (!targetUser && !Punishments.search(toID(this.targetUsername)).length) {
			return this.errorReply(`User '${this.targetUsername}' not found.`);
		}
		if (target.length > MAX_REASON_LENGTH) {
			return this.errorReply(`The reason is too long. It cannot exceed ${MAX_REASON_LENGTH} characters.`);
		}
		if (!this.can('lock', targetUser)) return false;
		if (month && !this.can('rangeban')) return false;

		let name;
		let userid: ID;

		if (targetUser) {
			name = targetUser.getLastName();
			userid = targetUser.getLastId();

			if (targetUser.locked && !week && !month) {
				return this.privateModAction(`(${name} would be locked by ${user.name} but was already locked.)`);
			}

			if (targetUser.trusted) {
				if (cmd === 'forcelock') {
					const from = targetUser.distrust();
					Monitor.log(`[CrisisMonitor] ${name} was locked by ${user.name} and demoted from ${from!.join(", ")}.`);
					this.globalModlog("CRISISDEMOTE", targetUser, ` from ${from!.join(", ")}`);
				} else {
					return this.sendReply(`${name} is a trusted user. If you are sure you would like to lock them use /forcelock.`);
				}
			} else if (cmd === 'forcelock') {
				return this.errorReply(`Use /lock; ${name} is not a trusted user.`);
			}
		} else {
			name = this.targetUsername;
			userid = toID(this.targetUsername);
		}

		let proof = '';
		let userReason = target;
		const targetLowercase = target.toLowerCase();
		if (target && (targetLowercase.includes('spoiler:') || targetLowercase.includes('spoilers:'))) {
			const proofIndex = targetLowercase.indexOf(targetLowercase.includes('spoilers:') ? 'spoilers:' : 'spoiler:');
			const bump = (targetLowercase.includes('spoilers:') ? 9 : 8);
			proof = `(PROOF: ${target.substr(proofIndex + bump, target.length).trim()}) `;
			userReason = target.substr(0, proofIndex).trim();
		}


		// Use default time for locks.
		const duration = week ? Date.now() + 7 * 24 * 60 * 60 * 1000 : (month ? Date.now() + 30 * 24 * 60 * 60 * 1000 : null);
		let affected = [];

		if (targetUser) {
			const ignoreAlts = Punishments.sharedIps.has(targetUser.latestIp);
			affected = await Punishments.lock(targetUser, duration, null, ignoreAlts, userReason);
		} else {
			affected = await Punishments.lock(userid, duration, null, false, userReason);
		}

		const globalReason = (target ? `: ${userReason} ${proof}` : '');
		this.globalModlog(
			(week ? "WEEKLOCK" : (month ? "MONTHLOCK" : "LOCK")), targetUser || userid, ` by ${user.id}${globalReason}`
		);

		const durationMsg = week ? ' for a week' : (month ? ' for a month' : '');
		const lockMessage = `${name} was locked from talking${durationMsg} by ${user.name}.` + (userReason ? ` (${userReason})` : "");
		this.addModAction(lockMessage);
		// Notify staff room when a user is locked outside of it.
		if (room.roomid !== 'staff' && Rooms.get('staff')) {
			Rooms.get('staff')?.addByUser(user, `<<${room.roomid}>> ${lockMessage}`);
		}

		room.hideText([userid, toID(this.inputUsername)]);
		const acAccount = (targetUser && targetUser.autoconfirmed !== userid && targetUser.autoconfirmed);
		let displayMessage = '';
		if (affected.length > 1) {
			displayMessage = `(${name}'s ${(acAccount ? ` ac account: ${acAccount}, ` : "")} locked alts: ${affected.slice(1).map((curUser: User) => curUser.getLastName()).join(", ")})`;
			this.privateModAction(displayMessage);
		} else if (acAccount) {
			displayMessage = `(${name}'s ac account: ${acAccount})`;
			this.privateModAction(displayMessage);
		}

		if (targetUser) {
			let message = `|popup||html|${user.name} has locked you from talking in chats, battles, and PMing regular users${durationMsg}`;
			if (userReason) message += `\n\nReason: ${userReason}`;

			let appeal = '';
			if (Chat.pages.help) {
				appeal += `<a href="view-help-request--appeal"><button class="button"><strong>Appeal your punishment</strong></button></a>`;
			} else if (Config.appealurl) {
				appeal += `appeal: <a href="${Config.appealurl}">${Config.appealurl}</a>`;
			}

			if (appeal) message += `\n\nIf you feel that your lock was unjustified, you can ${appeal}.`;
			message += `\n\nYour lock will expire in a few days.`;
			targetUser.send(message);

			const roomauth = Rooms.global.destroyPersonalRooms(userid);
			if (roomauth.length) {
				Monitor.log(`[CrisisMonitor] Locked user ${name} has public roomauth (${roomauth.join(', ')}), and should probably be demoted.`);
			}
		}

		// Automatically upload replays as evidence/reference to the punishment
		if (room.battle) this.parse('/savereplay forpunishment');
		return true;
	},
	lockhelp: [
		`/lock OR /l [username], [reason] - Locks the user from talking in all chats. Requires: % @ &`,
		`/weeklock OR /wl [username], [reason] - Same as /lock, but locks users for a week.`,
		`/lock OR /l [username], [reason] spoiler: [proof] - Marks proof in modlog only.`,
	],

	unlock(target, room, user) {
		if (!target) return this.parse('/help unlock');
		if (!this.can('lock')) return false;

		const targetUser = Users.get(target);
		if (targetUser?.namelocked) {
			return this.errorReply(`User ${targetUser.name} is namelocked, not locked. Use /unnamelock to unnamelock them.`);
		}
		let reason = '';
		if (targetUser?.locked && targetUser.locked.charAt(0) === '#') {
			reason = ` (${targetUser.locked})`;
		}

		const unlocked = Punishments.unlock(target);

		if (unlocked) {
			const unlockMessage = `${unlocked.join(", ")} ${((unlocked.length > 1) ? "were" : "was")} unlocked by ${user.name}.${reason}`;
			this.addModAction(unlockMessage);
			// Notify staff room when a user is unlocked outside of it.
			if (!reason && room.roomid !== 'staff') {
				Rooms.get('staff')?.addByUser(user, `<<${room.roomid}>> ${unlockMessage}`);
			}
			if (!reason) this.globalModlog("UNLOCK", toID(target), ` by ${user.id}`);
			if (targetUser) targetUser.popup(`${user.name} has unlocked you.`);
		} else {
			this.errorReply(`User '${target}' is not locked.`);
		}
	},
	unlockname(target, room, user) {
		if (!target) return this.parse('/help unlock');
		if (!this.can('lock')) return false;

		const userid = toID(target);
		const punishment = Punishments.userids.get(userid);
		if (!punishment) return this.errorReply("This name isn't locked.");
		if (punishment[1] === userid) {
			return this.errorReply(`"${userid}" was specifically locked by a staff member (check the global modlog). Use /unlock if you really want to unlock this name.`);
		}
		Punishments.userids.delete(userid);
		Punishments.savePunishments();

		for (const curUser of Users.findUsers([userid], [])) {
			if (curUser.locked && !curUser.locked.startsWith('#') && !Punishments.getPunishType(curUser.id)) {
				curUser.locked = null;
				curUser.namelocked = null;
				curUser.updateIdentity();
			}
		}
		this.globalModlog("UNLOCKNAME", userid, ` by ${user.name}`);

		const unlockMessage = `The name '${target}' was unlocked by ${user.name}.`;

		this.addModAction(unlockMessage);
		if (room.roomid !== 'staff' && Rooms.get('staff')) {
			Rooms.get('staff')?.addByUser(user, `<<${room.roomid}>> ${unlockMessage}`);
		}
	},
	unlockip(target, room, user) {
		target = target.trim();
		if (!target) return this.parse('/help unlock');
		if (!this.can('ban')) return false;
		const range = target.charAt(target.length - 1) === '*';
		if (range && !this.can('rangeban')) return false;

		if (!/^[0-9.*]+$/.test(target)) return this.errorReply("Please enter a valid IP address.");

		const punishment = Punishments.ips.get(target);
		if (!punishment) return this.errorReply(`${target} is not a locked/banned IP or IP range.`);

		Punishments.ips.delete(target);
		Punishments.savePunishments();

		for (const curUser of Users.findUsers([], [target])) {
			if (curUser.locked && !curUser.locked.startsWith('#') && !Punishments.getPunishType(curUser.id)) {
				curUser.locked = null;
				curUser.namelocked = null;
				curUser.updateIdentity();
			}
		}
		this.globalModlog(`UNLOCK${range ? 'RANGE' : 'IP'}`, target, ` by ${user.name}`);

		const broadcastRoom = Rooms.get('staff') || room;
		broadcastRoom.addByUser(user, `${user.name} unlocked the ${range ? "IP range" : "IP"}: ${target}`);
	},
	unlockiphelp: [`/unlockip [ip] - Unlocks a punished ip while leaving the original punishment intact. Requires: @ &`],
	unlocknamehelp: [`/unlockname [name] - Unlocks a punished alt, leaving the original lock intact. Requires: % @ &`],
	unlockhelp: [
		`/unlock [username] - Unlocks the user. Requires: % @ &`,
		`/unlockname [username] - Unlocks a punished alt while leaving the original punishment intact. Requires: % @ &`,
		`/unlockip [ip] - Unlocks a punished ip while leaving the original punishment intact. Requires: @ &`,
	],

	forceglobalban: 'globalban',
	gban: 'globalban',
	async globalban(target, room, user, connection, cmd) {
		if (!target) return this.parse('/help globalban');

		target = this.splitTarget(target);
		const targetUser = this.targetUser;
		if (!targetUser) return this.errorReply(`User '${this.targetUsername}' not found.`);
		if (target.length > MAX_REASON_LENGTH) {
			return this.errorReply(`The reason is too long. It cannot exceed ${MAX_REASON_LENGTH} characters.`);
		}
		if (!target && REQUIRE_REASONS) {
			return this.errorReply("Global bans require a reason.");
		}
		if (!this.can('ban', targetUser)) return false;
		const name = targetUser.getLastName();
		const userid = targetUser.getLastId();

		if (targetUser.trusted) {
			if (cmd === 'forceglobalban') {
				const from = targetUser.distrust();
				Monitor.log(`[CrisisMonitor] ${name} was globally banned by ${user.name} and demoted from ${from?.join(", ")}.`);
				this.globalModlog("CRISISDEMOTE", targetUser, ` from ${from?.join(", ")}`);
			} else {
				return this.sendReply(`${name} is a trusted user. If you are sure you would like to ban them use /forceglobalban.`);
			}
		} else if (cmd === 'forceglobalban') {
			return this.errorReply(`Use /globalban; ${name} is not a trusted user.`);
		}

		const roomauth = Rooms.global.destroyPersonalRooms(userid);
		if (roomauth.length) {
			Monitor.log(`[CrisisMonitor] Globally banned user ${name} has public roomauth (${roomauth.join(', ')}), and should probably be demoted.`);
		}
		let proof = '';
		let userReason = target;
		const targetLowercase = target.toLowerCase();
		if (target && (targetLowercase.includes('spoiler:') || targetLowercase.includes('spoilers:'))) {
			const proofIndex = targetLowercase.indexOf(targetLowercase.includes('spoilers:') ? 'spoilers:' : 'spoiler:');
			const bump = (targetLowercase.includes('spoilers:') ? 9 : 8);
			proof = `(PROOF: ${target.substr(proofIndex + bump, target.length).trim()}) `;
			userReason = target.substr(0, proofIndex).trim();
		}

		targetUser.popup(`|modal|${user.name} has globally banned you.${(userReason ? `\n\nReason: ${userReason}` : ``)} ${(Config.appealurl ? `\n\nIf you feel that your ban was unjustified, you can appeal:\n${Config.appealurl}` : ``)}\n\nYour ban will expire in a few days.`);

		const banMessage = `${name} was globally banned by ${user.name}.${(userReason ? ` (${userReason})` : ``)}`;
		this.addModAction(banMessage);

		// Notify staff room when a user is banned outside of it.
		if (room.roomid !== 'staff' && Rooms.get('staff')) {
			Rooms.get('staff')?.addByUser(user, `<<${room.roomid}>> ${banMessage}`);
		}

		const affected = await Punishments.ban(targetUser, null, null, false, userReason);
		const acAccount = (targetUser.autoconfirmed !== userid && targetUser.autoconfirmed);
		let displayMessage = '';
		if (affected.length > 1) {
			let guests = affected.length - 1;
			const affectedAlts = affected.slice(1)
				.map(curUser => curUser.getLastName())
				.filter(alt => !alt.startsWith('[Guest '));
			guests -= affectedAlts.length;
			displayMessage = `(${name}'s ${(acAccount ? `ac account: ${acAccount}, ` : ``)} banned alts: ${affectedAlts.join(", ")} ${(guests ? ` [${guests} guests]` : ``)})`;
			this.privateModAction(displayMessage);
			for (const id of affectedAlts) {
				this.add(`|unlink|${toID(id)}`);
			}
		} else if (acAccount) {
			displayMessage = `(${name}'s ac account: ${acAccount})`;
			this.privateModAction(displayMessage);
		}

		room.hideText([userid, toID(this.inputUsername)]);

		const globalReason = (target ? `: ${userReason} ${proof}` : '');
		this.globalModlog("BAN", targetUser, ` by ${user.id}${globalReason}`);
		return true;
	},
	globalbanhelp: [
		`/globalban OR /gban [username], [reason] - Kick user from all rooms and ban user's IP address with reason. Requires: @ &`,
		`/globalban OR /gban [username], [reason] spoiler: [proof] - Marks proof in modlog only.`,
	],

	globalunban: 'unglobalban',
	unglobalban(target, room, user) {
		if (!target) return this.parse(`/help unglobalban`);
		if (!this.can('ban')) return false;

		const name = Punishments.unban(target);

		const unbanMessage = `${name} was globally unbanned by ${user.name}.`;

		if (name) {
			this.addModAction(unbanMessage);
			// Notify staff room when a user is unbanned outside of it.
			if (room.roomid !== 'staff') {
				Rooms.get('staff')?.addByUser(user, `<<${room.roomid}>> ${unbanMessage}`);
			}
			this.globalModlog("UNBAN", target, ` by ${user.id}`);
		} else {
			this.errorReply(`User '${target}' is not globally banned.`);
		}
	},
	unglobalbanhelp: [`/unglobalban [username] - Unban a user. Requires: @ &`],

	unbanall(target, room, user) {
		if (!this.can('rangeban')) return false;
		if (!target) {
			user.lastCommand = '/unbanall';
			this.errorReply("THIS WILL UNBAN AND UNLOCK ALL USERS.");
			this.errorReply("To confirm, use: /unbanall confirm");
			return;
		}
		if (user.lastCommand !== '/unbanall' || target !== 'confirm') {
			return this.parse('/help unbanall');
		}
		user.lastCommand = '';
		Punishments.userids.clear();
		Punishments.ips.clear();
		Punishments.savePunishments();
		this.addModAction(`All bans and locks have been lifted by ${user.name}.`);
		this.modlog('UNBANALL');
	},
	unbanallhelp: [`/unbanall - Unban all IP addresses. Requires: &`],

	deroomvoiceall(target, room, user) {
		if (!this.can('editroom', null, room)) return false;
		if (!room.auth.size) return this.errorReply("Room does not have roomauth.");
		if (!target) {
			user.lastCommand = '/deroomvoiceall';
			this.errorReply("THIS WILL DEROOMVOICE ALL ROOMVOICED USERS.");
			this.errorReply("To confirm, use: /deroomvoiceall confirm");
			return;
		}
		if (user.lastCommand !== '/deroomvoiceall' || target !== 'confirm') {
			return this.parse('/help deroomvoiceall');
		}
		user.lastCommand = '';
		let count = 0;
		for (const [userid, symbol] of room.auth) {
			if (symbol === '+') {
				room.auth.delete(userid);
				if (userid in room.users) room.users[userid].updateIdentity(room.roomid);
				count++;
			}
		}
		if (!count) {
			return this.sendReply("(This room has zero roomvoices)");
		}
		room.saveSettings();
		this.addModAction(`All ${count} roomvoices have been cleared by ${user.name}.`);
		this.modlog('DEROOMVOICEALL');
	},
	deroomvoiceallhelp: [`/deroomvoiceall - Devoice all roomvoiced users. Requires: # &`],

	rangeban: 'banip',
	banip(target, room, user) {
		const [ip, reason] = this.splitOne(target);
		if (!ip || !/^[0-9.]+(?:\.\*)?$/.test(ip)) return this.parse('/help banip');
		if (!reason) return this.errorReply("/banip requires a ban reason");

		if (!this.can('rangeban')) return false;
		const ipDesc = `IP ${(ip.endsWith('*') ? `range ` : ``)}${ip}`;

		const curPunishment = Punishments.ipSearch(ip);
		if (curPunishment && curPunishment[0] === 'BAN') {
			return this.errorReply(`The ${ipDesc} is already temporarily banned.`);
		}
		Punishments.banRange(ip, reason);
		this.addModAction(`${user.name} hour-banned the ${ipDesc}: ${reason}`);
		this.modlog('RANGEBAN', null, reason);
	},
	baniphelp: [
		`/banip [ip] - Globally bans this IP or IP range for an hour. Accepts wildcards to ban ranges.`,
		`Existing users on the IP will not be banned. Requires: &`,
	],

	unrangeban: 'unbanip',
	unbanip(target, room, user) {
		target = target.trim();
		if (!target) {
			return this.parse('/help unbanip');
		}
		if (!this.can('rangeban')) return false;
		if (!Punishments.ips.has(target)) {
			return this.errorReply(`${target} is not a locked/banned IP or IP range.`);
		}
		Punishments.ips.delete(target);
		this.addModAction(`${user.name} unbanned the ${(target.charAt(target.length - 1) === '*' ? "IP range" : "IP")}: ${target}`);
		this.modlog('UNRANGEBAN', null, target);
	},
	unbaniphelp: [`/unbanip [ip] - Unbans. Accepts wildcards to ban ranges. Requires: &`],

	rangelock: 'lockip',
	lockip(target, room, user) {
		const [ip, reason] = this.splitOne(target);
		if (!ip || !/^[0-9.]+(?:\.\*)?$/.test(ip)) return this.parse('/help lockip');
		if (!reason) return this.errorReply("/lockip requires a lock reason");

		if (!this.can('rangeban')) return false;
		const ipDesc = `IP ${(ip.endsWith('*') ? `range ` : ``)}${ip}`;

		const curPunishment = Punishments.ipSearch(ip);
		if (curPunishment && (curPunishment[0] === 'BAN' || curPunishment[0] === 'LOCK')) {
			const punishDesc = curPunishment[0] === 'BAN' ? `temporarily banned` : `temporarily locked`;
			return this.errorReply(`The ${ipDesc} is already ${punishDesc}.`);
		}

		Punishments.lockRange(ip, reason);
		this.addModAction(`${user.name} hour-locked the ${ipDesc}: ${reason}`);
		this.modlog('RANGELOCK', null, reason);
	},
	lockiphelp: [
		`/lockip [ip] - Globally locks this IP or IP range for an hour. Accepts wildcards to ban ranges.`,
		`Existing users on the IP will not be banned. Requires: &`,
	],

	unrangelock: 'unlockip',
	rangeunlock: 'unlockip',

	/*********************************************************
	 * Moderating: Other
	 *********************************************************/

	mn: 'modnote',
	modnote(target, room, user, connection) {
		if (!target) return this.parse('/help modnote');
		if (!this.canTalk()) return;

		if (target.length > MAX_REASON_LENGTH) {
			return this.errorReply(`The note is too long. It cannot exceed ${MAX_REASON_LENGTH} characters.`);
		}
		if (!this.can('receiveauthmessages', null, room)) return false;
		target = target.replace(/\n/g, "; ");
		if (room.roomid === 'staff' || room.roomid === 'upperstaff') {
			this.globalModlog('NOTE', null, ` by ${user.id}: ${target}`);
		} else {
			this.modlog('NOTE', null, target);
		}

		return this.privateModAction(`(${user.name} notes: ${target})`);
	},
	modnotehelp: [`/modnote [note] - Adds a moderator note that can be read through modlog. Requires: % @ # &`],

	globalpromote: 'promote',
	promote(target, room, user, connection, cmd) {
		if (!target) return this.parse('/help promote');

		target = this.splitTarget(target, true);
		const targetUser = this.targetUser;
		const userid = toID(this.targetUsername);
		const name = targetUser ? targetUser.name : this.targetUsername;

		if (!userid) return this.parse('/help promote');

		const currentGroup = targetUser?.group || Users.globalAuth.get(userid);
		let nextGroup = target as GroupSymbol;
		if (target === 'deauth') nextGroup = Users.Auth.defaultSymbol();
		if (!nextGroup) {
			return this.errorReply("Please specify a group such as /globalvoice or /globaldeauth");
		}
		if (!Config.groups[nextGroup]) {
			return this.errorReply(`Group '${nextGroup}' does not exist.`);
		}
		if (!cmd.startsWith('global')) {
			let groupid = Config.groups[nextGroup].id;
			if (!groupid && nextGroup === Users.Auth.defaultSymbol()) groupid = 'deauth' as ID;
			if (Config.groups[nextGroup].globalonly) return this.errorReply(`Did you mean "/global${groupid}"?`);
			if (Config.groups[nextGroup].roomonly) return this.errorReply(`Did you mean "/room${groupid}"?`);
			return this.errorReply(`Did you mean "/room${groupid}" or "/global${groupid}"?`);
		}
		if (Config.groups[nextGroup].roomonly || Config.groups[nextGroup].battleonly) {
			return this.errorReply(`Group '${nextGroup}' does not exist as a global rank.`);
		}

		const groupName = Config.groups[nextGroup].name || "regular user";
		if (currentGroup === nextGroup) {
			return this.errorReply(`User '${name}' is already a ${groupName}`);
		}
		if (!Users.Auth.hasPermission(user.group, 'promote', currentGroup)) {
			this.errorReply(`/${cmd} - Access denied for promoting from ${currentGroup}`);
			this.errorReply(`You can only promote to/from: ${Users.Auth.listJurisdiction(user.group, 'promote')}`);
			return;
		}
		if (!Users.Auth.hasPermission(user.group, 'promote', nextGroup)) {
			this.errorReply(`/${cmd} - Access denied for promoting to ${groupName}`);
			this.errorReply(`You can only promote to/from: ${Users.Auth.listJurisdiction(user.group, 'promote')}`);
		}

		if (!Users.isUsernameKnown(userid)) {
			return this.errorReply(`/globalpromote - WARNING: '${name}' is offline and unrecognized. The username might be misspelled (either by you or the person who told you) or unregistered. Use /forcepromote if you're sure you want to risk it.`);
		}
		if (targetUser && !targetUser.registered) {
			return this.errorReply(`User '${name}' is unregistered, and so can't be promoted.`);
		}
		if (nextGroup === Users.Auth.defaultSymbol()) {
			Users.globalAuth.delete(targetUser ? targetUser.id : userid);
		} else {
			Users.globalAuth.set(targetUser ? targetUser.id : userid, nextGroup);
		}
		if (Users.Auth.getGroup(nextGroup).rank < Users.Auth.getGroup(currentGroup).rank) {
			this.privateModAction(`(${name} was demoted to ${groupName} by ${user.name}.)`);
			this.modlog(`GLOBAL ${groupName.toUpperCase()}`, userid, '(demote)');
			if (targetUser) targetUser.popup(`You were demoted to ${groupName} by ${user.name}.`);
		} else {
			this.addModAction(`${name} was promoted to ${groupName} by ${user.name}.`);
			this.modlog(`GLOBAL ${groupName.toUpperCase()}`, userid);
			if (targetUser) targetUser.popup(`You were promoted to ${groupName} by ${user.name}.`);
		}

		if (targetUser) targetUser.updateIdentity();
	},
	promotehelp: [`/promote [username], [group] - Promotes the user to the specified group. Requires: &`],

	untrustuser: 'trustuser',
	unconfirmuser: 'trustuser',
	confirmuser: 'trustuser',
	forceconfirmuser: 'trustuser',
	forcetrustuser: 'trustuser',
	trustuser(target, room, user, connection, cmd) {
		if (!target) return this.parse('/help trustuser');
		if (!this.can('promote')) return;

		const force = cmd.includes('force');
		const untrust = cmd.includes('un');
		target = this.splitTarget(target, true);
		if (target) return this.errorReply(`This command does not support specifying a reason.`);
		const targetUser = this.targetUser;
		const userid = toID(this.targetUsername);
		const name = targetUser ? targetUser.name : this.targetUsername;

		const currentGroup = Users.globalAuth.get(userid);

		if (untrust) {
			if (currentGroup !== Users.Auth.defaultSymbol()) return this.errorReply(`User '${name}' is not trusted.`);

			Users.globalAuth.set(userid, Users.Auth.defaultSymbol());
			this.sendReply(`User '${name}' is no longer trusted.`);
			this.privateModAction(`${name} was set to no longer be a trusted user by ${user.name}.`);
			this.modlog('UNTRUSTUSER', userid);
		} else {
			if (!targetUser && !force) return this.errorReply(`User '${name}' is offline. Use /force${cmd} if you're sure.`);
			if (currentGroup) {
				if (currentGroup === Users.Auth.defaultSymbol()) return this.errorReply(`User '${name}' is already trusted.`);
				return this.errorReply(`User '${name}' has a global rank higher than trusted.`);
			}

			Users.globalAuth.set(userid, Users.Auth.defaultSymbol());
			this.sendReply(`User '${name}' is now trusted.`);
			this.privateModAction(`${name} was set as a trusted user by ${user.name}.`);
			this.modlog('TRUSTUSER', userid);
		}
	},
	trustuserhelp: [
		`/trustuser [username] - Trusts the user (makes them immune to locks). Requires: &`,
		`/untrustuser [username] - Removes the trusted user status from the user. Requires: &`,
	],

	globaldemote: 'demote',
	demote(target) {
		if (!target) return this.parse('/help demote');
		this.run('promote');
	},
	demotehelp: [`/demote [username], [group] - Demotes the user to the specified group. Requires: &`],

	forcepromote(target, room, user, connection) {
		// warning: never document this command in /help
		if (!this.can('forcepromote')) return false;
		target = this.splitTarget(target, true);
		let name = this.filter(this.targetUsername);
		if (!name) return;
		name = name.slice(0, 18);
		const nextGroup = target as GroupSymbol;
		if (!Config.groups[nextGroup]) return this.errorReply(`Group '${nextGroup}' does not exist.`);
		if (Config.groups[nextGroup].roomonly || Config.groups[nextGroup].battleonly) {
			return this.errorReply(`Group '${nextGroup}' does not exist as a global rank.`);
		}

		if (Users.isUsernameKnown(name)) {
			return this.errorReply("/forcepromote - Don't forcepromote unless you have to.");
		}
		Users.globalAuth.set(name as ID, nextGroup);

		this.addModAction(`${name} was promoted to ${(Config.groups[nextGroup].name || "regular user")} by ${user.name}.`);
		this.modlog(`GLOBAL${(Config.groups[nextGroup].name || "regular").toUpperCase()}`, toID(name));
	},

	devoice: 'deauth',
	deauth(target, room, user) {
		return this.parse(`/demote ${target}, deauth`);
	},

	deglobalvoice: 'globaldeauth',
	deglobalauth: 'globaldeauth',
	globaldevoice: 'globaldeauth',
	globaldeauth(target, room, user) {
		return this.parse(`/globaldemote ${target}, deauth`);
	},

	deroomvoice: 'roomdeauth',
	roomdevoice: 'roomdeauth',
	deroomauth: 'roomdeauth',
	roomdeauth(target, room, user) {
		return this.parse(`/roomdemote ${target}, deauth`);
	},

	declare(target, room, user) {
		target = target.trim();
		if (!target) return this.parse('/help declare');
		if (!this.can('declare', null, room)) return false;
		if (!this.canTalk()) return;
		if (target.length > 2000) return this.errorReply("Declares should not exceed 2000 characters.");

		for (const id in room.users) {
			room.users[id].sendTo(room, `|notify|${room.title} announcement!|${target}`);
		}
		this.add(Utils.html`|raw|<div class="broadcast-blue"><b>${target}</b></div>`);
		this.modlog('DECLARE', null, target);
	},
	declarehelp: [`/declare [message] - Anonymously announces a message. Requires: # * &`],

	htmldeclare(target, room, user) {
		if (!target) return this.parse('/help htmldeclare');
		if (!this.can('gdeclare', null, room)) return false;
		if (!this.canTalk()) return;
		(target as string | null) = this.canHTML(target);
		if (!target) return;

		for (const u in room.users) {
			Users.get(u)?.sendTo(
				room,
				`|notify|${room.title} announcement!|${Utils.stripHTML(target)}`
			);
		}
		this.add(`|raw|<div class="broadcast-blue"><b>${target}</b></div>`);
		this.modlog(`HTMLDECLARE`, null, target);
	},
	htmldeclarehelp: [`/htmldeclare [message] - Anonymously announces a message using safe HTML. Requires: &`],

	gdeclare: 'globaldeclare',
	globaldeclare(target, room, user) {
		if (!target) return this.parse('/help globaldeclare');
		if (!this.can('gdeclare')) return false;
		(target as string | null) = this.canHTML(target);
		if (!target) return;

		for (const u of Users.users.values()) {
			if (u.connected) u.send(`|pm|~|${u.group}${u.name}|/raw <div class="broadcast-blue"><b>${target}</b></div>`);
		}
		this.modlog(`GLOBALDECLARE`, null, target);
	},
	globaldeclarehelp: [`/globaldeclare [message] - Anonymously announces a message to all rooms on the site. Requires: &`],

	cdeclare: 'chatdeclare',
	chatdeclare(target, room, user) {
		if (!target) return this.parse('/help chatdeclare');
		if (!this.can('gdeclare')) return false;
		(target as string | null) = this.canHTML(target);
		if (!target) return;

		for (const curRoom of Rooms.rooms.values()) {
			if (curRoom.roomid !== 'global' && curRoom.type !== 'battle') {
				curRoom.addRaw(`<div class="broadcast-blue"><b>${target}</b></div>`).update();
			}
		}
		this.modlog(`CHATDECLARE`, null, target);
	},
	chatdeclarehelp: [`/cdeclare [message] - Anonymously announces a message to all chatrooms on the server. Requires: &`],

	'!announce': true,
	wall: 'announce',
	announce(target, room, user) {
		if (!target) return this.parse('/help announce');

		if (room && !this.can('announce', null, room)) return false;

		(target as string | null) = this.canTalk(target);
		if (!target) return;

		return `/announce ${target}`;
	},
	announcehelp: [`/announce OR /wall [message] - Makes an announcement. Requires: % @ # &`],

	notifyoffrank: 'notifyrank',
	notifyrank(target, room, user, connection, cmd) {
		if (!target) return this.parse(`/help notifyrank`);
		if (!this.can('addhtml', null, room)) return false;
		if (!this.canTalk()) return;
		let [rank, titleNotification] = this.splitOne(target);
		if (rank === 'all') rank = ` `;
		if (!(rank in Config.groups)) return this.errorReply(`Group '${rank}' does not exist.`);
		const id = `${room.roomid}-rank-${(Config.groups[rank].id || `all`)}`;
		if (cmd === 'notifyoffrank') {
			if (rank === ' ') {
				room.send(`|tempnotifyoff|${id}`);
			} else {
				room.sendRankedUsers(`|tempnotifyoff|${id}`, rank as GroupSymbol);
			}
		} else {
			let [title, notificationHighlight] = this.splitOne(titleNotification);
			if (!title) title = `${room.title} ${(Config.groups[rank].name ? `${Config.groups[rank].name}+ ` : ``)}message!`;
			if (!user.can('addhtml')) {
				title += ` (notification from ${user.name})`;
			}
			const [notification, highlight] = this.splitOne(notificationHighlight);
			if (notification.length > 300) return this.errorReply(`Notifications should not exceed 300 characters.`);
			const message = `|tempnotify|${id}|${title}|${notification}${(highlight ? `|${highlight}` : ``)}`;
			if (rank === ' ') {
				room.send(message);
			} else {
				room.sendRankedUsers(message, rank as GroupSymbol);
			}
			this.modlog(`NOTIFYRANK`, null, target);
		}
	},
	notifyrankhelp: [
		`/notifyrank [rank], [title], [message], [highlight] - Sends a notification to users who are [rank] or higher (and highlight on [highlight], if specified). Requires: # * &`,
		`/notifyoffrank [rank] - Closes the notification previously sent with /notifyrank [rank]. Requires: # * &`,
	],

	fr: 'forcerename',
	forcerename(target, room, user) {
		if (!target) return this.parse('/help forcerename');

		const reason = this.splitTarget(target, true);
		const targetUser = this.targetUser;
		if (!targetUser) {
			this.splitTarget(target);
			if (this.targetUser) {
				return this.errorReply(`User has already changed their name to '${this.targetUser.name}'.`);
			}
			return this.errorReply(`User '${target}' not found.`);
		}
		if (!this.can('forcerename', targetUser)) return false;

		let forceRenameMessage;
		if (targetUser.connected) {
			forceRenameMessage = `was forced to choose a new name by ${user.name}${(reason ? `: ${reason}` : ``)}`;
			this.globalModlog('FORCERENAME', targetUser, ` by ${user.name}${(reason ? `: ${reason}` : ``)}`);
			Chat.forceRenames.set(targetUser.id, (Chat.forceRenames.get(targetUser.id) || 0) + 1);
			Ladders.cancelSearches(targetUser);
			targetUser.send(`|nametaken||${user.name} considers your name inappropriate${(reason ? `: ${reason}` : ".")}`);
		} else {
			forceRenameMessage = `would be forced to choose a new name by ${user.name} but is offline${(reason ? `: ${reason}` : ``)}`;
			this.globalModlog('FORCERENAME OFFLINE', targetUser, ` by ${user.name}${(reason ? `: ${reason}` : ``)}`);
			if (!Chat.forceRenames.has(targetUser.id)) Chat.forceRenames.set(targetUser.id, 0);
		}

		if (room.roomid !== 'staff') this.privateModAction(`(${targetUser.name} ${forceRenameMessage})`);
		const roomMessage = room.roomid !== 'staff' ? `«<a href="/${room.roomid}" target="_blank">${room.roomid}</a>» ` : '';
		const rankMessage = targetUser.getAccountStatusString();
		Rooms.global.notifyRooms(
			['staff'],
			`|html|${roomMessage}` + Utils.html`<span class="username">${targetUser.name}</span> ${rankMessage} ${forceRenameMessage}`
		);

		targetUser.resetName(true);
		return true;
	},
	forcerenamehelp: [
		`/forcerename OR /fr [username], [reason] - Forcibly change a user's name and shows them the [reason]. Requires: % @ &`,
		`/allowname [username] - Unmarks a forcerenamed username, stopping staff from being notified when it is used. Requires % @ &`,
	],

	nl: 'namelock',
	forcenamelock: 'namelock',
	async namelock(target, room, user, connection, cmd) {
		if (!target) return this.parse('/help namelock');

		const reason = this.splitTarget(target);
		const targetUser = this.targetUser;

		if (!targetUser) {
			return this.errorReply(`User '${this.targetUsername}' not found.`);
		}
		if (targetUser.id !== toID(this.inputUsername) && cmd !== 'forcenamelock') {
			return this.errorReply(`${this.inputUsername} has already changed their name to ${targetUser.name}. To namelock anyway, use /forcenamelock.`);
		}
		if (!this.can('forcerename', targetUser)) return false;
		if (targetUser.namelocked) return this.errorReply(`User '${targetUser.name}' is already namelocked.`);

		const reasonText = reason ? ` (${reason})` : `.`;
		const lockMessage = `${targetUser.name} was namelocked by ${user.name}${reasonText}`;
		this.privateModAction(`(${lockMessage})`);

		// Notify staff room when a user is locked outside of it.
		if (room.roomid !== 'staff' && Rooms.get('staff')) {
			Rooms.get('staff')?.addByUser(user, `<<${room.roomid}>> ${lockMessage}`);
		}

		const roomauth = Rooms.global.destroyPersonalRooms(targetUser.id);
		if (roomauth.length) {
			Monitor.log(`[CrisisMonitor] Namelocked user ${targetUser.name} has public roomauth (${roomauth.join(', ')}), and should probably be demoted.`);
		}
		this.globalModlog("NAMELOCK", targetUser, ` by ${user.id}${reasonText}`);
		Ladders.cancelSearches(targetUser);
		await Punishments.namelock(targetUser, null, null, false, reason);
		targetUser.popup(`|modal|${user.name} has locked your name and you can't change names anymore${reasonText}`);
		// Automatically upload replays as evidence/reference to the punishment
		if (room.battle) this.parse('/savereplay forpunishment');

		return true;
	},
	namelockhelp: [`/namelock OR /nl [user], [reason] - Name locks a [user] and shows the [reason]. Requires: % @ &`],

	unl: 'unnamelock',
	unnamelock(target, room, user) {
		if (!target) return this.parse('/help unnamelock');
		if (!this.can('forcerename')) return false;

		const targetUser = Users.get(target);
		let reason = '';
		if (targetUser?.namelocked) {
			reason = ` (${targetUser.namelocked})`;
		}

		const unlocked = Punishments.unnamelock(target);

		if (unlocked) {
			this.addModAction(`${unlocked} was unnamelocked by ${user.name}.${reason}`);
			if (!reason) this.globalModlog("UNNAMELOCK", toID(target), ` by ${user.id}`);
			if (targetUser) targetUser.popup(`${user.name} has unnamelocked you.`);
		} else {
			this.errorReply(`User '${target}' is not namelocked.`);
		}
	},
	unnamelockhelp: [`/unnamelock [username] - Unnamelocks the user. Requires: % @ &`],

	hidetextalts: 'hidetext',
	hidealttext: 'hidetext',
	hidealtstext: 'hidetext',
	htext: 'hidetext',
	forcehidetext: 'hidetext',
	forcehtext: 'hidetext',
	hidelines: 'hidetext',
	forcehidelines: 'hidetext',
	hlines: 'hidetext',
	hidetext(target, room, user, connection, cmd) {
		if (!target) return this.parse(`/help hidetext`);

		const hasLineCount = cmd.includes('lines');
		target = this.splitTarget(target);
		let lineCount = 0;
		if (/^[0-9]+\s*(,|$)/.test(target)) {
			if (hasLineCount) {
				let lineCountString;
				[lineCountString, target] = Utils.splitFirst(target, ',');
				lineCount = parseInt(lineCountString);
			} else if (!cmd.includes('force')) {
				return this.errorReply(`Your reason was a number; use /hidelines if you wanted to clear a specific number of lines, or /forcehidetext if you really wanted your reason to be a number.`);
			}
		}
		const showAlts = cmd.includes('alt');
		const reason = target.trim();
		if (!lineCount && hasLineCount) {
			return this.errorReply(`You must specify a number of messages to clear. To clear all messages, use /hidetext.`);
		}
		if (reason.length > MAX_REASON_LENGTH) {
			return this.errorReply(`The reason is too long. It cannot exceed ${MAX_REASON_LENGTH} characters.`);
		}

		const targetUser = this.targetUser;
		const name = this.targetUsername;
		if (!targetUser && !room.log.hasUsername(name)) {
			return this.errorReply(`User ${name} not found or has no roomlogs.`);
		}
		if (lineCount && showAlts) {
			return this.errorReply(`You can't specify a line count when using /hidealtstext.`);
		}
		const userid = toID(this.inputUsername);

		if (!this.can('mute', null, room)) return;
		if (targetUser?.trusted && targetUser !== user && !cmd.includes('force')) {
			return this.errorReply(`${name} is a trusted user, are you sure you want to hide their messages? Use /forcehidetext if you're sure.`);
		}

		if (targetUser && showAlts) {
			room.send(`|c|~|${name}'s alts messages were cleared from ${room.title} by ${user.name}.${(reason ? ` (${reason})` : ``)}`);
			this.modlog('HIDEALTSTEXT', targetUser, reason, {noip: 1});
			room.hideText([
				userid,
				...Object.keys(targetUser.prevNames),
				...targetUser.getAltUsers(true).map((curUser: User) => curUser.getLastId()),
			] as ID[]);
		} else {
			if (lineCount > 0) {
				room.send(`|c|~|${lineCount} of ${name}'s messages were cleared from ${room.title} by ${user.name}.${(reason ? ` (${reason})` : ``)}`);
			} else {
				room.send(`|c|~|${name}'s messages were cleared from ${room.title} by ${user.name}.${(reason ? ` (${reason})` : ``)}`);
			}
			this.modlog('HIDETEXT', targetUser || userid, reason, {noip: 1, noalts: 1});
			room.hideText([userid], lineCount);
		}
	},
	hidetexthelp: [
		`/hidetext [username], [optional reason] - Removes a user's messages from chat, with an optional reason. Requires: % @ # &`,
		`/hidealtstext [username], [optional reason] - Removes a user's messages and their alternate accounts' messages from the chat, with an optional reason.  Requires: % @ # &`,
		`/hidelines [username], [number], [optional reason] - Removes the [number] most recent messages from a user, with an optional reason. Requires: % @ # &`,
	],

	ab: 'blacklist',
	bl: 'blacklist',
	forceblacklist: 'blacklist',
	forcebl: 'blacklist',
	blacklist(target, room, user, connection, cmd) {
		if (!target) return this.parse('/help blacklist');
		if (!this.canTalk()) return;
		if (toID(target) === 'show') return this.errorReply(`You're looking for /showbl`);

		target = this.splitTarget(target);
		const targetUser = this.targetUser;
		if (!targetUser) {
			this.errorReply(`User ${this.targetUsername} not found.`);
			return this.errorReply(`If you want to blacklist an offline account by name (not IP), consider /blacklistname`);
		}
		if (!this.can('editroom', targetUser, room)) return false;
		if (!room.persist) {
			return this.errorReply(`This room is not going to last long enough for a blacklist to matter - just ban the user`);
		}
		const punishment = Punishments.isRoomBanned(targetUser, room.roomid);
		if (punishment && punishment[0] === 'BLACKLIST') {
			return this.errorReply(`This user is already blacklisted from this room.`);
		}
		const force = cmd === 'forceblacklist' || cmd === 'forcebl';
		if (targetUser.trusted) {
			if (!force) {
				return this.sendReply(
					`${targetUser.name} is a trusted user. If you are sure you would like to blacklist them use /forceblacklist.`
				);
			}
		} else if (force) {
			return this.errorReply(`Use /blacklist; ${targetUser.name} is not a trusted user.`);
		}
		if (!target && REQUIRE_REASONS) {
			return this.errorReply(`Blacklists require a reason.`);
		}
		if (target.length > MAX_REASON_LENGTH) {
			return this.errorReply(`The reason is too long. It cannot exceed ${MAX_REASON_LENGTH} characters.`);
		}
		const name = targetUser.getLastName();
		const userid = targetUser.getLastId();

		if (targetUser.trusted && room.settings.isPrivate !== true) {
			Monitor.log(`[CrisisMonitor] Trusted user ${targetUser.name}${targetUser.trusted !== targetUser.id ? ` (${targetUser.trusted})` : ''} was blacklisted from ${room.roomid} by ${user.name}, and should probably be demoted.`);
		}

		if (targetUser.id in room.users || user.can('lock')) {
			targetUser.popup(
<<<<<<< HEAD
				`|modal||html|<p>${Utils.escapeHTML(user.name)} has blacklisted you from the room ${room.roomid}${(room.subRooms ? ` and its subrooms` : '')}. Reason: ${Utils.escapeHTML(target)}</p>` +
				`<p>To appeal the ban, PM the staff member that blacklisted you${(!room.battle && room.auth ? ` or a room owner. </p><p><button name="send" value="/roomauth ${room.roomid}">List Room Staff</button></p>` : `.</p>`)}`
=======
				`|modal||html|<p>${Chat.escapeHTML(user.name)} has blacklisted you from the room ${room.roomid}${(room.subRooms ? ` and its subrooms` : '')}. Reason: ${Chat.escapeHTML(target)}</p>` +
				`<p>To appeal the ban, PM the staff member that blacklisted you${room.persist ? ` or a room owner. </p><p><button name="send" value="/roomauth ${room.roomid}">List Room Staff</button></p>` : `.</p>`}`
>>>>>>> 8c4d55b1
			);
		}

		this.privateModAction(`(${name} was blacklisted from ${room.title} by ${user.name}. ${target ? ` (${target})` : ''})`);

		const affected = Punishments.roomBlacklist(room, targetUser, null, null, target);

		if (!room.settings.isPrivate && room.persist) {
			const acAccount = (targetUser.autoconfirmed !== userid && targetUser.autoconfirmed);
			let displayMessage = '';
			if (affected.length > 1) {
				displayMessage = `(${name}'s ${(acAccount ? ` ac account: ${acAccount},` : '')} blacklisted alts: ${affected.slice(1).map(curUser => curUser.getLastName()).join(", ")})`;
				this.privateModAction(displayMessage);
			} else if (acAccount) {
				displayMessage = `(${name}'s ac account: ${acAccount})`;
				this.privateModAction(displayMessage);
			}
		}

		if (!room.settings.isPrivate && room.persist) {
			this.globalModlog("BLACKLIST", targetUser, ` by ${user.id}${target ? `: ${target}` : ''}`);
		} else {
			// Room modlog only
			this.modlog("BLACKLIST", targetUser, ` by ${user.id}${(target ? `: ${target}` : '')}`);
		}
		return true;
	},
	blacklisthelp: [
		`/blacklist [username], [reason] - Blacklists the user from the room you are in for a year. Requires: # &`,
		`/unblacklist [username] - Unblacklists the user from the room you are in. Requires: # &`,
		`/showblacklist OR /showbl - show a list of blacklisted users in the room. Requires: % @ # &`,
		`/expiringblacklists OR /expiringbls - show a list of blacklisted users from the room whose blacklists are expiring in 3 months or less. Requires: % @ # &`,
	],

	forcebattleban: 'battleban',
	battleban(target, room, user, connection, cmd) {
		if (!target) return this.parse(`/help battleban`);

		const reason = this.splitTarget(target);
		const targetUser = this.targetUser;
		if (!targetUser) return this.errorReply(`User ${this.targetUsername} not found.`);
		if (target.length > MAX_REASON_LENGTH) {
			return this.errorReply(`The reason is too long. It cannot exceed ${MAX_REASON_LENGTH} characters.`);
		}
		if (!reason) {
			return this.errorReply(`Battle bans require a reason.`);
		}
		const includesUrl = reason.includes(`.${Config.routes.root}/`); // lgtm [js/incomplete-url-substring-sanitization]
		if (!room.battle && !includesUrl && cmd !== 'forcebattleban') {
			 return this.errorReply(`Battle bans require a battle replay if used outside of a battle; if the battle has expired, use /forcebattleban.`);
		}
		if (!this.can('rangeban', targetUser)) {
			this.errorReply(`Battlebans have been deprecated. Alternatives:`);
			this.errorReply(`- timerstalling and bragging about it: lock`);
			this.errorReply(`- other timerstalling: they're not timerstalling, leave them alone`);
			this.errorReply(`- bad nicknames: lock, locks prevent nicknames from appearing; you should always have been locking for this`);
			this.errorReply(`- ladder cheating: gban, get a moderator if necessary`);
			this.errorReply(`- serious ladder cheating: permaban, get an administrator`);
			this.errorReply(`- other: get an administrator`);
			return;
		}
		if (Punishments.isBattleBanned(targetUser)) {
			return this.errorReply(`User '${targetUser.name}' is already banned from battling.`);
		}
		const reasonText = reason ? ` (${reason})` : `.`;
		const battlebanMessage = `${targetUser.name} was banned from starting new battles by ${user.name}${reasonText}`;
		this.privateModAction(`(${battlebanMessage})`);

		// Notify staff room when a user is banned from battling outside of it.
		if (room.roomid !== 'staff') {
			Rooms.get('staff')?.addByUser(user, `<<${room.roomid}>> ${battlebanMessage}`);
		}
		if (targetUser.trusted) {
			Monitor.log(`[CrisisMonitor] Trusted user ${targetUser.name} was banned from battling by ${user.name}, and should probably be demoted.`);
		}

		this.globalModlog("BATTLEBAN", targetUser, ` by ${user.id}${reasonText}`);
		Ladders.cancelSearches(targetUser);
		Punishments.battleban(targetUser, null, null, reason);
		targetUser.popup(`|modal|${user.name} has prevented you from starting new battles for 2 days${reasonText}`);

		// Automatically upload replays as evidence/reference to the punishment
		if (room.battle) this.parse('/savereplay forpunishment');
		return true;
	},
	battlebanhelp: [
		`/battleban [username], [reason] - [DEPRECATED]`,
		`Prevents the user from starting new battles for 2 days and shows them the [reason]. Requires: &`,
	],

	unbattleban(target, room, user) {
		if (!target) return this.parse('/help unbattleban');
		if (!this.can('lock')) return;

		const targetUser = Users.get(target);
		const unbanned = Punishments.unbattleban(target);

		if (unbanned) {
			this.addModAction(`${unbanned} was allowed to battle again by ${user.name}.`);
			this.globalModlog("UNBATTLEBAN", toID(target), ` by ${user.name}`);
			if (targetUser) targetUser.popup(`${user.name} has allowed you to battle again.`);
		} else {
			this.errorReply(`User ${target} is not banned from battling.`);
		}
	},
	unbattlebanhelp: [`/unbattleban [username] - [DEPRECATED] Allows a user to battle again. Requires: % @ &`],

	nameblacklist: 'blacklistname',
	blacklistname(target, room, user) {
		if (!target) return this.parse('/help blacklistname');
		if (!this.canTalk()) return;
		if (!this.can('editroom', null, room)) return false;
		if (!room.persist) {
			return this.errorReply("This room is not going to last long enough for a blacklist to matter - just ban the user");
		}

		const [targetStr, reason] = target.split('|').map(val => val.trim());
		if (!targetStr || (!reason && REQUIRE_REASONS)) {
			return this.errorReply("Usage: /blacklistname name1, name2, ... | reason");
		}

		const targets = targetStr.split(',').map(s => toID(s));

		const duplicates = targets.filter(userid => (
			Punishments.roomUserids.nestedGet(room.roomid, userid)?.[0] === 'BLACKLIST'
		));
		if (duplicates.length) {
			return this.errorReply(`[${duplicates.join(', ')}] ${Chat.plural(duplicates, "are", "is")} already blacklisted.`);
		}

		const userRank = Config.groupsranking.indexOf(room.auth.get(user.id));
		for (const userid of targets) {
			if (!userid) return this.errorReply(`User '${userid}' is not a valid userid.`);
			const targetRank = Config.groupsranking.indexOf(room.auth.get(userid));
			if (targetRank >= userRank) {
				return this.errorReply(`/blacklistname - Access denied: ${userid} is of equal or higher authority than you.`);
			}

			Punishments.roomBlacklist(room, userid, null, null, reason);

			const trusted = Users.isTrusted(userid);
			if (trusted && room.settings.isPrivate !== true) {
				Monitor.log(`[CrisisMonitor] Trusted user ${userid}${(trusted !== userid ? ` (${trusted})` : ``)} was nameblacklisted from ${room.roomid} by ${user.name}, and should probably be demoted.`);
			}
			if (!room.settings.isPrivate && room.persist) {
				this.globalModlog("NAMEBLACKLIST", userid, ` by ${user.id}${(reason ? `: ${reason}` : '')}`);
			}
		}

		this.privateModAction(
			`(${targets.join(', ')}${Chat.plural(targets, " were", " was")} nameblacklisted from ${room.title} by ${user.name}.)`
		);
		return true;
	},
	blacklistnamehelp: [
		`/blacklistname OR /nameblacklist [name1, name2, etc.] | reason - Blacklists all name(s) from the room you are in for a year. Requires: # &`,
	],

	unab: 'unblacklist',
	unblacklist(target, room, user) {
		if (!target) return this.parse('/help unblacklist');
		if (!this.can('editroom', null, room)) return false;

		const name = Punishments.roomUnblacklist(room, target);

		if (name) {
			this.privateModAction(`(${name} was unblacklisted by ${user.name}.)`);
			if (!room.settings.isPrivate && room.persist) {
				this.globalModlog("UNBLACKLIST", name, ` by ${user.id}`);
			}
		} else {
			this.errorReply(`User '${target}' is not blacklisted.`);
		}
	},
	unblacklisthelp: [`/unblacklist [username] - Unblacklists the user from the room you are in. Requires: # &`],

	unblacklistall(target, room, user) {
		if (!this.can('editroom', null, room)) return false;

		if (!target) {
			user.lastCommand = '/unblacklistall';
			this.errorReply("THIS WILL UNBLACKLIST ALL BLACKLISTED USERS IN THIS ROOM.");
			this.errorReply("To confirm, use: /unblacklistall confirm");
			return;
		}
		if (user.lastCommand !== '/unblacklistall' || target !== 'confirm') {
			return this.parse('/help unblacklistall');
		}
		user.lastCommand = '';
		const unblacklisted = Punishments.roomUnblacklistAll(room);
		if (!unblacklisted) return this.errorReply("No users are currently blacklisted in this room to unblacklist.");
		this.addModAction(`All blacklists in this room have been lifted by ${user.name}.`);
		this.modlog('UNBLACKLISTALL');
		this.roomlog(`Unblacklisted users: ${unblacklisted.join(', ')}`);
	},
	unblacklistallhelp: [`/unblacklistall - Unblacklists all blacklisted users in the current room. Requires #, &`],

	expiringbls: 'showblacklist',
	expiringblacklists: 'showblacklist',
	blacklists: 'showblacklist',
	showbl: 'showblacklist',
	showblacklist(target, room, user, connection, cmd) {
		if (target) room = Rooms.search(target) as ChatRoom | GameRoom;
		if (!room) return this.errorReply(`The room "${target}" was not found.`);
		if (!this.can('mute', null, room)) return false;
		const SOON_EXPIRING_TIME = 3 * 30 * 24 * 60 * 60 * 1000; // 3 months

		if (!room.persist) return this.errorReply("This room does not support blacklists.");

		const roomUserids = Punishments.roomUserids.get(room.roomid);
		if (!roomUserids || roomUserids.size === 0) {
			return this.sendReply("This room has no blacklisted users.");
		}
		const blMap = new Map<ID | PunishType, any[]>();
		let ips = '';

		for (const [userid, punishment] of roomUserids) {
			const [punishType, id, expireTime] = punishment;
			if (punishType === 'BLACKLIST') {
				if (!blMap.has(id)) blMap.set(id, [expireTime]);
				if (id !== userid) blMap.get(id)!.push(userid);
			}
		}

		if (user.can('ban')) {
			const roomIps = Punishments.roomIps.get(room.roomid);

			if (roomIps) {
				ips = '/ips';
				for (const [ip, punishment] of roomIps) {
					const [punishType, id] = punishment;
					if (punishType === 'BLACKLIST') {
						if (!blMap.has(id)) blMap.set(id, []);
						blMap.get(id)!.push(ip);
					}
				}
			}
		}

		const soonExpiring = (cmd === 'expiringblacklists' || cmd === 'expiringbls');
		let buf = Utils.html`Blacklist for ${room.title}${soonExpiring ? ` (expiring within 3 months)` : ''}:<br />`;

		for (const [userid, data] of blMap) {
			const [expireTime, ...alts] = data;
			if (soonExpiring && expireTime > Date.now() + SOON_EXPIRING_TIME) continue;
			const expiresIn = new Date(expireTime).getTime() - Date.now();
			const expiresDays = Math.round(expiresIn / 1000 / 60 / 60 / 24);
			buf += `- <strong>${userid}</strong>, for ${Chat.count(expiresDays, "days")}`;
			if (alts.length) buf += `, alts${ips}: ${alts.join(', ')}`;
			buf += `<br />`;
		}

		this.sendReplyBox(buf);
	},
	showblacklisthelp: [
		`/showblacklist OR /showbl - show a list of blacklisted users in the room. Requires: % @ # &`,
		`/expiringblacklists OR /expiringbls - show a list of blacklisted users from the room whose blacklists are expiring in 3 months or less. Requires: % @ # &`,
	],

	markshared(target, room, user) {
		if (!target) return this.parse('/help markshared');
		if (!this.can('ban')) return false;
		let [ip, note] = this.splitOne(target);
		if (!/^[0-9.*]+$/.test(ip)) return this.errorReply("Please enter a valid IP address.");

		if (Punishments.sharedIps.has(ip)) return this.errorReply("This IP is already marked as shared.");
		if (!note) {
			this.errorReply(`You must specify who owns this shared IP.`);
			this.parse(`/help markshared`);
			return;
		}

		Punishments.addSharedIp(ip, note);
		note = ` (${note})`;
		this.globalModlog('SHAREDIP', ip, ` by ${user.name}${note}`);

		const message = `The IP '${ip}' was marked as shared by ${user.name}.${note}`;
		const staffRoom = Rooms.get('staff');
		if (staffRoom) return staffRoom.addByUser(user, message);

		return this.addModAction(message);
	},
	marksharedhelp: [
		`/markshared [IP], [owner/organization of IP] - Marks an IP address as shared.`,
		`Note: the owner/organization (i.e., University of Minnesota) of the shared IP is required. Requires @, &`,
	],

	unmarkshared(target, room, user) {
		if (!target) return this.parse('/help unmarkshared');
		if (!this.can('ban')) return false;
		if (!/^[0-9.*]+$/.test(target)) return this.errorReply("Please enter a valid IP address.");

		if (!Punishments.sharedIps.has(target)) return this.errorReply("This IP isn't marked as shared.");

		Punishments.removeSharedIp(target);
		this.globalModlog('UNSHAREIP', target, ` by ${user.name}`);
		return this.addModAction(`The IP '${target}' was unmarked as shared by ${user.name}.`);
	},
	unmarksharedhelp: [`/unmarkshared [ip] - Unmarks a shared IP address. Requires @, &`],
};<|MERGE_RESOLUTION|>--- conflicted
+++ resolved
@@ -557,11 +557,7 @@
 
 		if (targetUser.id in room.users || user.can('lock')) {
 			targetUser.popup(
-<<<<<<< HEAD
-				`|modal||html|<p>${Utils.escapeHTML(user.name)} has banned you from the room ${room.roomid} ${(room.subRooms ? ` and its subrooms` : ``)}.</p>${(target ? `<p>Reason: ${Utils.escapeHTML(target)}</p>` : ``)}<p>To appeal the ban, PM the staff member that banned you${(!room.battle && room.auth ? ` or a room owner. </p><p><button name="send" value="/roomauth ${room.roomid}">List Room Staff</button></p>` : `.</p>`)}`
-=======
-				`|modal||html|<p>${Chat.escapeHTML(user.name)} has banned you from the room ${room.roomid} ${(room.subRooms ? ` and its subrooms` : ``)}.</p>${(target ? `<p>Reason: ${Chat.escapeHTML(target)}</p>` : ``)}<p>To appeal the ban, PM the staff member that banned you${room.persist ? ` or a room owner. </p><p><button name="send" value="/roomauth ${room.roomid}">List Room Staff</button></p>` : `.</p>`}`
->>>>>>> 8c4d55b1
+				`|modal||html|<p>${Utils.escapeHTML(user.name)} has banned you from the room ${room.roomid} ${(room.subRooms ? ` and its subrooms` : ``)}.</p>${(target ? `<p>Reason: ${Chat.escapeHTML(target)}</p>` : ``)}<p>To appeal the ban, PM the staff member that banned you${room.persist ? ` or a room owner. </p><p><button name="send" value="/roomauth ${room.roomid}">List Room Staff</button></p>` : `.</p>`}`
 			);
 		}
 
@@ -1582,13 +1578,8 @@
 
 		if (targetUser.id in room.users || user.can('lock')) {
 			targetUser.popup(
-<<<<<<< HEAD
-				`|modal||html|<p>${Utils.escapeHTML(user.name)} has blacklisted you from the room ${room.roomid}${(room.subRooms ? ` and its subrooms` : '')}. Reason: ${Utils.escapeHTML(target)}</p>` +
-				`<p>To appeal the ban, PM the staff member that blacklisted you${(!room.battle && room.auth ? ` or a room owner. </p><p><button name="send" value="/roomauth ${room.roomid}">List Room Staff</button></p>` : `.</p>`)}`
-=======
-				`|modal||html|<p>${Chat.escapeHTML(user.name)} has blacklisted you from the room ${room.roomid}${(room.subRooms ? ` and its subrooms` : '')}. Reason: ${Chat.escapeHTML(target)}</p>` +
+				`|modal||html|<p>${Utils.escapeHTML(user.name)} has blacklisted you from the room ${room.roomid}${(room.subRooms ? ` and its subrooms` : '')}. Reason: ${Chat.escapeHTML(target)}</p>` +
 				`<p>To appeal the ban, PM the staff member that blacklisted you${room.persist ? ` or a room owner. </p><p><button name="send" value="/roomauth ${room.roomid}">List Room Staff</button></p>` : `.</p>`}`
->>>>>>> 8c4d55b1
 			);
 		}
 
