/**
 * Informational Commands
 * Pokemon Showdown - https://pokemonshowdown.com/
 *
 * These are informational commands. For instance, you can define the command
 * 'whois' here, then use it by typing /whois into Pokemon Showdown.
 * For the API, see chat-plugins/COMMANDS.md
 *
 * @license MIT
 */
import * as net from 'net';
import {YouTube, Twitch} from '../chat-plugins/youtube';
import {Net, Utils} from '../../lib';
import {RoomSections} from './room-settings';

const ONLINE_SYMBOL = ` \u25C9 `;
const OFFLINE_SYMBOL = ` \u25CC `;

export function getCommonBattles(
	userID1: ID, user1: User | null, userID2: ID, user2: User | null, connection: Connection
) {
	const battles = [];
	for (const curRoom of Rooms.rooms.values()) {
		if (!curRoom.battle) continue;
		if (
			(user1?.inRooms.has(curRoom.roomid) || curRoom.auth.get(userID1) === Users.PLAYER_SYMBOL) &&
			(user2?.inRooms.has(curRoom.roomid) || curRoom.auth.get(userID2) === Users.PLAYER_SYMBOL)
		) {
			if (connection) {
				void curRoom.uploadReplay(connection.user, connection, "forpunishment");
			}
			battles.push(curRoom.roomid);
		}
	}
	return battles;
}

export function findFormats(targetId: string, isOMSearch = false) {
	const exactFormat = Dex.formats.get(targetId);

	const formatList = exactFormat.exists ? [exactFormat] : Dex.formats.all();

	// Filter formats and group by section
	const sections: {[k: string]: {name: string, formats: ID[]}} = {};
	let totalMatches = 0;
	for (const format of formatList) {
		const sectionId = toID(format.section);
		// Skip generation prefix if it wasn't provided
		const formatId = /^gen\d+/.test(targetId) ? format.id : format.id.slice(4);
		if (
			!targetId || format[targetId + 'Show' as 'searchShow'] || sectionId === targetId ||
			formatId.startsWith(targetId) || exactFormat.exists
		) {
			if (isOMSearch) {
				const officialFormats = [
					'ou', 'uu', 'ru', 'nu', 'pu', 'ubers', 'lc', 'monotype', 'customgame', 'doublescustomgame', 'gbusingles', 'gbudoubles',
				];
				if (format.id.startsWith('gen') && officialFormats.includes(format.id.slice(4))) {
					continue;
				}
			}
			totalMatches++;
			if (!sections[sectionId]) sections[sectionId] = {name: format.section!, formats: []};
			sections[sectionId].formats.push(format.id);
		}
	}
	return {totalMatches, sections};
}

export const commands: Chat.ChatCommands = {
	ip: 'whois',
	rooms: 'whois',
	alt: 'whois',
	alts: 'whois',
	whoare: 'whois',
	altsnorecurse: 'whois',
	profile: 'whois',
	whois(target, room, user, connection, cmd) {
		if (room?.roomid === 'staff' && !this.runBroadcast()) return;
		const targetUser = this.getUserOrSelf(target, {exactName: user.tempGroup === ' '});
		const showAll = (cmd === 'ip' || cmd === 'whoare' || cmd === 'alt' || cmd === 'alts' || cmd === 'altsnorecurse');
		const showRecursiveAlts = showAll && (cmd !== 'altsnorecurse');
		if (!targetUser) {
			if (showAll) return this.parse('/offlinewhois ' + target);
			return this.errorReply(`User ${target} not found.`);
		}
		if (showAll && !user.trusted && targetUser !== user) {
			return this.errorReply(`/${cmd} - Access denied.`);
		}

		let buf = Utils.html`<strong class="username"><small style="display:none">${targetUser.tempGroup}</small>${targetUser.name}</strong> `;
		const ac = targetUser.autoconfirmed;
		if (ac && showAll) {
			buf += ` <small style="color:gray">(ac${targetUser.id === ac ? `` : `: <span class="username">${ac}</span>`})</small>`;
		}
		const trusted = targetUser.trusted;
		if (trusted && showAll) {
			buf += ` <small style="color:gray">(trusted${targetUser.id === trusted ? `` : `: <span class="username">${trusted}</span>`})</small>`;
		}
		if (!targetUser.connected) buf += ` <em style="color:gray">(offline)</em>`;
		const roomauth = room?.auth.getDirect(targetUser.id);
		if (roomauth && Config.groups[roomauth]?.name) {
			buf += Utils.html`<br />${Config.groups[roomauth].name} (${roomauth})`;
		}
		if (Config.groups[targetUser.tempGroup]?.name) {
			buf += Utils.html`<br />Global ${Config.groups[targetUser.tempGroup].name} (${targetUser.tempGroup})`;
		}
		if (Users.globalAuth.sectionLeaders.has(targetUser.id)) {
			buf += Utils.html`<br />Section Leader (${RoomSections.sectionNames[Users.globalAuth.sectionLeaders.get(targetUser.id)!]})`;
		}
		if (targetUser.isSysop) {
			buf += `<br />(Pok&eacute;mon Showdown System Operator)`;
		}
		if (!targetUser.registered) {
			buf += `<br />(Unregistered)`;
		}
		let publicrooms = ``;
		let hiddenrooms = ``;
		let privaterooms = ``;
		for (const roomid of targetUser.inRooms) {
			const targetRoom = Rooms.get(roomid)!;

			const authSymbol = targetRoom.auth.getDirect(targetUser.id).trim();
			const battleTitle = (targetRoom.battle ? ` title="${targetRoom.title}"` : '');
			const output = `${authSymbol}<a href="/${roomid}"${battleTitle}>${roomid}</a>`;
			if (targetRoom.settings.isPrivate === true) {
				if (targetRoom.settings.modjoin === '~') continue;
				if (privaterooms) privaterooms += ` | `;
				privaterooms += output;
			} else if (targetRoom.settings.isPrivate) {
				if (hiddenrooms) hiddenrooms += ` | `;
				hiddenrooms += output;
			} else {
				if (publicrooms) publicrooms += ` | `;
				publicrooms += output;
			}
		}
		buf += `<br />Rooms: ${publicrooms || `<em>(no public rooms)</em>`}`;

		if (!showAll) {
			return this.sendReplyBox(buf);
		}
		const canViewAlts = (user === targetUser ? user.can('altsself') : user.can('alts', targetUser));
		const canViewPunishments = canViewAlts ||
			(room && room.settings.isPrivate !== true && user.can('mute', targetUser, room) && targetUser.id in room.users);
		const canViewSecretRooms = user === targetUser || (canViewAlts && targetUser.locked) || user.can('makeroom');
		buf += `<br />`;

		if (canViewAlts) {
			let prevNames = targetUser.previousIDs.map(userid => {
				const punishments = Punishments.userids.get(userid);
				if (!punishments || !user.can('alts')) return userid;
				return punishments.map(
					punishment => (
						`${userid}${punishment ? ` (${Punishments.punishmentTypes.get(punishment.type)?.desc || `punished`}` +
						`${punishment.id !== targetUser.id ? ` as ${punishment.id}` : ``})` : ``}`
					)
				).join(' | ');
			}).join(", ");
			if (prevNames) buf += Utils.html`<br />Previous names: ${prevNames}`;

			for (const targetAlt of targetUser.getAltUsers(true)) {
				if (!targetAlt.named && !targetAlt.connected) continue;
				if (targetAlt.tempGroup === '~' && user.tempGroup !== '~') continue;

				const punishments = Punishments.userids.get(targetAlt.id) || [];
				const punishMsg = !user.can('alts') ? '' : punishments.map(punishment => (
					` (${Punishments.punishmentTypes.get(punishment.type)?.desc || 'punished'}` +
					`${punishment.id !== targetAlt.id ? ` as ${punishment.id}` : ''})`
				)).join(' | ');
				buf += Utils.html`<br />Alt: <span class="username">${targetAlt.name}</span>${punishMsg}`;
				if (!targetAlt.connected) buf += ` <em style="color:gray">(offline)</em>`;
				prevNames = targetAlt.previousIDs.map(userid => {
					const p = Punishments.userids.get(userid);
					if (!p || !user.can('alts')) return userid;
					return p.map(
						cur => `${userid} (${Punishments.punishmentTypes.get(cur.type)?.desc || 'punished'}` + `${cur.id !== targetAlt.id ? ` as ${cur.id}` : ``})`
					).join(' | ');
				}).join(", ");
				if (prevNames) buf += `<br />Previous names: ${prevNames}`;
			}
		}
		if (canViewPunishments) {
			if (targetUser.namelocked) {
				buf += `<br />NAMELOCKED: ${targetUser.namelocked}`;
				const punishment = Punishments.userids.getByType(targetUser.locked!, 'NAMELOCK');
				if (punishment) {
					const expiresIn = Punishments.checkLockExpiration(targetUser.locked);
					if (expiresIn) buf += expiresIn;
					if (punishment.reason) buf += Utils.html` (reason: ${punishment.reason})`;
				}
			} else if (targetUser.locked) {
				buf += `<br />LOCKED: ${targetUser.locked}`;
				switch (targetUser.locked) {
				case '#rangelock':
					buf += ` - IP or host is in a temporary range-lock`;
					break;
				case '#hostfilter':
					buf += ` - host is permanently locked for being a proxy`;
					break;
				}
				const punishment = Punishments.userids.getByType(targetUser.locked, 'LOCK');
				if (punishment) {
					const expiresIn = Punishments.checkLockExpiration(targetUser.locked);
					if (expiresIn) buf += expiresIn;
					if (punishment.reason) buf += Utils.html` (reason: ${punishment.reason})`;
				}
			}

			if (user.can('lock')) {
				const battlebanned = Punishments.isBattleBanned(targetUser);
				if (battlebanned) {
					buf += `<br />BATTLEBANNED: ${battlebanned.id}`;
					buf += ` ${Punishments.checkPunishmentExpiration(battlebanned)}`;
					if (battlebanned.reason) buf += Utils.html` (reason: ${battlebanned.reason})`;
				}

				const groupchatbanned = Punishments.isGroupchatBanned(targetUser);
				if (groupchatbanned) {
					buf += `<br />Banned from using groupchats${groupchatbanned.id !== targetUser.id ? `: ${groupchatbanned.id}` : ``}`;
					buf += ` ${Punishments.checkPunishmentExpiration(groupchatbanned)}`;
					if (groupchatbanned.reason) buf += Utils.html` (reason: ${groupchatbanned.reason})`;
				}

				const ticketbanned = Punishments.isTicketBanned(targetUser.id);
				if (ticketbanned) {
					buf += `<br />Banned from creating help tickets${ticketbanned.id !== targetUser.id ? `: ${ticketbanned.id}` : ``}`;
					buf += ` ${Punishments.checkPunishmentExpiration(ticketbanned)}`;
					if (ticketbanned.reason) buf += Utils.html` (reason: ${ticketbanned.reason})`;
				}
			}
			if (targetUser.semilocked) {
				buf += `<br />Semilocked: ${user.can('lock') ? targetUser.semilocked : "(reason hidden)"}`;
			}
		}
		if (user === targetUser ? user.can('ipself') : user.can('ip', targetUser)) {
			const ips = targetUser.ips.map(ip => {
				const status = [];
				const punishments = Punishments.ips.get(ip);
				if (user.can('alts') && punishments) {
					for (const punishment of punishments) {
						const {type, id} = punishment;
						let punishMsg = Punishments.punishmentTypes.get(type)?.desc || type;
						if (id !== targetUser.id) punishMsg += ` as ${id}`;
						status.push(punishMsg);
					}
				}
				if (Punishments.isSharedIp(ip)) {
					let sharedStr = 'shared';
					if (Punishments.sharedIps.get(ip)) {
						sharedStr += `: ${Punishments.sharedIps.get(ip)}`;
					}
					status.push(sharedStr);
				}
				return `<a href="https://whatismyipaddress.com/ip/${ip}" target="_blank">${ip}</a>` + (status.length ? ` (${status.join('; ')})` : '');
			});
			buf += `<br /> IP${Chat.plural(ips)}: ${ips.join(", ")}`;
			if (user.tempGroup !== ' ' && targetUser.latestHost) {
				buf += Utils.html`<br />Host: ${targetUser.latestHost} [${targetUser.latestHostType}]`;
			}
		} else if (user === targetUser) {
			buf += `<br /> IP: <a href="https://whatismyipaddress.com/ip/${connection.ip}" target="_blank">${connection.ip}</a>`;
		}
		if ((user === targetUser || canViewAlts) && hiddenrooms) {
			buf += `<br />Hidden rooms: ${hiddenrooms}`;
		}
		if (canViewSecretRooms && privaterooms) {
			buf += `<br />Secret rooms: ${privaterooms}`;
		}

		const gameRooms = [];
		for (const curRoom of Rooms.rooms.values()) {
			if (!curRoom.game) continue;
			const inPlayerTable = targetUser.id in curRoom.game.playerTable && !targetUser.inRooms.has(curRoom.roomid);
			const hasPlayerSymbol = curRoom.auth.getDirect(targetUser.id) === Users.PLAYER_SYMBOL;
			const canSeeRoom = canViewAlts || user === targetUser || !curRoom.settings.isPrivate;

			if ((inPlayerTable || hasPlayerSymbol) && canSeeRoom) {
				gameRooms.push(curRoom.roomid);
			}
		}
		if (gameRooms.length) {
			buf += `<br />Recent games: ${gameRooms.map(id => {
				const shortId = id.startsWith('battle-') ? id.slice(7) : id;
				return Utils.html`<a href="/${id}">${shortId}</a>`;
			}).join(' | ')}`;
		}

		if (canViewPunishments) {
			const punishments = Punishments.getRoomPunishments(targetUser, {checkIps: true});

			if (punishments.length) {
				buf += `<br />Room punishments: `;

				buf += punishments.map(([curRoom, curPunishment]) => {
					const {type: punishType, id: punishUserid, expireTime, reason} = curPunishment;
					let punishDesc = Punishments.roomPunishmentTypes.get(punishType)?.desc || punishType;
					if (punishUserid !== targetUser.id) punishDesc += ` as ${punishUserid}`;
					const expiresIn = new Date(expireTime).getTime() - Date.now();
					const expireString = Chat.toDurationString(expiresIn, {precision: 1});
					punishDesc += ` for ${expireString}`;

					if (reason) punishDesc += `: ${reason}`;
					return `<a href="/${curRoom}">${curRoom}</a> (${punishDesc})`;
				}).join(', ');
			}
		}
		this.sendReplyBox(buf);

		if (showRecursiveAlts && canViewAlts) {
			const targetId = toID(target);
			for (const alt of Users.users.values()) {
				if (alt !== targetUser && alt.previousIDs.includes(targetId)) {
					void this.parse(`/altsnorecurse ${alt.name}`);
				}
			}
		}
	},
	whoishelp: [
		`/whois - Get details on yourself: alts, group, IP address, and rooms.`,
		`/whois [username] - Get details on a username: alts (Requires: % @ &), group, IP address (Requires: @ &), and rooms.`,
	],

	'chp': 'offlinewhois',
	checkpunishment: 'offlinewhois',
	offlinewhois(target, room, user) {
		if (!user.trusted) {
			return this.errorReply("/offlinewhois - Access denied.");
		}
		const userid = toID(target);
		if (!userid) return this.errorReply("Please enter a valid username.");
		const targetUser = Users.get(userid);
		let buf = Utils.html`<strong class="username">${target}</strong>`;
		if (!targetUser?.connected) buf += ` <em style="color:gray">(offline)</em>`;

		const roomauth = room?.auth.getDirect(userid);
		if (roomauth && Config.groups[roomauth]?.name) {
			buf += `<br />${Config.groups[roomauth].name} (${roomauth})`;
		}
		const group = Users.globalAuth.get(userid);
		if (Config.groups[group]?.name) {
			buf += `<br />Global ${Config.groups[group].name} (${group})`;
		}
		if (Users.globalAuth.sectionLeaders.has(userid)) {
			buf += `<br />Section Leader (${RoomSections.sectionNames[Users.globalAuth.sectionLeaders.get(userid)!]})`;
		}

		buf += `<br /><br />`;
		let atLeastOne = false;

		const idPunishments = Punishments.userids.get(userid);
		if (idPunishments) {
			for (const p of idPunishments) {
				const {type: punishType, id: punishUserid, reason} = p;
				if (!user.can('alts') && !['LOCK', 'BAN'].includes(punishType)) continue;
				const punishDesc = (Punishments.punishmentTypes.get(punishType)?.desc || punishType);
				buf += `${punishDesc}: ${punishUserid}`;
				const expiresIn = Punishments.checkLockExpiration(userid);
				if (expiresIn) buf += expiresIn;
				if (reason) buf += Utils.html` (reason: ${reason})`;
				buf += '<br />';
				atLeastOne = true;
			}
		}

		if (!user.can('alts') && !atLeastOne) {
			const hasJurisdiction = room && user.can('mute', null, room) && Punishments.roomUserids.nestedHas(room.roomid, userid);
			if (!hasJurisdiction) {
				return this.errorReply("/checkpunishment - User not found.");
			}
		}

		const punishments = Punishments.getRoomPunishments(targetUser || {id: userid} as User);

		if (punishments?.length) {
			buf += `<br />Room punishments: `;

			buf += punishments.map(([curRoom, curPunishment]) => {
				const {type: punishType, id: punishUserid, expireTime, reason} = curPunishment;
				let punishDesc = Punishments.roomPunishmentTypes.get(punishType)?.desc || punishType;
				if (punishUserid !== userid) punishDesc += ` as ${punishUserid}`;
				const expiresIn = new Date(expireTime).getTime() - Date.now();
				const expireString = Chat.toDurationString(expiresIn, {precision: 1});
				punishDesc += ` for ${expireString}`;

				if (reason) punishDesc += `: ${reason}`;
				return `<a href="/${curRoom}">${curRoom}</a> (${punishDesc})`;
			}).join(', ');
			atLeastOne = true;
		}
		if (!atLeastOne) {
			buf += `This username has no punishments associated with it.`;
		}
		this.sendReplyBox(buf);
	},
	offlinewhoishelp: [
		`/offlinewhois [username] - Get details on a username without requiring them to be online.`,
		`Requires: trusted user. `,
	],

	sbtl: 'sharedbattles',
	sharedbattles(target, room) {
		this.checkCan('lock');

		const [targetUsername1, targetUsername2] = target.split(',');
		if (!targetUsername1 || !targetUsername2) return this.parse(`/help sharedbattles`);
		const user1 = Users.get(targetUsername1);
		const user2 = Users.get(targetUsername2);
		const userID1 = toID(targetUsername1);
		const userID2 = toID(targetUsername2);

		const battles = getCommonBattles(userID1, user1, userID2, user2, this.connection);

		if (!battles.length) return this.sendReply(`${targetUsername1} and ${targetUsername2} have no common battles.`);

		this.sendReplyBox(Utils.html`Common battles between ${targetUsername1} and ${targetUsername2}:<br />` + battles.map(id => {
			const shortId = id.startsWith('battle-') ? id.slice(7) : id;
			return Utils.html`<a href="/${id}">${shortId}</a>`;
		}).join(' | '));
	},
	sharedbattleshelp: [`/sharedbattles [user1], [user2] - Finds recent battles common to [user1] and [user2]. Requires % @ &`],

	sp: 'showpunishments',
	showpunishments(target, room, user) {
		room = this.requireRoom();
		if (!room.persist) {
			return this.errorReply("This command is unavailable in temporary rooms.");
		}
		return this.parse(`/join view-punishments-${room}`);
	},
	showpunishmentshelp: [`/showpunishments - Shows the current punishments in the room. Requires: % @ # &`],

	sgp: 'showglobalpunishments',
	showglobalpunishments(target, room, user) {
		this.checkCan('lock');
		return this.parse(`/join view-globalpunishments`);
	},
	showglobalpunishmentshelp: [`/showpunishments - Shows the current global punishments. Requires: % @ # &`],

	async host(target, room, user, connection, cmd) {
		if (!target) return this.parse('/help host');
		this.checkCan('alts');
		target = target.trim();
		if (!net.isIPv4(target)) return this.errorReply('You must pass a valid IPv4 IP to /host.');
		const {dnsbl, host, hostType} = await IPTools.lookup(target);
		const dnsblMessage = dnsbl ? ` [${dnsbl}]` : ``;
		this.sendReply(`IP ${target}: ${host || "ERROR"} [${hostType}]${dnsblMessage}`);
	},
	hosthelp: [`/host [ip] - Gets the host for a given IP. Requires: % @ &`],

	searchip: 'ipsearch',
	ipsearchall: 'ipsearch',
	hostsearch: 'ipsearch',
	ipsearch(target, room, user, connection, cmd) {
		if (!target.trim()) return this.parse(`/help ipsearch`);
		this.checkCan('rangeban');

		const [ipOrHost, roomid] = this.splitOne(target);
		const targetRoom = roomid ? Rooms.get(roomid) : null;
		if (typeof targetRoom === 'undefined') {
			return this.errorReply(`The room "${roomid}" does not exist.`);
		}
		const results: string[] = [];
		const isAll = (cmd === 'ipsearchall');

		if (/[a-z]/.test(ipOrHost)) {
			// host
			this.sendReply(`Users with host ${ipOrHost}${targetRoom ? ` in the room ${targetRoom.title}` : ``}:`);
			for (const curUser of Users.users.values()) {
				if (results.length > 100 && !isAll) break;
				if (!curUser.latestHost?.endsWith(ipOrHost)) continue;
				if (targetRoom && !curUser.inRooms.has(targetRoom.roomid)) continue;
				results.push(`${curUser.connected ? ONLINE_SYMBOL : OFFLINE_SYMBOL} ${curUser.name}`);
			}
		} else if (IPTools.ipRegex.test(ipOrHost)) {
			// ip
			this.sendReply(`Users with IP ${ipOrHost}${targetRoom ? ` in the room ${targetRoom.title}` : ``}:`);
			for (const curUser of Users.users.values()) {
				if (!curUser.ips.some(ip => ip === ipOrHost)) continue;
				if (targetRoom && !curUser.inRooms.has(targetRoom.roomid)) continue;
				results.push(`${curUser.connected ? ONLINE_SYMBOL : OFFLINE_SYMBOL} ${curUser.name}`);
			}
		} else if (IPTools.isValidRange(ipOrHost)) {
			// range
			this.sendReply(`Users in IP range ${ipOrHost}${targetRoom ? ` in the room ${targetRoom.title}` : ``}:`);
			const checker = IPTools.checker(ipOrHost);
			for (const curUser of Users.users.values()) {
				if (results.length > 100 && !isAll) continue;
				if (!curUser.ips.some(ip => checker(ip))) continue;
				if (targetRoom && !curUser.inRooms.has(targetRoom.roomid)) continue;
				results.push(`${curUser.connected ? ONLINE_SYMBOL : OFFLINE_SYMBOL} ${curUser.name}`);
			}
		} else {
			return this.errorReply(`${ipOrHost} is not a valid IP, IP range, or host.`);
		}

		if (!results.length) {
			return this.sendReply(`No users found.`);
		}
		this.sendReply(results.slice(0, 100).join('; '));
		if (results.length > 100 && !isAll) {
			this.sendReply(`More than 100 users found. Use /ipsearchall for the full list.`);
		}
	},
	ipsearchhelp: [`/ipsearch [ip|range|host], (room) - Find all users with specified IP, IP range, or host. If a room is provided only users in the room will be shown. Requires: &`],

	checkchallenges(target, room, user) {
		room = this.requireRoom();
		if (!user.can('addhtml', null, room)) this.checkCan('ban', null, room);
		if (!this.runBroadcast(true)) return;
		if (!this.broadcasting) {
			this.errorReply(`This command must be broadcast:`);
			return this.parse(`/help checkchallenges`);
		}
		if (!target || !target.includes(',')) return this.parse(`/help checkchallenges`);
		const {targetUser: user1, rest} = this.requireUser(target);
		const {targetUser: user2, rest: rest2} = this.requireUser(rest);
		if (user1 === user2 || rest2) return this.parse(`/help checkchallenges`);
		if (!(user1.id in room.users) || !(user2.id in room.users)) {
			return this.errorReply(`Both users must be in this room.`);
		}
		const chall = Ladders.challenges.search(user1.id, user2.id);

		if (!chall) {
			return this.sendReplyBox(Utils.html`${user1.name} and ${user2.name} are not challenging each other.`);
		}
		const [from, to] = user1.id === chall.from ? [user1, user2] : [user2, user1];
		this.sendReplyBox(Utils.html`${from.name} is challenging ${to.name} in ${Dex.formats.get(chall.format).name}.`);
	},
	checkchallengeshelp: [`!checkchallenges [user1], [user2] - Check if the specified users are challenging each other. Requires: * @ # &`],

	/*********************************************************
	 * Client fallback
	 *********************************************************/

	unignore: 'ignore',
	ignore(target, room, user) {
		if (!room) {
			this.errorReply(`In PMs, this command can only be used by itself to ignore the person you're talking to: "/${this.cmd}", not "/${this.cmd} ${target}"`);
		}
		this.errorReply(`You're using a custom client that doesn't support the ignore command.`);
	},
	ignorehelp: [`/ignore [user] - Ignore the given [user].`],

	/*********************************************************
	 * Data Search Dex
	 *********************************************************/

	pstats: 'data',
	stats: 'data',
	dex: 'data',
	pokedex: 'data',
	data(target, room, user, connection, cmd) {
		if (!this.runBroadcast()) return;
		const gen = parseInt(cmd.substr(-1));
		if (gen) target += `, gen${gen}`;

		const {dex, format, targets} = this.splitFormat(target, true);

		let buffer = '';
		target = targets.join(',');
		const targetId = toID(target);
		if (!targetId) return this.parse('/help data');
		const targetNum = parseInt(target);
		if (!isNaN(targetNum) && `${targetNum}` === target) {
			for (const pokemon of Dex.species.all()) {
				if (pokemon.num === targetNum) {
					target = pokemon.baseSpecies;
					break;
				}
			}
		}
		const newTargets = dex.dataSearch(target);
		const showDetails = (cmd.startsWith('dt') || cmd === 'details');
		if (!newTargets || !newTargets.length) {
			return this.errorReply(`No Pok\u00e9mon, item, move, ability or nature named '${target}' was found${Dex.gen > dex.gen ? ` in Gen ${dex.gen}` : ""}. (Check your spelling?)`);
		}

		for (const [i, newTarget] of newTargets.entries()) {
			if (newTarget.isInexact && !i) {
				buffer = `No Pok\u00e9mon, item, move, ability or nature named '${target}' was found${Dex.gen > dex.gen ? ` in Gen ${dex.gen}` : ""}. Showing the data of '${newTargets[0].name}' instead.\n`;
			}
			let details: {[k: string]: string} = {};
			switch (newTarget.searchType) {
			case 'nature':
				const nature = Dex.natures.get(newTarget.name);
				buffer += `${nature.name} nature: `;
				if (nature.plus) {
					buffer += `+10% ${Dex.stats.names[nature.plus]}, -10% ${Dex.stats.names[nature.minus!]}.`;
				} else {
					buffer += `No effect.`;
				}
				return this.sendReply(buffer);
			case 'pokemon':
				let pokemon = dex.species.get(newTarget.name);
				if (format?.onModifySpecies) {
					pokemon = format.onModifySpecies.call({dex, clampIntRange: Utils.clampIntRange, toID} as Battle, pokemon) || pokemon;
				}
				let tierDisplay = room?.settings.dataCommandTierDisplay;
				if (!tierDisplay && room?.battle) {
					if (room.battle.format.includes('doubles') || room.battle.format.includes('vgc')) {
						tierDisplay = 'doubles tiers';
					} else if (room.battle.format.includes('nationaldex')) {
						tierDisplay = 'National Dex tiers';
					}
				}
				if (!tierDisplay) tierDisplay = 'tiers';
				const displayedTier = tierDisplay === 'tiers' ? pokemon.tier :
					tierDisplay === 'doubles tiers' ? pokemon.doublesTier :
					tierDisplay === 'National Dex tiers' ? pokemon.natDexTier :
					pokemon.num >= 0 ? String(pokemon.num) : pokemon.tier;
				buffer += `|raw|${Chat.getDataPokemonHTML(pokemon, dex.gen, displayedTier)}\n`;
				if (showDetails) {
					let weighthit = 20;
					if (pokemon.weighthg >= 2000) {
						weighthit = 120;
					} else if (pokemon.weighthg >= 1000) {
						weighthit = 100;
					} else if (pokemon.weighthg >= 500) {
						weighthit = 80;
					} else if (pokemon.weighthg >= 250) {
						weighthit = 60;
					} else if (pokemon.weighthg >= 100) {
						weighthit = 40;
					}
					details = {
						"Dex#": String(pokemon.num),
						Gen: String(pokemon.gen) || 'CAP',
						Height: `${pokemon.heightm} m`,
					};
					details["Weight"] = `${pokemon.weighthg / 10} kg <em>(${weighthit} BP)</em>`;
					const gmaxMove = pokemon.canGigantamax || dex.species.get(pokemon.changesFrom).canGigantamax;
					if (gmaxMove && dex.gen >= 8) details["G-Max Move"] = gmaxMove;
					if (pokemon.color && dex.gen >= 5) details["Dex Colour"] = pokemon.color;
					if (pokemon.eggGroups && dex.gen >= 2) details["Egg Group(s)"] = pokemon.eggGroups.join(", ");
					const evos: string[] = [];
					for (const evoName of pokemon.evos) {
						const evo = dex.species.get(evoName);
						if (evo.gen <= dex.gen) {
							const condition = evo.evoCondition ? ` ${evo.evoCondition}` : ``;
							switch (evo.evoType) {
							case 'levelExtra':
								evos.push(`${evo.name} (level-up${condition})`);
								break;
							case 'levelFriendship':
								evos.push(`${evo.name} (level-up with high Friendship${condition})`);
								break;
							case 'levelHold':
								evos.push(`${evo.name} (level-up holding ${evo.evoItem}${condition})`);
								break;
							case 'useItem':
								evos.push(`${evo.name} (${evo.evoItem})`);
								break;
							case 'levelMove':
								evos.push(`${evo.name} (level-up with ${evo.evoMove}${condition})`);
								break;
							case 'other':
								evos.push(`${evo.name} (${evo.evoCondition})`);
								break;
							case 'trade':
								evos.push(`${evo.name} (trade${evo.evoItem ? ` holding ${evo.evoItem}` : condition})`);
								break;
							default:
								evos.push(`${evo.name} (${evo.evoLevel}${condition})`);
							}
						}
					}
					if (pokemon.prevo) {
						details["Pre-Evolution"] = pokemon.prevo;
					}
					if (!evos.length) {
						details[`<font color="#686868">Does Not Evolve</font>`] = "";
					} else {
						details["Evolution"] = evos.join(", ");
					}
				}
				break;
			case 'item':
				const item = dex.items.get(newTarget.name);
				buffer += `|raw|${Chat.getDataItemHTML(item)}\n`;
				if (showDetails) {
					details = {
						Gen: String(item.gen),
					};

					if (dex.gen >= 4) {
						if (item.fling) {
							details["Fling Base Power"] = String(item.fling.basePower);
							if (item.fling.status) details["Fling Effect"] = item.fling.status;
							if (item.fling.volatileStatus) details["Fling Effect"] = item.fling.volatileStatus;
							if (item.isBerry) details["Fling Effect"] = "Activates the Berry's effect on the target.";
							if (item.id === 'whiteherb') details["Fling Effect"] = "Restores the target's negative stat stages to 0.";
							if (item.id === 'mentalherb') {
								const flingEffect = "Removes the effects of Attract, Disable, Encore, Heal Block, Taunt, and Torment from the target.";
								details["Fling Effect"] = flingEffect;
							}
						} else {
							details["Fling"] = "This item cannot be used with Fling.";
						}
					}
					if (item.naturalGift && dex.gen >= 3) {
						details["Natural Gift Type"] = item.naturalGift.type;
						details["Natural Gift Base Power"] = String(item.naturalGift.basePower);
					}
					if (item.isNonstandard) {
						details[`Unobtainable in Gen ${dex.gen}`] = "";
					}
				}
				break;
			case 'move':
				const move = dex.moves.get(newTarget.name);
				buffer += `|raw|${Chat.getDataMoveHTML(move)}\n`;
				if (showDetails) {
					details = {
						Priority: String(move.priority),
						Gen: String(move.gen) || 'CAP',
					};

					if (move.isNonstandard === "Past" && dex.gen >= 8) details["&#10007; Past Gens Only"] = "";
					if (move.secondary || move.secondaries || move.hasSheerForce) details["&#10003; Boosted by Sheer Force"] = "";
					if (move.flags['contact'] && dex.gen >= 3) details["&#10003; Contact"] = "";
					if (move.flags['sound'] && dex.gen >= 3) details["&#10003; Sound"] = "";
					if (move.flags['bullet'] && dex.gen >= 6) details["&#10003; Bullet"] = "";
					if (move.flags['pulse'] && dex.gen >= 6) details["&#10003; Pulse"] = "";
					if (!move.flags['protect'] && move.target !== 'self') details["&#10003; Bypasses Protect"] = "";
					if (move.flags['bypasssub']) details["&#10003; Bypasses Substitutes"] = "";
					if (move.flags['defrost']) details["&#10003; Thaws user"] = "";
					if (move.flags['bite'] && dex.gen >= 6) details["&#10003; Bite"] = "";
					if (move.flags['punch'] && dex.gen >= 4) details["&#10003; Punch"] = "";
					if (move.flags['powder'] && dex.gen >= 6) details["&#10003; Powder"] = "";
					if (move.flags['reflectable'] && dex.gen >= 3) details["&#10003; Bounceable"] = "";
					if (move.flags['charge']) details["&#10003; Two-turn move"] = "";
					if (move.flags['recharge']) details["&#10003; Has recharge turn"] = "";
					if (move.flags['gravity'] && dex.gen >= 4) details["&#10007; Suppressed by Gravity"] = "";
					if (move.flags['dance'] && dex.gen >= 7) details["&#10003; Dance move"] = "";
					if (move.flags['slicing'] && dex.gen >= 9) details["&#10003; Slicing move"] = "";
					if (move.flags['wind'] && dex.gen >= 9) details["&#10003; Wind move"] = "";

					if (dex.gen >= 7) {
						if (move.gen >= 8 && move.isMax) {
							// Don't display Z-Power for Max/G-Max moves
						} else if (move.zMove?.basePower) {
							details["Z-Power"] = String(move.zMove.basePower);
						} else if (move.zMove?.effect) {
							const zEffects: {[k: string]: string} = {
								clearnegativeboost: "Restores negative stat stages to 0",
								crit2: "Crit ratio +2",
								heal: "Restores HP 100%",
								curse: "Restores HP 100% if user is Ghost type, otherwise Attack +1",
								redirect: "Redirects opposing attacks to user",
								healreplacement: "Restores replacement's HP 100%",
							};
							details["Z-Effect"] = zEffects[move.zMove.effect];
						} else if (move.zMove?.boost) {
							details["Z-Effect"] = "";
							const boost = move.zMove.boost;
							const stats: {[k in BoostID]: string} = {
								atk: 'Attack', def: 'Defense', spa: 'Sp. Atk', spd: 'Sp. Def', spe: 'Speed', accuracy: 'Accuracy', evasion: 'Evasiveness',
							};
							let h: BoostID;
							for (h in boost) {
								details["Z-Effect"] += ` ${stats[h]} +${boost[h]}`;
							}
						} else if (move.isZ && typeof move.isZ === 'string') {
							details["&#10003; Z-Move"] = "";
							const zCrystal = dex.items.get(move.isZ);
							details["Z-Crystal"] = zCrystal.name;
							if (zCrystal.itemUser) {
								details["User"] = zCrystal.itemUser.join(", ");
								details["Required Move"] = dex.items.get(move.isZ).zMoveFrom!;
							}
						} else {
							details["Z-Effect"] = "None";
						}
					}

					if (dex.gen >= 8) {
						if (move.isMax) {
							details["&#10003; Max Move"] = "";
							if (typeof move.isMax === "string") details["User"] = `${move.isMax}`;
						} else if (move.maxMove?.basePower) {
							details["Dynamax Power"] = String(move.maxMove.basePower);
						}
					}

					const targetTypes: {[k: string]: string} = {
						normal: "One Adjacent Pok\u00e9mon",
						self: "User",
						adjacentAlly: "One Ally",
						adjacentAllyOrSelf: "User or Ally",
						adjacentFoe: "One Adjacent Opposing Pok\u00e9mon",
						allAdjacentFoes: "All Adjacent Opponents",
						foeSide: "Opposing Side",
						allySide: "User's Side",
						allyTeam: "User's Side",
						allAdjacent: "All Adjacent Pok\u00e9mon",
						any: "Any Pok\u00e9mon",
						all: "All Pok\u00e9mon",
						scripted: "Chosen Automatically",
						randomNormal: "Random Adjacent Opposing Pok\u00e9mon",
						allies: "User and Allies",
					};
					details["Target"] = targetTypes[move.target] || "Unknown";

					if (move.id === 'snatch' && dex.gen >= 3) {
						details[`<a href="https://${Config.routes.dex}/tags/nonsnatchable">Non-Snatchable Moves</a>`] = '';
					}
					if (move.id === 'mirrormove') {
						details[`<a href="https://${Config.routes.dex}/tags/nonmirror">Non-Mirrorable Moves</a>`] = '';
					}
					if (move.isNonstandard === 'Unobtainable') {
						details[`Unobtainable in Gen ${dex.gen}`] = "";
					}
				}
				break;
			case 'ability':
				const ability = dex.abilities.get(newTarget.name);
				buffer += `|raw|${Chat.getDataAbilityHTML(ability)}\n`;
				if (showDetails) {
					details = {
						Gen: String(ability.gen) || 'CAP',
					};
					if (ability.flags['cantsuppress']) details["&#10003; Not affected by Gastro Acid"] = "";
					if (ability.flags['breakable']) details["&#10003; Ignored by Mold Breaker"] = "";
				}
				break;
			default:
				throw new Error(`Unrecognized searchType`);
			}

			if (showDetails) {
				buffer += `|raw|<font size="1">${Object.entries(details).map(([detail, value]) => (
					value === '' ? detail : `<font color="#686868">${detail}:</font> ${value}`
				)).join("&nbsp;|&ThickSpace;")}</font>\n`;
			}
		}
		this.sendReply(buffer);
	},
	datahelp: [
		`/data [pokemon/item/move/ability/nature] - Get details on this pokemon/item/move/ability/nature.`,
		`/data [pokemon/item/move/ability/nature], Gen [generation number/format name] - Get details on this pokemon/item/move/ability/nature for that generation/format.`,
		`!data [pokemon/item/move/ability/nature] - Show everyone these details. Requires: + % @ # &`,
	],

	dt: 'details',
	dt1: 'details',
	dt2: 'details',
	dt3: 'details',
	dt4: 'details',
	dt5: 'details',
	dt6: 'details',
	dt7: 'details',
	dt8: 'details',
	dt9: 'details',
	details(target) {
		if (!target) return this.parse('/help details');
		this.run('data');
	},
	detailshelp() {
		this.sendReplyBox(
			`<code>/details [Pok\u00e9mon/item/move/ability/nature]</code>: get additional details on this Pok\u00e9mon/item/move/ability/nature.<br />` +
			`<code>/details [Pok\u00e9mon/item/move/ability/nature], Gen [generation number]</code>: get details on this Pok\u00e9mon/item/move/ability/nature in that generation.<br />` +
			`You can also append the generation number to <code>/dt</code>; for example, <code>/dt1 Mewtwo</code> gets details on Mewtwo in Gen 1.<br />` +
			`<code>/details [Pok\u00e9mon/item/move/ability/nature], [format]</code>: get details on this Pok\u00e9mon/item/move/ability/nature in that format.<br />` +
			`<code>!details [Pok\u00e9mon/item/move/ability/nature]</code>: show everyone these details. Requires: + % @ # &`
		);
	},

	weaknesses: 'weakness',
	weak: 'weakness',
	resist: 'weakness',
	weakness(target, room, user) {
		if (!target) return this.parse('/help weakness');
		if (!this.runBroadcast()) return;
		const {format, dex, targets} = this.splitFormat(target.split(/[,/]/).map(toID));

		let isInverse = false;
		if (format && Dex.formats.getRuleTable(format).has('inversemod')) {
			isInverse = true;
		} else if (targets[targets.length - 1] === 'inverse') {
			isInverse = true;
			targets.pop();
		}

		const originalSearch = target;
		let imperfectMatch = false;
		let isMatch = false;
		let species: {types: string[], [k: string]: any} = dex.species.get(targets[0]);
		let type1: any = dex.types.get(targets[0]);
		let type2: any = dex.types.get(targets[1]);
		let type3: any = dex.types.get(targets[2]);
		if (species.name !== "" && !species.exists && type1.name !== "" && !type1.exists) {
			const typeSearchResults = dex.dataSearch(targets[0], ['TypeChart']);
			const speciesSearchResults = dex.dataSearch(targets[0], ['Pokedex']);
			if (typeSearchResults && typeSearchResults[0].name !== "") {
				type1 = dex.types.get(typeSearchResults[0].name);
				imperfectMatch = true;
			} else if (speciesSearchResults && speciesSearchResults[0].name !== "") {
				species = dex.species.get(speciesSearchResults[0].name);
				imperfectMatch = true;
			} else {
				return this.sendReplyBox(Utils.html`${originalSearch} isn't a recognized type or Pokemon${Dex.gen > dex.gen ? ` in Gen ${dex.gen}` : ""}.`);
			}
		}

		if (type2.name !== "" && !type2.exists) {
			const searchResults = dex.dataSearch(targets[1], ['TypeChart']);
			if (searchResults && searchResults[0].name !== "") {
				type2 = dex.types.get(searchResults[0].name);
				imperfectMatch = true;
			} else {
				return this.sendReplyBox(Utils.html`${originalSearch} isn't a recognized type or Pokemon${Dex.gen > dex.gen ? ` in Gen ${dex.gen}` : ""}.`);
			}
		}

		if (type3.name !== "" && !type3.exists) {
			const searchResults = dex.dataSearch(targets[2], ['TypeChart']);
			if (searchResults && searchResults[0].name !== "") {
				type3 = dex.types.get(searchResults[0].name);
				imperfectMatch = true;
			} else {
				return this.sendReplyBox(Utils.html`${originalSearch} isn't a recognized type or Pokemon${Dex.gen > dex.gen ? ` in Gen ${dex.gen}` : ""}.`);
			}
		}

		const types = [];
		if (species.exists) {
			types.push(species.types);
			target = species.name;
			isMatch = true;
		} else if (type1.exists) {
			types.push(type1.name);
			target = type1.name;
			isMatch = true;
		}

		let alreadyFoundType2 = false;
		let alreadyFoundType3 = false;
		if (types.toString().toLowerCase().includes(type2.name.toLowerCase())) {
			alreadyFoundType2 = true;
		}
		if (types.toString().toLowerCase().includes(type3.name.toLowerCase())) {
			alreadyFoundType3 = true;
		}

		if (isMatch) {
			const searchTarget = [];
			searchTarget.push(target);
			if (type2.exists && !alreadyFoundType2) {
				types.push(type2.name);
				searchTarget.push(type2.name);
			}
			if (type3.exists && !alreadyFoundType3) {
				types.push(type3.name);
				searchTarget.push(type3.name);
			}
			target = searchTarget.join("/");
		}

		if (imperfectMatch) {
			this.sendReply(`No Pok\u00e9mon or type named '${originalSearch}' was found${Dex.gen > dex.gen ? ` in Gen ${dex.gen}` : ""}. Searching for '${target}' instead.`);
		}
		const weaknesses = [];
		const resistances = [];
		const immunities = [];
		for (const type of dex.types.names()) {
			const notImmune = dex.getImmunity(type, types);
			if (notImmune || isInverse) {
				let typeMod = !notImmune && isInverse ? 1 : 0;
				typeMod += (isInverse ? -1 : 1) * dex.getEffectiveness(type, types);
				switch (typeMod) {
				case 1:
					weaknesses.push(type);
					break;
				case 2:
					weaknesses.push(`<b>${type}</b>`);
					break;
				case 3:
					weaknesses.push(`<b><i>${type}</i></b>`);
					break;
				case -1:
					resistances.push(type);
					break;
				case -2:
					resistances.push(`<b>${type}</b>`);
					break;
				case -3:
					resistances.push(`<b><i>${type}</i></b>`);
					break;
				}
			} else {
				immunities.push(type);
			}
		}

		const statuses: {[k: string]: string} = {
			brn: "Burn",
			frz: "Frozen",
			hail: "Hail damage",
			par: "Paralysis",
			powder: "Powder moves",
			prankster: "Prankster",
			sandstorm: "Sandstorm damage",
			tox: "Toxic",
			trapped: "Trapping",
		};
		for (const status in statuses) {
			if (!dex.getImmunity(status, types)) {
				immunities.push(statuses[status]);
			}
		}

		const buffer = [];
		buffer.push(`${species.exists ? `${target} (ignoring abilities):` : `${target}:`}`);
		buffer.push(`<span class="message-effect-weak">Weaknesses</span>: ${weaknesses.join(', ') || '<font color=#999999>None</font>'}`);
		buffer.push(`<span class="message-effect-resist">Resistances</span>: ${resistances.join(', ') || '<font color=#999999>None</font>'}`);
		buffer.push(`<span class="message-effect-immune">Immunities</span>: ${immunities.join(', ') || '<font color=#999999>None</font>'}`);
		this.sendReplyBox(buffer.join('<br />'));
	},
	weaknesshelp: [
		`/weakness [pokemon] - Provides a Pok\u00e9mon's resistances, weaknesses, and immunities, ignoring abilities.`,
		`/weakness [type 1], [type 2] - Provides a type or type combination's resistances, weaknesses, and immunities, ignoring abilities.`,
		`/weakness [pokemon], [type 1], [type 2] - Provides a Pok\u00e9mon's type and type combination's resistances, weaknesses, and immunities, ignoring abilities.`,
		`!weakness [pokemon] - Shows everyone a Pok\u00e9mon's resistances, weaknesses, and immunities, ignoring abilities. Requires: + % @ # &`,
		`!weakness [type 1], [type 2] - Shows everyone a type or type combination's resistances, weaknesses, and immunities, ignoring abilities. Requires: + % @ # &`,
		`!weakness [pokemon], [type 1], [type 2] - Shows everyone a Pok\u00e9mon's type and type combination's resistances, weaknesses, and immunities, ignoring abilities. Requires: + % @ # &`,
	],

	eff: 'effectiveness',
	type: 'effectiveness',
	matchup: 'effectiveness',
	effectiveness(target, room, user) {
		const {dex, targets} = this.splitFormat(target.split(/[,/]/));
		if (targets.length !== 2) return this.errorReply("Attacker and defender must be separated with a comma.");

		let searchMethods = ['types', 'moves', 'species'];
		const sourceMethods = ['types', 'moves'];
		const targetMethods = ['types', 'species'];
		let source;
		let defender;
		let foundData;
		let atkName;
		let defName;

		for (let i = 0; i < 2; ++i) {
			let method!: string;
			for (const m of searchMethods) {
				foundData = (dex as any)[m].get(targets[i]);
				if (foundData.exists) {
					method = m;
					break;
				}
			}
			if (!foundData.exists) return this.parse('/help effectiveness');
			if (!source && sourceMethods.includes(method)) {
				if (foundData.type) {
					source = foundData;
					atkName = foundData.name;
				} else {
					source = foundData.name;
					atkName = foundData.name;
				}
				searchMethods = targetMethods;
			} else if (!defender && targetMethods.includes(method)) {
				if (foundData.types) {
					defender = foundData;
					defName = `${foundData.name} (not counting abilities)`;
				} else {
					defender = {types: [foundData.name]};
					defName = foundData.name;
				}
				searchMethods = sourceMethods;
			}
		}

		if (!this.runBroadcast()) return;

		let factor = 0;
		if (dex.getImmunity(source, defender) ||
			source.ignoreImmunity && (source.ignoreImmunity === true || source.ignoreImmunity[source.type])) {
			let totalTypeMod = 0;
			if (source.effectType !== 'Move' || source.category !== 'Status' && (source.basePower || source.basePowerCallback)) {
				for (const type of defender.types) {
					const baseMod = dex.getEffectiveness(source, type);
					const moveMod = source.onEffectiveness?.call({dex: Dex} as Battle, baseMod, null, type, source);
					totalTypeMod += typeof moveMod === 'number' ? moveMod : baseMod;
				}
			}
			factor = Math.pow(2, totalTypeMod);
		}

		const hasThousandArrows = source.id === 'thousandarrows' && defender.types.includes('Flying');
		const additionalInfo = hasThousandArrows ? "<br />However, Thousand Arrows will be 1x effective on the first hit." : "";

		this.sendReplyBox(`${atkName} is ${factor}x effective against ${defName}.${additionalInfo}`);
	},
	effectivenesshelp: [
		`/effectiveness [attack], [defender] - Provides the effectiveness of a move or type on another type or a Pok\u00e9mon.`,
		`!effectiveness [attack], [defender] - Shows everyone the effectiveness of a move or type on another type or a Pok\u00e9mon.`,
	],

	cover: 'coverage',
	coverage(target, room, user) {
		if (!this.runBroadcast()) return;
		if (!target) return this.parse("/help coverage");

		const {dex, targets} = this.splitFormat(target.split(/[,+/]/));
		const sources: (string | Move)[] = [];
		let dispTable = false;
		const bestCoverage: {[k: string]: number} = {};
		let hasThousandArrows = false;

		for (const type of dex.types.names()) {
			// This command uses -5 to designate immunity
			bestCoverage[type] = -5;
		}

		for (let arg of targets) {
			arg = toID(arg);

			// arg is the gen?
			if (arg === dex.currentMod) continue;

			// arg is 'table' or 'all'?
			if (arg === 'table' || arg === 'all') {
				if (this.broadcasting) return this.sendReplyBox("The full table cannot be broadcast.");
				dispTable = true;
				continue;
			}

			// arg is a type?
			const argType = arg.charAt(0).toUpperCase() + arg.slice(1);
			let eff;
			if (dex.types.isName(argType)) {
				sources.push(argType);
				for (const type in bestCoverage) {
					if (!dex.getImmunity(argType, type)) continue;
					eff = dex.getEffectiveness(argType, type);
					if (eff > bestCoverage[type]) bestCoverage[type] = eff;
				}
				continue;
			}

			// arg is a move?
			const move = dex.moves.get(arg);
			if (!move.exists) {
				return this.errorReply(`Type or move '${arg}' not found.`);
			} else if (move.gen > dex.gen) {
				return this.errorReply(`Move '${arg}' is not available in Gen ${dex.gen}.`);
			}

			if (!move.basePower && !move.basePowerCallback) continue;
			if (move.id === 'thousandarrows') hasThousandArrows = true;
			sources.push(move);
			for (const type in bestCoverage) {
				if (move.id === "struggle") {
					eff = 0;
				} else {
					if (!dex.getImmunity(move.type, type) && !move.ignoreImmunity) continue;
					const baseMod = dex.getEffectiveness(move, type);
					const moveMod = move.onEffectiveness?.call({dex} as Battle, baseMod, null, type, move as ActiveMove);
					eff = typeof moveMod === 'number' ? moveMod : baseMod;
				}
				if (eff > bestCoverage[type]) bestCoverage[type] = eff;
			}
		}
		if (sources.length === 0) return this.errorReply("No moves using a type table for determining damage were specified.");
		if (sources.length > 4) return this.errorReply("Specify a maximum of 4 moves or types.");

		// converts to fractional effectiveness, 0 for immune
		for (const type in bestCoverage) {
			if (bestCoverage[type] === -5) {
				bestCoverage[type] = 0;
				continue;
			}
			bestCoverage[type] = Math.pow(2, bestCoverage[type]);
		}

		if (!dispTable) {
			const buffer: string[] = [];
			const superEff: string[] = [];
			const neutral: string[] = [];
			const resists: string[] = [];
			const immune: string[] = [];

			for (const type in bestCoverage) {
				switch (bestCoverage[type]) {
				case 0:
					immune.push(type);
					break;
				case 0.25:
				case 0.5:
					resists.push(type);
					break;
				case 1:
					neutral.push(type);
					break;
				case 2:
				case 4:
					superEff.push(type);
					break;
				default:
					throw new Error(`/coverage effectiveness of ${bestCoverage[type]} from parameters: ${target}`);
				}
			}
			buffer.push(`Coverage for ${sources.join(' + ')}:`);
			buffer.push(`<b><font color=#559955>Super Effective</font></b>: ${superEff.join(', ') || '<font color=#999999>None</font>'}`);
			buffer.push(`<span class="message-effect-resist">Neutral</span>: ${neutral.join(', ') || '<font color=#999999>None</font>'}`);
			buffer.push(`<span class="message-effect-weak">Resists</span>: ${resists.join(', ') || '<font color=#999999>None</font>'}`);
			buffer.push(`<span class="message-effect-immune">Immunities</span>: ${immune.join(', ') || '<font color=#999999>None</font>'}`);
			return this.sendReplyBox(buffer.join('<br />'));
		} else {
			let buffer = '<div class="scrollable"><table cellpadding="1" width="100%"><tr><th></th>';
			const icon: {[k: string]: string} = {};
			for (const type of dex.types.names()) {
				icon[type] = `<img src="https://${Config.routes.client}/sprites/types/${type}.png" width="32" height="14">`;
				// row of icons at top
				buffer += `<th>${icon[type]}</th>`;
			}
			buffer += '</tr>';
			for (const type1 of dex.types.names()) {
				// assembles the rest of the rows
				buffer += `<tr><th>${icon[type1]}</th>`;
				for (const type2 of dex.types.names()) {
					let typing: string;
					let cell = '<th ';
					let bestEff = -5;
					if (type1 === type2) {
						// when types are the same it's considered pure type
						typing = type1;
						bestEff = bestCoverage[type1];
					} else {
						typing = `${type1}/${type2}`;
						for (const move of sources) {
							let curEff = 0;
							if (typeof move === 'string') {
								if (!dex.getImmunity(move, type1) || !dex.getImmunity(move, type2)) {
									continue;
								}
								let baseMod = dex.getEffectiveness(move, type1);
								curEff += baseMod;
								baseMod = dex.getEffectiveness(move, type2);
								curEff += baseMod;
							} else {
								if ((!dex.getImmunity(move.type, type1) || !dex.getImmunity(move.type, type2)) && !move.ignoreImmunity) {
									continue;
								}
								let baseMod = dex.getEffectiveness(move.type, type1);
								let moveMod = move.onEffectiveness?.call({dex} as Battle, baseMod, null, type1, move as ActiveMove);
								curEff += typeof moveMod === 'number' ? moveMod : baseMod;
								baseMod = dex.getEffectiveness(move.type, type2);
								moveMod = move.onEffectiveness?.call({dex} as Battle, baseMod, null, type2, move as ActiveMove);
								curEff += typeof moveMod === 'number' ? moveMod : baseMod;
							}

							if (curEff > bestEff) bestEff = curEff;
						}
						if (bestEff === -5) {
							bestEff = 0;
						} else {
							bestEff = Math.pow(2, bestEff);
						}
					}
					switch (bestEff) {
					case 0:
						cell += `bgcolor=#666666 title="${typing}"><font color=#000000>${bestEff}</font>`;
						break;
					case 0.25:
					case 0.5:
						cell += `bgcolor=#AA5544 title="${typing}"><font color=#660000>${bestEff}</font>`;
						break;
					case 1:
						cell += `bgcolor=#6688AA title="${typing}"><font color=#000066>${bestEff}</font>`;
						break;
					case 2:
					case 4:
						cell += `bgcolor=#559955 title="${typing}"><font color=#003300>${bestEff}</font>`;
						break;
					default:
						throw new Error(`/coverage effectiveness of ${bestEff} from parameters: ${target}`);
					}
					cell += '</th>';
					buffer += cell;
				}
			}
			buffer += '</table></div>';

			if (hasThousandArrows) {
				buffer += "<br /><b>Thousand Arrows has neutral type effectiveness on Flying-type Pok\u00e9mon if not already smacked down.";
			}

			this.sendReplyBox(`Coverage for ${sources.join(' + ')}:<br />${buffer}`);
		}
	},
	coveragehelp: [
		`/coverage [move 1], [move 2] ... - Provides the best effectiveness match-up against all defending types for given moves or attacking types`,
		`!coverage [move 1], [move 2] ... - Shows this information to everyone.`,
		`Adding the parameter 'all' or 'table' will display the information with a table of all type combinations.`,
	],

	statcalc(target, room, user) {
		if (!target) return this.parse("/help statcalc");
		if (!this.runBroadcast()) return;

		const targets = target.split(' ');

		let lvlSet = false;
		let natureSet = false;
		let ivSet = false;
		let evSet = false;
		let baseSet = false;
		let modSet = false;
		let realSet = false;

		let pokemon: StatsTable | undefined;
		let useStat: StatID | '' = '';

		let level = 100;
		let calcHP = false;
		let nature = 1.0;
		let iv = 31;
		let ev = 252;
		let baseStat = -1;
		let modifier = 0;
		let positiveMod = true;
		let realStat = 0;

		for (const arg of targets) {
			const lowercase = arg.toLowerCase();

			if (!lvlSet) {
				if (lowercase === 'lc') {
					level = 5;
					lvlSet = true;
					continue;
				} else if (lowercase === 'vgc') {
					level = 50;
					lvlSet = true;
					continue;
				} else if (lowercase.startsWith('lv') || lowercase.startsWith('level')) {
					level = parseInt(arg.replace(/\D/g, ''));
					lvlSet = true;
					if (isNaN(level)) {
						return this.sendReplyBox('Invalid value for level: ' + Utils.escapeHTML(arg));
					}
					if (level < 1 || level > 9999) {
						return this.sendReplyBox('Level should be between 1 and 9999.');
					}
					continue;
				}
			}

			if (!useStat) {
				switch (lowercase) {
				case 'hp':
				case 'hitpoints':
					calcHP = true;
					useStat = 'hp';
					continue;
				case 'atk':
				case 'attack':
					useStat = 'atk';
					continue;
				case 'def':
				case 'defense':
					useStat = 'def';
					continue;
				case 'spa':
					useStat = 'spa';
					continue;
				case 'spd':
				case 'sdef':
					useStat = 'spd';
					continue;
				case 'spe':
				case 'speed':
					useStat = 'spe';
					continue;
				}
			}

			if (!natureSet) {
				if (lowercase === 'boosting' || lowercase === 'positive') {
					nature = 1.1;
					natureSet = true;
					continue;
				} else if (lowercase === 'negative' || lowercase === 'inhibiting') {
					nature = 0.9;
					natureSet = true;
					continue;
				} else if (lowercase === 'neutral') {
					continue;
				}
			}

			if (!pokemon) {
				const testPoke = Dex.species.get(arg);
				if (testPoke.exists) {
					pokemon = testPoke.baseStats;
					baseSet = true;
					continue;
				}
			}

			if (!ivSet) {
				if (lowercase.endsWith('iv') || lowercase.endsWith('ivs')) {
					iv = parseInt(arg);
					ivSet = true;

					if (isNaN(iv)) {
						return this.sendReplyBox('Invalid value for IVs: ' + Utils.escapeHTML(arg));
					}

					continue;
				}
			}

			if (!evSet) {
				if (lowercase === 'invested' || lowercase === 'max') {
					evSet = true;
					if (lowercase === 'max' && !natureSet) {
						nature = 1.1;
						natureSet = true;
					}
				} else if (lowercase === 'uninvested') {
					ev = 0;
					evSet = true;
				} else if (lowercase.endsWith('ev') || lowercase.endsWith('evs') ||
					lowercase.endsWith('+') || lowercase.endsWith('-')) {
					ev = parseInt(arg);
					evSet = true;

					if (isNaN(ev)) {
						return this.sendReplyBox('Invalid value for EVs: ' + Utils.escapeHTML(arg));
					}
					if (ev > 255 || ev < 0) {
						return this.sendReplyBox('The amount of EVs should be between 0 and 255.');
					}

					if (!natureSet) {
						if (arg.includes('+')) {
							nature = 1.1;
							natureSet = true;
						} else if (arg.includes('-')) {
							nature = 0.9;
							natureSet = true;
						}
					}

					continue;
				}
			}

			if (!modSet) {
				if (['band', 'scarf', 'specs'].includes(arg)) {
					modifier = 1;
					modSet = true;
				} else if (arg.startsWith('+')) {
					modifier = parseInt(arg.charAt(1));
					modSet = true;
				} else if (arg.startsWith('-')) {
					positiveMod = false;
					modifier = parseInt(arg.charAt(1));
					modSet = true;
				}
				if (isNaN(modifier)) {
					return this.sendReplyBox('Invalid value for modifier: ' + Utils.escapeHTML(String(modifier)));
				}
				if (modifier > 6) {
					return this.sendReplyBox('Modifier should be a number between -6 and +6');
				}
				if (modSet) continue;
			}

			const tempStat = parseInt(arg);

			if (!realSet) {
				if (lowercase.endsWith('real')) {
					realStat = tempStat;
					realSet = true;

					if (isNaN(realStat)) {
						return this.sendReplyBox('Invalid value for target real stat: ' + Utils.escapeHTML(arg));
					}
					if (realStat < 0) {
						return this.sendReplyBox('The target real stat must be greater than 0.');
					}
					continue;
				}
			}

			if (!isNaN(tempStat) && !baseSet && tempStat > 0 && tempStat < 256) {
				baseStat = tempStat;
				baseSet = true;
			}
		}

		if (pokemon) {
			if (useStat) {
				baseStat = pokemon[useStat];
			} else {
				return this.sendReplyBox('No stat found.');
			}
		}

		if (realSet) {
			if (!baseSet) {
				if (calcHP) {
					baseStat = Math.ceil((100 * realStat - 10 - level * (Math.floor(ev / 4) + iv + 100)) / (2 * level));
				} else {
					if (!positiveMod) {
						realStat *= (2 + modifier) / 2;
					} else {
						realStat *= 2 / (2 + modifier);
					}

					baseStat = Math.ceil(
						(100 * Math.ceil(realStat) - nature * (level * (Math.floor(ev / 4) + iv) + 500)) /
						(2 * level * nature)
					);
				}
				if (baseStat < 0) {
					return this.sendReplyBox('No valid value for base stat possible with given parameters.');
				}
			} else if (!evSet) {
				if (calcHP) {
					ev = Math.ceil(100 * (realStat - 10) / level - 2 * (baseStat + 50));
				} else {
					if (!positiveMod) {
						realStat *= (2 + modifier) / 2;
					} else {
						realStat *= 2 / (2 + modifier);
					}

					ev = Math.ceil(-1 * (2 * (nature * (baseStat * level + 250) - 50 * Math.ceil(realStat))) / (level * nature));
				}
				ev -= 31;
				if (ev < 0) iv += ev;
				ev *= 4;
				if (iv < 0 || ev > 255) {
					return this.sendReplyBox('No valid EV/IV combination possible with given parameters. Maybe try a different nature?' + ev);
				}
			} else {
				return this.sendReplyBox('Too many parameters given; nothing to calculate.');
			}
		} else if (baseStat < 0) {
			return this.sendReplyBox('No valid value for base stat found.');
		}

		let output: number;

		if (calcHP) {
			output = (((iv + (2 * baseStat) + Math.floor(ev / 4) + 100) * level) / 100) + 10;
		} else {
			output = Math.floor(nature * Math.floor((((iv + (2 * baseStat) + Math.floor(ev / 4)) * level) / 100) + 5));
			if (positiveMod) {
				output *= (2 + modifier) / 2;
			} else {
				output *= 2 / (2 + modifier);
			}
		}
		return this.sendReplyBox(`Base ${baseStat} ${calcHP ? ' HP ' : ' '}at level ${level} with ${iv} IVs, ${ev}${nature === 1.1 ? '+' : nature === 0.9 ? '-' : ''} EVs${modifier > 0 && !calcHP ? ` at ${positiveMod ? '+' : '-'}${modifier}` : ''}: <b>${Math.floor(output)}</b>.`);
	},
	statcalchelp: [
		`/statcalc [level] [base stat] [IVs] [nature] [EVs] [modifier] (only base stat is required) - Calculates what the actual stat of a Pokémon is with the given parameters. For example, '/statcalc lv50 100 30iv positive 252ev scarf' calculates the speed of a base 100 scarfer with HP Ice in Battle Spot, and '/statcalc uninvested 90 neutral' calculates the attack of an uninvested Crobat.`,
		`!statcalc [level] [base stat] [IVs] [nature] [EVs] [modifier] (only base stat is required) - Shows this information to everyone.`,
		`Inputting 'hp' as an argument makes it use the formula for HP. Instead of giving nature, '+' and '-' can be appended to the EV amount (e.g. 252+ev) to signify a boosting or inhibiting nature.`,
		`An actual stat can be given in place of a base stat or EVs. In this case, the minumum base stat or EVs necessary to have that real stat with the given parameters will be determined. For example, '/statcalc 502real 252+ +1' calculates the minimum base speed necessary for a positive natured fully invested scarfer to outspeed`,
	],

	/*********************************************************
	 * Informational commands
	 *********************************************************/

	uptime(target, room, user) {
		if (!this.runBroadcast()) return;
		const uptime = process.uptime();
		let uptimeText;
		if (uptime > 24 * 60 * 60) {
			const uptimeDays = Math.floor(uptime / (24 * 60 * 60));
			uptimeText = uptimeDays + " " + (uptimeDays === 1 ? "day" : "days");
			const uptimeHours = Math.floor(uptime / (60 * 60)) - uptimeDays * 24;
			if (uptimeHours) uptimeText += ", " + uptimeHours + " " + (uptimeHours === 1 ? "hour" : "hours");
		} else {
			uptimeText = Chat.toDurationString(uptime * 1000);
		}
		this.sendReplyBox("Uptime: <b>" + uptimeText + "</b>");
	},
	uptimehelp: [`/uptime - Shows how long the server has been online for.`],

	st: 'servertime',
	servertime(target, room, user) {
		if (!this.runBroadcast()) return;
		const servertime = new Date();
		this.sendReplyBox(`Server time: <b>${servertime.toLocaleString()}</b>`);
	},
	servertimehelp: [`/servertime - Shows the current time where the server is.`],

	groups(target, room, user) {
		if (!this.runBroadcast()) return;
		target = toID(target);
		const showRoom = (target !== 'global');
		const showGlobal = (target !== 'room' && target !== 'rooms');

		const roomRanks = [
			`<strong>Room ranks</strong>`,
			`^ <strong>Prize Winner</strong> - They don't have any powers beyond a symbol.`,
			`+ <strong>Voice</strong> - They can use ! commands like !groups`,
			`% <strong>Driver</strong> - The above, and they can mute and warn`,
			`@ <strong>Moderator</strong> - The above, and they can room ban users`,
			`* <strong>Bot</strong> - An automated account that can mute, warn, and use HTML`,
			`# <strong>Room Owner</strong> - They are leaders of the room and can almost totally control it`,
		];

		const globalRanks = [
			`<strong>Global ranks</strong>`,
			`+ <strong>Global Voice</strong> - They can use ! commands like !groups`,
			`§ <strong>Section Leader</strong> - They oversee rooms in a particular section`,
			`% <strong>Global Driver</strong> - Like Voice, and they can lock users and check for alts`,
			`@ <strong>Global Moderator</strong> - The above, and they can globally ban users`,
			`* <strong>Global Bot</strong> - An automated account that can use HTML anywhere`,
			`&amp; <strong>Global Administrator</strong> - They can do anything, like change what this message says and promote users globally`,
		];

		this.sendReplyBox(
			(showRoom ? roomRanks.map(str => this.tr(str)).join('<br />') : ``) +
			(showRoom && showGlobal ? `<br /><br />` : ``) +
			(showGlobal ? globalRanks.map(str => this.tr(str)).join('<br />') : ``)
		);
	},
	groupshelp: [
		`/groups - Explains what the symbols (like % and @) before people's names mean.`,
		`/groups [global|room] - Explains only global or room symbols.`,
		`!groups - Shows everyone that information. Requires: + % @ # &`,
	],

	punishments(target, room, user) {
		if (!this.runBroadcast()) return;
		target = toID(target);
		const showRoom = (target !== 'global');
		const showGlobal = (target !== 'room' && target !== 'rooms');

		const roomPunishments = [
			`<strong>Room punishments</strong>:`,
			`<strong>warn</strong> - Displays a popup with the rules.`,
			`<strong>mute</strong> - Mutes a user (makes them unable to talk) for 7 minutes.`,
			`<strong>hourmute</strong> - Mutes a user for 60 minutes.`,
			`<strong>ban</strong> - Bans a user (makes them unable to join the room) for 2 days.`,
			`<strong>weekban</strong> - Bans a user from the room for a week.`,
			`<strong>blacklist</strong> - Bans a user for a year.`,
		];

		const globalPunishments = [
			`<strong>Global punishments</strong>:`,
			`<strong>lock</strong> - Locks a user (makes them unable to talk in any rooms or PM non-staff) for 2 days.`,
			`<strong>weeklock</strong> - Locks a user for a week.`,
			`<strong>namelock</strong> - Locks a user and prevents them from having a username for 2 days.`,
			`<strong>globalban</strong> - Globally bans (makes them unable to connect and play games) for a week.`,
		];

		const indefinitePunishments = [
			this.tr`<strong>Indefinite global punishments</strong>:`,
			this.tr`<strong>permalock</strong> - Issued for repeated instances of bad behavior and is rarely the result of a single action. ` +
				this.tr`These can be appealed in the <a href="https://www.smogon.com/forums/threads/discipline-appeal-rules.3583479/">Discipline Appeal</a>` +
				this.tr` forum after at least 3 months without incident.`,
			this.tr`<strong>permaban</strong> - Unappealable global ban typically issued for the most severe cases of offensive/inappropriate behavior.`,
		];

		this.sendReplyBox(
			(showRoom ? roomPunishments.map(str => this.tr(str)).join('<br />') : ``) +
			(showRoom && showGlobal ? `<br /><br />` : ``) +
			(showGlobal ? globalPunishments.map(str => this.tr(str)).join('<br />') : ``) +
			(showGlobal ? `<br /><br />${indefinitePunishments.join('<br />')}` : ``)
		);
	},
	punishmentshelp: [
		`/punishments - Explains punishments.`,
		`!punishments - Show everyone that information. Requires: + % @ # &`,
	],

	repo: 'opensource',
	repository: 'opensource',
	git: 'opensource',
	opensource(target, room, user) {
		if (!this.runBroadcast()) return;
		this.sendReplyBox(
			`Pok&eacute;mon Showdown is open source:<br />` +
			`- Language: mostly TypeScript, a little PHP<br />` +
			`- <a href="https://github.com/smogon/pokemon-showdown/commits/master">What's new?</a><br />` +
			`- <a href="https://github.com/smogon/pokemon-showdown">Server source code</a><br />` +
			`- <a href="https://github.com/smogon/pokemon-showdown-client">Client source code</a><br />` +
			`- <a href="https://github.com/Zarel/Pokemon-Showdown-Dex">Dex source code</a><br />` +
			`- <a href="https://github.com/smogon/pokemon-showdown-loginserver">Login server source code</a>`
		);
	},
	opensourcehelp: [
		`/opensource - Links to PS's source code repository.`,
		`!opensource - Show everyone that information. Requires: + % @ # &`,
	],

	staff(target, room, user) {
		if (!this.runBroadcast()) return;
		this.sendReplyBox(`<a href="https://www.smogon.com/sim/staff_list">Pok&eacute;mon Showdown Staff List</a>`);
	},
	staffhelp: [`/staff - View the staff list.`],

	forums(target, room, user) {
		if (!this.runBroadcast()) return;
		this.sendReplyBox(`<a href="https://www.smogon.com/forums/forums/209/">Pok&eacute;mon Showdown Forums</a>`);
	},
	forumshelp: [`/forums - Links to the PS forums.`],

	privacypolicy(target, room, user) {
		if (!this.runBroadcast()) return;
		this.sendReplyBox([
			this.tr`- We log PMs so you can report them - staff can't look at them without permission unless there's a law enforcement reason.`,
			this.tr`- We log IPs to enforce bans and mutes.`,
			this.tr`- We use cookies to save your login info and teams, and for Google Analytics and AdSense.`,
			this.tr`- For more information, you can read our <a href="https://${Config.routes.root}/privacy">full privacy policy.</a>`,
		].join(`<br />`));
	},
	privacypolicyhelp: [`/privacypolicy - Displays PS's privacy policy.`],

	suggest: 'suggestions',
	suggestion: 'suggestions',
	suggestions(target, room, user) {
		if (!this.runBroadcast()) return;
		this.sendReplyBox(`<a href="https://play.pokemonshowdown.com/suggestions">Make a suggestion for Pok&eacute;mon Showdown</a>`);
	},
	suggestionshelp: [`/suggestions - Links to the place to make suggestions for Pokemon Showdown.`],

	bugreport: 'bugs',
	bugreports: 'bugs',
	bugs(target, room, user) {
		if (!this.runBroadcast()) return;
		if (room?.battle) {
			this.sendReplyBox(`<center><button name="saveReplay"><i class="fa fa-upload"></i> Save Replay</button> &mdash; <a href="https://www.smogon.com/forums/threads/3520646/">Questions</a> &mdash; <a href="https://play.pokemonshowdown.com/bugs">Bug Reports</a></center>`);
		} else {
			this.sendReplyBox(
				`Have a replay showcasing a bug on Pok&eacute;mon Showdown?<br />` +
				`- <a href="https://www.smogon.com/forums/threads/3520646/">Questions</a><br />` +
				`- <a href="https://play.pokemonshowdown.com/bugs">Bug Reports</a> (ask in <a href="/help">Help</a> before posting if you're unsure)`
			);
		}
	},
	bugshelp: [`/bugs - Links to the various bug reporting services.`],

	optionbutton: 'optionsbutton',
	optionsbutton(target, room, user) {
		if (!this.runBroadcast()) return;
		this.sendReplyBox(`<button name="openOptions" class="button"><i style="font-size: 16px; vertical-align: -1px" class="fa fa-cog"></i> Options</button> (The Sound and Options buttons are at the top right, next to your username)`);
	},
	optionsbuttonhelp: [`/optionsbutton - Provides a button to the Options menu.`],

	soundsbutton: 'soundbutton',
	volumebutton: 'soundbutton',
	soundbutton(target, room, user) {
		if (!this.runBroadcast()) return;
		this.sendReplyBox(`<button name="openSounds" class="button"><i style="font-size: 16px; vertical-align: -1px" class="fa fa-volume-up"></i> Sound</button> (The Sound and Options buttons are at the top right, next to your username)`);
	},
	soundbuttonhelp: [`/soundbutton - Provides a button to the Sounds menu.`],

	introduction: 'intro',
	intro(target, room, user) {
		if (!this.runBroadcast()) return;
		this.sendReplyBox(
			`New to competitive Pok&eacute;mon?<br />` +
			`- <a href="https://www.smogon.com/forums/threads/3676132/">Beginner's Guide to Pok&eacute;mon Showdown</a><br />` +
			`- <a href="https://www.smogon.com/dp/articles/intro_comp_pokemon">An introduction to competitive Pok&eacute;mon</a><br />` +
			`- <a href="https://www.smogon.com/sm/articles/sm_tiers">What do 'OU', 'UU', etc mean?</a><br />` +
			`- <a href="https://www.smogon.com/dex/ss/formats/">What are the rules for each format?</a><br />` +
			`- <a href="https://www.smogon.com/ss/articles/clauses">What is 'Sleep Clause' and other clauses?</a><br />` +
			`- <a href="https://www.smogon.com/articles/getting-started">Next Steps for Competitive Battling</a>`
		);
	},
	introhelp: [
		`/intro - Provides an introduction to competitive Pok\u00e9mon.`,
		`!intro - Show everyone that information. Requires: + % @ # &`,
	],

	mentoring: 'smogintro',
	smogonintro: 'smogintro',
	smogintro(target, room, user) {
		if (!this.runBroadcast()) return;
		this.sendReplyBox(
			`Welcome to Smogon's official simulator! The <a href="https://www.smogon.com/forums/forums/intro_hub">Information & Resources forum</a> can help you get integrated into the community.<br />` +
			`- <a href="https://www.smogon.com/forums/threads/3526346">Useful Smogon Info</a><br />` +
			`- <a href="https://www.smogon.com/forums/threads/3644714">Tiering FAQ</a><br />`
		);
	},
	smogintrohelp: [`/smogintro - Provides an introduction to Smogon.`],

	bsscalc: 'calc',
	calculator: 'calc',
	cantsaycalc: 'calc',
	damagecalculator: 'calc',
	damagecalc: 'calc',
	honkalculator: 'calc',
	honkocalc: 'calc',
	randomscalc: 'calc',
	randbatscalc: 'calc',
	rcalc: 'calc',
	calc(target, room, user, connection, cmd) {
		if (cmd === 'calc' && target) return this.run('calculate');
		if (!this.runBroadcast()) return;
		const DEFAULT_CALC_COMMANDS = ['honkalculator', 'honkocalc'];
		const RANDOMS_CALC_COMMANDS = ['randomscalc', 'randbatscalc', 'rcalc'];
		const BATTLESPOT_CALC_COMMANDS = ['bsscalc', 'cantsaycalc'];
		const SUPPORTED_BATTLESPOT_FORMATS = [
			'gen5gbusingles', 'gen5gbudoubles', 'gen6battlespotsingles', 'gen6battlespotdoubles', 'gen6battlespottriples', 'gen7battlespotsingles', 'gen7battlespotdoubles', 'gen7bssfactory',
		];
		const isRandomBattle = room?.battle?.format.endsWith('randombattle');
		const isBattleSpotBattle = (room?.battle && (SUPPORTED_BATTLESPOT_FORMATS.includes(room.battle.format) ||
			room.battle.format.includes("battlespotspecial")));
		if (RANDOMS_CALC_COMMANDS.includes(cmd) ||
			(isRandomBattle && !DEFAULT_CALC_COMMANDS.includes(cmd) && !BATTLESPOT_CALC_COMMANDS.includes(cmd))) {
			return this.sendReplyBox(
<<<<<<< HEAD
				`Random Battles damage calculator. (Courtesy of Austin)<br />` +
				`- <a href="https://calc.pokemonshowdown.com/randoms.html">Random Battles Damage Calculator</a>`
=======
				`Random Battles damage calculator. (Courtesy of dhelmise &amp; jetou)<br />` +
				`- <a href="https://calc.pokemonshowdown.com/randoms.html?gen=${dex.gen}">Random Battles Damage Calculator</a>`
>>>>>>> f7ad7c1b
			);
		}
		if (BATTLESPOT_CALC_COMMANDS.includes(cmd) || (isBattleSpotBattle && !DEFAULT_CALC_COMMANDS.includes(cmd))) {
			return this.sendReplyBox(
				`Battle Spot damage calculator. (Courtesy of cant say &amp; LegoFigure11)<br />` +
				`- <a href="https://cantsay.github.io/">Battle Spot Damage Calculator</a>`
			);
		}
		this.sendReplyBox(
<<<<<<< HEAD
			`Pok&eacute;mon Showdown! damage calculator. (Courtesy of Honko, Austin, &amp; Kris)<br />` +
			`- <a href="https://calc.pokemonshowdown.com/index.html">Damage Calculator</a>`
=======
			`Pok&eacute;mon Showdown! damage calculator. (Courtesy of Honko, Austin, dhelmise, &amp; jetou)<br />` +
			`- <a href="https://calc.pokemonshowdown.com/index.html?gen=${dex.gen}">Damage Calculator</a>`
>>>>>>> f7ad7c1b
		);
	},
	calchelp: [
		`/calc - Provides a link to a damage calculator`,
		`/rcalc - Provides a link to the random battles damage calculator`,
		`/bsscalc - Provides a link to the Battle Spot damage calculator`,
		`!calc - Shows everyone a link to a damage calculator. Requires: + % @ # &`,
	],

	capintro: 'cap',
	cap(target, room, user) {
		if (!this.runBroadcast()) return;
		this.sendReplyBox(
			`An introduction to the Create-A-Pok&eacute;mon project:<br />` +
			`- <a href="https://www.smogon.com/cap/">CAP project website and description</a><br />` +
			`- <a href="https://www.smogon.com/forums/forums/66/">CAP project discussion forum</a><br />` +
			`- <a href="https://www.smogon.com/forums/threads/48782/">What Pok&eacute;mon have been made?</a><br />` +
			`- <a href="https://www.smogon.com/forums/forums/477">Talk about the metagame here</a><br />` +
			`- <a href="https://www.smogon.com/forums/threads/3718107/">Sample SV CAP teams</a>`
		);
	},
	caphelp: [
		`/cap - Provides an introduction to the Create-A-Pok\u00e9mon project.`,
		`!cap - Show everyone that information. Requires: + % @ # &`,
	],

	gennext(target, room, user) {
		if (!this.runBroadcast()) return;
		this.sendReplyBox(
			"NEXT (also called Gen-NEXT) is a mod that makes changes to the game:<br />" +
			`- <a href="https://github.com/smogon/pokemon-showdown/blob/master/data/mods/gennext/README.md">README: overview of NEXT</a><br />` +
			"Example replays:<br />" +
			`- <a href="https://replay.pokemonshowdown.com/gennextou-120689854">Zergo vs Mr Weegle Snarf</a><br />` +
			`- <a href="https://replay.pokemonshowdown.com/gennextou-130756055">NickMP vs Khalogie</a>`
		);
	},
	gennexthelp: [`/gennext - Provides information on the Gen-NEXT mod.`],

	battlerules(target, room, user) {
		return this.parse(`/join view-battlerules`);
	},
	battleruleshelp: [
		`/battlerules - Provides information on the rules that can be added to tournament and challenge battles.`,
	],

	banlists: 'formathelp',
	tier: 'formathelp',
	tiers: 'formathelp',
	formats: 'formathelp',
	tiershelp: 'formathelp',
	formatshelp: 'formathelp',
	viewbanlist: 'formathelp',
	formathelp(target, room, user, connection, cmd) {
		if (!target && this.runBroadcast()) {
			return this.sendReplyBox(
				`- <a href="https://www.smogon.com/tiers/">Smogon Tiers</a><br />` +
				`- <a href="https://www.smogon.com/forums/threads/3498332/">Tiering FAQ</a><br />` +
				`- <a href="https://www.smogon.com/xyhub/tiers">The banlists for each tier</a><br />` +
				"<br /><em>Type /formatshelp <strong>[format|section]</strong> to get details about an available format or group of formats.</em>"
			);
		}

		const isOMSearch = (cmd === 'om' || cmd === 'othermetas');

		let targetId = toID(target);
		if (targetId === 'ladder') targetId = 'search' as ID;
		if (targetId === 'all') targetId = '';
		const {totalMatches, sections} = findFormats(targetId, isOMSearch);

		if (!totalMatches) return this.errorReply("No matched formats found.");

		const format = totalMatches === 1 ? Dex.formats.get(Object.values(sections)[0].formats[0]) : null;

		if (!this.runBroadcast(`!formathelp ${format ? format.id : target}`)) return;

		if (format) {
			const rules: string[] = [];
			let rulesetHtml = '';
			if (['Format', 'Rule', 'ValidatorRule'].includes(format.effectType)) {
				if (format.ruleset?.length) {
					rules.push(`<b>Ruleset</b> - ${Utils.escapeHTML(format.ruleset.join(", "))}`);
				}
				if (format.banlist?.length) {
					rules.push(`<b>Bans</b> - ${Utils.escapeHTML(format.banlist.join(", "))}`);
				}
				if (format.unbanlist?.length) {
					rules.push(`<b>Unbans</b> - ${Utils.escapeHTML(format.unbanlist.join(", "))}`);
				}
				if (format.restricted?.length) {
					rules.push(`<b>Restricted</b> - ${Utils.escapeHTML(format.restricted.join(", "))}`);
				}
				if (rules.length > 0) {
					rulesetHtml = `<details><summary>Banlist/Ruleset</summary>${rules.join("<br />")}</details>`;
				} else {
					rulesetHtml = `No ruleset found for ${format.name}`;
				}
			}
			let formatType: string = (format.gameType || "singles");
			formatType = formatType.charAt(0).toUpperCase() + formatType.slice(1).toLowerCase();
			if (!format.desc && !format.threads) {
				if (format.effectType === 'Format') {
					return this.sendReplyBox(`No description found for this ${formatType} ${format.section} format.<br />${rulesetHtml}`);
				} else {
					return this.sendReplyBox(`No description found for this rule.<br />${rulesetHtml}`);
				}
			}
			const descHtml = [...(format.desc ? [format.desc] : []), ...(format.threads || [])];
			return this.sendReplyBox(`${descHtml.join("<br />")}<br />${rulesetHtml}`);
		}

		let tableStyle = `border:1px solid gray; border-collapse:collapse`;

		if (this.broadcasting) {
			tableStyle += `; display:inline-block; max-height:240px;" class="scrollable`;
		}

		// Build tables
		const buf = [`<table style="${tableStyle}" cellspacing="0" cellpadding="5">`];
		for (const sectionId in sections) {
			buf.push(Utils.html`<th style="border:1px solid gray" colspan="2">${sections[sectionId].name}</th>`);
			for (const section of sections[sectionId].formats) {
				const subformat = Dex.formats.get(section);
				const nameHTML = Utils.escapeHTML(subformat.name);
				const desc = [...(subformat.desc ? [subformat.desc] : []), ...(subformat.threads || [])];
				const descHTML = desc.length ? desc.join("<br />") : "&mdash;";
				buf.push(`<tr><td style="border:1px solid gray">${nameHTML}</td><td style="border: 1px solid gray; margin-left:10px">${descHTML}</td></tr>`);
			}
		}
		buf.push(`</table>`);
		return this.sendReply(`|raw|${buf.join("")}`);
	},
	formathelphelp: [
		`/formathelp [format] - Provides information on the given [format].`,
		`If no format is given, provides information on how tiers work.`,
	],

	roomhelp(target, room, user) {
		room = this.requireRoom();
		this.checkBroadcast(false, '!htmlbox');
		if (this.broadcastMessage) this.checkCan('declare', null, room);

		if (!this.runBroadcast(false, '!htmlbox')) return;

		const strings = [
			[
				`<strong>Room drivers (%)</strong> can use:`,
				`- /warn OR /k <em>username</em>: warn a user and show the Pok&eacute;mon Showdown rules`,
				`- /mute OR /m <em>username</em>: 7 minute mute`,
				`- /hourmute OR /hm <em>username</em>: 60 minute mute`,
				`- /unmute <em>username</em>: unmute`,
				`- /hidetext <em>username</em>: hide a user's messages from the room`,
				`- /announce OR /wall <em>message</em>: make an announcement`,
				`- /modlog <em>username</em>: search the moderator log of the room`,
				`- /modnote <em>note</em>: add a moderator note that can be read through modlog`,
				`- !show [image or youtube link]: display given media in chat.`,
			],
			[
				`<strong>Room moderators (@)</strong> can also use:`,
				`- /roomban OR /rb <em>username</em>: ban user from the room`,
				`- /roomunban <em>username</em>: unban user from the room`,
				`- /roomvoice <em>username</em>: appoint a room voice`,
				`- /roomdevoice <em>username</em>: remove a room voice`,
				`- /staffintro <em>intro</em>: set the staff introduction that will be displayed for all staff joining the room`,
				`- /roomsettings: change a variety of room settings, namely modchat`,
			],
			[
				`<strong>Room owners (#)</strong> can also use:`,
				`- /roomintro <em>intro</em>: set the room introduction that will be displayed for all users joining the room`,
				`- /rules <em>rules link</em>: set the room rules link seen when using /rules`,
				`- /roommod, /roomdriver <em>username</em>: appoint a room moderator/driver`,
				`- /roomdemod, /roomdedriver <em>username</em>: remove a room moderator/driver`,
				`- /roomdeauth <em>username</em>: remove all room auth from a user`,
				`- /declare <em>message</em>: make a large blue declaration to the room`,
				`- !htmlbox <em>HTML code</em>: broadcast a box of HTML code to the room`,
				`- /roomsettings: change a variety of room settings, including modchat, capsfilter, etc`,
			],
			[
				`More detailed help can be found in the <a href="https://www.smogon.com/forums/posts/6774654/">roomauth guide</a>`,
			],
			[
				`Tournament Help:`,
				`- /tour create <em>format</em>, elimination: create a new single elimination tournament in the current room.`,
				`- /tour create <em>format</em>, roundrobin: create a new round robin tournament in the current room.`,
				`- /tour end: forcibly end the tournament in the current room`,
				`- /tour start: start the tournament in the current room`,
				`- /tour banlist [pokemon], [talent], [...]: ban moves, abilities, Pokémon or items from being used in a tournament (it must be created first)`,
			],
			[
				`More detailed help can be found in the <a href="https://www.smogon.com/forums/posts/6777489/">tournaments guide</a>`,
			],
		];

		this.sendReplyBox(
			strings.map(par => par.map(string => this.tr(string)).join('<br />')).join('<br /><br />')
		);
	},

	restarthelp(target, room, user) {
		if (!Rooms.global.lockdown) this.checkCan('lockdown');
		if (!this.runBroadcast()) return;
		this.sendReplyBox(
			`The server is restarting. Things to know:<br />` +
			`- We wait a few minutes before restarting so people can finish up their battles<br />` +
			`- The restart itself will take around 0.6 seconds<br />` +
			`- Your ladder ranking and teams will not change<br />` +
			`- We are restarting to update Pok&eacute;mon Showdown to a newer version`
		);
	},

	rule: 'rules',
	roomrules: "rules",
	rules(target, room, user, connection, cmd) {
		if (!target) {
			if (!this.runBroadcast()) return;
			this.sendReplyBox(
				`${room ? this.tr`Please follow the rules:` + '<br />' : ``}` +
				`${room?.settings.rulesLink ? Utils.html`- <a href="${room.settings.rulesLink}">${this.tr`${room.title} room rules`}</a><br />` : ``}` +
				`- <a href="https://${Config.routes.root}${this.tr`/rules`}">${this.tr`Global Rules`}</a>`
			);
			return;
		}
		if (!room) {
			return this.errorReply(`This is not a room you can set the rules of.`);
		}
		const possibleRoom = Rooms.search(toID(target));
		const {totalMatches: formatMatches} = findFormats(toID(target));
		if (formatMatches && possibleRoom && cmd !== 'roomrules') {
			this.errorReply(`'${target}' is both a room and a tier. `);
			this.errorReply(`If you were looking for rules of that room, use /roomrules [room].`);
			this.errorReply(`Otherwise, use /tier [tiername].`);
			return;
		}

		if (possibleRoom) {
			const rulesLink = possibleRoom.settings.rulesLink;
			return this.sendReplyBox(
				`${possibleRoom.title}'s rules:<br />` +
				`${rulesLink ? Utils.html`- <a href="${rulesLink}">${this.tr`${possibleRoom.title} room rules`}</a><br />` : `None set.`}`
			);
		}

		if (formatMatches > 0 && cmd !== 'roomrules') {
			return this.parse(`/tier ${target}`);
		}
		this.checkCan('editroom', null, room);
		if (target.length > 150) {
			return this.errorReply(`Error: Room rules link is too long (must be under 150 characters). You can use a URL shortener to shorten the link.`);
		}

		target = target.trim();

		if (target === 'delete' || target === 'remove') {
			if (!room.settings.rulesLink) return this.errorReply(`This room does not have rules set to remove.`);
			delete room.settings.rulesLink;
			this.privateModAction(`${user.name} has removed the room rules link.`);
			this.modlog('RULES', null, `removed room rules link`);
		} else {
			room.settings.rulesLink = target;
			this.privateModAction(`${user.name} changed the room rules link to: ${target}`);
			this.modlog('RULES', null, `changed link to: ${target}`);
		}

		room.saveSettings();
	},
	ruleshelp: [
		`/rules - Show links to room rules and global rules.`,
		`!rules - Show everyone links to room rules and global rules. Requires: + % @ # &`,
		`/rules [url] - Change the room rules URL. Requires: # &`,
		`/rules remove - Removes a room rules URL. Requires: # &`,
	],

	faq(target, room, user) {
		if (!this.runBroadcast()) return;
		target = toID(target);
		const showAll = target === 'all';
		if (showAll && this.broadcasting) {
			return this.sendReplyBox(this.tr`You cannot broadcast all FAQs at once.`);
		}

		const buffer = [];
		if (showAll || target === 'staff') {
			buffer.push(`<a href="https://pokemonshowdown.com/${this.tr`pages/staff`}">${this.tr`Staff FAQ`}</a>`);
		}
		if (showAll || target === 'autoconfirmed' || target === 'ac') {
			buffer.push(this.tr`A user is autoconfirmed when they have won at least one rated battle and have been registered for one week or longer. In order to prevent spamming and trolling, most chatrooms only allow autoconfirmed users to chat. If you are not autoconfirmed, you can politely PM a staff member (staff have %, @, or # in front of their username) in the room you would like to chat and ask them to disable modchat. However, staff are not obligated to disable modchat.`);
			if (!this.broadcasting) void this.parse(`/regtime`);
		}
		if (showAll || target === 'ladder' || target === 'ladderhelp' || target === 'decay') {
			buffer.push(`<a href="https://${Config.routes.root}/${this.tr`pages/ladderhelp`}">${this.tr`How the ladder works`}</a>`);
		}
		if (showAll || target === 'tiering' || target === 'tiers' || target === 'tier') {
			buffer.push(`<a href="https://www.smogon.com/ingame/battle/tiering-faq">${this.tr`Tiering FAQ`}</a>`);
		}
		if (showAll || target === 'badge' || target === 'badges') {
			buffer.push(`<a href="https://www.smogon.com/badge_faq">${this.tr`Badge FAQ`}</a>`);
		}
		if (showAll || target === 'rng') {
			buffer.push(`<a href="https://${Config.routes.root}/${this.tr`pages/rng`}">${this.tr`Common misconceptions about our RNG`}</a>`);
		}
		if (showAll || ['tournaments', 'tournament', 'tours', 'tour'].includes(target)) {
			buffer.push(this.tr`To join a room tournament, click the <strong>Join!</strong> button or type the command <code>/tour join</code> in the room's chat. You can check if your team is legal for the tournament by clicking the <strong>Validate</strong> button once you've joined and selected a team. To battle your opponent in the tournament, click the <strong>Ready!</strong> button when it appears. There are two different types of room tournaments: elimination (if a user loses more than a certain number of times, they are eliminated) and round robin (all users play against each other, and the user with the most wins is the winner).`);
		}
		if (showAll || ['vpn', 'proxy'].includes(target)) {
			buffer.push(`<a href="https://pokemonshowdown.com/${this.tr`pages/proxyhelp`}">${this.tr`Proxy lock help`}</a>`);
		}
		if (showAll || ['ca', 'customavatar', 'customavatars'].includes(target)) {
			buffer.push(this.tr`Custom avatars are given to Global Staff members, contributors (coders and spriters) to Pokemon Showdown, and Smogon badgeholders at the discretion of the PS! Administrators. They are also sometimes given out as rewards for major events such as PSPL (Pokemon Showdown Premier League). If you're curious, you can view the entire list of <a href="https://www.smogon.com/smeargle/customs/">custom avatars</a>.`);
		}
		if (showAll || ['privacy', 'private'].includes(target)) {
			buffer.push(`<a href="https://pokemonshowdown.com/${this.tr`pages/privacy`}">${this.tr`Pokémon Showdown privacy policy`}</a>`);
		}
		if (showAll || ['lostpassword', 'password', 'lostpass'].includes(target)) {
			buffer.push(`If you need your Pokémon Showdown password reset, you can fill out a <a href="https://www.smogon.com/forums/password-reset-form/">${this.tr`Password Reset Form`}</a>. You will need to make a Smogon account to be able to fill out the form, as password resets are processed through the Smogon forums.`);
		}
		if (!buffer.length && target) {
			this.errorReply(`'${target}' is an invalid FAQ.`);
			return this.parse(`/help faq`);
		}
		if (!target || showAll) {
			buffer.unshift(`<a href="https://pokemonshowdown.com/${this.tr`pages/faq`}">${this.tr`Frequently Asked Questions`}</a>`);
		}
		this.sendReplyBox(buffer.join(`<br />`));
	},
	faqhelp: [
		`/faq [theme] - Provides a link to the FAQ. Add autoconfirmed, badges, proxy, ladder, staff, or tiers for a link to these questions. Add all for all of them.`,
		`!faq [theme] - Shows everyone a link to the FAQ. Add autoconfirmed, badges, proxy, ladder, staff, or tiers for a link to these questions. Add all for all of them. Requires: + % @ # &`,
	],

	analysis: 'smogdex',
	strategy: 'smogdex',
	smogdex(target, room, user) {
		if (!target) return this.parse('/help smogdex');
		if (!this.runBroadcast()) return;

		const targets = target.split(',');
		let pokemon = Dex.species.get(targets[0]);
		const item = Dex.items.get(targets[0]);
		const move = Dex.moves.get(targets[0]);
		const ability = Dex.abilities.get(targets[0]);
		const format = Dex.formats.get(targets[0]);
		let atLeastOne = false;
		let generation = (targets[1] || 'sv').trim().toLowerCase();
		let genNumber = 9;
		const extraFormat = Dex.formats.get(targets[2]);

		if (['9', 'gen9', 'nine', 'sv'].includes(generation)) {
			generation = 'sv';
		} else if (['8', 'gen8', 'eight', 'ss', 'swsh'].includes(generation)) {
			generation = 'ss';
			genNumber = 8;
		} else if (['7', 'gen7', 'seven', 'sm', 'sumo', 'usm', 'usum'].includes(generation)) {
			generation = 'sm';
			genNumber = 7;
		} else if (['6', 'gen6', 'oras', 'six', 'xy'].includes(generation)) {
			generation = 'xy';
			genNumber = 6;
		} else if (['5', 'b2w2', 'bw', 'bw2', 'five', 'gen5'].includes(generation)) {
			generation = 'bw';
			genNumber = 5;
		} else if (['4', 'dp', 'dpp', 'four', 'gen4', 'hgss'].includes(generation)) {
			generation = 'dp';
			genNumber = 4;
		} else if (['3', 'adv', 'frlg', 'gen3', 'rs', 'rse', 'three'].includes(generation)) {
			generation = 'rs';
			genNumber = 3;
		} else if (['2', 'gen2', 'gs', 'gsc', 'two'].includes(generation)) {
			generation = 'gs';
			genNumber = 2;
		} else if (['1', 'gen1', 'one', 'rb', 'rby', 'rgy'].includes(generation)) {
			generation = 'rb';
			genNumber = 1;
		} else {
			generation = 'sv';
		}

		// Pokemon
		if (pokemon.exists) {
			atLeastOne = true;
			if (genNumber < pokemon.gen) {
				return this.sendReplyBox(`${pokemon.name} did not exist in ${generation.toUpperCase()}!`);
			}

			if ((pokemon.battleOnly && pokemon.baseSpecies !== 'Greninja') ||
				['Keldeo', 'Genesect'].includes(pokemon.baseSpecies)) {
				pokemon = Dex.species.get(pokemon.changesFrom || pokemon.baseSpecies);
			}

			let formatName = extraFormat.name;
			let formatId: string = extraFormat.id;
			if (formatName.startsWith('[Gen ') && formatName.slice(6, 8) === '] ') {
				formatName = formatName.slice(8);
				formatId = toID(formatName);
			}
			if (formatId === 'anythinggoes') {
				formatId = 'ag';
			} else if (formatId === 'battlespotdoubles') {
				formatId = 'battle_spot_doubles';
			} else if (formatId === 'battlespottriples') {
				formatId = 'battle_spot_triples';
				if (genNumber > 6) {
					return this.sendReplyBox(`Triples formats are not an available format in Pok&eacute;mon generation ${generation.toUpperCase()}.`);
				}
			} else if (formatId === 'doublesou') {
				formatId = 'doubles';
			} else if (formatId === 'balancedhackmons') {
				formatId = 'bh';
			} else if (formatId === 'battlespotsingles') {
				formatId = 'battle_spot_singles';
			} else if (formatId === 'ubers') {
				formatId = 'uber';
			} else if (formatId.includes('vgc')) {
				formatId = 'vgc' + formatId.slice(-2);
				formatName = 'VGC 20' + formatId.slice(-2);
			} else if (extraFormat.effectType !== 'Format') {
				formatName = formatId = '';
			}
			const supportedLanguages: {[k: string]: string} = {
				spanish: 'es',
				french: 'fr',
				italian: 'it',
				german: 'de',
				portuguese: 'pt',
			};
			let id = pokemon.name.toLowerCase();
			if (id === 'meowstic') id = 'meowstic-m';
			if (id === 'zygarde-10%') id = 'zygarde-10';
			if (['ou', 'uu'].includes(formatId) && generation === 'sm' &&
				room?.settings.language && room.settings.language in supportedLanguages) {
				// Limited support for translated analysis
				// Translated analysis do not support automatic redirects from a id to the proper page
				this.sendReplyBox(
					Utils.html`<a href="https://www.smogon.com/dex/${generation}/pokemon/${id}/${formatId}/?lang=${supportedLanguages[room.settings.language]}">${generation.toUpperCase()} ${formatName} ${pokemon.name} analysis</a>, brought to you by <a href="https://www.smogon.com">Smogon University</a>`
				);
			} else if (['ou', 'uu'].includes(formatId) && generation === 'sm') {
				this.sendReplyBox(
					Utils.html`<a href="https://www.smogon.com/dex/${generation}/pokemon/${id}/${formatId}">${generation.toUpperCase()} ${formatName} ${pokemon.name} analysis</a>, brought to you by <a href="https://www.smogon.com">Smogon University</a><br />` +
					`Other languages: <a href="https://www.smogon.com/dex/${generation}/pokemon/${id}/${formatId}/?lang=es">Español</a>, <a href="https://www.smogon.com/dex/${generation}/pokemon/${id}/${formatId}/?lang=fr">Français</a>, <a href="https://www.smogon.com/dex/${generation}/pokemon/${id}/${formatId}/?lang=it">Italiano</a>, ` +
					`<a href="https://www.smogon.com/dex/${generation}/pokemon/${id}/${formatId}/?lang=de">Deutsch</a>, <a href="https://www.smogon.com/dex/${generation}/pokemon/${id}/${formatId}/?lang=pt">Português</a>`
				);
			} else {
				this.sendReplyBox(Utils.html`<a href="https://www.smogon.com/dex/${generation}/pokemon/${id}${(formatId ? '/' + formatId : '')}">${generation.toUpperCase()} ${formatName} ${pokemon.name} analysis</a>, brought to you by <a href="https://www.smogon.com">Smogon University</a>`);
			}
		}

		// Item
		if (item.exists && genNumber > 1 && item.gen <= genNumber) {
			atLeastOne = true;
			this.sendReplyBox(`<a href="https://www.smogon.com/dex/${generation}/items/${item.id}">${generation.toUpperCase()} ${item.name} item analysis</a>, brought to you by <a href="https://www.smogon.com">Smogon University</a>`);
		}

		// Ability
		if (ability.exists && genNumber > 2 && ability.gen <= genNumber) {
			atLeastOne = true;
			this.sendReplyBox(`<a href="https://www.smogon.com/dex/${generation}/abilities/${ability.id}">${generation.toUpperCase()} ${ability.name} ability analysis</a>, brought to you by <a href="https://www.smogon.com">Smogon University</a>`);
		}

		// Move
		if (move.exists && move.gen <= genNumber) {
			atLeastOne = true;
			this.sendReplyBox(`<a href="https://www.smogon.com/dex/${generation}/moves/${toID(move.name)}">${generation.toUpperCase()} ${move.name} move analysis</a>, brought to you by <a href="https://www.smogon.com">Smogon University</a>`);
		}

		// Format
		if (format.id) {
			let formatName = format.name;
			let formatId: string = format.id;
			if (formatName.startsWith('[Gen ') && formatName.slice(6, 8) === '] ') {
				formatName = formatName.slice(8);
				formatId = toID(formatName);
			}
			if (formatId === 'anythinggoes') {
				formatId = 'ag';
			} else if (formatId === 'battlespotdoubles') {
				formatId = 'battle_spot_doubles';
			} else if (formatId === 'battlespottriples') {
				formatId = 'battle_spot_triples';
				if (genNumber > 6) {
					return this.sendReplyBox(`Triples formats are not an available format in Pok&eacute;mon generation ${generation.toUpperCase()}.`);
				}
			} else if (formatId === 'doublesou') {
				formatId = 'doubles';
			} else if (formatId === 'balancedhackmons') {
				formatId = 'bh';
			} else if (formatId === 'battlespotsingles') {
				formatId = 'battle_spot_singles';
			} else if (formatId === 'ubers') {
				formatId = 'uber';
			} else if (formatId.includes('vgc')) {
				formatId = `vgc${formatId.slice(-2)}`;
				formatName = `VGC 20${formatId.slice(-2)}`;
			} else if (format.effectType !== 'Format') {
				formatName = formatId = '';
			}
			if (formatName) {
				atLeastOne = true;
				this.sendReplyBox(Utils.html`<a href="https://www.smogon.com/dex/${generation}/formats/${formatId}">${generation.toUpperCase()} ${formatName} format analysis</a>, brought to you by <a href="https://www.smogon.com">Smogon University</a>`);
			}
		}

		if (!atLeastOne) {
			return this.sendReplyBox(`Pok&eacute;mon, item, move, ability, or format not found for generation ${generation.toUpperCase()}.`);
		}
	},
	smogdexhelp: [
		`/analysis [pokemon], [generation], [format] - Links to the Smogon University analysis for this Pok\u00e9mon in the given generation.`,
		`!analysis [pokemon], [generation], [format] - Shows everyone this link. Requires: + % @ # &`,
	],

	veekun(target, broadcast, user) {
		if (!target) return this.parse('/help veekun');
		if (!this.runBroadcast()) return;

		const baseLink = 'http://veekun.com/dex/';

		const pokemon = Dex.species.get(target);
		const item = Dex.items.get(target);
		const move = Dex.moves.get(target);
		const ability = Dex.abilities.get(target);
		const nature = Dex.natures.get(target);
		let atLeastOne = false;

		// Pokemon
		if (pokemon.exists) {
			atLeastOne = true;
			if (pokemon.isNonstandard && pokemon.isNonstandard !== 'Past') {
				return this.errorReply(`${pokemon.name} is not a real Pok\u00e9mon.`);
			}

			const baseSpecies = pokemon.baseSpecies || pokemon.name;
			let forme = pokemon.forme;

			// Showdown and Veekun have different names for various formes
			if (baseSpecies === 'Meowstic' && forme === 'F') forme = 'Female';
			if (baseSpecies === 'Zygarde' && forme === '10%') forme = '10';
			if (baseSpecies === 'Necrozma' && !Dex.species.get(baseSpecies + forme).battleOnly) forme = forme.substr(0, 4);
			if (baseSpecies === 'Pikachu' && Dex.species.get(baseSpecies + forme).gen === 7) forme += '-Cap';
			if (forme.endsWith('Totem')) {
				if (baseSpecies === 'Raticate') forme = 'Totem-Alola';
				if (baseSpecies === 'Marowak') forme = 'Totem';
				if (baseSpecies === 'Mimikyu') forme += forme === 'Busted-Totem' ? '-Busted' : '-Disguised';
			}

			let link = `${baseLink}pokemon/${baseSpecies.toLowerCase()}`;
			if (forme) {
				if (baseSpecies === 'Arceus' || baseSpecies === 'Silvally') link += '/flavor';
				link += `?form=${forme.toLowerCase()}`;
			}

			this.sendReplyBox(`<a href="${link}">${pokemon.name} description</a> by Veekun`);
		}

		// Item
		if (item.exists) {
			atLeastOne = true;
			if (item.isNonstandard && item.isNonstandard !== 'Past') {
				return this.errorReply(`${item.name} is not a real item.`);
			}
			const link = `${baseLink}items/${item.name.toLowerCase()}`;
			this.sendReplyBox(`<a href="${link}">${item.name} item description</a> by Veekun`);
		}

		// Ability
		if (ability.exists) {
			atLeastOne = true;
			if (ability.isNonstandard && ability.isNonstandard !== 'Past') {
				return this.errorReply(`${ability.name} is not a real ability.`);
			}
			const link = `${baseLink}abilities/${ability.name.toLowerCase()}`;
			this.sendReplyBox(`<a href="${link}">${ability.name} ability description</a> by Veekun`);
		}

		// Move
		if (move.exists) {
			atLeastOne = true;
			if (move.isNonstandard && move.isNonstandard !== 'Past') {
				return this.errorReply(`${move.name} is not a real move.`);
			}
			const link = `${baseLink}moves/${move.name.toLowerCase()}`;
			this.sendReplyBox(`<a href="${link}">${move.name} move description</a> by Veekun`);
		}

		// Nature
		if (nature.exists) {
			atLeastOne = true;
			const link = `${baseLink}natures/${nature.name.toLowerCase()}`;
			this.sendReplyBox(`<a href="${link}">${nature.name} nature description</a> by Veekun`);
		}

		if (!atLeastOne) {
			return this.sendReplyBox(`Pok&eacute;mon, item, move, ability, or nature not found.`);
		}
	},
	veekunhelp: [
		`/veekun [pokemon] - Links to Veekun website for this pokemon/item/move/ability/nature.`,
		`!veekun [pokemon] - Shows everyone this link. Requires: + % @ # &`,
	],

	register() {
		if (!this.runBroadcast()) return;
		this.sendReplyBox(`You will be prompted to register upon winning a rated battle. Alternatively, there is a register button in the <button name="openOptions"><i class="fa fa-cog"></i> Options</button> menu in the upper right.`);
	},
	registerhelp: [`/register - Provides information on how to register.`],

	/*********************************************************
	 * Miscellaneous commands
	 *********************************************************/

	roll: 'dice',
	dice(target, room, user) {
		if (!target || /[^\d\sdHL+-]/i.test(target)) return this.parse('/help dice');
		if (!this.runBroadcast(true)) return;

		// ~30 is widely regarded as the sample size required for sum to be a Gaussian distribution.
		// This also sets a computation time constraint for safety.
		const maxDice = 40;

		let diceQuantity = 1;
		const diceDataStart = target.indexOf('d');
		if (diceDataStart >= 0) {
			if (diceDataStart) diceQuantity = Number(target.slice(0, diceDataStart));
			target = target.slice(diceDataStart + 1);
			if (!Number.isInteger(diceQuantity) || diceQuantity <= 0 || diceQuantity > maxDice) {
				return this.sendReply(`The amount of dice rolled should be a natural number up to ${maxDice}.`);
			}
		}
		let offset = 0;
		let removeOutlier = 0;

		const modifierData = /[+-]/.exec(target);
		if (modifierData) {
			switch (target.slice(modifierData.index).trim().toLowerCase()) {
			case '-l':
				removeOutlier = -1;
				break;
			case '-h':
				removeOutlier = +1;
				break;
			default:
				offset = Number(target.slice(modifierData.index));
				if (isNaN(offset)) return this.parse('/help dice');
				if (!Number.isSafeInteger(offset)) {
					return this.errorReply(`The specified offset must be an integer up to ${Number.MAX_SAFE_INTEGER}.`);
				}
			}
			if (removeOutlier && diceQuantity <= 1) {
				return this.errorReply(`More than one dice should be rolled before removing outliers.`);
			}
			target = target.slice(0, modifierData.index);
		}

		let diceFaces = 6;
		if (target.length) {
			diceFaces = Number(target);
			if (!Number.isSafeInteger(diceFaces) || diceFaces <= 0) {
				return this.errorReply(`Rolled dice must have a natural amount of faces up to ${Number.MAX_SAFE_INTEGER}.`);
			}
		}

		if (diceQuantity > 1) {
			// Make sure that we can deal with high rolls
			if (!Number.isSafeInteger(offset < 0 ? diceQuantity * diceFaces : diceQuantity * diceFaces + offset)) {
				return this.errorReply(`The maximum sum of rolled dice must be lower or equal than ${Number.MAX_SAFE_INTEGER}.`);
			}
		}

		let maxRoll = 0;
		let minRoll = Number.MAX_SAFE_INTEGER;

		const trackRolls = diceQuantity * (('' + diceFaces).length + 1) <= 60;
		const rolls = [];
		let rollSum = 0;

		for (let i = 0; i < diceQuantity; ++i) {
			const curRoll = Math.floor(Math.random() * diceFaces) + 1;
			rollSum += curRoll;
			if (curRoll > maxRoll) maxRoll = curRoll;
			if (curRoll < minRoll) minRoll = curRoll;
			if (trackRolls) rolls.push(curRoll);
		}

		// Apply modifiers

		if (removeOutlier > 0) {
			rollSum -= maxRoll;
		} else if (removeOutlier < 0) {
			rollSum -= minRoll;
		}
		if (offset) rollSum += offset;

		// Reply with relevant information

		let offsetFragment = "";
		if (offset) offsetFragment += `${offset > 0 ? ` + ${offset}` : offset}`;

		if (diceQuantity === 1) return this.sendReplyBox(`Rolling (1 to ${diceFaces})${offsetFragment}: ${rollSum}`);

		const outlierFragment = removeOutlier ? ` except ${removeOutlier > 0 ? "highest" : "lowest"}` : ``;
		const rollsFragment = trackRolls ? ": " + rolls.join(", ") : "";
		return this.sendReplyBox(
			`${diceQuantity} rolls (1 to ${diceFaces})${rollsFragment}<br />` +
			`Sum${offsetFragment}${outlierFragment}: ${rollSum}`
		);
	},
	dicehelp: [
		`/dice [max number] - Randomly picks a number between 1 and the number you choose.`,
		`/dice [number of dice]d[number of sides] - Simulates rolling a number of dice, e.g., /dice 2d4 simulates rolling two 4-sided dice.`,
		`/dice [number of dice]d[number of sides][+/-][offset] - Simulates rolling a number of dice and adding an offset to the sum, e.g., /dice 2d6+10: two standard dice are rolled; the result lies between 12 and 22.`,
		`/dice [number of dice]d[number of sides]-[H/L] - Simulates rolling a number of dice with removal of extreme values, e.g., /dice 3d8-L: rolls three 8-sided dice; the result ignores the lowest value.`,
	],

	pr: 'pickrandom',
	pick: 'pickrandom',
	pickrandom(target, room, user) {
		if (!target) return false;
		if (!target.includes(',')) return this.parse('/help pick');
		if (!this.runBroadcast(true)) return false;
		if (this.broadcasting) {
			[, target] = Utils.splitFirst(this.message, ' ');
		}
		const options = target.split(',');
		const pickedOption = options[Math.floor(Math.random() * options.length)].trim();
		return this.sendReplyBox(Utils.html`<em>We randomly picked:</em> ${pickedOption}`);
	},
	pickrandomhelp: [`/pick [option], [option], ... - Randomly selects an item from a list containing 2 or more elements.`],

	shuffle(target, room, user) {
		if (!target?.includes(',')) return this.parse('/help shuffle');
		const args = target.split(',');
		if (!this.runBroadcast(true)) return false;
		const results = Utils.shuffle(args.map(arg => arg.trim()));
		return this.sendReplyBox(Utils.html`<em>Shuffled:</em><br> ${results.join(', ')}`);
	},
	shufflehelp: [
		`/shuffle [option], [option], [option], ... - Randomly shuffles a list of 2 or more elements.`,
	],

	showimage(target, room, user) {
		return this.errorReply(`/showimage has been deprecated - use /show instead.`);
	},

	async requestshow(target, room, user) {
		room = this.requireRoom();
		this.checkChat();
		if (!room.settings.requestShowEnabled) {
			return this.errorReply(`Media approvals are disabled in this room.`);
		}
		if (user.can('showmedia', null, room, 'show')) return this.errorReply(`Use !show instead.`);
		if (room.pendingApprovals?.has(user.id)) return this.errorReply('You have a request pending already.');
		if (!toID(target)) return this.parse(`/help requestshow`);

		let [link, comment] = this.splitOne(target);
		if (!/^https?:\/\//.test(link)) link = `https://${link}`;
		link = encodeURI(link);
		let dimensions;
		if (!/^(https?:\/\/)?(www\.)?(youtube\.com|youtu\.be)(\/|$)/i.test(link)) {
			if (link.includes('data:image/png;base64')) {
				throw new Chat.ErrorMessage('Please provide an actual link (you probably copied the URL wrong?).');
			}
			try {
				dimensions = await Chat.fitImage(link);
			} catch {
				throw new Chat.ErrorMessage('Invalid link.');
			}
		}
		if (comment && this.checkChat(comment) !== comment) {
			return this.errorReply(`You cannot use filtered words in comments.`);
		}
		if (!room.pendingApprovals) room.pendingApprovals = new Map();
		room.pendingApprovals.set(user.id, {
			name: user.name,
			link: link,
			comment: comment,
			dimensions: dimensions,
		});
		this.sendReply(`You have requested to show the link: ${link}${comment ? ` (with the comment ${comment})` : ''}.`);
		const message = `|tempnotify|pendingapprovals|Pending media request!` +
			`|${user.name} has requested to show media in ${room.title}.|new media request`;
		room.sendRankedUsers(message, '%');
		room.sendMods(
			Utils.html`|uhtml|request-${user.id}|<div class="infobox">${user.name} wants to show <a href="${link}">${link}</a><br>` +
			(comment ? Utils.html`Comment: ${comment}<br>` : '') +
			`<button class="button" name="send" value="/approveshow ${user.id}">Approve</button><br>` +
			`<button class="button" name="send" value="/denyshow ${user.id}">Deny</button></div>`
		);
	},
	requestshowhelp: [`/requestshow [link], [comment] - Requests permission to show media in the room.`],

	async approveshow(target, room, user) {
		room = this.requireRoom();
		this.checkCan('mute', null, room);
		if (!room.settings.requestShowEnabled) {
			return this.errorReply(`Media approvals are disabled in this room.`);
		}
		const userid = toID(target);
		if (!userid) return this.parse(`/help approveshow`);
		const request = room.pendingApprovals?.get(userid);
		if (!request) return this.errorReply(`${userid} has no pending request.`);
		if (userid === user.id) {
			return this.errorReply(`You can't approve your own /show request.`);
		}
		room.pendingApprovals!.delete(userid);
		room.sendMods(`|uhtmlchange|request-${target}|`);
		room.sendRankedUsers(`|tempnotifyoff|pendingapprovals`, '%');

		let buf;
		if (request.dimensions) { // image
			const [width, height, resized] = request.dimensions;
			buf = Utils.html`<img src="${request.link}" width="${width}" height="${height}" />`;
			if (resized) buf += Utils.html`<br /><a href="${request.link}" target="_blank">full-size image</a>`;
		} else {
			buf = await YouTube.generateVideoDisplay(request.link, false, true);
			if (!buf) return this.errorReply('Could not get YouTube video');
		}
		buf += Utils.html`<br /><div class="infobox"><small>(Requested by ${request.name})</small>`;
		if (request.comment) {
			buf += Utils.html`<br />${request.comment}</small></div>`;
		} else {
			buf += `</small></div>`;
		}
		room.add(`|c| ${request.name}|/raw ${buf}`);
		this.privateModAction(`${user.name} approved showing media from ${request.name}.`);
	},
	approveshowhelp: [`/approveshow [user] - Approves the media display request of [user]. Requires: % @ # &`],

	denyshow(target, room, user) {
		room = this.requireRoom();
		this.checkCan('mute', null, room);
		if (!room.settings.requestShowEnabled) {
			return this.errorReply(`Media approvals are disabled in this room.`);
		}
		target = toID(target);
		if (!target) return this.parse(`/help denyshow`);

		const entry = room.pendingApprovals?.get(target);
		if (!entry) return this.errorReply(`${target} has no pending request.`);

		room.pendingApprovals!.delete(target);
		room.sendMods(`|uhtmlchange|request-${target}|`);
		room.sendRankedUsers(`|tempnotifyoff|pendingapprovals`, '%');
		this.privateModAction(`${user.name} denied ${target}'s request to display ${entry.link}.`);

		const targetUser = Users.get(target);
		if (!targetUser) return;
		room.sendUser(targetUser, `|raw|<div class="broadcast-red">Your media request was denied.</div>`);
		room.sendUser(targetUser, `|notify|Media request denied`);
	},
	denyshowhelp: [`/denyshow [user] - Denies the media display request of [user]. Requires: % @ # &`],

	approvallog(target, room, user) {
		room = this.requireRoom();
		return this.parse(`/sl approved showing media from, ${room.roomid}`);
	},
	approvalloghelp: [`/approvallog - View a log of past media approvals in the current room. Requires: &`],

	viewapprovals(target, room, user) {
		room = this.requireRoom();
		return this.parse(`/join view-approvals-${room.roomid}`);
	},
	viewapprovalshelp: [
		`/viewapprovals - View a list of users who have requested to show media in the current room.`,
		`Requires: % @ # &`,
	],

	async show(target, room, user, connection) {
		if (!room?.persist && !this.pmTarget && !room?.roomid.startsWith('help-')) {
			return this.errorReply(`/show cannot be used in temporary rooms.`);
		}
		if (!toID(target).trim()) return this.parse(`/help show`);
		if (Monitor.countNetRequests(connection.ip)) {
			return this.errorReply(`You are using this command too quickly. Wait a bit and try again.`);
		}

		const [link, comment] = Utils.splitFirst(target, ',').map(f => f.trim());
		this.checkBroadcast();
		if (this.broadcastMessage) {
			if (room) {
				this.checkCan('show', null, room);
			} else {
				this.checkCan('altsself');
			}
		}

		this.runBroadcast();
		let buf;
		if (YouTube.linkRegex.test(link)) {
			buf = await YouTube.generateVideoDisplay(link, false, this.broadcasting);
			this.message = this.message.replace(/&ab_channel=(.*)(&|)/ig, '').replace(/https:\/\/www\./ig, '');
		} else if (Twitch.linkRegex.test(link)) {
			const channelId = Twitch.linkRegex.exec(link)?.[2]?.trim();
			if (!channelId) return this.errorReply(`Specify a Twitch channel.`);
			const info = await Twitch.getChannel(channelId);
			if (!info) return this.errorReply(`Channel ${channelId} not found.`);
			buf = `Watching <b><a class="subtle" href="https://twitch.tv/${info.url}">${info.display_name}</a></b>...<br />`;
			buf += `<twitch src="${link}" />`;
		} else {
			if (Chat.linkRegex.test(link)) {
				if (/^https?:\/\/(.*)\.(mp4|mov)\b(\?|$)/i.test(link)) { // video
					// can't fitImage video, so we're just gonna have to guess to keep it small
					buf = Utils.html`<video src="${link}" controls="" width="300px" height="300px"></video>`;
				} else if (/^https?:\/\/(.*)\.(mp3|wav)\b(\?|$)/i.test(link)) { // audio
					buf = Utils.html`<audio src="${link}" controls=""></audio>`;
				}
			}
			if (link.includes('data:image/png;base64')) {
				throw new Chat.ErrorMessage('Please provide an actual link (you probably copied it wrong?).');
			}
			if (!buf) { // fall back on image
				try {
					const [width, height, resized] = await Chat.fitImage(link);
					buf = Utils.html`<img src="${link}" width="${width}" height="${height}" />`;
					if (resized) buf += Utils.html`<br /><a href="${link}" target="_blank">full-size image</a>`;
				} catch {
					return this.errorReply('Invalid image, audio, or video URL.');
				}
			}
		}
		if (comment) {
			if (this.checkChat(comment) !== comment) {
				return this.errorReply(`You cannot use filtered words in comments.`);
			}
			buf += Utils.html`<br />(${comment})</div>`;
		}

		this.sendReplyBox(buf);
	},
	showhelp: [
		`/show [url] - Shows you an image, audio clip, video file, or YouTube video.`,
		`!show [url] - Shows an image, audio clip, video file, or YouTube video to everyone in a chatroom. Requires: whitelist % @ # &`,
	],

	rebroadcast(target, room, user, connection) {
		if (!target || !target.startsWith('!') || !this.shouldBroadcast()) {
			return this.parse('/help rebroadcast');
		}
		room = this.requireRoom();
		room.lastBroadcast = '';
		this.parse(target, {broadcastPrefix: "!rebroadcast "});
	},
	rebroadcasthelp: [
		`!rebroadcast ![command] - Bypasses the broadcast cooldown to broadcast a command.`,
	],

	regdate: 'registertime',
	regtime: 'registertime',
	async registertime(target, room, user, connection) {
		this.runBroadcast();
		if (Monitor.countNetRequests(connection.ip)) {
			return this.errorReply(`You are using this command too quickly. Wait a bit and try again.`);
		}
		if (!user.autoconfirmed) return this.errorReply(`Only autoconfirmed users can use this command.`);
		target = toID(target);
		if (!target) target = user.id;
		let rawResult;
		try {
			rawResult = await Net(`https://${Config.routes.root}/users/${target}.json`).get();
		} catch (e: any) {
			if (e.message.includes('Not found')) throw new Chat.ErrorMessage(`User '${target}' is unregistered.`);
			throw new Chat.ErrorMessage(e.message);
		}
		// not in a try-catch block because if this doesn't work, this is a problem that should be known
		const result = JSON.parse(rawResult);
		const date = new Date(result.registertime * 1000);
		const duration = Date.now() - date.getTime();
		// hardcode, since the loginserver doesn't store exact times, and
		// so this can look quite inaccurate if it was within the last day
		const regTimeAgo = duration > 24 * 60 * 60 * 1000 ?
			Chat.toDurationString(duration, {precision: 1}) :
			'less than a day';
		this.sendReplyBox(Utils.html`The user '${target}' registered ${regTimeAgo} ago, on the date ${date.toDateString()}.`);
	},
	registertimehelp: [`/registertime OR /regtime [user] - Find out when [user] registered.`],

	pi(target, room, user) {
		if (!this.runBroadcast()) return false;
		return this.sendReplyBox(
			'Did you mean: 1. 3.1415926535897932384626... (Decimal)<br />' +
			'2. 3.184809493B91866... (Duodecimal)<br />' +
			'3. 3.243F6A8885A308D... (Hexadecimal)<br /><br />' +
			'How many digits of pi do YOU know? Test it out <a href="http://guangcongluo.com/mempi/">here</a>!'
		);
	},
	pihelp: [`/pi - Displays the first several digits of pi in several notation types.`],

	code(target, room, user, connection) {
		// target is trimmed by Chat#splitMessage, but leading spaces can be
		// important to code block indentation.
		target = this.message.substr(this.cmdToken.length + this.cmd.length + +this.message.includes(' ')).trimRight();
		if (!target) return this.parse('/help code');
		if (target.length >= 8192) return this.errorReply("Your code must be under 8192 characters long!");
		if (target.length < 80 && !target.includes('\n') && !target.includes('```') && this.shouldBroadcast()) {
			return this.checkChat(`\`\`\`${target}\`\`\``);
		}

		if (this.room?.settings.isPersonal !== false && this.shouldBroadcast()) {
			target = this.filter(target)!;
			if (!target) return this.errorReply(`Invalid code.`);
		}

		this.checkBroadcast(true, '!code');
		this.runBroadcast(true);

		if (this.broadcasting) {
			return `/raw <div class="infobox">${Chat.getReadmoreCodeBlock(target)}</div>`;
		} else {
			this.sendReplyBox(Chat.getReadmoreCodeBlock(target));
		}
	},
	codehelp: [
		`!code [code] - Broadcasts code to a room. Accepts multi-line arguments. Requires: + % @ & #`,
		`/code [code] - Shows you code. Accepts multi-line arguments.`,
	],

	buildformat(target, room, user) {
		target = toID(target);
		if (target && this.connection.openPages?.has('buildformat')) {
			this.closePage('buildformat');
		}
		return this.parse(`/j view-buildformat${target ? `-${target}` : ""}`);
	},

	makecustomchallenge(target, room, user) {
		target = target.trim();
		if (!target.length) {
			return this.popupReply(`No parameters given.`);
		}
		const args = Chat.parseArguments(target, ' | ', {
			allowEmpty: true, useIDs: false,
		});
		const format = Dex.formats.get(toID(args.format[0]));
		if (!format.exists) {
			return this.popupReply(`The format '${format}' does not exist.`);
		}
		delete args.format;
		const targetUserID = toID(args.user[0]);
		if (targetUserID) {
			this.checkChat();
			if (!Users.get(targetUserID)) {
				return this.popupReply(`User '${targetUserID}' not found.`);
			}
		}
		delete args.user;
		const challengeBuf = [];
		if (args.bans?.[0]) {
			const bans = args.bans[0].split(',').map(f => f.trim());
			challengeBuf.push(...bans);
		}
		delete args.bans;

		for (const k in args) {
			if (k.endsWith('-enabled')) continue;
			let name = k;
			if (name.endsWith('-val')) {
				name = name.slice(0, -4);
			}
			const rule = Dex.data.Rulesets[name];
			if (!rule || rule.effectType === 'Format') {
				return this.popupReply(`Invalid rule or modifier: ${name}`);
			}
			const id = rule.id || toID(rule.name);
			let val = args[k][0];
			// BUG: when there are numbers in the form elem/param name,
			// the `{name}` specifier doesn't get removed from the string
			if (val.startsWith('{')) {
				val = '';
			}

			const ruleTable = Dex.formats.getRuleTable(format);
			if (rule.hasValue) {
				const enabled = args[`${id}-enabled`][0] || "";
				val = args[`${id}-val`][0] || "";
				if (enabled) {
					const current = ruleTable.valueRules.get(id);
					if (typeof current !== 'undefined') {
						if (current !== val) {
							challengeBuf.push(`!! ${rule.name} = ${val}`);
						}
					} else {
						challengeBuf.push(`${rule.name} = ${val}`);
					}
				} else {
					if (ruleTable.valueRules.has(id)) {
						challengeBuf.push(`!${rule.name}`);
					}
				}
			} else {
				// adding one that's already there
				if (val && ruleTable.has(id)) {
					continue;
				}
				if (!val && !ruleTable.has(id)) {
					// removing a rule that isn't there
					continue;
				}
				challengeBuf.push(`${!val ? '!' : ""}${rule.name}`);
			}
		}
		const fullFormat = `${format.id}@@@${challengeBuf.join(',')}`;
		try {
			Dex.formats.validate(fullFormat);
		} catch (e: any) {
			this.refreshPage(`buildformat-${format.id}`);
			return this.popupReply(e.message);
		}
		if (targetUserID) {
			this.closePage(`buildformat`);
			return this.parse(`/challenge ${targetUserID},${fullFormat}`);
		} else {
			this.connection.send(
				`>view-buildformat-${format.id}\n|selectorhtml|#output|` +
				`Here's the string for your desired rules!<br /><code>${fullFormat}</code><br />` +
				`Use <code>/challenge [user],${fullFormat}</code> to challenge someone with it!`
			);
		}
	},

	adminhelp(target, room, user) {
		this.checkCan('rangeban');
		let cmds = Chat.allCommands();
		const canExecute = (perm: string) => !(
			// gotta make sure no lower group has it
			Object.values(Config.groups).slice(1).some(f => (f as any)[perm])
		);
		cmds = cmds.filter(
			f => f.requiredPermission && canExecute(f.requiredPermission) && f.fullCmd !== this.handler?.fullCmd
		);
		cmds = Utils.sortBy(cmds, f => f.fullCmd);
		let namespaces = new Map<string, string[]>();
		for (const cmd of cmds) {
			const namespace = cmd.fullCmd.split(' ')[0];
			const list = namespaces.get(namespace) || [];
			list.push(cmd.fullCmd.trim());
			namespaces.set(namespace, list);
		}
		let buf = `<strong>Admin commands:</strong><br />`;
		namespaces = new Map(Utils.sortBy([...namespaces], ([, cmdList]) => cmdList.length === 1));
		for (const [namespace, cmdList] of namespaces) {
			if (cmdList.length > 1 || cmdList[0].includes(' ')) {
				buf += `<details class="readmore"><summary>${namespace}</summary>`;
				buf += cmdList.map(f => `&bull; /${f}`).join('<br />');
				buf += `</details>`;
			} else {
				buf += `&bull; ${cmdList[0]}`;
				const help = Chat.commands[namespace + 'help'];
				if (help) {
					const text = Array.isArray(help) ?
						help.join(' | ') : typeof help === 'function' ?
							`<button class="button" name="send" value="/${cmdList[0] + 'help'}">Get help</button>` : '';
					buf += text ? ` (<code><small>${text}</small></code>)` : ` (no help found)`;
				}
			}
			buf += `<br />`;
		}
		this.sendReplyBox(buf);
	},
	adminhelphelp: [`/adminhelp - Programmatically generates a list of all administrator commands. Requires: &`],

	altlog: 'altslog',
	altslog(target, room, user) {
		this.checkCan('lock');
		target = toID(target);
		if (!target) {
			return this.parse(`/help altslog`);
		}
		return this.parse(`/join view-altslog-${target}`);
	},
	altsloghelp: [
		`/altslog [userid] - View the alternate account history for the given [userid]. Requires: % @ &`,
	],
};

export const handlers: Chat.Handlers = {
	onRename(user, oldID, newID) {
		if (oldID === newID || !Config.usesqlite || [oldID, newID].some(f => f.startsWith('guest'))) return;
		void Chat.database.run(
			`REPLACE INTO alts_log (to_id, from_id, ip) VALUES (?, ?, ?)`,
			[newID, oldID, user.latestIp]
		);
	},
};

export const pages: Chat.PageTable = {
	async altslog(query, user) {
		this.checkCan('lock');
		this.title = '[Alts Log]';
		const target = toID(query.shift());
		if (!target) {
			return this.errorReply(`Please specify a user to find alternate accounts for.`);
		}
		this.title += ` ${target}`;
		if (!Config.usesqlite) {
			return this.errorReply(`The alternate account log is currently disabled.`);
		}
		const rawLimit = query.shift() || "100";
		const num = parseInt(rawLimit);
		if (num > 3000) {
			return this.errorReply(`3000 is the maximum number of results from the alternate account log.`);
		}
		if (isNaN(num) || num < 1) {
			return this.errorReply(`The max results must be a real number that is at least one (received "${rawLimit}")`);
		}
		const showIPs = user.can('globalban');
		const results = await Chat.database.all(
			'SELECT to_id, from_id, ip FROM alts_log WHERE (to_id = ? OR from_id = ?) LIMIT ?',
			[target, target, num]
		);
		let buf = `<div class="pad"><h2>Alternate accounts for ${target}</h2>`;
		buf += `${results.length} found.<hr />`;

		const ipTable = {} as Record<string, number>;
		const userids = new Set<string>();
		const useridToIp = new Map<string, string[]>();
		for (const result of results) {
			const id = result.from_id === target ? result.to_id : result.from_id;
			userids.add(id);
			let prevIps = useridToIp.get(id);
			if (!prevIps) {
				prevIps = [];
			}
			if (!prevIps.includes(result.ip)) {
				prevIps.push(result.ip);
			}
			useridToIp.set(id, prevIps);
			if (!ipTable[result.ip]) ipTable[result.ip] = 0;
			ipTable[result.ip]++;
		}
		buf += `<div class="ladder pad"><table><tr><th>Userid</th>${showIPs ? `<th>Latest IP</th>` : ""}</tr>`;
		for (const id of userids) {
			const ips = useridToIp.get(id) || [];
			buf += `<tr><td>`;
			buf += `<a href="https://${Config.routes.root}/users/${id}">${id}</a></td>`;
			const ipStr = ips.map(f => `<a href="https://whatismyipaddress.com/ip/${f}">${f}</a>`).join(', ');
			buf += `${showIPs ? `<td>${ipStr}</td>` : ""}</tr>`;
		}
		buf += `</table></div>`;
		if (showIPs) {
			buf += `<br /><div class="ladder pad"><table><tr><th>IP</th><th>Times Used</th></tr>`;
			for (const ip in ipTable) {
				buf += `<tr><td>${ip}</td><td>${ipTable[ip]}</td></tr>`;
			}
			buf += `</table></div>`;
		}
		return buf;
	},
	battlerules(query, user) {
		const rules = Object.values(Dex.data.Rulesets).filter(rule => rule.effectType !== "Format");
		const tourHelp = `https://www.smogon.com/forums/threads/pok%C3%A9mon-showdown-forum-rules-resources-read-here-first.3570628/#post-6777489`;
		this.title = "Custom Rules";
		let rulesHTML = `<div class="pad"><h1>Custom Rules in challenges and tournaments</h1>`;
		const basics = [
			`<p>Pok&eacute;mon Showdown! supports custom rules in three ways:</p>`,
			`<ul><li>Challenging another user, using the command <code>/challenge USERNAME, FORMAT @@@ RULES</code></li>`,
			`<li>Tournaments, using the command <code>/tour rules RULES</code> (see the <a href="${tourHelp}">Tournament command help</a>)</li>`,
			`<li>Custom rules on your own server</li></ul>`,
			`<h2><u>Bans</u></h2>`,
			`<p>Bans are just a <code>-</code> followed by the thing you want to ban.</p>`,
			`<h3>Individual bans</h3>`,
			`<ul><li><code>- Arceus</code>: Ban a Pok&eacute;mon (including all formes)</li>`,
			`<li><code>- Arceus-Flying</code> or <code>- Giratina-Altered</code>: Ban a Pok&eacute;mon forme</li>`,
			`<li><code>- Baton Pass</code>: Ban a move/item/ability/etc</li></ul>`,
			`<h3>Group bans</h3>`,
			`<ul><li><code>- OU</code> or <code>- DUU</code>: Ban a tier</li>`,
			`<li><code>- Mega</code> or <code>- CAP</code>: Ban a Pok&eacute;mon category</li></ul>`,
			`<h3>Complex bans</h3>`,
			`<ul><li><code>- Blaziken + Speed Boost</code>: Ban a combination of things in a single Pokemon (you can have a Blaziken, and you can have Speed Boost on the same team, but the Blaziken can't have Speed Boost)</li>`,
			`<li><code>- Drizzle ++ Swift Swim</code>: Ban a combination of things in a team (if any Pokémon on your team have Drizzle, no Pokémon can have Swift Swim)</li></ul>`,
			`<h2><u>Unbans</u></h2>`,
			`<p>Using a <code>+</code> instead of a <code>-</code> unbans that category.</p>`,
			`<ul><li><code>+ Blaziken</code>: Unban/unrestrict a Pok&eacute;mon.</li></ul>`,
			`<p><a class="button" href="https://github.com/smogon/pokemon-showdown/blob/master/config/CUSTOM-RULES.md">More details</a></p>`,
		];
		const rulesets = [
			`<h2><u>Rules, mods, and clauses</u></h2>`,
			`<p>The following rules can be added to challenges/tournaments to modify the style of play. Alternatively, already present rules can be removed from formats by preceding the rule name with <code>!</code></p>`,
			`<p>However, some rules, like <code>Obtainable</code>, are made of subrules, that can be individually turned on and off.</p>`,
			`<div class="ladder"><table><tr><th>Rule Name</th><th>Description</th></tr>`,
		];
		for (const rule of rules) {
			if (rule.hasValue) continue;
			const desc = rule.desc ? rule.desc : "No description.";
			rulesets.push(`<tr><td>${rule.name}</td><td>${desc}</td></tr>`);
		}
		rulesets.push(
			`</table></div>`,
			`<h3>Value rules</h3>`,
			`<ul><li>Value rules are formatted like [Name] = [value], e.g. "Force Monotype = Water" or "Min Team Size = 4"</li>`,
			`<li>To remove a value rule, use <code>![rule name]</code>.</li>`,
			`<li>To override another value rule, use <code>!! [Name] = [new value]</code>. For example, overriding the Min Source Gen on [Gen 8] VGC 2021 from 8 to 3 would look like <code>!! Min Source Gen = 3</code>.</li></ul>`,
			`<div class="ladder"><table><tr><th>Rule Name</th><th>Description</th></tr>`
		);
		for (const rule of rules) {
			if (!rule.hasValue) continue;
			const desc = rule.desc ? rule.desc : "No description.";
			rulesets.push(`<tr><td>${rule.name}</td><td>${desc}</td></tr>`);
		}
		rulesets.push(`</table></div>`);
		rulesHTML += `${basics.concat(rulesets).join('')}</div>`;
		return rulesHTML;
	},
	buildformat(query, user) {
		this.title = '[Format Customizer]';
		const rules = Object.values(Dex.data.Rulesets).filter(rule => rule.effectType !== "Format");
		let buf = `<div class="pad"><h2>Format customizer</h2>`;
		buf += `<button class="button" name="send" value="/join ${this.pageid}">`;
		buf += `<i class="fa fa-refresh"></i> ${this.tr`Refresh`}</button>`;
		buf += `<hr />`;
		const formatId = toID(query[0]);
		const format = Dex.formats.get(formatId);
		if (!formatId || !format.exists) {
			if (formatId && !format.exists) {
				buf += `<div class="message-error">The format '${formatId}' does not exist.</div><br />`;
			}
			buf += `<form data-submitsend="/buildformat {format}">`;
			buf += `Choose your format: <formatselect name="format">[Gen ${Dex.gen}] Random Battle</formatselect><br />`;
			buf += `<button type="submit" class="button notifying">Continue</button>`;
			buf += `</form>`;
			return buf;
		}

		buf += `<form data-submitsend="{{cmd}}">`;
		const ruleTable = Dex.formats.getRuleTable(format);
		const cmd = [`format=${formatId}`, 'user={user}'];
		buf += `Format: ${format.name}<br />`;
		buf += `User to challenge: <input name="user" /> <small>(optional)</small>`;
		buf += `<br /><br />`;
		buf += `<u><strong>Bans/Unbans</strong></u><br />`;
		buf += `<details class="readmore">`;
		buf += `<summary>Bans are a <code>-</code> followed by the thing you want to ban. `;
		buf += `Using a <code>+</code> instead unbans Pokemon.</summary><small>`;
		buf += `<h3>Individual bans</h3>`;
		buf += `<ul><li><code>- Arceus</code>: Ban a Pok&eacute;mon (including all formes)</li>`;
		buf += `<li><code>- Arceus-Flying</code> or <code>- Giratina-Altered</code>: Ban a Pok&eacute;mon forme</li>`;
		buf += `<li><code>- Baton Pass</code>: Ban a move/item/ability/etc</li></ul>`;
		buf += `<h3>Group bans</h3>`;
		buf += `<ul><li><code>- OU</code> or <code>- DUU</code>: Ban a tier</li>`;
		buf += `<li><code>- Mega</code> or <code>- CAP</code>: Ban a Pok&eacute;mon category</li></ul>`;
		buf += `<h3>Complex bans</h3>`;
		buf += `<ul><li><code>- Blaziken + Speed Boost</code>: Ban a combination of things in a single Pokemon (you can have a Blaziken, and you can have Speed Boost on the same team, but the Blaziken can't have Speed Boost)</li>`;
		buf += `<li><code>- Drizzle ++ Swift Swim</code>: Ban a combination of things in a team (if any Pokémon on your team have Drizzle, no Pokémon can have Swift Swim)</li></ul>`;
		buf += `<h2><u>Unbans</u></h2>`;
		buf += `<p>Using a <code>+</code> instead of a <code>-</code> unbans that category.</p>`;
		buf += `<ul><li><code>+ Blaziken</code>: Unban/unrestrict a Pok&eacute;mon.</li></ul></small></details><br />`;
		cmd.push(`bans={bans}`);
		buf += `Bans/Unbans: <small>(separated by commas)</small><br /><br />`;
		buf += `<textarea style="width: 100%" name="bans"></textarea><br />`;
		buf += `<details class="readmore"><summary><u><strong>Clauses</strong></u></summary>`;
		buf += `<p>The following rules can be added to challenges/tournaments to modify the style of play. `;
		buf += `Alternatively, already present rules can be removed from formats by preceding the rule name with <code>!</code>.</p>`;
		buf += `<p>However, some rules, like <code>Obtainable</code>, are made of subrules, that can be individually turned on and off.</p>`;
		buf += `<p>Note that if you do not explicitly check a mod to include it, it will not be included in the final output.</p>`;
		buf += `<div class="ladder"><table><tr><th>Rule Name</th><th>Description</th><th>Toggle</th></tr>`;
		for (const rule of rules) {
			if (rule.hasValue) continue;
			const desc = rule.desc || "No description.";
			const id = toID(rule.name);
			buf += `<tr>`;
			buf += `<td>${rule.name}</td><td>${desc}</td>`;
			buf += `<td><input type="checkbox" name="${id}" ${ruleTable.has(id) ? 'checked' : ""} value="on" /></td>`;
			buf += `</tr>`;
			cmd.push(`${id}={${id}}`);
		}
		buf += `</table></div></details><br />`;
		buf += `<details class="readmore"><summary><u><strong>Value Rules</strong></u></summary>`;
		buf += `Click the "enabled" checkbox and fill in a value to enable a rule - uncheck the box to remove the rule.`;
		buf += `<div class="ladder"><table><tr><th>Rule Name</th><th>Description</th><th>Toggle</th></tr>`;
		for (const rule of rules) {
			if (!rule.hasValue) continue;
			const desc = rule.desc || "No description.";
			buf += `<tr>`;
			const id = toID(rule.name);
			const existing = ruleTable.valueRules.get(id);
			buf += `<td>${rule.name}</td><td>${desc}</td>`;
			buf += `<td>Enabled: <input type="checkbox" name="${id}enabled" value="on" ${existing ? "checked" : ''}/><br />`;
			buf += `Value: <input name="${id}val" value="${existing || ""}"/>`;
			cmd.push(`${id}-enabled={${id}enabled}`);
			cmd.push(`${id}-val={${id}val}`);
			buf += `</td></tr>`;
		}
		buf += `</details>`;
		buf = buf.replace(`{{cmd}}`, `/makecustomchallenge ${cmd.join(' | ')}`);
		buf += `<br /><br />`;
		buf += `<button type="submit" class="button notifying">Create!</button></form>`;
		buf += `<span id="output"></span>`;
		return buf;
	},
	punishments(query, user) {
		this.title = 'Punishments';
		const room = this.requireRoom();

		let buf = "";
		if (!user.named) return Rooms.RETRY_AFTER_LOGIN;
		if (!room.persist) return;
		this.checkCan('mute', null, room);
		// Ascending order
		const sortedPunishments = Utils.sortBy([...Punishments.getPunishments(room.roomid)], ([id, entry]) => (
			entry.expireTime
		));
		const sP = new Map();
		for (const [id, entry] of sortedPunishments) {
			sP.set(id, entry);
		}
		buf += Punishments.visualizePunishments(sP, user);
		return buf;
	},
	globalpunishments(query, user) {
		this.title = 'Global Punishments';
		let buf = "";
		if (!user.named) return Rooms.RETRY_AFTER_LOGIN;
		this.checkCan('lock');
		// Ascending order
		const sortedPunishments = Utils.sortBy([...Punishments.getPunishments()], ([id, entry]) => (
			entry.expireTime
		));
		const sP = new Map();
		for (const punishment of sortedPunishments) {
			sP.set(punishment[0], punishment[1]);
		}
		buf += Punishments.visualizePunishments(sP, user);
		return buf;
	},
	approvals(args) {
		const room = Rooms.get(args[0]) as ChatRoom | GameRoom;
		this.checkCan('mute', null, room);
		if (!room.pendingApprovals) room.pendingApprovals = new Map();
		if (room.pendingApprovals.size < 1) return `<h2>No pending approvals on ${room.title}</h2>`;
		let buf = `<div class="pad"><strong>Pending media requests on ${room.title}</strong><hr />`;
		for (const [userid, entry] of room.pendingApprovals) {
			buf += `<strong>${entry.name}</strong><div class="infobox">`;
			buf += `<strong>Requester ID:</strong> ${userid}<br />`;
			buf += `<strong>Link:</strong> <a href="${entry.link}">${entry.link}</a><br />`;
			buf += `<strong>Comment:</strong> ${entry.comment}`;
			buf += `</div><hr />`;
		}
		return buf;
	},
};

process.nextTick(() => {
	Dex.includeData();
	Chat.multiLinePattern.register(
		'/htmlbox', '/quote', '/addquote', '!htmlbox', '/addhtmlbox', '/addrankhtmlbox', '/adduhtml',
		'/changeuhtml', '/addrankuhtmlbox', '/changerankuhtmlbox', '/addrankuhtml', '/addhtmlfaq',
		'/sendhtmlpage',
	);
});<|MERGE_RESOLUTION|>--- conflicted
+++ resolved
@@ -1815,13 +1815,8 @@
 		if (RANDOMS_CALC_COMMANDS.includes(cmd) ||
 			(isRandomBattle && !DEFAULT_CALC_COMMANDS.includes(cmd) && !BATTLESPOT_CALC_COMMANDS.includes(cmd))) {
 			return this.sendReplyBox(
-<<<<<<< HEAD
-				`Random Battles damage calculator. (Courtesy of Austin)<br />` +
-				`- <a href="https://calc.pokemonshowdown.com/randoms.html">Random Battles Damage Calculator</a>`
-=======
 				`Random Battles damage calculator. (Courtesy of dhelmise &amp; jetou)<br />` +
 				`- <a href="https://calc.pokemonshowdown.com/randoms.html?gen=${dex.gen}">Random Battles Damage Calculator</a>`
->>>>>>> f7ad7c1b
 			);
 		}
 		if (BATTLESPOT_CALC_COMMANDS.includes(cmd) || (isBattleSpotBattle && !DEFAULT_CALC_COMMANDS.includes(cmd))) {
@@ -1831,13 +1826,8 @@
 			);
 		}
 		this.sendReplyBox(
-<<<<<<< HEAD
-			`Pok&eacute;mon Showdown! damage calculator. (Courtesy of Honko, Austin, &amp; Kris)<br />` +
-			`- <a href="https://calc.pokemonshowdown.com/index.html">Damage Calculator</a>`
-=======
 			`Pok&eacute;mon Showdown! damage calculator. (Courtesy of Honko, Austin, dhelmise, &amp; jetou)<br />` +
 			`- <a href="https://calc.pokemonshowdown.com/index.html?gen=${dex.gen}">Damage Calculator</a>`
->>>>>>> f7ad7c1b
 		);
 	},
 	calchelp: [
