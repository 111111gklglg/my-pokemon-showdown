--- conflicted
+++ resolved
@@ -1051,17 +1051,11 @@
 	},
 	weaknesshelp: [
 		`/weakness [pokemon] - Provides a Pok\u00e9mon's resistances, weaknesses, and immunities, ignoring abilities.`,
-<<<<<<< HEAD
 		`/weakness [type 1], [type 2] - Provides a type or type combination's resistances, weaknesses, and immunities, ignoring abilities.`,
 		`/weakness [pokemon], [type 1], [type 2] - Provides a Pok\u00e9mon's type and type combination's resistances, weaknesses, and immunities, ignoring abilities.`,
 		`!weakness [pokemon] - Shows everyone a Pok\u00e9mon's resistances, weaknesses, and immunities, ignoring abilities. Requires: + % @ # &`,
 		`!weakness [type 1], [type 2] - Shows everyone a type or type combination's resistances, weaknesses, and immunities, ignoring abilities. Requires: + % @ # &`,
 		`!weakness [pokemon], [type 1], [type 2] - Shows everyone a Pok\u00e9mon's type and type combination's resistances, weaknesses, and immunities, ignoring abilities. Requires: + % @ # &`,
-=======
-		`/weakness [type 1]/[type 2] - Provides a type or type combination's resistances, weaknesses, and immunities, ignoring abilities.`,
-		`!weakness [pokemon] - Shows everyone a Pok\u00e9mon's resistances, weaknesses, and immunities, ignoring abilities. Requires: + % @ # ~`,
-		`!weakness [type 1]/[type 2] - Shows everyone a type or type combination's resistances, weaknesses, and immunities, ignoring abilities. Requires: + % @ # ~`,
->>>>>>> 6e63bf88
 	],
 
 	eff: 'effectiveness',
@@ -1968,14 +1962,9 @@
 				descHtml.push(...format.threads);
 			} else {
 				const genID = ['rb', 'gs', 'rs', 'dp', 'bw', 'xy', 'sm', 'ss', 'sv'];
-<<<<<<< HEAD
-				descHtml.push(`This format has no resources linked on its <a href="https://www.smogon.com/dex/${genID[format.gen - 1] || 'sv'}/formats/">Smogon Dex page</a>.` +
-					`Please contact a <a href="https://www.smogon.com/forums/forums/757/">C&amp;C Leader</a> to resolve this.<br />`);
-=======
 				descHtml.push(`This format has no resources linked on its <a href="https://www.smogon.com/dex/${genID[format.gen - 1] || 'sv'}/formats/">Smogon Dex page</a>. ` +
 					`Please contact a <a href="https://www.smogon.com/forums/forums/757/">C&amp;C Leader</a> to resolve this. ` +
 					`Alternatively, if this format can't have a page on the Smogon Dex, message <username>dhelmise</username>.<br />`);
->>>>>>> 6e63bf88
 			}
 			return this.sendReplyBox(`<h2>${format.name}</h2><hr />${formatDesc ? formatDesc + '<hr />' : ''}${descHtml.join("<br />")}${rulesetHtml ? `<br />${rulesetHtml}` : ''}`);
 		}
