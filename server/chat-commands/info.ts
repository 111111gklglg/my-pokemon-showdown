--- conflicted
+++ resolved
@@ -2431,47 +2431,8 @@
 	],
 
 	showimage(target, room, user) {
-<<<<<<< HEAD
 		return this.errorReply(`/showimage has been deprecated - use /show instead.`);
 	},
-=======
-		if (!target) return this.parse('/help showimage');
-		if (!this.can('declare', null, room)) return false;
-		if (this.room.settings.isPersonal && !this.user.can('announce')) {
-			return this.errorReply(`Images are not allowed in personal rooms.`);
-		}
-
-		const targets = target.split(',');
-
-		if (targets.length !== 1 && targets.length !== 3) {
-			return this.parse('/help showimage');
-		}
-
-		let image: string | null = targets[0].trim();
-		if (!image) return this.errorReply(`No image URL was provided!`);
-		image = this.canEmbedURI(image, true);
-
-		if (!image) return false;
-
-		if (!this.runBroadcast()) return;
-
-		if (targets.length === 3) {
-			let width = targets[1].trim();
-			if (!width) return this.errorReply(`No width for the image was provided!`);
-			if (!isNaN(parseInt(width))) width += `px`;
-
-			let height = targets[2].trim();
-			if (!height) return this.errorReply(`No height for the image was provided!`);
-			if (!isNaN(parseInt(height))) height += `px`;
-
-			const unitRegex = /^\d+(?:p[xtc]|%|[ecm]m|ex|in)$/;
-			if (!unitRegex.test(width)) {
-				return this.errorReply(`"${width}" is not a valid width value!`);
-			}
-			if (!unitRegex.test(height)) {
-				return this.errorReply(`"${height}" is not a valid height value!`);
-			}
->>>>>>> c444036f
 
 	requestshow(target, room, user) {
 		if (!this.canTalk()) return false;
@@ -2562,11 +2523,7 @@
 			});
 		}
 	},
-<<<<<<< HEAD
 	showhelp: [`/show [url] - shows an image or video url in chat. Requires: whitelist % @ # & ~`],
-=======
-	showimagehelp: [`/showimage [url], [width], [height] - Show an image. Any CSS units may be used for the width or height (default: px). If width and height aren't provided, automatically scale the image to fit in chat. Requires: # &`],
->>>>>>> c444036f
 
 	'!pi': true,
 	pi(target, room, user) {
