--- conflicted
+++ resolved
@@ -7,13 +7,7 @@
  *
  * @license MIT
  */
-<<<<<<< HEAD
-=======
-
-import * as child_process from 'child_process';
-import * as util from 'util';
-
->>>>>>> b90f03b7
+
 import {FS} from '../lib/fs';
 import {QueryProcessManager, exec} from '../lib/process-manager';
 import {Repl} from '../lib/repl';
@@ -250,11 +244,7 @@
 				...paths,
 				'-g', '!modlog_global.txt', '-g', '!README.md',
 			];
-<<<<<<< HEAD
 			output = await exec(['rg', ...options], {cwd: `${__dirname}/../`});
-=======
-			output = await execFile('rg', options, {cwd: `${__dirname}/../`});
->>>>>>> b90f03b7
 		} catch (error) {
 			return results;
 		}
