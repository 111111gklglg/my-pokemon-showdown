/**
 * Modlog
 * Pokemon Showdown - http://pokemonshowdown.com/
 *
 * Moderator actions are logged into a set of files known as the moderation log, or "modlog."
 * This file handles reading, writing, and querying the modlog.
 *
 * @license MIT
 */

import * as child_process from 'child_process';
import {normalize as normalizePath} from 'path';
import * as util from 'util';

import {FS} from '../lib/fs';
import {QueryProcessManager} from '../lib/process-manager';
import {Repl} from '../lib/repl';
import * as Database from 'better-sqlite3';

import {parseModlog} from '../tools/modlog/converter';

const MAX_PROCESSES = 1;
// If a modlog query takes longer than this, it will be logged.
const LONG_QUERY_DURATION = 2000;
const MODLOG_PATH = 'logs/modlog';
const MODLOG_DB_PATH = `${__dirname}/../databases/modlog.db`;

const MODLOG_SCHEMA_PATH = 'databases/schemas/modlog.sql';

const GLOBAL_PUNISHMENTS = [
	'WEEKLOCK', 'LOCK', 'BAN', 'RANGEBAN', 'RANGELOCK', 'FORCERENAME',
	'TICKETBAN', 'AUTOLOCK', 'AUTONAMELOCK', 'NAMELOCK', 'AUTOBAN', 'MONTHLOCK',
];
const GLOBAL_PUNISHMENTS_REGEX_STRING = `\\b(${GLOBAL_PUNISHMENTS.join('|')}):.*`;

const PUNISHMENTS = [
	...GLOBAL_PUNISHMENTS, 'ROOMBAN', 'WEEKROOMBAN', 'UNROOMBAN', 'WARN', 'MUTE', 'HOURMUTE', 'UNMUTE',
	'CRISISDEMOTE', 'UNLOCK', 'UNLOCKNAME', 'UNLOCKRANGE', 'UNLOCKIP', 'UNBAN',
	'UNRANGEBAN', 'TRUSTUSER', 'UNTRUSTUSER', 'BLACKLIST', 'BATTLEBAN', 'UNBATTLEBAN',
	'NAMEBLACKLIST', 'KICKBATTLE', 'UNTICKETBAN', 'HIDETEXT', 'HIDEALTSTEXT', 'REDIRECT',
	'NOTE', 'MAFIAHOSTBAN', 'MAFIAUNHOSTBAN', 'GIVEAWAYBAN', 'GIVEAWAYUNBAN',
	'TOUR BAN', 'TOUR UNBAN', 'UNNAMELOCK',
];
const PUNISHMENTS_REGEX_STRING = `\\b(${PUNISHMENTS.join('|')}):.*`;

const execFile = util.promisify(child_process.execFile);

export type ModlogID = RoomID | 'global';

interface ModlogResults {
	results: ModlogEntry[];
	duration?: number;
}

interface ModlogTextQuery {
	rooms: ModlogID[];
	regexString: string;
	maxLines: number;
	onlyPunishments: boolean | string;
}

interface ModlogSQLQuery<T> {
	statement: Database.Statement<T>;
	args: T[];
	returnsResults?: boolean;
}

export interface ModlogSearch {
	note?: {searches: string[], isExact?: boolean};
	user?: {search: string, isExact?: boolean};
	anyField?: string;
	ip?: string;
	action?: string;
	actionTaker?: string;
}

export interface ModlogEntry {
	action: string;
	roomID?: string;
	visualRoomID?: string;
	userid?: ID;
	autoconfirmedID?: ID;
	alts?: ID[];
	ip?: string;
	isGlobal?: boolean;
	loggedBy?: ID;
	note?: string;
	/** Milliseconds since the epoch */
	time?: number;
}

class SortedLimitedLengthList {
	maxSize: number;
	list: string[];

	constructor(maxSize: number) {
		this.maxSize = maxSize;
		this.list = [];
	}

	getListClone() {
		return this.list.slice();
	}

	insert(element: string) {
		let insertedAt = -1;
		for (let i = this.list.length - 1; i >= 0; i--) {
			if (element.localeCompare(this.list[i]) < 0) {
				insertedAt = i + 1;
				if (i === this.list.length - 1) {
					this.list.push(element);
					break;
				}
				this.list.splice(i + 1, 0, element);
				break;
			}
		}
		if (insertedAt < 0) this.list.splice(0, 0, element);
		if (this.list.length > this.maxSize) {
			this.list.pop();
		}
	}
}

export function checkRipgrepAvailability() {
	if (Config.ripgrepmodlog === undefined) {
		Config.ripgrepmodlog = (async () => {
			try {
				await execFile('rg', ['--version'], {cwd: normalizePath(`${__dirname}/../`)});
				await execFile('tac', ['--version'], {cwd: normalizePath(`${__dirname}/../`)});
				return true;
			} catch (error) {
				return false;
			}
		})();
	}
	return Config.ripgrepmodlog;
}

export class Modlog {
	readonly logPath: string;
	/**
	 * If a stream is undefined, that means it has not yet been initialized.
	 * If a stream is truthy, it is open and ready to be written to.
	 * If a stream is null, it has been destroyed/disabled.
	 */
	sharedStreams: Map<ID, Streams.WriteStream | null> = new Map();
	streams: Map<ModlogID, Streams.WriteStream | null> = new Map();

	readonly database: Database.Database;

	readonly modlogInsertionQuery: Database.Statement<ModlogEntry>;
	readonly FTSInsertionQuery: Database.Statement<[number, string?, string?, string?, string?]>;
	readonly altsInsertionQuery: Database.Statement<[number, string]>;
	readonly FTSAltsInsertionQuery: Database.Statement<[number, string]>;

	readonly renameQuery: Database.Statement<[string, string]>;
	readonly globalPunishmentsSearchQuery: Database.Statement<[string, string, string, number, ...string[]]>;
	readonly insertionTransaction: Database.Transaction;
	readonly altsInsertionTransaction: Database.Transaction;

	constructor(flatFilePath: string, databasePath: string) {
		this.logPath = flatFilePath;

		this.database = new Database(databasePath);
		this.database.exec("PRAGMA foreign_keys = ON;");

		// Set up tables, etc
		let tokenizer = 'unicode61';
		if (Config.modlogftsextension) {
			this.database.loadExtension('native/fts_id_tokenizer.o');
			tokenizer = 'id_tokenizer';
		}

		this.database.exec(FS(MODLOG_SCHEMA_PATH).readIfExistsSync().replace(/%TOKENIZER%/g, tokenizer));

<<<<<<< HEAD
		this.database.function(
			'regex',
			{deterministic: true},
			(regexString, toMatch) => Number(RegExp(regexString, 'i').test(toMatch))
		);
=======
		this.database.function('regex', {deterministic: true}, (regexString: string, toMatch: string) => {
			return Number(RegExp(regexString, 'i').test(toMatch));
		});
>>>>>>> 12ea9452


		let insertionQuerySource = `INSERT INTO modlog (timestamp, roomid, visual_roomid, action, userid, autoconfirmed_userid, ip, action_taker_userid, note)`;
		insertionQuerySource += ` VALUES ($time, $roomID, $visualRoomID, $action, $userid, $autoconfirmedID, $ip, $loggedBy, $note)`;
		this.modlogInsertionQuery = this.database.prepare(insertionQuerySource);
		this.FTSInsertionQuery = this.database.prepare(
			`INSERT INTO modlog_fts (rowid, note, userid, autoconfirmed_userid, action_taker_userid) VALUES (?, ?, ?, ?, ?)`
		);

		this.altsInsertionQuery = this.database.prepare(`INSERT INTO alts (modlog_id, userid) VALUES (?, ?)`);
		this.FTSAltsInsertionQuery = this.database.prepare(`INSERT INTO alts_fts (rowid, userid) VALUES (?, ?)`);

		this.renameQuery = this.database.prepare(`UPDATE modlog SET roomid = ? WHERE roomid = ?`);
		this.globalPunishmentsSearchQuery = this.database.prepare(
			`SELECT * FROM modlog WHERE (roomid = 'global' OR roomid LIKE 'global-%') ` +
			`AND (userid = ? OR autoconfirmed_userid = ? OR EXISTS(SELECT * FROM alts WHERE alts.modlog_id = modlog.modlog_id AND userid = ?)) ` +
			`AND timestamp > ?` +
			`AND action IN (${this.formatArray(GLOBAL_PUNISHMENTS, [])}) `
		);


		this.altsInsertionTransaction = this.database.transaction((modlogID: number, userID: string) => {
			this.altsInsertionQuery.run(modlogID, userID);
			this.FTSAltsInsertionQuery.run(modlogID, userID);
		});

		this.insertionTransaction = this.database.transaction((entry: {
			action: string,
			roomID: string,
			visualRoomID: string,
			userid: ID,
			autoconfirmedID: ID,
			ip: string,
			loggedBy: ID,
			note: string,
			time: number,
			alts: ID[],
		}) => {
			const result = this.modlogInsertionQuery.run(entry);
			const rowid = result.lastInsertRowid as number;

			this.FTSInsertionQuery.run(rowid, entry.note, entry.userid, entry.autoconfirmedID, entry.loggedBy);

			for (const alt of entry.alts || []) {
				this.altsInsertionTransaction(rowid, alt);
			}
		});
	}

	/******************
	 * Helper methods *
	 ******************/
	formatArray(arr: unknown[], args: unknown[]) {
		args.push(...arr);
		return [...'?'.repeat(arr.length)].join(', ');
	}

	getSharedID(roomid: ModlogID): ID | false {
		return roomid.includes('-') ? `${toID(roomid.split('-')[0])}-rooms` as ID : false;
	}

	runSQL(query: ModlogSQLQuery<any>): Database.RunResult {
		return query.statement.run(query.args);
	}

	runSQLWithResults(query: ModlogSQLQuery<any>): unknown[] {
		return query.statement.all(query.args);
	}

	generateIDRegex(search: string) {
		// Ensure the generated regex can never be greater than or equal to the value of
		// RegExpMacroAssembler::kMaxRegister in v8 (currently 1 << 16 - 1) given a
		// search with max length MAX_QUERY_LENGTH. Otherwise, the modlog
		// child process will crash when attempting to execute any RegExp
		// constructed with it (i.e. when not configured to use ripgrep).
		return `[^a-zA-Z0-9]?${[...search].join('[^a-zA-Z0-9]*')}([^a-zA-Z0-9]|\\z)`;
	}

	escapeRegex(search: string) {
		return search.replace(/[\\.+*?()|[\]{}^$]/g, '\\$&');
	}

	/**************************************
	 * Methods for writing to the modlog. *
	 **************************************/
	initialize(roomid: ModlogID) {
		if (this.streams.get(roomid)) return;
		const sharedStreamId = this.getSharedID(roomid);
		if (!sharedStreamId) {
			return this.streams.set(roomid, FS(`${this.logPath}/modlog_${roomid}.txt`).createAppendStream());
		}

		let stream = this.sharedStreams.get(sharedStreamId);
		if (!stream) {
			stream = FS(`${this.logPath}/modlog_${sharedStreamId}.txt`).createAppendStream();
			this.sharedStreams.set(sharedStreamId, stream);
		}
		this.streams.set(roomid, stream);
	}

	/**
	 * Writes to the modlog
	 */
	write(roomid: string, entry: ModlogEntry, overrideID?: string) {
<<<<<<< HEAD
		roomid = entry.roomID || roomid;
		if (!Config.nosqlitemodlog) this.writeSQL(roomid, entry, overrideID);
		this.writeText(roomid, entry, overrideID);
	}
=======
		if (!entry.roomID) entry.roomID = roomid;
		if (entry.isGlobal && entry.roomID !== 'global' && !entry.roomID.startsWith('global-')) {
			entry.roomID = `global-${entry.roomID}`;
		}
		if (overrideID) entry.visualRoomID = overrideID;
>>>>>>> 12ea9452

		const entries = [entry];
		this.writeSQL(entries);
		this.writeText(entries);
	}

	writeSQL(entries: Iterable<ModlogEntry>) {
		for (const entry of entries) {
			this.insertionTransaction({
				action: entry.action,
				roomID: entry.roomID,
				visualRoomID: entry.visualRoomID,
				userid: entry.userid,
				autoconfirmedID: entry.autoconfirmedID,
				ip: entry.ip,
				loggedBy: entry.loggedBy,
				note: entry.note,
				time: entry.time || Date.now(),
				alts: entry.alts,
			});
		}
	}

	writeText(entries: Iterable<ModlogEntry>) {
		const buffers = new Map<ModlogID, string>();
		for (const entry of entries) {
			const streamID = entry.roomID as ModlogID;
			let buf = buffers.get(streamID) || '';
			buf += `[${new Date(entry.time || Date.now()).toJSON()}] (${entry.visualRoomID || entry.roomID}) ${entry.action}:`;
			if (entry.userid) buf += ` [${entry.userid}]`;
			if (entry.autoconfirmedID) buf += ` ac:[${entry.autoconfirmedID}]`;
			if (entry.alts) buf += ` alts:[${entry.alts.join('], [')}]`;
			if (entry.ip) buf += ` [${entry.ip}]`;
			if (entry.loggedBy) buf += ` by ${entry.loggedBy}`;
			if (entry.note) buf += `: ${entry.note}`;
			buf += `\n`;
			buffers.set(streamID, buf);
		}

		for (const [streamID, buffer] of buffers) {
			const stream = this.streams.get(streamID);
			if (!stream) throw new Error(`Attempted to write to an uninitialized modlog stream for the room '${streamID}'`);
			void stream.write(buffer);
		}
	}

	async destroy(roomid: ModlogID) {
		const stream = this.streams.get(roomid);
		if (stream && !this.getSharedID(roomid)) {
			this.streams.set(roomid, null);
			await stream.writeEnd();
		}
		this.streams.set(roomid, null);
	}

	async destroyAll() {
		const promises = [];
		for (const id in this.streams) {
			promises.push(this.destroy(id as ModlogID));
		}
		return Promise.all(promises);
	}

	async rename(oldID: ModlogID, newID: ModlogID) {
		if (oldID === newID) return;

		// rename flat-file modlogs
		const streamExists = this.streams.has(oldID);
		if (streamExists) await this.destroy(oldID);
		if (!this.getSharedID(oldID)) {
			await FS(`${this.logPath}/modlog_${oldID}.txt`).rename(`${this.logPath}/modlog_${newID}.txt`);
		}
		if (streamExists) this.initialize(newID);

		// rename SQL modlogs
		this.runSQL({statement: this.renameQuery, args: [newID, oldID]});
	}

	getActiveStreamIDs() {
		return [...this.streams.keys()];
	}

	/******************************************
	 * Methods for reading (searching) modlog *
	 ******************************************/
	 async runTextSearch(
		rooms: ModlogID[], regexString: string, maxLines: number, onlyPunishments: boolean | string
	) {
		const useRipgrep = await checkRipgrepAvailability();
		let fileNameList: string[] = [];
		let checkAllRooms = false;
		for (const roomid of rooms) {
			if (roomid === 'all') {
				checkAllRooms = true;
				const fileList = await FS(this.logPath).readdir();
				for (const file of fileList) {
					if (file !== 'README.md' && file !== 'modlog_global.txt') fileNameList.push(file);
				}
			} else {
				fileNameList.push(`modlog_${roomid}.txt`);
			}
		}
		fileNameList = fileNameList.map(filename => `${this.logPath}/${filename}`);

		if (onlyPunishments) {
			regexString = `${onlyPunishments === 'global' ? GLOBAL_PUNISHMENTS_REGEX_STRING : PUNISHMENTS_REGEX_STRING}${regexString}`;
		}

		const results = new SortedLimitedLengthList(maxLines);
		if (useRipgrep) {
			if (checkAllRooms) fileNameList = [this.logPath];
			await this.runRipgrepSearch(fileNameList, regexString, results, maxLines);
		} else {
			const searchStringRegex = new RegExp(regexString, 'i');
			for (const fileName of fileNameList) {
				await this.readRoomModlog(fileName, results, searchStringRegex);
			}
		}
		return results.getListClone().filter(Boolean);
	}

	async runRipgrepSearch(paths: string[], regexString: string, results: SortedLimitedLengthList, lines: number) {
		let output;
		try {
			const options = [
				'-i',
				'-m', '' + lines,
				'--pre', 'tac',
				'-e', regexString,
				'--no-filename',
				'--no-line-number',
				...paths,
				'-g', '!modlog_global.txt', '-g', '!README.md',
			];
			output = await execFile('rg', options, {cwd: normalizePath(`${__dirname}/../`)});
		} catch (error) {
			return results;
		}
		for (const fileName of output.stdout.split('\n').reverse()) {
			if (fileName) results.insert(fileName);
		}
		return results;
	}

	async getGlobalPunishments(user: User | string, days = 30) {
		return this.getGlobalPunishmentsText(toID(user), days);
	}

	async getGlobalPunishmentsText(userid: ID, days: number) {
		const response = await PM.query({
			rooms: ['global' as ModlogID],
			regexString: this.escapeRegex(`[${userid}]`),
			maxLines: days * 10,
			onlyPunishments: 'global',
		});
		return response.length;
	}

	getGlobalPunishmentsSQL(userid: ID, days: number) {
		const args: (string | number)[] = [
			userid, userid, userid, Date.now() - (days * 24 * 60 * 60 * 1000), ...GLOBAL_PUNISHMENTS,
		];
		const results = this.runSQLWithResults({statement: this.globalPunishmentsSearchQuery, args});
		return results.length;
	}

	async search(
		roomid: ModlogID = 'global',
		search: ModlogSearch = {},
		maxLines = 20,
		onlyPunishments = false,
	): Promise<ModlogResults> {
		const rooms = (roomid === 'public' ?
			[...Rooms.rooms.values()]
				.filter(room => !room.settings.isPrivate && !room.settings.isPersonal)
				.map(room => room.roomid) :
			[roomid]);

		const query = this.prepareSearch(rooms, maxLines, onlyPunishments, search);
		const response = await PM.query(query);

		if (response.duration > LONG_QUERY_DURATION) {
			Monitor.log(`Long modlog query took ${response.duration} ms to complete: ${JSON.stringify(query)}`);
		}
		return {results: response, duration: response.duration};
	}

	prepareSearch(rooms: ModlogID[], maxLines: number, onlyPunishments: boolean, search: ModlogSearch) {
		return this.prepareTextSearch(rooms, maxLines, onlyPunishments, search);
	}

	prepareTextSearch(
		rooms: ModlogID[],
		maxLines: number,
		onlyPunishments: boolean,
		search: ModlogSearch
	): ModlogTextQuery {
		// Ensure regexString can never be greater than or equal to the value of
		// RegExpMacroAssembler::kMaxRegister in v8 (currently 1 << 16 - 1) given a
		// searchString with max length MAX_QUERY_LENGTH. Otherwise, the modlog
		// child process will crash when attempting to execute any RegExp
		// constructed with it (i.e. when not configured to use ripgrep).
		let regexString = '.*?';
		if (search.anyField) regexString += `${this.escapeRegex(search.anyField)}.*?`;
		if (search.action) regexString += `\\) .*?${this.escapeRegex(search.action)}.*?: .*?`;
		if (search.user) {
			const wildcard = search.user.isExact ? `` : `.*?`;
			regexString += `.*?\\[${wildcard}${this.escapeRegex(search.user.search)}${wildcard}\\].*?`;
		}
		if (search.ip) regexString += `${this.escapeRegex(`[${search.ip}`)}.*?\\].*?`;
		if (search.actionTaker) regexString += `${this.escapeRegex(`by ${search.actionTaker}`)}.*?`;
		if (search.note) {
			const regexGenerator = search.note.isExact ? this.generateIDRegex : this.escapeRegex;
			for (const noteSearch of search.note.searches) {
				regexString += `${regexGenerator(toID(noteSearch))}.*?`;
			}
		}

		return {
			rooms: rooms,
			regexString,
			maxLines: maxLines,
			onlyPunishments: onlyPunishments,
		};
	}

	prepareSQLSearch(
		rooms: ModlogID[],
		maxLines: number,
		onlyPunishments: boolean,
		search: ModlogSearch
	): ModlogSQLQuery<string | number> {
		for (const room of [...rooms]) {
			rooms.push(`global-${room}` as ModlogID);
		}

		const args: (string | number)[] = [];

		let roomChecker = `roomid IN (${this.formatArray(rooms, args)})`;
		if (rooms.includes('global')) roomChecker = `(roomid LIKE 'global-%' OR ${roomChecker})`;

		let query = `SELECT *, (SELECT group_concat(userid, ',') FROM alts WHERE alts.modlog_id = modlog.modlog_id) as alts FROM modlog`;
		query += ` LEFT JOIN modlog_fts ON modlog_fts.rowid = modlog_id`;
		query += ` WHERE ${roomChecker}`;

		if (search.anyField) {
			query += ` AND action LIKE ? || '%'`;

			query += ` OR modlog_fts.userid MATCH ?`;
			query += ` OR modlog_fts.autoconfirmed_userid LIKE ?`;
			query += ` OR EXISTS(SELECT * FROM alts JOIN alts_fts ON alts_fts.rowid = alts.rowid WHERE alts.modlog_id = modlog.modlog_id AND alts_fts.userid MATCH ?)`;
			query += ` OR modlog_fts.action_taker_userid MATCH ?`;

			query += ` OR ip LIKE ? || '%'`;

			args.push(...Array(6).fill(search.anyField));

			query += ` OR modlog_fts.note MATCH ?`;
			args.push(toID(search.anyField));
		}

		if (search.action) {
			query += ` AND action LIKE ? || '%'`;
			args.push(search.action);
		} else if (onlyPunishments) {
			query += ` AND action IN (${this.formatArray(PUNISHMENTS, args)})`;
		}

		if (search.user) {
			if (search.user.isExact) {
				query += [
					` AND (`,
					`modlog_fts.userid MATCH ? OR`,
					`modlog_fts.autoconfirmed_userid MATCH ? OR`,
					`EXISTS(SELECT * FROM alts JOIN alts_fts ON alts_fts.rowid = modlog.rowid WHERE alts.modlog_id = modlog.modlog_id AND alts_fts.userid MATCH ?)`,
					`)`,
				].join(' ');
				args.push(search.user.search, search.user.search, search.user.search);
			} else {
				query += [
					` AND (`,
					`modlog.userid = ? OR`,
					`modlog.autoconfirmed_userid = ? OR`,
					`EXISTS(SELECT * FROM alts WHERE alts.modlog_id = modlog.modlog_id AND alts.userid = ?)`,
					`)`,
				].join(' ');
				args.push(search.user.search, search.user.search, search.user.search);
			}
		}

		if (search.ip) {
			query += ` AND ip LIKE ? || '%'`;
			args.push(search.ip);
		}

		if (search.actionTaker) {
			query += ` AND modlog_fts.action_taker_userid MATCH ?`;
			args.push(search.actionTaker);
		}

		if (search.note) {
			const parts = [];
			for (const noteSearch of search.note.searches) {
				parts.push(`modlog_fts.note MATCH ?`);
				args.push(toID(noteSearch));
			}
			query += ` AND ${parts.join(' OR ')}`;
		}

		query += ` ORDER BY timestamp DESC`;
		if (maxLines) {
			query += ` LIMIT ?`;
			args.push(maxLines);
		}

		return {statement: this.database.prepare(query), args};
	}

	private async readRoomModlog(path: string, results: SortedLimitedLengthList, regex?: RegExp) {
		const fileStream = FS(path).createReadStream();
		for await (const line of fileStream.byLine()) {
			if (!regex || regex.test(line)) {
				results.insert(line);
			}
		}
		void fileStream.destroy();
		return results;
	}
}

// if I don't do this TypeScript thinks that (ModlogResult | undefined)[] is a function
// and complains about an "nexpected newline between function name and paren"
// even though it's a type not a function...
type ModlogResult = ModlogEntry | undefined;


// the ProcessManager only accepts text queries at this time
// SQL support is to be determined
export const PM = new QueryProcessManager<ModlogTextQuery, ModlogResult[]>(module, async data => {
	const {rooms, regexString, maxLines, onlyPunishments} = data;
	try {
		const results = await modlog.runTextSearch(rooms, regexString, maxLines, onlyPunishments);
		return results.map((line: string, index: number) => parseModlog(line, results[index + 1]));
	} catch (err) {
		Monitor.crashlog(err, 'A modlog query', data);
		return [];
	}
});

if (!PM.isParentProcess) {
	global.Config = require('./config-loader').Config;
	global.toID = require('../sim/dex').Dex.toID;

	global.Monitor = {
		crashlog(error: Error, source = 'A modlog process', details: AnyObject | null = null) {
			const repr = JSON.stringify([error.name, error.message, source, details]);
			// @ts-ignore please be silent
			process.send(`THROW\n@!!@${repr}\n${error.stack}`);
		},
	};

	process.on('uncaughtException', err => {
		if (Config.crashguard) {
			Monitor.crashlog(err, 'A modlog child process');
		}
	});

	// eslint-disable-next-line no-eval
	Repl.start('modlog', cmd => eval(cmd));
} else {
	PM.spawn(MAX_PROCESSES);
}

export const modlog = new Modlog(MODLOG_PATH, MODLOG_DB_PATH);<|MERGE_RESOLUTION|>--- conflicted
+++ resolved
@@ -174,17 +174,11 @@
 
 		this.database.exec(FS(MODLOG_SCHEMA_PATH).readIfExistsSync().replace(/%TOKENIZER%/g, tokenizer));
 
-<<<<<<< HEAD
 		this.database.function(
 			'regex',
 			{deterministic: true},
-			(regexString, toMatch) => Number(RegExp(regexString, 'i').test(toMatch))
+			(regexString: string, toMatch: string) => Number(RegExp(regexString, 'i').test(toMatch))
 		);
-=======
-		this.database.function('regex', {deterministic: true}, (regexString: string, toMatch: string) => {
-			return Number(RegExp(regexString, 'i').test(toMatch));
-		});
->>>>>>> 12ea9452
 
 
 		let insertionQuerySource = `INSERT INTO modlog (timestamp, roomid, visual_roomid, action, userid, autoconfirmed_userid, ip, action_taker_userid, note)`;
@@ -289,21 +283,14 @@
 	 * Writes to the modlog
 	 */
 	write(roomid: string, entry: ModlogEntry, overrideID?: string) {
-<<<<<<< HEAD
-		roomid = entry.roomID || roomid;
-		if (!Config.nosqlitemodlog) this.writeSQL(roomid, entry, overrideID);
-		this.writeText(roomid, entry, overrideID);
-	}
-=======
 		if (!entry.roomID) entry.roomID = roomid;
 		if (entry.isGlobal && entry.roomID !== 'global' && !entry.roomID.startsWith('global-')) {
 			entry.roomID = `global-${entry.roomID}`;
 		}
 		if (overrideID) entry.visualRoomID = overrideID;
->>>>>>> 12ea9452
 
 		const entries = [entry];
-		this.writeSQL(entries);
+		if (!Config.nosqlitemodlog) this.writeSQL(entries);
 		this.writeText(entries);
 	}
 
