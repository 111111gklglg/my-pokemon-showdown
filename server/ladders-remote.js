/**
 * Main server ladder library
 * Pokemon Showdown - http://pokemonshowdown.com/
 *
 * This file handles ladders for the main server on
 * play.pokemonshowdown.com.
 *
 * Ladders for all other servers is handled by ladders.js.
 *
 * Matchmaking is currently still implemented in rooms.js.
 *
 * @license MIT license
 */

'use strict';

class LadderStore {
	/**
	 * @param {string} formatid
	 */
	constructor(formatid) {
		this.formatid = formatid;
	}

	/**
	 * Returns [formatid, html], where html is an the HTML source of a
	 * ladder toplist, to be displayed directly in the ladder tab of the
	 * client.
	 * @return {Promise<[string, string]?>}
	 */
	async getTop() {
		return null;
	}

	/**
	 * Returns a Promise for the Elo rating of a user
	 * @param {string} userid
	 * @return {Promise<number>}
	 */
	async getRating(userid) {
		let formatid = this.formatid;
		let user = Users.getExact(userid);
		if (user && user.mmrCache[formatid]) {
			return user.mmrCache[formatid];
		}
		const [data] = await LoginServer.request('mmr', {
			format: formatid,
			user: userid,
		});
		let mmr = NaN;
		if (data && !data.errorip) {
<<<<<<< HEAD
			mmr = parseInt(String(data));
=======
			mmr = Number(data);
>>>>>>> ffdcff3a
		}
		if (isNaN(mmr)) return 1000;

		if (user && user.userid === userid) {
			user.mmrCache[formatid] = mmr;
		}
		return mmr;
	}

	/**
	 * Update the Elo rating for two players after a battle, and display
	 * the results in the passed room.
	 * @param {string} p1name
	 * @param {string} p2name
	 * @param {number} p1score
	 * @param {GameRoom} room
	 * @return {Promise<[number, AnyObject?, AnyObject?]>}
	 */
	async updateRating(p1name, p2name, p1score, room) {
		if (Ladders.disabled) {
			room.addRaw(`Ratings not updated. The ladders are currently disabled.`).update();
			return [p1score, null, null];
		}

		let formatid = this.formatid;
		room.update();
		room.send(`||Ladder updating...`);
		let [data, , error] = await LoginServer.request('ladderupdate', {
			p1: p1name,
			p2: p2name,
			score: p1score,
			format: formatid,
		});
		if (error) {
			if (error.message === 'stream interrupt') {
				room.add(`||Ladder updated, but score could not be retrieved.`);
			} else {
				room.add(`||Ladder (probably) updated, but score could not be retrieved (${error.message}).`);
			}
			return [p1score, null, null];
		}
		if (!room.battle) {
			Monitor.warn(`room expired before ladder update was received`);
			return [p1score, null, null];
		}
<<<<<<< HEAD
		if (!data) return [p1score, null, null];
=======
		if (!data) {
			room.add(`|error|Unexpected response ${data} from ladder server.`);
			room.update();
			return [p1score, null, null];
		}
>>>>>>> ffdcff3a
		if (data.errorip) {
			room.add(`|error|This server's request IP ${data.errorip} is not a registered server.`);
			room.add(`|error|You should be using ladders.js and not ladders-remote.js for ladder tracking.`);
			room.update();
			return [p1score, null, null];
		}

		let p1rating, p2rating;
		try {
			p1rating = data.p1rating;
			p2rating = data.p2rating;

			let oldelo = Math.round(p1rating.oldelo);
			let elo = Math.round(p1rating.elo);
			let act = (p1score > 0.9 ? `winning` : (p1score < 0.1 ? `losing` : `tying`));
			let reasons = `${elo - oldelo} for ${act}`;
			if (reasons.charAt(0) !== '-') reasons = '+' + reasons;
			room.addRaw(Chat.html`${p1name}'s rating: ${oldelo} &rarr; <strong>${elo}</strong><br />(${reasons})`);
			let minElo = elo;

			oldelo = Math.round(p2rating.oldelo);
			elo = Math.round(p2rating.elo);
			act = (p1score > 0.9 || p1score < 0 ? `losing` : (p1score < 0.1 ? `winning` : `tying`));
			reasons = `${elo - oldelo} for ${act}`;
			if (reasons.charAt(0) !== '-') reasons = '+' + reasons;
			room.addRaw(Chat.html`${p2name}'s rating: ${oldelo} &rarr; <strong>${elo}</strong><br />(${reasons})`);
			if (elo < minElo) minElo = elo;
			room.rated = minElo;

			let p1 = Users.getExact(p1name);
			if (p1) p1.mmrCache[formatid] = +p1rating.elo;
			let p2 = Users.getExact(p2name);
			if (p2) p2.mmrCache[formatid] = +p2rating.elo;
			room.update();
		} catch (e) {
			room.addRaw(`There was an error calculating rating changes.`);
			room.update();
		}

		return [p1score, p1rating, p2rating];
	}

	/**
	 * Returns a Promise for an array of strings of <tr>s for ladder ratings of the user
	 * @param {string} username
	 * @return {Promise<string[]>}
	 */
	static async visualizeAll(username) {
		return [`<tr><td><strong>Please use the official client at play.pokemonshowdown.com</strong></td></tr>`];
	}
}

LadderStore.formatsListPrefix = '';

module.exports = LadderStore;<|MERGE_RESOLUTION|>--- conflicted
+++ resolved
@@ -49,11 +49,7 @@
 		});
 		let mmr = NaN;
 		if (data && !data.errorip) {
-<<<<<<< HEAD
-			mmr = parseInt(String(data));
-=======
 			mmr = Number(data);
->>>>>>> ffdcff3a
 		}
 		if (isNaN(mmr)) return 1000;
 
@@ -99,15 +95,11 @@
 			Monitor.warn(`room expired before ladder update was received`);
 			return [p1score, null, null];
 		}
-<<<<<<< HEAD
-		if (!data) return [p1score, null, null];
-=======
 		if (!data) {
 			room.add(`|error|Unexpected response ${data} from ladder server.`);
 			room.update();
 			return [p1score, null, null];
 		}
->>>>>>> ffdcff3a
 		if (data.errorip) {
 			room.add(`|error|This server's request IP ${data.errorip} is not a registered server.`);
 			room.add(`|error|You should be using ladders.js and not ladders-remote.js for ladder tracking.`);
