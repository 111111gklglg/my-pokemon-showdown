/**
 * System commands
 * Pokemon Showdown - http://pokemonshowdown.com/
 *
 * These are system commands - commands required for Pokemon Showdown
 * to run. A lot of these are sent by the client.
 *
 * System commands should not be modified, added, or removed. If you'd
 * like to modify or add commands, add or edit files in chat-plugins/
 *
 * For the API, see chat-plugins/COMMANDS.md
 *
 * @license MIT license
 */

'use strict';

/* eslint no-else-return: "error" */

const crypto = require('crypto');
const FS = require('../.lib-dist/fs').FS;

const MAX_REASON_LENGTH = 300;
const MUTE_LENGTH = 7 * 60 * 1000;
const HOURMUTE_LENGTH = 60 * 60 * 1000;

const MAX_CHATROOM_ID_LENGTH = 225;

/** Require reasons */
const REQUIRE_REASONS = true;

const avatarTable = new Set([
	'aaron',
	'acetrainercouple-gen3', 'acetrainercouple',
	'acetrainerf-gen1', 'acetrainerf-gen1rb', 'acetrainerf-gen2', 'acetrainerf-gen3', 'acetrainerf-gen3rs', 'acetrainerf-gen4dp', 'acetrainerf-gen4', 'acetrainerf',
	'acetrainer-gen1', 'acetrainer-gen1rb', 'acetrainer-gen2', 'acetrainer-gen3jp', 'acetrainer-gen3', 'acetrainer-gen3rs', 'acetrainer-gen4dp', 'acetrainer-gen4', 'acetrainer',
	'acetrainersnowf',
	'acetrainersnow',
	'agatha-gen1', 'agatha-gen1rb', 'agatha-gen3',
	'alder',
	'anabel-gen3',
	'archer',
	'archie-gen3',
	'argenta',
	'ariana',
	'aromalady-gen3', 'aromalady-gen3rs', 'aromalady',
	'artist-gen4', 'artist',
	'ash',
	'backersf',
	'backers',
	'backpackerf',
	'backpacker',
	'baker',
	'barry',
	'battlegirl-gen3', 'battlegirl-gen4', 'battlegirl',
	'beauty-gen1', 'beauty-gen1rb', 'beauty-gen2jp', 'beauty-gen2', 'beauty-gen3', 'beauty-gen3rs', 'beauty-gen4dp', 'beauty-gen5bw2', 'beauty',
	'bellelba',
	'bellepa',
	'benga',
	'bertha',
	'bianca-pwt', 'bianca',
	'biker-gen1', 'biker-gen1rb', 'biker-gen2', 'biker-gen3', 'biker-gen4', 'biker',
	'bill-gen3',
	'birch-gen3',
	'birdkeeper-gen1', 'birdkeeper-gen1rb', 'birdkeeper-gen2', 'birdkeeper-gen3', 'birdkeeper-gen3rs', 'birdkeeper-gen4dp', 'birdkeeper',
	'blackbelt-gen1', 'blackbelt-gen1rb', 'blackbelt-gen2', 'blackbelt-gen3', 'blackbelt-gen3rs', 'blackbelt-gen4dp', 'blackbelt-gen4', 'blackbelt',
	'blaine-gen1', 'blaine-gen1rb', 'blaine-gen2', 'blaine-gen3', 'blaine',
	'blue-gen1champion', 'blue-gen1', 'blue-gen1rbchampion', 'blue-gen1rb', 'blue-gen1rbtwo', 'blue-gen1two', 'blue-gen2', 'blue-gen3champion', 'blue-gen3', 'blue-gen3two', 'blue',
	'boarder-gen2', 'boarder',
	'brandon-gen3',
	'brawly-gen3', 'brawly',
	'brendan-gen3', 'brendan-gen3rs',
	'brock-gen1', 'brock-gen1rb', 'brock-gen2', 'brock-gen3', 'brock',
	'bruno-gen1', 'bruno-gen1rb', 'bruno-gen2', 'bruno-gen3', 'bruno',
	'brycenman',
	'brycen',
	'buck',
	'bugcatcher-gen1', 'bugcatcher-gen1rb', 'bugcatcher-gen2', 'bugcatcher-gen3', 'bugcatcher-gen3rs', 'bugcatcher',
	'bugmaniac-gen3',
	'bugsy-gen2', 'bugsy',
	'burgh',
	'burglar-gen1', 'burglar-gen1rb', 'burglar-gen2', 'burglar-gen3', 'burglar',
	'byron',
	'caitlin',
	'cameraman',
	'camper-gen2', 'camper-gen3', 'camper-gen3rs', 'camper',
	'candice',
	'channeler-gen1', 'channeler-gen1rb', 'channeler-gen3',
	'cheren-gen5bw2', 'cheren',
	'cheryl',
	'chili',
	'chuck-gen2', 'chuck',
	'cilan',
	'clair-gen2', 'clair',
	'clay',
	'clemont',
	'clerkf',
	'clerk-boss', 'clerk',
	'clown',
	'collector-gen3', 'collector',
	'colress',
	'courtney-gen3',
	'cowgirl',
	'crasherwake',
	'cress',
	'crushgirl-gen3',
	'crushkin-gen3',
	'cueball-gen1', 'cueball-gen1rb', 'cueball-gen3',
	'cyclistf-gen4', 'cyclistf',
	'cyclist-gen4', 'cyclist',
	'cynthia-gen4', 'cynthia',
	'cyrus',
	'dahlia',
	'dancer',
	'darach',
	'dawn-gen4pt', 'dawn',
	'depotagent',
	'doctor',
	'doubleteam',
	'dragontamer-gen3', 'dragontamer',
	'drake-gen3',
	'drayden',
	'elesa-gen5bw2', 'elesa',
	'emmet',
	'engineer-gen1', 'engineer-gen1rb', 'engineer-gen3',
	'erika-gen1', 'erika-gen1rb', 'erika-gen2', 'erika-gen3', 'erika',
	'ethan-gen2c', 'ethan-gen2', 'ethan',
	'eusine-gen2', 'eusine',
	'expertf-gen3',
	'expert-gen3',
	'falkner-gen2',
	'falkner',
	'fantina',
	'firebreather-gen2',
	'firebreather',
	'fisherman-gen1', 'fisherman-gen1rb', 'fisherman-gen2jp', 'fisherman-gen3', 'fisherman-gen3rs', 'fisherman-gen4', 'fisherman',
	'flannery-gen3', 'flannery',
	'flint',
	'galacticgruntf',
	'galacticgrunt',
	'gambler-gen1', 'gambler-gen1rb', 'gambler',
	'gamer-gen3',
	'gardenia',
	'gentleman-gen1', 'gentleman-gen1rb', 'gentleman-gen2', 'gentleman-gen3', 'gentleman-gen3rs', 'gentleman-gen4dp', 'gentleman-gen4', 'gentleman',
	'ghetsis-gen5bw', 'ghetsis',
	'giovanni-gen1', 'giovanni-gen1rb', 'giovanni-gen3', 'giovanni',
	'glacia-gen3',
	'greta-gen3',
	'grimsley',
	'guitarist-gen3', 'guitarist-gen4', 'guitarist',
	'harlequin',
	'hexmaniac-gen3jp', 'hexmaniac-gen3',
	'hiker-gen1', 'hiker-gen1rb', 'hiker-gen2', 'hiker-gen3', 'hiker-gen3rs', 'hiker-gen4', 'hiker',
	'hilbert-dueldisk', 'hilbert',
	'hilda-dueldisk', 'hilda',
	'hooligans',
	'hoopster',
	'hugh',
	'idol',
	'infielder',
	'ingo',
	'interviewers-gen3',
	'interviewers',
	'iris-gen5bw2', 'iris',
	'janine-gen2', 'janine',
	'janitor',
	'jasmine-gen2', 'jasmine',
	'jessiejames-gen1',
	'jogger',
	'jrtrainerf-gen1', 'jrtrainerf-gen1rb',
	'jrtrainer-gen1', 'jrtrainer-gen1rb',
	'juan-gen3',
	'juan',
	'juggler-gen1', 'juggler-gen1rb', 'juggler-gen2', 'juggler-gen3', 'juggler',
	'jupiter',
	'karen-gen2', 'karen',
	'kimonogirl-gen2', 'kimonogirl',
	'kindler-gen3',
	'koga-gen1', 'koga-gen2', 'koga-gen1rb', 'koga-gen3', 'koga',
	'kris-gen2',
	'lady-gen3', 'lady-gen3rs', 'lady-gen4', 'lady',
	'lance-gen1', 'lance-gen1rb', 'lance-gen2', 'lance-gen3', 'lance',
	'lass-gen1', 'lass-gen1rb', 'lass-gen2', 'lass-gen3', 'lass-gen3rs', 'lass-gen4dp', 'lass-gen4', 'lass',
	'leaf-gen3',
	'lenora',
	'linebacker',
	'li',
	'liza',
	'lorelei-gen1', 'lorelei-gen1rb', 'lorelei-gen3',
	'ltsurge-gen1', 'ltsurge-gen1rb', 'ltsurge-gen2', 'ltsurge-gen3', 'ltsurge',
	'lucas-gen4pt', 'lucas',
	'lucian',
	'lucy-gen3',
	'lyra',
	'madame-gen4dp', 'madame-gen4', 'madame',
	'maid',
	'marley',
	'marlon',
	'marshal',
	'mars',
	'matt-gen3',
	'maxie-gen3',
	'may-gen3', 'may-gen3rs',
	'maylene',
	'medium-gen2jp', 'medium',
	'mira',
	'misty-gen1', 'misty-gen2', 'misty-gen1rb', 'misty-gen3', 'misty',
	'morty-gen2', 'morty',
	'mrfuji-gen3',
	'musician',
	'nate-dueldisk', 'nate',
	'ninjaboy-gen3', 'ninjaboy',
	'noland-gen3',
	'norman-gen3', 'norman',
	'n',
	'nurse',
	'nurseryaide',
	'oak-gen1', 'oak-gen1rb', 'oak-gen2', 'oak-gen3',
	'officer-gen2',
	'oldcouple-gen3',
	'painter-gen3',
	'palmer',
	'parasollady-gen3', 'parasollady-gen4', 'parasollady',
	'petrel',
	'phoebe-gen3',
	'picnicker-gen2', 'picnicker-gen3', 'picnicker-gen3rs', 'picnicker',
	'pilot',
	'plasmagruntf-gen5bw', 'plasmagruntf',
	'plasmagrunt-gen5bw', 'plasmagrunt',
	'pokefanf-gen2', 'pokefanf-gen3', 'pokefanf-gen4', 'pokefanf',
	'pokefan-gen2', 'pokefan-gen3', 'pokefan-gen4', 'pokefan',
	'pokekid',
	'pokemaniac-gen1', 'pokemaniac-gen1rb', 'pokemaniac-gen3', 'pokemaniac-gen3rs', 'pokemaniac',
	'pokemonbreederf-gen3', 'pokemonbreederf-gen3frlg', 'pokemonbreederf-gen4', 'pokemonbreederf',
	'pokemonbreeder-gen3', 'pokemonbreeder-gen4', 'pokemonbreeder',
	'pokemonrangerf-gen3', 'pokemonrangerf-gen3rs', 'pokemonrangerf-gen4', 'pokemonrangerf',
	'pokemonranger-gen3', 'pokemonranger-gen3rs', 'pokemonranger-gen4', 'pokemonranger',
	'policeman-gen4', 'policeman',
	'preschoolerf',
	'preschooler',
	'proton',
	'pryce-gen2', 'pryce',
	'psychicf-gen3', 'psychicf-gen3rs', 'psychicf-gen4', 'psychicfjp-gen3', 'psychicf',
	'psychic-gen1', 'psychic-gen1rb', 'psychic-gen2', 'psychic-gen3', 'psychic-gen3rs', 'psychic-gen4', 'psychic',
	'rancher',
	'red-gen1main', 'red-gen1', 'red-gen1rb', 'red-gen1title', 'red-gen2', 'red-gen3', 'red',
	'reporter',
	'richboy-gen3', 'richboy-gen4', 'richboy',
	'riley',
	'roark',
	'rocker-gen1', 'rocker-gen1rb', 'rocker-gen3',
	'rocket-gen1', 'rocket-gen1rb',
	'rocketgruntf-gen2', 'rocketgruntf',
	'rocketgrunt-gen2', 'rocketgrunt',
	'rocketexecutivef-gen2',
	'rocketexecutive-gen2',
	'rood',
	'rosa-dueldisk', 'rosa',
	'roughneck-gen4', 'roughneck',
	'roxanne-gen3', 'roxanne',
	'roxie',
	'ruinmaniac-gen3', 'ruinmaniac-gen3rs', 'ruinmaniac',
	'sabrina-gen1', 'sabrina-gen1rb', 'sabrina-gen2', 'sabrina-gen3', 'sabrina',
	'sage-gen2', 'sage-gen2jp', 'sage',
	'sailor-gen1', 'sailor-gen1rb', 'sailor-gen2', 'sailor-gen3jp', 'sailor-gen3', 'sailor-gen3rs', 'sailor',
	'saturn',
	'schoolboy-gen2',
	'schoolkidf-gen3', 'schoolkidf-gen4', 'schoolkidf',
	'schoolkid-gen3', 'schoolkid-gen4dp', 'schoolkid-gen4', 'schoolkid',
	'scientistf',
	'scientist-gen1', 'scientist-gen1rb', 'scientist-gen2', 'scientist-gen3', 'scientist-gen4dp', 'scientist-gen4', 'scientist',
	'shadowtriad',
	'shauntal',
	'shelly-gen3',
	'sidney-gen3',
	'silver-gen2kanto', 'silver-gen2', 'silver',
	'sisandbro-gen3', 'sisandbro-gen3rs', 'sisandbro',
	'skierf-gen4dp', 'skierf',
	'skier-gen2', 'skier',
	'skyla',
	'smasher',
	'spenser-gen3',
	'srandjr-gen3',
	'steven-gen3', 'steven',
	'striker',
	'supernerd-gen1', 'supernerd-gen1rb', 'supernerd-gen2', 'supernerd-gen3', 'supernerd',
	'swimmerf-gen2', 'swimmerf-gen3', 'swimmerf-gen3rs', 'swimmerf-gen4dp', 'swimmerf-gen4', 'swimmerfjp-gen2', 'swimmerf',
	'swimmer-gen1', 'swimmer-gen1rb', 'swimmer-gen4dp', 'swimmer-gen4', 'swimmerm-gen2', 'swimmerm-gen3', 'swimmerm-gen3rs', 'swimmer',
	'tabitha-gen3',
	'tamer-gen1', 'tamer-gen1rb', 'tamer-gen3',
	'tateandliza-gen3',
	'tate',
	'teacher-gen2', 'teacher',
	'teamaquabeta-gen3',
	'teamaquagruntf-gen3',
	'teamaquagruntm-gen3',
	'teammagmagruntf-gen3',
	'teammagmagruntm-gen3',
	'teamrocketgruntf-gen3',
	'teamrocketgruntm-gen3',
	'teamrocket',
	'thorton',
	'triathletebikerf-gen3',
	'triathletebikerm-gen3',
	'triathleterunnerf-gen3',
	'triathleterunnerm-gen3',
	'triathleteswimmerf-gen3',
	'triathleteswimmerm-gen3',
	'tuberf-gen3', 'tuberf-gen3rs', 'tuberf',
	'tuber-gen3', 'tuber',
	'tucker-gen3',
	'twins-gen2', 'twins-gen3', 'twins-gen3rs', 'twins-gen4dp', 'twins-gen4', 'twins',
	'unknownf',
	'unknown',
	'veteranf',
	'veteran-gen4', 'veteran',
	'volkner',
	'waiter-gen4dp', 'waiter-gen4', 'waiter',
	'waitress-gen4', 'waitress',
	'wallace-gen3', 'wallace-gen3rs', 'wallace',
	'wally-gen3',
	'wattson-gen3', 'wattson',
	'whitney-gen2', 'whitney',
	'will-gen2', 'will',
	'winona-gen3', 'winona',
	'worker-gen4',
	'workerice',
	'worker',
	'yellow',
	'youngcouple-gen3', 'youngcouple-gen3rs', 'youngcouple-gen4dp', 'youngcouple',
	'youngster-gen1', 'youngster-gen1rb', 'youngster-gen2', 'youngster-gen3', 'youngster-gen3rs', 'youngster-gen4', 'youngster',
	'zinnia',
	'zinzolin',
]);

const avatarTableBeliot419 = new Set([
	'acerola', 'aetheremployee', 'aetheremployeef', 'aetherfoundation', 'aetherfoundationf',
	'anabel', 'beauty-gen7', 'blue-gen7', 'burnet', 'colress-gen7', 'dexio', 'elio', 'faba',
	'gladion-stance', 'gladion', 'grimsley-gen7', 'guzma', 'hala', 'hapu', 'hau-stance', 'hau',
	'hiker-gen7', 'ilima', 'kahili', 'kiawe', 'kukui-stand', 'kukui', 'lana', 'lass-gen7',
	'lillie-z', 'lillie', 'lusamine-nihilego', 'lusamine', 'mallow', 'mina', 'molayne', 'nanu',
	'officeworker', 'olivia', 'plumeria', 'pokemonbreeder-gen7', 'pokemonbreederf-gen7',
	'preschoolers', 'red-gen7', 'risingstar', 'risingstarf', 'ryuki', 'samsonoak', 'selene',
	'sightseer', 'sina', 'sophocles', 'teacher-gen7', 'theroyal', 'wally', 'wicke',
	'youngathlete', 'youngathletef', 'youngster-gen7',
]);
for (const avatar of avatarTableBeliot419) avatarTable.add(avatar);

/** @type {ChatCommands} */
const commands = {

	'!version': true,
	version(target, room, user) {
		if (!this.runBroadcast()) return;
		this.sendReplyBox(`Server version: <b>${Chat.packageData.version}</b>`);
	},

	'!authority': true,
	auth: 'authority',
	stafflist: 'authority',
	globalauth: 'authority',
	authlist: 'authority',
	authority(target, room, user, connection) {
		if (target) {
			let targetRoom = Rooms.search(target);
			let availableRoom = targetRoom && targetRoom.checkModjoin(user);
			if (targetRoom && availableRoom) return this.parse(`/roomauth1 ${target}`);
			return this.parse(`/userauth ${target}`);
		}
		let rankLists = {};
		let ranks = Object.keys(Config.groups);
		for (let u in Users.usergroups) {
			let rank = Users.usergroups[u].charAt(0);
			if (rank === ' ' || rank === '+') continue;
			// In case the usergroups.csv file is not proper, we check for the server ranks.
			if (ranks.includes(rank)) {
				let name = Users.usergroups[u].substr(1);
				if (!rankLists[rank]) rankLists[rank] = [];
				if (name) rankLists[rank].push(name);
			}
		}

		let buffer = Object.keys(rankLists).sort((a, b) =>
			(Config.groups[b] || {rank: 0}).rank - (Config.groups[a] || {rank: 0}).rank
		).map(r =>
			`${(Config.groups[r] ? `**${Config.groups[r].name}s** (${r})` : r)}:\n${rankLists[r].sort((a, b) => toID(a).localeCompare(toID(b))).join(", ")}`
		);

		if (!buffer.length) return connection.popup("This server has no global authority.");
		connection.popup(buffer.join("\n\n"));
	},
	authhelp: [
		`/auth - Show global staff for the server.`,
		`/auth [room] - Show what roomauth a room has.`,
		`/auth [user] - Show what global and roomauth a user has.`,
	],

	userlist(target, room, user) {
		let userList = [];

		for (let i in room.users) {
			let curUser = Users.get(room.users[i]);
			if (!curUser || !curUser.named) continue;
			userList.push(Chat.escapeHTML(curUser.getIdentity(room.roomid)));
		}

		let output = `There ${Chat.plural(userList, "are", "is")} <strong style="color:#24678d">${Chat.count(userList, "</strong> users")} in this room:<br />`;
		output += userList.join(`, `);

		this.sendReplyBox(output);
	},
	userlisthelp: [`/userlist - Displays a list of users who are currently in the room.`],

	'!me': true,
	mee: 'me',
	me(target, room, user) {
		if (this.cmd === 'mee' && /[A-Z-a-z0-9/]/.test(target.charAt(0))) {
			return this.errorReply(`/mee - must not start with a letter or number`);
		}
		target = this.canTalk(`/${this.cmd} ${target || ''}`);
		if (!target) return;

		if (this.message.startsWith(`/ME`)) {
			const uppercaseIdentity = user.getIdentity(room).toUpperCase();
			if (room) {
				this.add(`|c|${uppercaseIdentity}|${target}`);
			} else {
				let msg = `|pm|${uppercaseIdentity}|${this.pmTarget.getIdentity()}|${target}`;
				user.send(msg);
				if (this.pmTarget !== user) this.pmTarget.send(msg);
			}
			return;
		}

		return target;
	},

	'!shrug': true,
	shrug(target) {
		target = target ? ' ' + target + ' ' : '';
		if (target.startsWith(' /me')) target = target.slice(1);
		return this.canTalk(target + '¯\\_(ツ)_/¯');
	},
	shrughelp: ['/shrug [message] - Sends the given message, if any, appended with ¯\\_(ツ)_/¯'],

	'!tableflip': true,
	tableflip(target) {
		target = target ? ' ' + target + ' ' : '';
		if (target.startsWith(' /me')) target = target.slice(1);
		return this.canTalk(target + '(╯°□°）╯︵ ┻━┻');
	},
	tablefliphelp: ['/tableflip [message] - Sends the given message, if any, appended with (╯°□°）╯︵ ┻━┻'],

	'!tableunflip': true,
	tableunflip(target) {
		target = target ? ' ' + target + ' ' : '';
		if (target.startsWith(' /me')) target = target.slice(1);
		return this.canTalk(target + '┬──┬◡ﾉ(° -°ﾉ)');
	},
	tableunfliphelp: ['/tableunflip [message] - Sends the given message, if any, appended with ┬──┬◡ﾉ(° -°ﾉ)'],

	'!battle': true,
	'battle!': 'battle',
	battle(target, room, user, connection, cmd) {
		if (cmd === 'battle') return this.sendReply("What?! How are you not more excited to battle?! Try /battle! to show me you're ready.");
		if (!target) target = "randombattle";
		return this.parse(`/search ${target}`);
	},

	'!avatar': true,
	avatar(target, room, user) {
		if (!target) return this.parse(`${this.cmdToken}avatars`);
		let parts = target.split(',');
		let avatar = parts[0].toLowerCase().replace(/[^a-z0-9-]+/g, '');
		let avatarIsValid = true;
		if (!avatarTable.has(avatar)) {
			let avatarNum = parseInt(avatar);
			if (!avatarNum || avatarNum > 294 || avatarNum < 1) {
				avatarIsValid = false;
			} else {
				avatar = '' + avatarNum;
			}
		}

		if (!avatarIsValid) {
			const avatarsAuto = Config.customavatars || {};
			if (avatarsAuto[user.id] === avatar) {
				avatarIsValid = true;
			}
			if (avatarsAuto[user.id] === '#' + avatar) {
				avatar = '#' + avatar;
				avatarIsValid = true;
			}
			const avatarsManual = Config.allowedavatars || {};
			if (Object.hasOwnProperty.call(avatarsManual, '#' + avatar)) {
				avatar = '#' + avatar;
			}
			if (Object.hasOwnProperty.call(avatarsManual, avatar)) {
				if (avatarsManual[avatar].includes(user.id)) {
					avatarIsValid = true;
				}
			}
		}

		if (!avatarIsValid) {
			if (parts[1]) return false;
			if (avatar.startsWith('#')) {
				this.errorReply("Access denied for custom avatar - make sure you're on the right account?");
			} else {
				this.errorReply("Invalid avatar.");
			}
			return false;
		}

		user.avatar = avatar;
		let avatarUrl = avatar.startsWith('#') ? `trainers-custom/${avatar.slice(1)}.png` : `trainers/${avatar}.png`;
		if (!parts[1]) {
			this.sendReply(`Avatar changed to:\n|raw|<img src="//${Config.routes.client}/sprites/${avatarUrl}" alt="${avatar}" width="80" height="80" class="pixelated" />`);
			if (avatarTableBeliot419.has(avatar)) {
				this.sendReply(`|raw|(Artist: <a href="https://www.deviantart.com/beliot419">Beliot419</a>)`);
			}
		}
	},
	avatarhelp: [`/avatar [avatar number 1 to 293] - Change your trainer sprite.`],

	'!logout': true,
	signout: 'logout',
	logout(target, room, user) {
		user.resetName();
	},

	r: 'reply',
	reply(target, room, user) {
		if (!target) return this.parse('/help reply');
		if (!user.lastPM) {
			return this.errorReply("No one has PMed you yet.");
		}
		return this.parse(`/msg ${user.lastPM || ''}, ${target}`);
	},
	replyhelp: [`/reply OR /r [message] - Send a private message to the last person you received a message from, or sent a message to.`],

	'!msg': true,
	pm: 'msg',
	whisper: 'msg',
	w: 'msg',
	msg(target, room, user, connection) {
		if (!target) return this.parse('/help msg');
		if (!target.includes(',')) {
			this.errorReply("You forgot the comma.");
			return this.parse('/help msg');
		}
		target = this.splitTarget(target);
		let targetUser = this.targetUser;
		if (this.targetUsername === '~') {
			this.room = Rooms.global;
			this.pmTarget = null;
		} else if (!targetUser) {
			let error = `User ${this.targetUsername} not found. Did you misspell their name?`;
			error = `|pm|${this.user.getIdentity()}| ${this.targetUsername}|/error ${error}`;
			connection.send(error);
			return;
		} else {
			this.pmTarget = targetUser;
			this.room = undefined;
		}

		if (targetUser && !targetUser.connected) {
			return this.errorReply(`User ${this.targetUsername} is offline.`);
		}

		this.parse(target);
	},
	msghelp: [`/msg OR /whisper OR /w [username], [message] - Send a private message.`],

	'!invite': true,
	inv: 'invite',
	invite(target, room, user) {
		if (!target) return this.parse('/help invite');
		if (!this.canTalk()) return;
		if (room) target = this.splitTarget(target) || room.roomid;
		let targetRoom = Rooms.search(target);
		if (targetRoom && !targetRoom.checkModjoin(user)) {
			targetRoom = undefined;
		}

		if (room) {
			if (!this.targetUser) return this.errorReply(`The user "${this.targetUsername}" was not found.`);
			if (!targetRoom) return this.errorReply(`The room "${target}" was not found.`);

			return this.parse(`/pm ${this.targetUsername}, /invite ${targetRoom.roomid}`);
		}

		let targetUser = this.pmTarget;

		if (!targetRoom || targetRoom === Rooms.global) return this.errorReply(`The room "${target}" was not found.`);
		if (targetRoom.staffRoom && !targetUser.isStaff) return this.errorReply(`User "${targetUser.name}" requires global auth to join room "${targetRoom.roomid}".`);
		if (!targetUser) return this.errorReply(`The user "${targetUser.name}" was not found.`);

		if (!targetRoom.checkModjoin(targetUser)) {
			this.room = targetRoom;
			this.parse(`/roomvoice ${targetUser.name}`);
			if (!targetRoom.checkModjoin(targetUser)) {
				return this.errorReply(`You do not have permission to invite people into this room.`);
			}
		}
		if (targetUser in targetRoom.users) return this.errorReply(`This user is already in "${targetRoom.title}".`);

		return `/invite ${targetRoom.roomid}`;
	},
	invitehelp: [
		`/invite [username] - Invites the player [username] to join the room you sent the command to.`,
		`(in a PM) /invite [roomname] - Invites the player you're PMing to join the room [roomname].`,
	],

	pminfobox(target, room, user, connection) {
		if (!this.canTalk()) return;
		if (!this.can('addhtml', null, room)) return false;
		if (!target) return this.parse("/help pminfobox");

		target = this.canHTML(this.splitTarget(target));
		if (!target) return;
		let targetUser = this.targetUser;

		if (!targetUser || !targetUser.connected) return this.errorReply(`User ${this.targetUsername} is not currently online.`);
		if (!(targetUser in room.users) && !user.can('addhtml')) return this.errorReply("You do not have permission to use this command to users who are not in this room.");
		if (targetUser.blockPMs && (targetUser.blockPMs === true || !user.authAtLeast(targetUser.blockPMs)) && !user.can('lock')) {
			Chat.maybeNotifyBlocked('pm', targetUser, user);
			return this.errorReply("This user is currently blocking PMs.");
		}
		if (targetUser.locked && !user.can('lock')) return this.errorReply("This user is currently locked, so you cannot send them a pminfobox.");

		// Apply the infobox to the message
		target = `/raw <div class="infobox">${target}</div>`;
		let message = `|pm|${user.getIdentity()}|${targetUser.getIdentity()}|${target}`;

		user.send(message);
		if (targetUser !== user) targetUser.send(message);
		targetUser.lastPM = user.id;
		user.lastPM = targetUser.id;
	},
	pminfoboxhelp: [`/pminfobox [user], [html]- PMs an [html] infobox to [user]. Requires * ~`],

	pmuhtmlchange: 'pmuhtml',
	pmuhtml(target, room, user, connection, cmd) {
		if (!this.canTalk()) return;
		if (!this.can('addhtml', null, room)) return false;
		if (!target) return this.parse("/help " + cmd);

		target = this.canHTML(this.splitTarget(target));
		if (!target) return;
		let targetUser = this.targetUser;

		if (!targetUser || !targetUser.connected) return this.errorReply(`User ${this.targetUsername} is not currently online.`);
		if (!(targetUser in room.users) && !user.can('addhtml')) return this.errorReply("You do not have permission to use this command to users who are not in this room.");
		if (targetUser.blockPMs && (targetUser.blockPMs === true || !user.authAtLeast(targetUser.blockPMs)) && !user.can('lock')) {
			Chat.maybeNotifyBlocked('pm', targetUser, user);
			return this.errorReply("This user is currently blocking PMs.");
		}
		if (targetUser.locked && !user.can('lock')) return this.errorReply("This user is currently locked, so you cannot send them UHTML.");

		let message = `|pm|${user.getIdentity()}|${targetUser.getIdentity()}|/uhtml${(cmd === 'pmuhtmlchange' ? 'change' : '')} ${target}`;

		user.send(message);
		if (targetUser !== user) targetUser.send(message);
		targetUser.lastPM = user.id;
		user.lastPM = targetUser.id;
	},
	pmuhtmlhelp: [`/pmuhtml [user], [name], [html] - PMs [html] that can change to [user]. Requires * ~`],
	pmuhtmlchangehelp: [`/pmuhtmlchange [user], [name], [html] - Changes html that was previously PMed to [user] to [html]. Requires * ~`],

	'!blockpms': true,
	blockpm: 'blockpms',
	ignorepms: 'blockpms',
	ignorepm: 'blockpms',
	blockpms(target, room, user) {
		if (toID(target) === 'ac') target = 'autoconfirmed';
		if (user.blockPMs === (target || true)) return this.errorReply(this.tr("You are already blocking private messages! To unblock, use /unblockpms"));

		if (target in Config.groups) {
			user.blockPMs = target;
<<<<<<< HEAD
			this.sendReply(this.tr `You are now blocking private messages, except from staff and ${target}.`);
		} else if (target === 'autoconfirmed' || target === 'trusted') {
=======
			this.sendReply(`You are now blocking private messages, except from staff and ${target}.`);
		} else if (target === 'autoconfirmed' || target === 'trusted' || target === 'unlocked') {
>>>>>>> 6bf6c659
			user.blockPMs = target;
			target = this.tr(target);
			this.sendReply(this.tr `You are now blocking private messages, except from staff and ${target} users.`);
		} else {
			user.blockPMs = true;
			this.sendReply(this.tr("You are now blocking private messages, except from staff."));
		}
		user.update('blockPMs');
		return true;
	},
	blockpmshelp: [
		`/blockpms - Blocks private messages except from staff. Unblock them with /unblockpms.`,
		`/blockpms [unlocked/ac/trusted/+] - Blocks private messages except from staff and the specified group.`,
	],

	'!unblockpms': true,
	unblockpm: 'unblockpms',
	unignorepms: 'unblockpms',
	unignorepm: 'unblockpms',
	unblockpms(target, room, user) {
		if (!user.blockPMs) return this.errorReply(this.tr("You are not blocking private messages! To block, use /blockpms"));
		user.blockPMs = false;
		user.update('blockPMs');
		return this.sendReply(this.tr("You are no longer blocking private messages."));
	},
	unblockpmshelp: [`/unblockpms - Unblocks private messages. Block them with /blockpms.`],

	'!status': true,
	status(target, room, user, connection, cmd) {
		if (user.locked || user.semilocked) return this.errorReply(this.tr("Your status cannot be updated while you are locked or semilocked."));
		if (!target) return this.parse('/help status');

		const maxLength = 32;
		if (target.length > maxLength) return this.errorReply(this.tr `Your status is too long; it must be under ${maxLength} characters.`);
		target = this.statusfilter(target);
		if (!target) return this.errorReply(this.tr("Your status contains a banned word."));

		user.setUserMessage(target);
		this.sendReply(this.tr `Your status has been set to: ${target}.`);
	},
	statushelp: [`/status [note] - Sets a short note as your status, visible when users click your username. Use /clearstatus to clear your status message.`],

	'!busy': true,
	busy(target, room, user) {
		if (target) this.errorReply("Setting status messages in /busy is no longer supported. Set a status using /status.");

		user.setStatusType('busy');
		this.parse('/blockpms +');
		this.parse('/blockchallenges');
		this.sendReply(this.tr("You are now marked as busy."));
	},
	busyhelp: [`/busy - Marks you as busy, blocking private messages and challenges. Use /back to mark yourself as back.`],

	'!away': true,
	idle: 'away',
	afk: 'away',
	brb: 'away',
	away(target, room, user, connection, cmd) {
		if (target) this.errorReply("Setting status messages in /away is no longer supported. Set a status using /status.");

		user.setStatusType('idle');
		this.sendReply(this.tr("You are now marked as away. Send a message or use /back to indicate you are back."));
	},
	awayhelp: [`/away - Marks you as away. Send a message or use /back to indicate you are back.`],

	cs: 'clearstatus',
	clearstatus(target, room, user) {
		if (target) {
			// Clearing another user's status
			let reason = this.splitTarget(target);
			let targetUser = this.targetUser;
			if (!targetUser) return this.errorReply(`User '${target}' not found.`);
			if (!targetUser.userMessage) return this.errorReply(`${targetUser.name} does not have a status set.`);
			if (!this.can('forcerename', targetUser)) return false;

			this.privateModAction(`(${targetUser.name}'s status "${targetUser.userMessage}" was cleared by ${user.name}${reason ? `: ${reason}` : ``})`);
			this.globalModlog('CLEARSTATUS', targetUser, ` from "${targetUser.userMessage}" by ${user.name}${reason ? `: ${reason}` : ``}`);
			targetUser.clearStatus();
			targetUser.popup(`${user.name} has cleared your status message for being inappropriate${reason ? `: ${reason}` : '.'}`);
			return;
		}

		if (!user.userMessage) return this.sendReply("You don't have a status message set.");
		user.setUserMessage('');

		return this.sendReply("You have cleared your status message.");
	},
	clearstatushelp: [
		`/clearstatus - Clears your status message.`,
		`/clearstatus user, reason - Clears another person's status message. Requires: % @ & ~`,
	],

	'!back': true,
	unaway: 'back',
	unafk: 'back',
	back(target, room, user) {
		if (user.statusType === 'online') return this.errorReply("You are already marked as back.");
		const statusType = user.statusType;
		user.setStatusType('online');

		if (statusType === 'busy') {
			this.parse('/unblockpms');
			this.parse('/unblockchallenges');
		}

		if (statusType) {
			return this.sendReply(`You are no longer marked as ${statusType}.`);
		}

		return this.sendReply("You have cleared your status message.");
	},
	backhelp: [`/back - Marks you as back if you are away.`],

	'!rank': true,
	rank(target, room, user) {
		if (!target) target = user.name;

		Ladders.visualizeAll(target).then(values => {
			let buffer = `<div class="ladder"><table>`;
			buffer += `<tr><td colspan="8">User: <strong>${Chat.escapeHTML(target)}</strong></td></tr>`;

			let ratings = values.join(``);
			if (!ratings) {
				buffer += `<tr><td colspan="8"><em>This user has not played any ladder games yet.</em></td></tr>`;
			} else {
				buffer += `<tr><th>Format</th><th><abbr title="Elo rating">Elo</abbr></th><th>W</th><th>L</th><th>Total</th>`;
				buffer += ratings;
			}
			buffer += `</table></div>`;

			this.sendReply(`|raw|${buffer}`);
		});
	},

	makeprivatechatroom: 'makechatroom',
	makechatroom(target, room, user, connection, cmd) {
		if (!this.can('makeroom')) return;

		// `,` is a delimiter used by a lot of /commands
		// `|` and `[` are delimiters used by the protocol
		// `-` has special meaning in roomids
		if (target.includes(',') || target.includes('|') || target.includes('[') || target.includes('-')) {
			return this.errorReply("Room titles can't contain any of: ,|[-");
		}

		let id = toID(target);
		if (!id) return this.parse('/help makechatroom');
		if (id.length > MAX_CHATROOM_ID_LENGTH) return this.errorReply("The given room title is too long.");
		// Check if the name already exists as a room or alias
		if (Rooms.search(id)) return this.errorReply(`The room '${target}' already exists.`);
		if (!Rooms.global.addChatRoom(target)) return this.errorReply(`An error occurred while trying to create the room '${target}'.`);

		if (cmd === 'makeprivatechatroom') {
			let targetRoom = Rooms.search(target);
			targetRoom.isPrivate = true;
			targetRoom.chatRoomData.isPrivate = true;
			Rooms.global.writeChatRoomData();
			if (Rooms.get('upperstaff')) {
				Rooms.get('upperstaff').add(`|raw|<div class="broadcast-green">Private chat room created: <b>${Chat.escapeHTML(target)}</b></div>`).update();
			}
			this.sendReply(`The private chat room '${target}' was created.`);
		} else {
			if (Rooms.get('staff')) {
				Rooms.get('staff').add(`|raw|<div class="broadcast-green">Public chat room created: <b>${Chat.escapeHTML(target)}</b></div>`).update();
			}
			if (Rooms.get('upperstaff')) {
				Rooms.get('upperstaff').add(`|raw|<div class="broadcast-green">Public chat room created: <b>${Chat.escapeHTML(target)}</b></div>`).update();
			}
			this.sendReply(`The chat room '${target}' was created.`);
		}
	},
	makechatroomhelp: [`/makechatroom [roomname] - Creates a new room named [roomname]. Requires: & ~`],

	subroomgroupchat: 'makegroupchat',
	makegroupchat(target, room, user, connection, cmd) {
		if (!this.canTalk()) return;
		if (!user.autoconfirmed) {
			return this.errorReply("You must be autoconfirmed to make a groupchat.");
		}
		if (cmd === 'subroomgroupchat') {
			if (!user.can('mute', null, room)) return this.errorReply("You can only create subroom groupchats for rooms you're staff in.");
			if (room.battle) return this.errorReply("You cannot create a subroom of a battle.");
			if (room.isPersonal) return this.errorReply("You cannot create a subroom of a groupchat.");
		}
		let parent = cmd === 'subroomgroupchat' ? room.roomid : null;
		// if (!this.can('makegroupchat')) return false;

		// Title defaults to a random 8-digit number.
		let title = target.trim();
		if (title.length >= 32) {
			return this.errorReply("Title must be under 32 characters long.");
		} else if (!title) {
			title = (`${Math.floor(Math.random() * 100000000)}`);
		} else if (Config.chatfilter) {
			let filterResult = Config.chatfilter.call(this, title, user, null, connection);
			if (!filterResult) return;
			if (title !== filterResult) {
				return this.errorReply("Invalid title.");
			}
		}
		// `,` is a delimiter used by a lot of /commands
		// `|` and `[` are delimiters used by the protocol
		// `-` has special meaning in roomids
		if (title.includes(',') || title.includes('|') || title.includes('[') || title.includes('-')) {
			return this.errorReply("Room titles can't contain any of: ,|[-");
		}

		// Even though they're different namespaces, to cut down on confusion, you
		// can't share names with registered chatrooms.
		let existingRoom = Rooms.search(toID(title));
		if (existingRoom && !existingRoom.modjoin) return this.errorReply(`The room '${title}' already exists.`);
		// Room IDs for groupchats are groupchat-TITLEID
		let titleid = toID(title);
		if (!titleid) {
			titleid = `${Math.floor(Math.random() * 100000000)}`;
		}
		let roomid = `groupchat-${parent || user.id}-${titleid}`;
		// Titles must be unique.
		if (Rooms.search(roomid)) return this.errorReply(`A group chat named '${title}' already exists.`);
		// Tab title is prefixed with '[G]' to distinguish groupchats from
		// registered chatrooms

		if (Monitor.countGroupChat(connection.ip)) {
			this.errorReply("Due to high load, you are limited to creating 4 group chats every hour.");
			return;
		}

		let titleMsg = Chat.html `Welcome to ${parent ? room.title : user.name}'s${!/^[0-9]+$/.test(title) ? ` ${title}` : ''}${parent ? ' subroom' : ''} groupchat!`;
		let targetRoom = Rooms.createChatRoom(roomid, `[G] ${title}`, {
			isPersonal: true,
			isPrivate: 'hidden',
			creationTime: parent ? null : Date.now(),
			modjoin: parent ? null : '+',
			parentid: parent,
			auth: {},
			introMessage: `<div style="text-align: center"><table style="margin:auto;"><tr><td><img src="//${Config.routes.client}/fx/groupchat.png" width=120 height=100></td><td><h2>${titleMsg}</h2><p>Follow the <a href="/rules">Pokémon Showdown Global Rules</a>!<br>Don't be disruptive to the rest of the site.</p></td></tr></table></div>`,
			staffMessage: `<p>Groupchats are temporary rooms, and will expire if there hasn't been any activity in 40 minutes.</p><p>You can invite new users using <code>/invite</code>. Be careful with who you invite!</p><p>Commands: <button class="button" name="send" value="/roomhelp">Room Management</button> | <button class="button" name="send" value="/roomsettings">Room Settings</button> | <button class="button" name="send" value="/tournaments help">Tournaments</button></p><p>As creator of this groupchat, <u>you are entirely responsible for what occurs in this chatroom</u>. Global rules apply at all times.</p><p>If this room is used to break global rules or disrupt other areas of the server, <strong>you as the creator will be held accountable and punished</strong>.</p>`,
		});
		if (targetRoom) {
			// The creator is a Room Owner in subroom groupchats and a Host otherwise..
			targetRoom.auth[user.id] = parent ? '#' : Users.HOST_SYMBOL;
			// Join after creating room. No other response is given.
			user.joinRoom(targetRoom.roomid);
			user.popup(`You've just made a groupchat; it is now your responsibility, regardless of whether or not you actively partake in the room. For more info, read your groupchat's staff intro.`);
			if (parent) this.modlog('SUBROOMGROUPCHAT', null, title);
			return;
		}
		return this.errorReply(`An unknown error occurred while trying to create the room '${title}'.`);
	},
	makegroupchathelp: [
		`/makegroupchat [roomname] - Creates an invite-only group chat named [roomname].`,
		`/subroomgroupchat [roomname] - Creates a subroom groupchat of the current room. Can only be used in a public room you have staff in.`,
	],

	'!groupchatuptime': true,
	groupchatuptime(target, room, user) {
		if (!room || !room.creationTime) return this.errorReply("Can only be used in a groupchat.");
		if (!this.runBroadcast()) return;
		const uptime = Chat.toDurationString(Date.now() - room.creationTime);
		this.sendReplyBox(`Groupchat uptime: <b>${uptime}</b>`);
	},
	groupchatuptimehelp: [`/groupchatuptime - Displays the uptime if the current room is a groupchat.`],

	deregisterchatroom(target, room, user) {
		if (!this.can('makeroom')) return;
		this.errorReply("NOTE: You probably want to use `/deleteroom` now that it exists.");
		let id = toID(target);
		if (!id) return this.parse('/help deregisterchatroom');
		let targetRoom = Rooms.search(id);
		if (!targetRoom) return this.errorReply(`The room '${target}' doesn't exist.`);
		target = targetRoom.title || targetRoom.roomid;
		const isPrivate = targetRoom.isPrivate;
		const staffRoom = Rooms.get('staff');
		const upperStaffRoom = Rooms.get('upperstaff');
		if (Rooms.global.deregisterChatRoom(id)) {
			this.sendReply(`The room '${target}' was deregistered.`);
			this.sendReply("It will be deleted as of the next server restart.");
			target = Chat.escapeHTML(target);
			if (isPrivate) {
				if (upperStaffRoom) upperStaffRoom.add(`|raw|<div class="broadcast-red">Private chat room deregistered by ${user.id}: <b>${target}</b></div>`).update();
			} else {
				if (staffRoom) staffRoom.add(`|raw|<div class="broadcast-red">Public chat room deregistered: <b>${target}</b></div>`).update();
				if (upperStaffRoom) upperStaffRoom.add(`|raw|<div class="broadcast-red">Public chat room deregistered by ${user.id}: <b>${target}</b></div>`).update();
			}
			return;
		}
		return this.errorReply(`The room "${target}" isn't registered.`);
	},
	deregisterchatroomhelp: [`/deregisterchatroom [roomname] - Deletes room [roomname] after the next server restart. Requires: & ~`],

	deletechatroom: 'deleteroom',
	deletegroupchat: 'deleteroom',
	deleteroom(target, room, user, connection, cmd) {
		let roomid = target.trim();
		if (!roomid) {
			// allow deleting personal rooms without typing out the room name
			if (!room.isPersonal || cmd !== "deletegroupchat") {
				return this.parse(`/help deleteroom`);
			}
		} else {
			let targetRoom = Rooms.search(roomid);
			if (targetRoom !== room) {
				return this.parse(`/help deleteroom`);
			}
		}

		if (room.isPersonal) {
			if (!this.can('gamemanagement', null, room)) return;
		} else {
			if (!this.can('makeroom')) return;
		}

		const title = room.title || room.roomid;

		if (room.roomid === 'global') {
			return this.errorReply(`This room can't be deleted.`);
		}

		if (room.chatRoomData) {
			if (room.isPrivate) {
				if (Rooms.get('upperstaff')) {
					Rooms.get('upperstaff').add(Chat.html`|raw|<div class="broadcast-red">Private chat room deleted by ${user.id}: <b>${title}</b></div>`).update();
				}
			} else {
				if (Rooms.get('staff')) {
					Rooms.get('staff').add(Chat.html`|raw|<div class="broadcast-red">Public chat room deleted: <b>${title}</b></div>`).update();
				}
				if (Rooms.get('upperstaff')) {
					Rooms.get('upperstaff').add(Chat.html`|raw|<div class="broadcast-red">Public chat room deleted by ${user.id}: <b>${title}</b></div>`).update();
				}
			}
		}

		if (room.subRooms) {
			for (const subRoom of room.subRooms.values()) subRoom.parent = null;
		}

		room.add(`|raw|<div class="broadcast-red"><b>This room has been deleted.</b></div>`);
		room.update(); // |expire| needs to be its own message
		room.add(`|expire|This room has been deleted.`);
		this.sendReply(`The room "${title}" was deleted.`);
		room.update();
		room.destroy();
	},
	deleteroomhelp: [
		`/deleteroom [roomname] - Deletes room [roomname]. Must be typed in the room to delete. Requires: & ~`,
		`/deletegroupchat - Deletes the current room, if it's a groupchat. Requires: ★ # & ~`,
	],

	hideroom: 'privateroom',
	hiddenroom: 'privateroom',
	secretroom: 'privateroom',
	publicroom: 'privateroom',
	privateroom(target, room, user, connection, cmd) {
		if (room.isPersonal) {
			if (!this.can('editroom', null, room)) return;
		} else if (room.battle) {
			if (!this.can('editprivacy', null, room)) return;
			const prefix = room.battle.forcedPublic();
			if (prefix && !user.can('editprivacy')) return this.errorReply(`This battle is required to be public due to a player having a name prefixed by '${prefix}'.`);
		} else {
			// registered chatrooms show up on the room list and so require
			// higher permissions to modify privacy settings
			if (!this.can('makeroom')) return;
		}
		let setting;
		switch (cmd) {
		case 'privateroom':
			return this.parse('/help privateroom');
		case 'publicroom':
			setting = false;
			break;
		case 'secretroom':
			setting = true;
			break;
		default:
			if (room.isPrivate === true && target !== 'force') {
				return this.sendReply(`This room is a secret room. Use "/publicroom" to make it public, or "/hiddenroom force" to force it hidden.`);
			}
			setting = 'hidden';
			break;
		}

		if ((setting === true || room.isPrivate === true) && !room.isPersonal) {
			if (!this.can('makeroom')) return;
		}

		if (this.meansNo(target) || !setting) {
			if (!room.isPrivate) {
				return this.errorReply(`This room is already public.`);
			}
			if (room.parent && room.parent.isPrivate) {
				return this.errorReply(`This room's parent ${room.parent.title} must be public for this room to be public.`);
			}
			if (room.isPersonal) return this.errorReply(`This room can't be made public.`);
			if (room.privacySetter && user.can('nooverride', null, room) && !user.can('makeroom')) {
				if (!room.privacySetter.has(user.id)) {
					const privacySetters = [...room.privacySetter].join(', ');
					return this.errorReply(`You can't make the room public since you didn't make it private - only ${privacySetters} can.`);
				}
				room.privacySetter.delete(user.id);
				if (room.privacySetter.size) {
					const privacySetters = [...room.privacySetter].join(', ');
					return this.sendReply(`You are no longer forcing the room to stay private, but ${privacySetters} also need${Chat.plural(room.privacySetter, "", "s")} to use /publicroom to make the room public.`);
				}
			}
			delete room.isPrivate;
			room.privacySetter = null;
			this.addModAction(`${user.name} made this room public.`);
			this.modlog('PUBLICROOM');
			if (room.chatRoomData) {
				delete room.chatRoomData.isPrivate;
				Rooms.global.writeChatRoomData();
			}
		} else {
			const settingName = (setting === true ? 'secret' : setting);
			if (room.subRooms) {
				if (settingName === 'secret') return this.errorReply("Secret rooms cannot have subrooms.");
				for (const subRoom of room.subRooms.values()) {
					if (!subRoom.isPrivate) return this.errorReply(`Subroom ${subRoom.title} must be private to make this room private.`);
				}
			}
			if (room.isPrivate === setting) {
				if (room.privacySetter && !room.privacySetter.has(user.id)) {
					room.privacySetter.add(user.id);
					return this.sendReply(`This room is already ${settingName}, but is now forced to stay that way until you use /publicroom.`);
				}
				return this.errorReply(`This room is already ${settingName}.`);
			}
			room.isPrivate = setting;
			this.addModAction(`${user.name} made this room ${settingName}.`);
			this.modlog(`${settingName.toUpperCase()}ROOM`);
			if (room.chatRoomData) {
				room.chatRoomData.isPrivate = setting;
				Rooms.global.writeChatRoomData();
			}
			room.privacySetter = new Set([user.id]);
		}
	},
	privateroomhelp: [
		`/secretroom - Makes a room secret. Secret rooms are visible to & and up. Requires: & ~`,
		`/hiddenroom [on/off] - Makes a room hidden. Hidden rooms are visible to % and up, and inherit global ranks. Requires: \u2606 & ~`,
		`/publicroom - Makes a room public. Requires: \u2606 & ~`,
	],

	officialchatroom: 'officialroom',
	officialroom(target, room, user) {
		if (!this.can('makeroom')) return;
		if (!room.chatRoomData) {
			return this.errorReply(`/officialroom - This room can't be made official`);
		}
		if (this.meansNo(target)) {
			if (!room.isOfficial) return this.errorReply(`This chat room is already unofficial.`);
			delete room.isOfficial;
			this.addModAction(`${user.name} made this chat room unofficial.`);
			this.modlog('UNOFFICIALROOM');
			delete room.chatRoomData.isOfficial;
			Rooms.global.writeChatRoomData();
		} else {
			if (room.isOfficial) return this.errorReply(`This chat room is already official.`);
			room.isOfficial = true;
			this.addModAction(`${user.name} made this chat room official.`);
			this.modlog('OFFICIALROOM');
			room.chatRoomData.isOfficial = true;
			Rooms.global.writeChatRoomData();
		}
	},

	psplwinnerroom(target, room, user) {
		if (!this.can('makeroom')) return;
		if (!room.chatRoomData) {
			return this.errorReply(`/psplwinnerroom - This room can't be marked as a PSPL Winner room`);
		}
		if (this.meansNo(target)) {
			if (!room.pspl) return this.errorReply(`This chat room is already not a PSPL Winner room.`);
			delete room.pspl;
			this.addModAction(`${user.name} made this chat room no longer a PSPL Winner room.`);
			this.modlog('PSPLROOM');
			delete room.chatRoomData.pspl;
			Rooms.global.writeChatRoomData();
		} else {
			if (room.pspl) return this.errorReply("This chat room is already a PSPL Winner room.");
			room.pspl = true;
			this.addModAction(`${user.name} made this chat room a PSPL Winner room.`);
			this.modlog('UNPSPLROOM');
			room.chatRoomData.pspl = true;
			Rooms.global.writeChatRoomData();
		}
	},

	setsubroom: 'subroom',
	subroom(target, room, user) {
		if (!user.can('makeroom')) return this.errorReply(`/subroom - Access denied. Did you mean /subrooms?`);
		if (!target) return this.parse('/help subroom');

		if (!room.chatRoomData) return this.errorReply(`Temporary rooms cannot be subrooms.`);
		if (room.parent) return this.errorReply(`This room is already a subroom. To change which room this subroom belongs to, remove the subroom first.`);
		if (room.subRooms) return this.errorReply(`This room is already a parent room, and a parent room cannot be made as a subroom.`);

		const main = Rooms.search(target);

		if (!main) return this.errorReply(`The room '${target}' does not exist.`);
		if (main.parent) return this.errorReply(`Subrooms cannot have subrooms.`);
		if (main.isPrivate === true) return this.errorReply(`Only public and hidden rooms can have subrooms.`);
		if (main.isPrivate && !room.isPrivate) return this.errorReply(`Private rooms cannot have public subrooms.`);
		if (!main.chatRoomData) return this.errorReply(`Temporary rooms cannot be parent rooms.`);
		if (room === main) return this.errorReply(`You cannot set a room to be a subroom of itself.`);

		room.parent = main;
		if (!main.subRooms) main.subRooms = new Map();
		main.subRooms.set(room.roomid, room);

		const mainIdx = Rooms.global.chatRoomDataList.findIndex(r => r.title === main.title);
		const subIdx = Rooms.global.chatRoomDataList.findIndex(r => r.title === room.title);

		// This is needed to ensure that the main room gets loaded before the subroom.
		if (mainIdx > subIdx) {
			const tmp = Rooms.global.chatRoomDataList[mainIdx];
			Rooms.global.chatRoomDataList[mainIdx] = Rooms.global.chatRoomDataList[subIdx];
			Rooms.global.chatRoomDataList[subIdx] = tmp;
		}

		room.chatRoomData.parentid = main.roomid;
		Rooms.global.writeChatRoomData();

		for (let userid in room.users) {
			room.users[userid].updateIdentity(room.roomid);
		}

		this.modlog('SUBROOM', null, `of ${main.title}`);
		return this.addModAction(`This room was set as a subroom of ${main.title} by ${user.name}.`);
	},

	removesubroom: 'unsubroom',
	desubroom: 'unsubroom',
	unsubroom(target, room, user) {
		if (!this.can('makeroom')) return;
		if (!room.parent || !room.chatRoomData) return this.errorReply(`This room is not currently a subroom of a public room.`);

		const parent = room.parent;
		if (parent && parent.subRooms) {
			parent.subRooms.delete(room.roomid);
			if (!parent.subRooms.size) parent.subRooms = null;
		}

		room.parent = null;

		delete room.chatRoomData.parentid;
		Rooms.global.writeChatRoomData();

		for (let userid in room.users) {
			room.users[userid].updateIdentity(room.roomid);
		}

		this.modlog('UNSUBROOM');
		return this.addModAction(`This room was unset as a subroom by ${user.name}.`);
	},

	parentroom: 'subrooms',
	subrooms(target, room, user, connection, cmd) {
		if (cmd === 'parentroom') {
			if (!room.parent) return this.errorReply(`This room is not a subroom.`);
			return this.sendReply(`This is a subroom of ${room.parent.title}.`);
		}
		if (!room.chatRoomData) return this.errorReply(`Temporary rooms cannot have subrooms.`);

		if (!this.runBroadcast()) return;

		const showSecret = !this.broadcasting && user.can('mute', null, room);

		const subRooms = room.getSubRooms(showSecret);

		if (!subRooms.length) return this.sendReply(`This room doesn't have any subrooms.`);

		const subRoomText = subRooms.map(room => Chat.html`<a href="/${room.roomid}">${room.title}</a><br/><small>${room.desc}</small>`);

		return this.sendReplyBox(`<p style="font-weight:bold;">${Chat.escapeHTML(room.title)}'s subroom${Chat.plural(subRooms)}:</p><ul><li>${subRoomText.join('</li><br/><li>')}</li></ul></strong>`);
	},

	subroomhelp: [
		`/subroom [room] - Marks the current room as a subroom of [room]. Requires: & ~`,
		`/unsubroom - Unmarks the current room as a subroom. Requires: & ~`,
		`/subrooms - Displays the current room's subrooms.`,
		`/parentroom - Displays the current room's parent room.`,
	],

	roomdesc(target, room, user) {
		if (!target) {
			if (!this.runBroadcast()) return;
			if (!room.desc) return this.sendReply(`This room does not have a description set.`);
			this.sendReplyBox(Chat.html`The room description is: ${room.desc}`);
			return;
		}
		if (!this.can('declare')) return false;
		if (target.length > 80) return this.errorReply(`Error: Room description is too long (must be at most 80 characters).`);
		let normalizedTarget = ' ' + target.toLowerCase().replace(/[^a-z0-9]+/g, ' ').trim() + ' ';

		if (normalizedTarget.includes(' welcome ')) {
			return this.errorReply(`Error: Room description must not contain the word "welcome".`);
		}
		if (normalizedTarget.slice(0, 9) === ' discuss ') {
			return this.errorReply(`Error: Room description must not start with the word "discuss".`);
		}
		if (normalizedTarget.slice(0, 12) === ' talk about ' || normalizedTarget.slice(0, 17) === ' talk here about ') {
			return this.errorReply(`Error: Room description must not start with the phrase "talk about".`);
		}

		room.desc = target;
		this.sendReply(`(The room description is now: ${target})`);

		this.privateModAction(`(${user.name} changed the roomdesc to: "${target}".)`);
		this.modlog('ROOMDESC', null, `to "${target}"`);

		if (room.chatRoomData) {
			room.chatRoomData.desc = room.desc;
			Rooms.global.writeChatRoomData();
		}
	},

	topic: 'roomintro',
	roomintro(target, room, user, connection, cmd) {
		if (!target) {
			if (!this.runBroadcast()) return;
			if (!room.introMessage) return this.sendReply("This room does not have an introduction set.");
			this.sendReply('|raw|<div class="infobox infobox-limited">' + room.introMessage.replace(/\n/g, '') + '</div>');
			if (!this.broadcasting && user.can('declare', null, room) && cmd !== 'topic') {
				this.sendReply('Source:');
				const code = Chat.escapeHTML(room.introMessage).replace(/\n/g, '<br />');
				this.sendReplyBox(`<code style="white-space: pre-wrap">/roomintro ${code}</code>`);
			}
			return;
		}
		if (!this.can('editroom', null, room)) return false;
		if (this.meansNo(target) || target === 'delete') return this.errorReply('Did you mean "/deleteroomintro"?');
		target = this.canHTML(target);
		if (!target) return;
		if (!/</.test(target)) {
			// not HTML, do some simple URL linking
			let re = /(https?:\/\/(([\w.-]+)+(:\d+)?(\/([\w/_.]*(\?\S+)?)?)?))/g;
			target = target.replace(re, '<a href="$1">$1</a>');
		}
		if (target.substr(0, 11) === '/roomintro ') target = target.substr(11);

		room.introMessage = target.replace(/\r/g, '');
		this.sendReply("(The room introduction has been changed to:)");
		this.sendReply(`|raw|<div class="infobox infobox-limited">${room.introMessage.replace(/\n/g, '')}</div>`);

		this.privateModAction(`(${user.name} changed the roomintro.)`);
		this.modlog('ROOMINTRO');
		this.roomlog(room.introMessage.replace(/\n/g, ''));

		if (room.chatRoomData) {
			room.chatRoomData.introMessage = room.introMessage;
			Rooms.global.writeChatRoomData();
		}
	},

	deletetopic: 'deleteroomintro',
	deleteroomintro(target, room, user) {
		if (!this.can('declare', null, room)) return false;
		if (!room.introMessage) return this.errorReply("This room does not have a introduction set.");

		this.privateModAction(`(${user.name} deleted the roomintro.)`);
		this.modlog('DELETEROOMINTRO');
		this.roomlog(target);

		delete room.introMessage;
		if (room.chatRoomData) {
			delete room.chatRoomData.introMessage;
			Rooms.global.writeChatRoomData();
		}
	},

	stafftopic: 'staffintro',
	staffintro(target, room, user, connection, cmd) {
		if (!target) {
			if (!this.can('mute', null, room)) return false;
			if (!room.staffMessage) return this.sendReply("This room does not have a staff introduction set.");
			this.sendReply(`|raw|<div class="infobox">${room.staffMessage.replace(/\n/g, ``)}</div>`);
			if (user.can('ban', null, room) && cmd !== 'stafftopic') {
				this.sendReply('Source:');
				const code = Chat.escapeHTML(room.staffMessage).replace(/\n/g, '<br />');
				this.sendReplyBox(`<code style="white-space: pre-wrap">/staffintro ${code}</code>`);
			}
			return;
		}
		if (!this.can('ban', null, room)) return false;
		if (!this.canTalk()) return;
		if (this.meansNo(target) || target === 'delete') return this.errorReply('Did you mean "/deletestaffintro"?');
		target = this.canHTML(target);
		if (!target) return;
		if (!/</.test(target)) {
			// not HTML, do some simple URL linking
			let re = /(https?:\/\/(([\w.-]+)+(:\d+)?(\/([\w/_.]*(\?\S+)?)?)?))/g;
			target = target.replace(re, '<a href="$1">$1</a>');
		}
		if (target.substr(0, 12) === '/staffintro ') target = target.substr(12);

		room.staffMessage = target.replace(/\r/g, '');
		this.sendReply("(The staff introduction has been changed to:)");
		this.sendReply(`|raw|<div class="infobox">${target.replace(/\n/g, ``)}</div>`);

		this.privateModAction(`(${user.name} changed the staffintro.)`);
		this.modlog('STAFFINTRO');
		this.roomlog(room.staffMessage.replace(/\n/g, ``));

		if (room.chatRoomData) {
			room.chatRoomData.staffMessage = room.staffMessage;
			Rooms.global.writeChatRoomData();
		}
	},

	deletestafftopic: 'deletestaffintro',
	deletestaffintro(target, room, user) {
		if (!this.can('ban', null, room)) return false;
		if (!room.staffMessage) return this.errorReply("This room does not have a staff introduction set.");

		this.privateModAction(`(${user.name} deleted the staffintro.)`);
		this.modlog('DELETESTAFFINTRO');
		this.roomlog(target);

		delete room.staffMessage;
		if (room.chatRoomData) {
			delete room.chatRoomData.staffMessage;
			Rooms.global.writeChatRoomData();
		}
	},

	roomalias(target, room, user) {
		if (!target) {
			if (!this.runBroadcast()) return;
			if (!room.aliases || !room.aliases.length) return this.sendReplyBox("This room does not have any aliases.");
			return this.sendReplyBox(`This room has the following aliases: ${room.aliases.join(", ")}`);
		}
		if (!this.can('makeroom')) return false;
		if (target.includes(',')) {
			this.errorReply(`Invalid room alias: ${target.trim()}`);
			return this.parse('/help roomalias');
		}

		let alias = toID(target);
		if (!alias.length) return this.errorReply("Only alphanumeric characters are valid in an alias.");
		if (Rooms.get(alias) || Rooms.aliases.has(alias)) return this.errorReply("You cannot set an alias to an existing room or alias.");
		if (room.isPersonal) return this.errorReply("Personal rooms can't have aliases.");

		Rooms.aliases.set(alias, room.roomid);
		this.privateModAction(`(${user.name} added the room alias '${alias}'.)`);
		this.modlog('ROOMALIAS', null, alias);

		if (!room.aliases) room.aliases = [];
		room.aliases.push(alias);
		if (room.chatRoomData) {
			room.chatRoomData.aliases = room.aliases;
			Rooms.global.writeChatRoomData();
		}
	},
	roomaliashelp: [
		`/roomalias - displays a list of all room aliases of the room the command was entered in.`,
		`/roomalias [alias] - adds the given room alias to the room the command was entered in. Requires: & ~`,
		`/removeroomalias [alias] - removes the given room alias of the room the command was entered in. Requires: & ~`,
	],

	deleteroomalias: 'removeroomalias',
	deroomalias: 'removeroomalias',
	unroomalias: 'removeroomalias',
	removeroomalias(target, room, user) {
		if (!room.aliases) return this.errorReply("This room does not have any aliases.");
		if (!this.can('makeroom')) return false;
		if (target.includes(',')) {
			this.errorReply(`Invalid room alias: ${target.trim()}`);
			return this.parse('/help removeroomalias');
		}

		let alias = toID(target);
		if (!alias || !Rooms.aliases.has(alias)) return this.errorReply("Please specify an existing alias.");
		if (Rooms.aliases.get(alias) !== room.roomid) return this.errorReply("You may only remove an alias from the current room.");

		this.privateModAction(`(${user.name} removed the room alias '${alias}'.)`);
		this.modlog('REMOVEALIAS', null, alias);

		let aliasIndex = room.aliases.indexOf(alias);
		if (aliasIndex >= 0) {
			room.aliases.splice(aliasIndex, 1);
			Rooms.aliases.delete(alias);
			Rooms.global.writeChatRoomData();
		}
	},
	removeroomaliashelp: [`/removeroomalias [alias] - removes the given room alias of the room the command was entered in. Requires: & ~`],

	roomowner(target, room, user) {
		if (!room.chatRoomData) {
			return this.sendReply("/roomowner - This room isn't designed for per-room moderation to be added");
		}
		if (!target) return this.parse('/help roomowner');
		target = this.splitTarget(target, true);
		if (target) return this.errorReply(`This command does not support specifying a reason.`);
		let targetUser = this.targetUser;
		let name = this.targetUsername;
		let userid = toID(name);

		if (!Users.isUsernameKnown(userid)) {
			return this.errorReply(`User '${this.targetUsername}' is offline and unrecognized, and so can't be promoted.`);
		}

		if (!this.can('makeroom')) return false;

		if (!room.auth) room.auth = room.chatRoomData.auth = {};

		room.auth[userid] = '#';
		this.addModAction(`${name} was appointed Room Owner by ${user.name}.`);
		this.modlog('ROOMOWNER', userid);
		if (targetUser) {
			targetUser.popup(`You were appointed Room Owner by ${user.name} in ${room.roomid}.`);
			room.onUpdateIdentity(targetUser);
			if (room.subRooms) {
				for (const subRoom of room.subRooms.values()) {
					subRoom.onUpdateIdentity(targetUser);
				}
			}
		}
		Rooms.global.writeChatRoomData();
	},
	roomownerhelp: [`/roomowner [username] - Appoints [username] as a room owner. Requires: & ~`],

	'!roompromote': true,
	roomdemote: 'roompromote',
	roompromote(target, room, user, connection, cmd) {
		if (!room) {
			// this command isn't marked as room-only because it's usable in PMs through /invite
			return this.errorReply("This command is only available in rooms");
		}
		if (!room.auth) {
			this.sendReply("/roompromote - This room isn't designed for per-room moderation.");
			return this.sendReply("Before setting room staff, you need to set a room owner with /roomowner");
		}
		if (!this.canTalk()) return;
		if (!target) return this.parse('/help roompromote');

		const force = target.startsWith('!!!');
		if (force) target = target.slice(3);
		target = this.splitTarget(target, true);
		let targetUser = this.targetUser;
		let userid = toID(this.targetUsername);
		let name = targetUser ? targetUser.name : this.filter(this.targetUsername);
		if (!name) return;
		name = name.slice(0, 18);

		if (!userid) return this.parse('/help roompromote');
		if (!targetUser && !Users.isUsernameKnown(userid) && !force) {
			return this.errorReply(`User '${name}' is offline and unrecognized, and so can't be promoted.`);
		}
		if (targetUser && !targetUser.registered) {
			return this.errorReply(`User '${name}' is unregistered, and so can't be promoted.`);
		}

		let currentGroup = room.getAuth({id: userid, group: (Users.usergroups[userid] || ' ').charAt(0)});
		let nextGroup = target;
		if (target === 'deauth') nextGroup = Config.groupsranking[0];
		if (!nextGroup) {
			return this.errorReply("Please specify a group such as /roomvoice or /roomdeauth");
		}
		if (!Config.groups[nextGroup]) {
			return this.errorReply(`Group '${nextGroup}' does not exist.`);
		}

		if (Config.groups[nextGroup].globalonly || (Config.groups[nextGroup].battleonly && !room.battle)) {
			return this.errorReply(`Group 'room${Config.groups[nextGroup].id}' does not exist as a room rank.`);
		}

		let groupName = Config.groups[nextGroup].name || "regular user";
		if ((room.auth[userid] || Config.groupsranking[0]) === nextGroup) {
			return this.errorReply(`User '${name}' is already a ${groupName} in this room.`);
		}
		if (!user.can('makeroom')) {
			if (currentGroup !== ' ' && !user.can('room' + (Config.groups[currentGroup] ? Config.groups[currentGroup].id : 'voice'), null, room)) {
				return this.errorReply(`/${cmd} - Access denied for promoting/demoting from ${(Config.groups[currentGroup] ? Config.groups[currentGroup].name : "an undefined group")}.`);
			}
			if (nextGroup !== ' ' && !user.can('room' + Config.groups[nextGroup].id, null, room)) {
				return this.errorReply(`/${cmd} - Access denied for promoting/demoting to ${Config.groups[nextGroup].name}.`);
			}
		}
		let nextGroupIndex = Config.groupsranking.indexOf(nextGroup) || 1; // assume voice if not defined (although it should be by now)
		if (targetUser && targetUser.locked && !room.isPrivate && !room.battle && !room.isPersonal && nextGroupIndex >= 2) {
			return this.errorReply("Locked users can't be promoted.");
		}

		if (nextGroup === Config.groupsranking[0]) {
			delete room.auth[userid];
		} else {
			room.auth[userid] = nextGroup;
		}

		// Only show popup if: user is online and in the room, the room is public, and not a groupchat or a battle.
		let needsPopup = targetUser && room.users[targetUser.id] && !room.isPrivate && !room.isPersonal && !room.battle;

		if (this.pmTarget && targetUser) {
			const text = `${targetUser.name} was invited (and promoted to Room ${groupName}) by ${user.name}.`;
			room.add(`|c|${user.getIdentity(room)}|/log ${text}`).update();
			this.modlog('INVITE', targetUser, null, {noip: 1, noalts: 1});
		} else if (nextGroup in Config.groups && currentGroup in Config.groups && Config.groups[nextGroup].rank < Config.groups[currentGroup].rank) {
			if (targetUser && room.users[targetUser.id] && !Config.groups[nextGroup].modlog) {
				// if the user can't see the demotion message (i.e. rank < %), it is shown in the chat
				targetUser.send(`>${room.roomid}\n(You were demoted to Room ${groupName} by ${user.name}.)`);
			}
			this.privateModAction(`(${name} was demoted to Room ${groupName} by ${user.name}.)`);
			this.modlog(`ROOM${groupName.toUpperCase()}`, userid, '(demote)');
			if (needsPopup) targetUser.popup(`You were demoted to Room ${groupName} by ${user.name} in ${room.roomid}.`);
		} else if (nextGroup === '#') {
			this.addModAction(`${'' + name} was promoted to ${groupName} by ${user.name}.`);
			this.modlog('ROOM OWNER', userid);
			if (needsPopup) targetUser.popup(`You were promoted to ${groupName} by ${user.name} in ${room.roomid}.`);
		} else {
			this.addModAction(`${'' + name} was promoted to Room ${groupName} by ${user.name}.`);
			this.modlog(`ROOM${groupName.toUpperCase()}`, userid);
			if (needsPopup) targetUser.popup(`You were promoted to Room ${groupName} by ${user.name} in ${room.roomid}.`);
		}

		if (targetUser) {
			targetUser.updateIdentity(room.roomid);
			if (room.subRooms) {
				for (const subRoom of room.subRooms.values()) {
					targetUser.updateIdentity(subRoom.roomid);
				}
			}
		}
		if (room.chatRoomData) Rooms.global.writeChatRoomData();
	},
	roompromotehelp: [
		`/roompromote OR /roomdemote [username], [group symbol] - Promotes/demotes the user to the specified room rank. Requires: @ # & ~`,
		`/room[group] [username] - Promotes/demotes the user to the specified room rank. Requires: @ # & ~`,
		`/roomdeauth [username] - Removes all room rank from the user. Requires: @ # & ~`,
	],

	'!roomauth': true,
	roomstaff: 'roomauth',
	roomauth1: 'roomauth',
	roomauth(target, room, user, connection, cmd) {
		let userLookup = '';
		if (cmd === 'roomauth1') userLookup = `\n\nTo look up auth for a user, use /userauth ${target}`;
		let targetRoom = room;
		if (target) targetRoom = Rooms.search(target);
		if (!targetRoom || targetRoom.roomid === 'global' || !targetRoom.checkModjoin(user)) return this.errorReply(`The room "${target}" does not exist.`);
		if (!targetRoom.auth) return this.sendReply(`/roomauth - The room '${targetRoom.title || target}' isn't designed for per-room moderation and therefore has no auth list.${userLookup}`);

		let rankLists = {};
		for (let u in targetRoom.auth) {
			if (!rankLists[targetRoom.auth[u]]) rankLists[targetRoom.auth[u]] = [];
			rankLists[targetRoom.auth[u]].push(u);
		}

		let buffer = Object.keys(rankLists).sort((a, b) =>
			(Config.groups[b] || {rank: 0}).rank - (Config.groups[a] || {rank: 0}).rank
		).map(r => {
			let roomRankList = rankLists[r].sort();
			roomRankList = roomRankList.map(s => {
				const u = Users.get(s);
				const isAway = u && u.statusType !== 'online';
				return s in targetRoom.users && !isAway ? `**${s}**` : s;
			});
			return `${Config.groups[r] ? `${Config.groups[r].name}s (${r})` : r}:\n${roomRankList.join(", ")}`;
		});

		let curRoom = targetRoom;
		while (curRoom.parent) {
			const modjoinSetting = curRoom.modjoin === true ? curRoom.modchat : curRoom.modjoin;
			const roomType = (modjoinSetting ? `modjoin ${modjoinSetting} ` : '');
			const inheritedUserType = (modjoinSetting ? ` of rank ${modjoinSetting} and above` : '');
			if (curRoom.parent) {
				const also = buffer.length === 0 ? `` : ` also`;
				buffer.push(`${curRoom.title} is a ${roomType}subroom of ${curRoom.parent.title}, so ${curRoom.parent.title} users${inheritedUserType}${also} have authority in this room.`);
			}
			curRoom = curRoom.parent;
		}
		if (!buffer.length) {
			connection.popup(`The room '${targetRoom.title}' has no auth. ${userLookup}`);
			return;
		}
		if (!curRoom.isPrivate) {
			buffer.push(`${curRoom.title} is a public room, so global auth with no relevant roomauth will have authority in this room.`);
		} else if (curRoom.isPrivate === 'hidden' || curRoom.isPrivate === 'voice') {
			buffer.push(`${curRoom.title} is a hidden room, so global auth with no relevant roomauth will have authority in this room.`);
		}
		if (targetRoom !== room) buffer.unshift(`${targetRoom.title} room auth:`);
		connection.popup(`${buffer.join("\n\n")}${userLookup}`);
	},

	'!userauth': true,
	userauth(target, room, user, connection) {
		let targetId = toID(target) || user.id;
		let targetUser = Users.getExact(targetId);
		let targetUsername = (targetUser ? targetUser.name : target);

		let buffer = [];
		let innerBuffer = [];
		let group = Users.usergroups[targetId];
		if (group) {
			group = group.charAt(0);
			if (group === ' ') group = 'trusted';
			buffer.push(`Global auth: ${group}`);
		}
		for (const curRoom of Rooms.rooms.values()) {
			if (!curRoom.auth || curRoom.isPrivate) continue;
			group = curRoom.auth[targetId];
			if (!group) continue;
			innerBuffer.push(group + curRoom.roomid);
		}
		if (innerBuffer.length) {
			buffer.push(`Room auth: ${innerBuffer.join(', ')}`);
		}
		if (targetId === user.id || user.can('lock')) {
			innerBuffer = [];
			for (const curRoom of Rooms.rooms.values()) {
				if (!curRoom.auth || !curRoom.isPrivate) continue;
				if (curRoom.isPrivate === true) continue;
				let auth = curRoom.auth[targetId];
				if (!auth) continue;
				innerBuffer.push(auth + curRoom.roomid);
			}
			if (innerBuffer.length) {
				buffer.push(`Hidden room auth: ${innerBuffer.join(', ')}`);
			}
		}
		if (targetId === user.id || user.can('makeroom')) {
			innerBuffer = [];
			for (const chatRoom of Rooms.global.chatRooms) {
				if (!chatRoom.auth || !chatRoom.isPrivate) continue;
				if (chatRoom.isPrivate !== true) continue;
				let auth = chatRoom.auth[targetId];
				if (!auth) continue;
				innerBuffer.push(auth + chatRoom.roomid);
			}
			if (innerBuffer.length) {
				buffer.push(`Private room auth: ${innerBuffer.join(', ')}`);
			}
		}
		if (!buffer.length) {
			buffer.push("No global or room auth.");
		}

		buffer.unshift(`${targetUsername} user auth:`);
		connection.popup(buffer.join("\n\n"));
	},

	rb: 'ban',
	roomban: 'ban',
	b: 'ban',
	ban(target, room, user, connection) {
		if (!target) return this.parse('/help ban');
		if (!this.canTalk()) return;

		target = this.splitTarget(target);
		let targetUser = this.targetUser;
		if (!targetUser) return this.errorReply(`User '${this.targetUsername}' not found.`);
		if (target.length > MAX_REASON_LENGTH) {
			return this.errorReply(`The reason is too long. It cannot exceed ${MAX_REASON_LENGTH} characters.`);
		}
		if (!this.can('ban', targetUser, room)) return false;
		if (targetUser.can('makeroom')) return this.errorReply("You are not allowed to ban upper staff members.");
		if (Punishments.getRoomPunishType(room, this.targetUsername) === 'BLACKLIST') return this.errorReply(`This user is already blacklisted from ${room.roomid}.`);
		let name = targetUser.getLastName();
		let userid = targetUser.getLastId();

		if (Punishments.isRoomBanned(targetUser, room.roomid) && !target) {
			let problem = " but was already banned";
			return this.privateModAction(`(${name} would be banned by ${user.name} ${problem}.)`);
		}

		if (targetUser.trusted && room.isPrivate !== true && !room.isPersonal) {
			Monitor.log(`[CrisisMonitor] Trusted user ${targetUser.name} ${(targetUser.trusted !== targetUser.id ? ` (${targetUser.trusted})` : ``)} was roombanned from ${room.roomid} by ${user.name}, and should probably be demoted.`);
		}

		if (targetUser in room.users || user.can('lock')) {
			targetUser.popup(
				`|modal||html|<p>${Chat.escapeHTML(user.name)} has banned you from the room ${room.roomid} ${(room.subRooms ? ` and its subrooms` : ``)}.</p>${(target ? `<p>Reason: ${Chat.escapeHTML(target)}</p>` : ``)}<p>To appeal the ban, PM the staff member that banned you${(!room.battle && room.auth ? ` or a room owner. </p><p><button name="send" value="/roomauth ${room.roomid}">List Room Staff</button></p>` : `.</p>`)}`
			);
		}

		const reason = (target ? ` (${target})` : ``);
		this.addModAction(`${name} was banned from ${room.title} by ${user.name}.${reason}`);

		let affected = Punishments.roomBan(room, targetUser, null, null, target);

		if (!room.isPrivate && room.chatRoomData) {
			let acAccount = (targetUser.autoconfirmed !== userid && targetUser.autoconfirmed);
			let displayMessage = '';
			if (affected.length > 1) {
				displayMessage = `(${name}'s ${(acAccount ? ` ac account: ${acAccount}, ` : ``)} banned alts: ${affected.slice(1).map(user => user.getLastName()).join(", ")})`;
				this.privateModAction(displayMessage);
			} else if (acAccount) {
				displayMessage = `(${name}'s ac account: ${acAccount})`;
				this.privateModAction(displayMessage);
			}
		}
		room.hideText([userid, toID(this.inputUsername)]);

		if (room.isPrivate !== true && room.chatRoomData) {
			this.globalModlog("ROOMBAN", targetUser, ` by ${user.id}${(target ? `: ${target}` : ``)}`);
		} else {
			this.modlog("ROOMBAN", targetUser, ` by ${user.id}${(target ? `: ${target}` : ``)}`);
		}
		return true;
	},
	banhelp: [`/ban [username], [reason] - Bans the user from the room you are in. Requires: @ # & ~`],

	unroomban: 'unban',
	roomunban: 'unban',
	unban(target, room, user, connection) {
		if (!target) return this.parse('/help unban');
		if (!this.can('ban', null, room)) return false;

		let name = Punishments.roomUnban(room, target);

		if (name) {
			this.addModAction(`${name} was unbanned from ${room.title} by ${user.name}.`);
			if (room.isPrivate !== true && room.chatRoomData) {
				this.globalModlog("UNROOMBAN", name, ` by ${user.id}`);
			}
		} else {
			this.errorReply(`User '${target}' is not banned from this room.`);
		}
	},
	unbanhelp: [`/unban [username] - Unbans the user from the room you are in. Requires: @ # & ~`],

	'!autojoin': true,
	autojoin(target, room, user, connection) {
		let targets = target.split(',');
		if (targets.length > 11 || connection.inRooms.size > 1) return;
		Rooms.global.autojoinRooms(user, connection);
		let autojoins = [];

		const promises = targets.map(target =>
			user.tryJoinRoom(target, connection).then(ret => {
				if (ret === Rooms.RETRY_AFTER_LOGIN) {
					autojoins.push(target);
				}
			})
		);

		Promise.all(promises).then(() => {
			connection.autojoins = autojoins.join(',');
		});
	},

	'!join': true,
	joim: 'join',
	j: 'join',
	join(target, room, user, connection) {
		if (!target) return this.parse('/help join');
		if (target.startsWith('http://')) target = target.slice(7);
		if (target.startsWith('https://')) target = target.slice(8);
		if (target.startsWith(`${Config.routes.client}/`)) target = target.slice(Config.routes.client.length + 1);
		if (target.startsWith('psim.us/')) target = target.slice(8);
		user.tryJoinRoom(target, connection).then(ret => {
			if (ret === Rooms.RETRY_AFTER_LOGIN) {
				connection.sendTo(target, `|noinit|namerequired|The room '${target}' does not exist or requires a login to join.`);
			}
		});
	},
	joinhelp: [`/join [roomname] - Attempt to join the room [roomname].`],

	'!part': true,
	leave: 'part',
	part(target, room, user, connection) {
		let targetRoom = target ? Rooms.search(target) : room;
		if (!targetRoom || targetRoom === Rooms.global) {
			if (target.startsWith('view-')) return;
			return this.errorReply(`The room '${target}' does not exist.`);
		}
		user.leaveRoom(targetRoom, connection);
	},

	/*********************************************************
	 * Moderating: Punishments
	 *********************************************************/

	kick: 'warn',
	k: 'warn',
	warn(target, room, user) {
		if (!target) return this.parse('/help warn');
		if (!this.canTalk()) return;
		if (room.isPersonal && !user.can('warn')) return this.errorReply("Warning is unavailable in group chats.");
		// If used in staff, help tickets or battles, log the warn to the global modlog.
		const globalWarn = room.roomid === 'staff' || room.roomid.startsWith('help-') || (room.battle && !room.parent);

		target = this.splitTarget(target);
		let targetUser = this.targetUser;
		if (!targetUser || !targetUser.connected) {
			if (!targetUser || !globalWarn) return this.errorReply(`User '${this.targetUsername}' not found.`);

			this.addModAction(`${targetUser.name} would be warned by ${user.name} but is offline.${(target ? ` (${target})` : ``)}`);
			this.globalModlog('WARN OFFLINE', targetUser, ` by ${user.id}${(target ? `: ${target}` : ``)}`);
			return;
		}
		if (!(targetUser in room.users) && !globalWarn) {
			return this.errorReply(`User ${this.targetUsername} is not in the room ${room.roomid}.`);
		}
		if (target.length > MAX_REASON_LENGTH) {
			return this.errorReply(`The reason is too long. It cannot exceed ${MAX_REASON_LENGTH} characters.`);
		}
		if (!this.can('warn', targetUser, room)) return false;
		if (targetUser.can('makeroom')) return this.errorReply("You are not allowed to warn upper staff members.");

		const now = Date.now();
		const timeout = now - targetUser.lastWarnedAt;
		if (timeout < 15 * 1000) {
			const remainder = (15 - (timeout / 1000)).toFixed(2);
			return this.errorReply(`You must wait ${remainder} more seconds before you can warn ${targetUser.name} again.`);
		}

		this.addModAction(`${targetUser.name} was warned by ${user.name}.${(target ? ` (${target})` : ``)}`);
		if (globalWarn) {
			this.globalModlog('WARN', targetUser, ` by ${user.id}${(target ? `: ${target}` : ``)}`);
		} else {
			this.modlog('WARN', targetUser, target, {noalts: 1});
		}
		targetUser.send(`|c|~|/warn ${target}`);

		const userid = targetUser.getLastId();
		this.add(`|unlink|${userid}`);
		if (userid !== toID(this.inputUsername)) this.add(`|unlink|${toID(this.inputUsername)}`);

		targetUser.lastWarnedAt = now;

		// Automatically upload replays as evidence/reference to the punishment
		if (globalWarn && room.battle) this.parse('/savereplay forpunishment');
	},
	warnhelp: [`/warn OR /k [username], [reason] - Warns a user showing them the Pok\u00e9mon Showdown Rules and [reason] in an overlay. Requires: % @ # & ~`],

	redirect: 'redir',
	redir(target, room, user, connection) {
		if (!target) return this.parse('/help redirect');
		if (room.isPrivate || room.isPersonal) return this.errorReply("Users cannot be redirected from private or personal rooms.");

		target = this.splitTarget(target);
		let targetUser = this.targetUser;
		let targetRoom = Rooms.search(target);
		if (!targetRoom || targetRoom.modjoin || targetRoom.staffRoom) {
			return this.errorReply(`The room "${target}" does not exist.`);
		}
		if (!this.can('warn', targetUser, room) || !this.can('warn', targetUser, targetRoom)) return false;

		if (!this.can('rangeban', targetUser)) {
			this.errorReply(`Redirects have been deprecated. Instead of /redirect, use <<room links>> or /invite to guide users to the correct room, and punish if users don't cooperate.`);
			return;
		}

		if (!targetUser || !targetUser.connected) {
			return this.errorReply(`User ${this.targetUsername} not found.`);
		}
		if (targetRoom.roomid === "global") return this.errorReply(`Users cannot be redirected to the global room.`);
		if (targetRoom.isPrivate || targetRoom.isPersonal) {
			return this.errorReply(`The room "${target}" is not public.`);
		}
		if (targetUser.inRooms.has(targetRoom.roomid)) {
			return this.errorReply(`User ${targetUser.name} is already in the room ${targetRoom.title}!`);
		}
		if (!targetUser.inRooms.has(room.roomid)) {
			return this.errorReply(`User ${this.targetUsername} is not in the room ${room.roomid}.`);
		}
		targetUser.leaveRoom(room.roomid);
		targetUser.popup(`You are in the wrong room; please go to <<${targetRoom.roomid}>> instead`);
		this.addModAction(`${targetUser.name} was redirected to room ${targetRoom.title} by ${user.name}.`);
		this.modlog('REDIRECT', targetUser, `to ${targetRoom.title}`, {noip: 1, noalts: 1});
		targetUser.leaveRoom(room);
	},
	redirhelp: [`/redirect OR /redir [username], [roomname] - [DEPRECATED] Attempts to redirect the user [username] to the room [roomname]. Requires: & ~`],

	m: 'mute',
	mute(target, room, user, connection, cmd) {
		if (!target) return this.parse('/help mute');
		if (!this.canTalk()) return;

		target = this.splitTarget(target);
		let targetUser = this.targetUser;
		if (!targetUser) return this.errorReply(`User '${this.targetUsername}' not found.`);
		if (target.length > MAX_REASON_LENGTH) {
			return this.errorReply(`The reason is too long. It cannot exceed ${MAX_REASON_LENGTH} characters.`);
		}

		let muteDuration = ((cmd === 'hm' || cmd === 'hourmute') ? HOURMUTE_LENGTH : MUTE_LENGTH);
		if (!this.can('mute', targetUser, room)) return false;
		if (targetUser.can('makeroom')) return this.errorReply("You are not allowed to mute upper staff members.");
		let canBeMutedFurther = ((room.getMuteTime(targetUser) || 0) <= (muteDuration * 5 / 6));
		if (targetUser.locked || (room.isMuted(targetUser) && !canBeMutedFurther) || Punishments.isRoomBanned(targetUser, room.roomid)) {
			let problem = ` but was already ${(targetUser.locked ? "locked" : room.isMuted(targetUser) ? "muted" : "room banned")}`;
			if (!target) {
				return this.privateModAction(`(${targetUser.name} would be muted by ${user.name} ${problem}.)`);
			}
			return this.addModAction(`${targetUser.name} would be muted by ${user.name} ${problem}. (${target})`);
		}

		if (targetUser in room.users) targetUser.popup(`|modal|${user.name} has muted you in ${room.roomid} for ${Chat.toDurationString(muteDuration)}. ${target}`);
		this.addModAction(`${targetUser.name} was muted by ${user.name} for ${Chat.toDurationString(muteDuration)}.${(target ? ` (${target})` : ``)}`);
		this.modlog(`${cmd.includes('h') ? 'HOUR' : ''}MUTE`, targetUser, target);
		if (targetUser.autoconfirmed && targetUser.autoconfirmed !== targetUser.id) {
			let displayMessage = `(${targetUser.name}'s ac account: ${targetUser.autoconfirmed})`;
			this.privateModAction(displayMessage);
		}
		let userid = targetUser.getLastId();
		this.add(`|unlink|${userid}`);
		if (userid !== toID(this.inputUsername)) this.add(`|unlink|${toID(this.inputUsername)}`);

		room.mute(targetUser, muteDuration, false);
	},
	mutehelp: [`/mute OR /m [username], [reason] - Mutes a user with reason for 7 minutes. Requires: % @ # & ~`],

	hm: 'hourmute',
	hourmute(target) {
		if (!target) return this.parse('/help hourmute');
		this.run('mute');
	},
	hourmutehelp: [`/hourmute OR /hm [username], [reason] - Mutes a user with reason for an hour. Requires: % @ # & ~`],

	um: 'unmute',
	unmute(target, room, user) {
		if (!target) return this.parse('/help unmute');
		target = this.splitTarget(target);
		if (target) return this.errorReply(`This command does not support specifying a reason.`);
		if (!this.canTalk()) return;
		if (!this.can('mute', null, room)) return false;

		let targetUser = this.targetUser;
		let successfullyUnmuted = room.unmute(targetUser ? targetUser.id : toID(this.targetUsername), `Your mute in '${room.title}' has been lifted.`);

		if (successfullyUnmuted) {
			this.addModAction(`${(targetUser ? targetUser.name : successfullyUnmuted)} was unmuted by ${user.name}.`);
			this.modlog('UNMUTE', (targetUser || successfullyUnmuted), null, {noip: 1, noalts: 1});
		} else {
			this.errorReply(`${(targetUser ? targetUser.name : this.targetUsername)} is not muted.`);
		}
	},
	unmutehelp: [`/unmute [username] - Removes mute from user. Requires: % @ # & ~`],

	forcelock: 'lock',
	l: 'lock',
	ipmute: 'lock',
	wl: 'lock',
	weeklock: 'lock',
	lock(target, room, user, connection, cmd) {
		let week = cmd === 'wl' || cmd === 'weeklock';

		if (!target) {
			if (week) return this.parse('/help weeklock');
			return this.parse('/help lock');
		}

		target = this.splitTarget(target);
		let targetUser = this.targetUser;
		if (!targetUser && !Punishments.search(toID(this.targetUsername)).length) {
			return this.errorReply(`User '${this.targetUsername}' not found.`);
		}
		if (target.length > MAX_REASON_LENGTH) {
			return this.errorReply(`The reason is too long. It cannot exceed ${MAX_REASON_LENGTH} characters.`);
		}
		if (!this.can('lock', targetUser)) return false;

		let name, userid;

		if (targetUser) {
			name = targetUser.getLastName();
			userid = targetUser.getLastId();

			if (targetUser.locked && !week) {
				return this.privateModAction(`(${name} would be locked by ${user.name} but was already locked.)`);
			}

			if (targetUser.trusted) {
				if (cmd === 'forcelock') {
					let from = targetUser.distrust();
					Monitor.log(`[CrisisMonitor] ${name} was locked by ${user.name} and demoted from ${from.join(", ")}.`);
					this.globalModlog("CRISISDEMOTE", targetUser, ` from ${from.join(", ")}`);
				} else {
					return this.sendReply(`${name} is a trusted user. If you are sure you would like to lock them use /forcelock.`);
				}
			} else if (cmd === 'forcelock') {
				return this.errorReply(`Use /lock; ${name} is not a trusted user.`);
			}
		} else {
			name = this.targetUsername;
			userid = toID(this.targetUsername);
		}

		let proof = '';
		let userReason = target;
		let targetLowercase = target.toLowerCase();
		if (target && (targetLowercase.includes('spoiler:') || targetLowercase.includes('spoilers:'))) {
			let proofIndex = (targetLowercase.includes('spoilers:') ? targetLowercase.indexOf('spoilers:') : targetLowercase.indexOf('spoiler:'));
			let bump = (targetLowercase.includes('spoilers:') ? 9 : 8);
			proof = `(PROOF: ${target.substr(proofIndex + bump, target.length).trim()}) `;
			userReason = target.substr(0, proofIndex).trim();
		}


		// Use default time for locks.
		let duration = week ? Date.now() + 7 * 24 * 60 * 60 * 1000 : null;
		let affected = [];

		if (targetUser) {
			const ignoreAlts = Punishments.sharedIps.has(targetUser.latestIP);
			affected = Punishments.lock(targetUser, duration, targetUser.locked, ignoreAlts, userReason);
		} else {
			affected = Punishments.lock(null, duration, userid, false, userReason);
		}

		const globalReason = (target ? `: ${userReason} ${proof}` : '');
		this.globalModlog((week ? "WEEKLOCK" : "LOCK"), targetUser || userid, ` by ${user.id}${globalReason}`);

		let weekMsg = week ? ' for a week' : '';
		let lockMessage = `${name} was locked from talking${weekMsg} by ${user.name}.` + (userReason ? ` (${userReason})` : "");
		this.addModAction(lockMessage);
		// Notify staff room when a user is locked outside of it.
		if (room.roomid !== 'staff' && Rooms.get('staff')) {
			Rooms.get('staff').addByUser(user, `<<${room.roomid}>> ${lockMessage}`);
		}

		room.hideText([userid, toID(this.inputUsername)]);
		let acAccount = (targetUser && targetUser.autoconfirmed !== userid && targetUser.autoconfirmed);
		let displayMessage = '';
		if (affected.length > 1) {
			displayMessage = `(${name}'s ${(acAccount ? ` ac account: ${acAccount}, ` : "")} locked alts: ${affected.slice(1).map(user => user.getLastName()).join(", ")})`;
			this.privateModAction(displayMessage);
		} else if (acAccount) {
			displayMessage = `(${name}'s ac account: ${acAccount})`;
			this.privateModAction(displayMessage);
		}

		if (targetUser) {
			let message = `|popup||html|${user.name} has locked you from talking in chats, battles, and PMing regular users${weekMsg}`;
			if (userReason) message += `\n\nReason: ${userReason}`;

			let appeal = '';
			if (Chat.pages.help) {
				appeal += `<a href="view-help-request--appeal"><button class="button"><strong>Appeal your punishment</strong></button></a>`;
			} else if (Config.appealurl) {
				appeal += `appeal: <a href="${Config.appealurl}">${Config.appealurl}</a>`;
			}

			if (appeal) message += `\n\nIf you feel that your lock was unjustified, you can ${appeal}.`;
			message += `\n\nYour lock will expire in a few days.`;
			targetUser.send(message);

			const roomauth = Rooms.global.destroyPersonalRooms(userid);
			if (roomauth.length) Monitor.log(`[CrisisMonitor] Locked user ${name} has public roomauth (${roomauth.join(', ')}), and should probably be demoted.`);
		}

		// Automatically upload replays as evidence/reference to the punishment
		if (room.battle) this.parse('/savereplay forpunishment');
		return true;
	},
	lockhelp: [
		`/lock OR /l [username], [reason] - Locks the user from talking in all chats. Requires: % @ & ~`,
		`/weeklock OR /wl [username], [reason] - Same as /lock, but locks users for a week.`,
		`/lock OR /l [username], [reason] spoiler: [proof] - Marks proof in modlog only.`,
	],

	unlock(target, room, user) {
		if (!target) return this.parse('/help unlock');
		if (!this.can('lock')) return false;

		let targetUser = Users.get(target);
		if (targetUser && targetUser.namelocked) {
			return this.errorReply(`User ${targetUser.name} is namelocked, not locked. Use /unnamelock to unnamelock them.`);
		}
		let reason = '';
		if (targetUser && targetUser.locked && targetUser.locked.charAt(0) === '#') {
			reason = ` (${targetUser.locked})`;
		}

		let unlocked = Punishments.unlock(target);

		if (unlocked) {
			const unlockMessage = `${unlocked.join(", ")} ${((unlocked.length > 1) ? "were" : "was")} unlocked by ${user.name}.${reason}`;
			this.addModAction(unlockMessage);
			// Notify staff room when a user is unlocked outside of it.
			if (!reason && room.roomid !== 'staff' && Rooms.get('staff')) {
				Rooms.get('staff').addByUser(user, `<<${room.roomid}>> ${unlockMessage}`);
			}
			if (!reason) this.globalModlog("UNLOCK", toID(target), ` by ${user.id}`);
			if (targetUser) targetUser.popup(`${user.name} has unlocked you.`);
		} else {
			this.errorReply(`User '${target}' is not locked.`);
		}
	},
	unlockname(target, room, user) {
		if (!target) return this.parse('/help unlock');
		if (!this.can('lock')) return false;

		const userid = toID(target);
		const punishment = Punishments.userids.get(userid);
		if (!punishment) return this.errorReply("This name isn't locked.");
		if (punishment[1] === userid) return this.errorReply(`"${userid}" was specifically locked by a staff member (check the global modlog). Use /unlock if you really want to unlock this name.`);

		Punishments.userids.delete(userid);
		Punishments.savePunishments();

		for (const curUser of Users.findUsers([userid], [])) {
			if (curUser.locked && !curUser.locked.startsWith('#') && !Punishments.getPunishType(curUser.id)) {
				curUser.locked = false;
				curUser.namelocked = false;
				curUser.updateIdentity();
			}
		}
		this.globalModlog("UNLOCKNAME", userid, ` by ${user.name}`);

		const unlockMessage = `The name '${target}' was unlocked by ${user.name}.`;

		this.addModAction(unlockMessage);
		if (room.roomid !== 'staff' && Rooms.get('staff')) {
			Rooms.get('staff').addByUser(user, `<<${room.roomid}>> ${unlockMessage}`);
		}
	},
	unlockip(target, room, user) {
		target = target.trim();
		if (!target) return this.parse('/help unlock');
		if (!this.can('ban')) return false;
		const range = target.charAt(target.length - 1) === '*';
		if (range && !this.can('rangeban')) return false;

		if (!/^[0-9.*]+$/.test(target)) return this.errorReply("Please enter a valid IP address.");

		const punishment = Punishments.ips.get(target);
		if (!punishment) return this.errorReply(`${target} is not a locked/banned IP or IP range.`);

		Punishments.ips.delete(target);
		Punishments.savePunishments();

		for (const curUser of Users.findUsers([], [target])) {
			if (curUser.locked && !curUser.locked.startsWith('#') && !Punishments.getPunishType(curUser.id)) {
				curUser.locked = false;
				curUser.namelocked = false;
				curUser.updateIdentity();
			}
		}
		this.globalModlog(`UNLOCK${range ? 'RANGE' : 'IP'}`, target, ` by ${user.name}`);

		const broadcastRoom = Rooms.get('staff') || room;
		broadcastRoom.addByUser(user, `${user.name} unlocked the ${range ? "IP range" : "IP"}: ${target}`);
	},
	unlockiphelp: [`/unlockip [ip] - Unlocks a punished ip while leaving the original punishment intact. Requires: @ & ~`],
	unlocknamehelp: [`/unlockname [username] - Unlocks a punished alt while leaving the original punishment intact. Requires: % @ & ~`],
	unlockhelp: [
		`/unlock [username] - Unlocks the user. Requires: % @ & ~`,
		`/unlockname [username] - Unlocks a punished alt while leaving the original punishment intact. Requires: % @ & ~`,
		`/unlockip [ip] - Unlocks a punished ip while leaving the original punishment intact. Requires: @ & ~`,
	],

	forceglobalban: 'globalban',
	gban: 'globalban',
	globalban(target, room, user, connection, cmd) {
		if (!target) return this.parse('/help globalban');

		target = this.splitTarget(target);
		let targetUser = this.targetUser;
		if (!targetUser) return this.errorReply(`User '${this.targetUsername}' not found.`);
		if (target.length > MAX_REASON_LENGTH) {
			return this.errorReply(`The reason is too long. It cannot exceed ${MAX_REASON_LENGTH} characters.`);
		}
		if (!target && REQUIRE_REASONS) {
			return this.errorReply("Global bans require a reason.");
		}
		if (!this.can('ban', targetUser)) return false;
		let name = targetUser.getLastName();
		let userid = targetUser.getLastId();

		if (targetUser.trusted) {
			if (cmd === 'forceglobalban') {
				let from = targetUser.distrust();
				Monitor.log(`[CrisisMonitor] ${name} was globally banned by ${user.name} and demoted from ${from.join(", ")}.`);
				this.globalModlog("CRISISDEMOTE", targetUser, ` from ${from.join(", ")}`);
			} else {
				return this.sendReply(`${name} is a trusted user. If you are sure you would like to ban them use /forceglobalban.`);
			}
		} else if (cmd === 'forceglobalban') {
			return this.errorReply(`Use /globalban; ${name} is not a trusted user.`);
		}

		const roomauth = Rooms.global.destroyPersonalRooms(userid);
		if (roomauth.length) Monitor.log(`[CrisisMonitor] Globally banned user ${name} has public roomauth (${roomauth.join(', ')}), and should probably be demoted.`);

		let proof = '';
		let userReason = target;
		let targetLowercase = target.toLowerCase();
		if (target && (targetLowercase.includes('spoiler:') || targetLowercase.includes('spoilers:'))) {
			let proofIndex = (targetLowercase.includes('spoilers:') ? targetLowercase.indexOf('spoilers:') : targetLowercase.indexOf('spoiler:'));
			let bump = (targetLowercase.includes('spoilers:') ? 9 : 8);
			proof = `(PROOF: ${target.substr(proofIndex + bump, target.length).trim()}) `;
			userReason = target.substr(0, proofIndex).trim();
		}

		targetUser.popup(`|modal|${user.name} has globally banned you.${(userReason ? `\n\nReason: ${userReason}` : ``)} ${(Config.appealurl ? `\n\nIf you feel that your ban was unjustified, you can appeal:\n${Config.appealurl}` : ``)}\n\nYour ban will expire in a few days.`);

		let banMessage = `${name} was globally banned by ${user.name}.${(userReason ? ` (${userReason})` : ``)}`;
		this.addModAction(banMessage);

		// Notify staff room when a user is banned outside of it.
		if (room.roomid !== 'staff' && Rooms.get('staff')) {
			Rooms.get('staff').addByUser(user, `<<${room.roomid}>> ${banMessage}`);
		}

		let affected = Punishments.ban(targetUser, null, null, false, userReason);
		let acAccount = (targetUser.autoconfirmed !== userid && targetUser.autoconfirmed);
		let displayMessage = '';
		if (affected.length > 1) {
			let guests = affected.length - 1;
			affected = affected.slice(1).map(user => user.getLastName()).filter(alt => alt.substr(0, 7) !== '[Guest ');
			guests -= affected.length;
			displayMessage = `(${name}'s ${(acAccount ? `ac account: ${acAccount}, ` : ``)} banned alts: ${affected.join(", ")} ${(guests ? ` [${guests} guests]` : ``)})`;
			this.privateModAction(displayMessage);
			for (const user of affected) {
				this.add(`|unlink|${toID(user)}`);
			}
		} else if (acAccount) {
			displayMessage = `(${name}'s ac account: ${acAccount})`;
			this.privateModAction(displayMessage);
		}

		room.hideText([userid, toID(this.inputUsername)]);

		const globalReason = (target ? `: ${userReason} ${proof}` : '');
		this.globalModlog("BAN", targetUser, ` by ${user.id}${globalReason}`);
		return true;
	},
	globalbanhelp: [
		`/globalban OR /gban [username], [reason] - Kick user from all rooms and ban user's IP address with reason. Requires: @ & ~`,
		`/globalban OR /gban [username], [reason] spoiler: [proof] - Marks proof in modlog only.`,
	],

	globalunban: 'unglobalban',
	unglobalban(target, room, user) {
		if (!target) return this.parse(`/help unglobalban`);
		if (!this.can('ban')) return false;

		let name = Punishments.unban(target);

		let unbanMessage = `${name} was globally unbanned by ${user.name}.`;

		if (name) {
			this.addModAction(unbanMessage);
			// Notify staff room when a user is unbanned outside of it.
			if (room.roomid !== 'staff' && Rooms.get('staff')) {
				Rooms.get('staff').addByUser(user, `<<${room.roomid}>> ${unbanMessage}`);
			}
			this.globalModlog("UNBAN", name, ` by ${user.id}`);
		} else {
			this.errorReply(`User '${target}' is not globally banned.`);
		}
	},
	unglobalbanhelp: [`/unglobalban [username] - Unban a user. Requires: @ & ~`],

	unbanall(target, room, user) {
		if (!this.can('rangeban')) return false;
		if (!target) {
			user.lastCommand = '/unbanall';
			this.errorReply("THIS WILL UNBAN AND UNLOCK ALL USERS.");
			this.errorReply("To confirm, use: /unbanall confirm");
			return;
		}
		if (user.lastCommand !== '/unbanall' || target !== 'confirm') {
			return this.parse('/help unbanall');
		}
		user.lastCommand = '';
		Punishments.userids.clear();
		Punishments.ips.clear();
		Punishments.savePunishments();
		this.addModAction(`All bans and locks have been lifted by ${user.name}.`);
		this.modlog('UNBANALL');
	},
	unbanallhelp: [`/unbanall - Unban all IP addresses. Requires: & ~`],

	deroomvoiceall(target, room, user) {
		if (!this.can('editroom', null, room)) return false;
		if (!room.auth) return this.errorReply("Room does not have roomauth.");
		if (!target) {
			user.lastCommand = '/deroomvoiceall';
			this.errorReply("THIS WILL DEROOMVOICE ALL ROOMVOICED USERS.");
			this.errorReply("To confirm, use: /deroomvoiceall confirm");
			return;
		}
		if (user.lastCommand !== '/deroomvoiceall' || target !== 'confirm') {
			return this.parse('/help deroomvoiceall');
		}
		user.lastCommand = '';
		let count = 0;
		for (let userid in room.auth) {
			if (room.auth[userid] === '+') {
				delete room.auth[userid];
				if (userid in room.users) room.users[userid].updateIdentity(room.roomid);
				count++;
			}
		}
		if (!count) {
			return this.sendReply("(This room has zero roomvoices)");
		}
		if (room.chatRoomData) {
			Rooms.global.writeChatRoomData();
		}
		this.addModAction(`All ${count} roomvoices have been cleared by ${user.name}.`);
		this.modlog('DEROOMVOICEALL');
	},
	deroomvoiceallhelp: [`/deroomvoiceall - Devoice all roomvoiced users. Requires: # & ~`],

	rangeban: 'banip',
	banip(target, room, user) {
		const [ip, reason] = this.splitOne(target);
		if (!ip || !/^[0-9.]+(?:\.\*)?$/.test(ip)) return this.parse('/help banip');
		if (!reason) return this.errorReply("/banip requires a ban reason");

		if (!this.can('rangeban')) return false;
		const ipDesc = `IP ${(ip.endsWith('*') ? `range ` : ``)}${ip}`;

		const curPunishment = Punishments.ipSearch(ip);
		if (curPunishment && curPunishment[0] === 'BAN') {
			return this.errorReply(`The ${ipDesc} is already temporarily banned.`);
		}
		Punishments.banRange(ip, reason);
		this.addModAction(`${user.name} hour-banned the ${ipDesc}: ${reason}`);
		this.modlog('RANGEBAN', null, reason);
	},
	baniphelp: [`/banip [ip] - Globally bans this IP or IP range for an hour. Accepts wildcards to ban ranges. Existing users on the IP will not be banned. Requires: & ~`],

	unrangeban: 'unbanip',
	unbanip(target, room, user) {
		target = target.trim();
		if (!target) {
			return this.parse('/help unbanip');
		}
		if (!this.can('rangeban')) return false;
		if (!Punishments.ips.has(target)) {
			return this.errorReply(`${target} is not a locked/banned IP or IP range.`);
		}
		Punishments.ips.delete(target);
		this.addModAction(`${user.name} unbanned the ${(target.charAt(target.length - 1) === '*' ? "IP range" : "IP")}: ${target}`);
		this.modlog('UNRANGEBAN', null, target);
	},
	unbaniphelp: [`/unbanip [ip] - Unbans. Accepts wildcards to ban ranges. Requires: & ~`],

	rangelock: 'lockip',
	lockip(target, room, user) {
		const [ip, reason] = this.splitOne(target);
		if (!ip || !/^[0-9.]+(?:\.\*)?$/.test(ip)) return this.parse('/help lockip');
		if (!reason) return this.errorReply("/lockip requires a lock reason");

		if (!this.can('rangeban')) return false;
		const ipDesc = `IP ${(ip.endsWith('*') ? `range ` : ``)}${ip}`;

		const curPunishment = Punishments.ipSearch(ip);
		if (curPunishment && (curPunishment[0] === 'BAN' || curPunishment[0] === 'LOCK')) {
			const punishDesc = curPunishment[0] === 'BAN' ? `temporarily banned` : `temporarily locked`;
			return this.errorReply(`The ${ipDesc} is already ${punishDesc}.`);
		}

		Punishments.lockRange(ip, reason);
		this.addModAction(`${user.name} hour-locked the ${ipDesc}: ${reason}`);
		this.modlog('RANGELOCK', null, reason);
	},
	lockiphelp: [`/lockip [ip] - Globally locks this IP or IP range for an hour. Accepts wildcards to ban ranges. Existing users on the IP will not be banned. Requires: & ~`],

	unrangelock: 'unlockip',
	rangeunlock: 'unlockip',

	/*********************************************************
	 * Moderating: Other
	 *********************************************************/

	mn: 'modnote',
	modnote(target, room, user, connection) {
		if (!target) return this.parse('/help modnote');
		if (!this.canTalk()) return;

		if (target.length > MAX_REASON_LENGTH) {
			return this.errorReply(`The note is too long. It cannot exceed ${MAX_REASON_LENGTH} characters.`);
		}
		if (!this.can('receiveauthmessages', null, room)) return false;
		target = target.replace(/\n/g, "; ");
		if (room.roomid === 'staff' || room.roomid === 'upperstaff') {
			this.globalModlog('NOTE', null, ` by ${user.id}: ${target}`);
		} else {
			this.modlog('NOTE', null, target);
		}

		return this.privateModAction(`(${user.name} notes: ${target})`);
	},
	modnotehelp: [`/modnote [note] - Adds a moderator note that can be read through modlog. Requires: % @ # & ~`],

	globalpromote: 'promote',
	promote(target, room, user, connection, cmd) {
		if (!target) return this.parse('/help promote');

		target = this.splitTarget(target, true);
		let targetUser = this.targetUser;
		let userid = toID(this.targetUsername);
		let name = targetUser ? targetUser.name : this.targetUsername;

		if (!userid) return this.parse('/help promote');

		let currentGroup = ((targetUser && targetUser.group) || Users.usergroups[userid] || ' ')[0];
		let nextGroup = target;
		if (target === 'deauth') nextGroup = Config.groupsranking[0];
		if (!nextGroup) {
			return this.errorReply("Please specify a group such as /globalvoice or /globaldeauth");
		}
		if (!Config.groups[nextGroup]) {
			return this.errorReply(`Group '${nextGroup}' does not exist.`);
		}
		if (!cmd.startsWith('global')) {
			let groupid = Config.groups[nextGroup].id;
			if (!groupid && nextGroup === Config.groupsranking[0]) groupid = 'deauth';
			if (Config.groups[nextGroup].globalonly) return this.errorReply(`Did you mean "/global${groupid}"?`);
			if (Config.groups[nextGroup].roomonly) return this.errorReply(`Did you mean "/room${groupid}"?`);
			return this.errorReply(`Did you mean "/room${groupid}" or "/global${groupid}"?`);
		}
		if (Config.groups[nextGroup].roomonly || Config.groups[nextGroup].battleonly) {
			return this.errorReply(`Group '${nextGroup}' does not exist as a global rank.`);
		}

		let groupName = Config.groups[nextGroup].name || "regular user";
		if (currentGroup === nextGroup) {
			return this.errorReply(`User '${name}' is already a ${groupName}`);
		}
		if (!user.canPromote(currentGroup, nextGroup)) {
			return this.errorReply(`/${cmd} - Access denied.`);
		}

		if (!Users.isUsernameKnown(userid)) {
			return this.errorReply(`/globalpromote - WARNING: '${name}' is offline and unrecognized. The username might be misspelled (either by you or the person who told you) or unregistered. Use /forcepromote if you're sure you want to risk it.`);
		}
		if (targetUser && !targetUser.registered) {
			return this.errorReply(`User '${name}' is unregistered, and so can't be promoted.`);
		}
		Users.setOfflineGroup(name, nextGroup);
		if (Config.groups[nextGroup].rank < Config.groups[currentGroup].rank) {
			this.privateModAction(`(${name} was demoted to ${groupName} by ${user.name}.)`);
			this.modlog(`GLOBAL ${groupName.toUpperCase()}`, userid, '(demote)');
			if (targetUser) targetUser.popup(`You were demoted to ${groupName} by ${user.name}.`);
		} else {
			this.addModAction(`${name} was promoted to ${groupName} by ${user.name}.`);
			this.modlog(`GLOBAL ${groupName.toUpperCase()}`, userid);
			if (targetUser) targetUser.popup(`You were promoted to ${groupName} by ${user.name}.`);
		}

		if (targetUser) targetUser.updateIdentity();
	},
	promotehelp: [`/promote [username], [group] - Promotes the user to the specified group. Requires: & ~`],

	untrustuser: 'trustuser',
	unconfirmuser: 'trustuser',
	confirmuser: 'trustuser',
	trustuser(target, room, user, connection, cmd) {
		if (!target) return this.parse('/help trustuser');
		if (!this.can('promote')) return;

		target = this.splitTarget(target, true);
		if (target) return this.errorReply(`This command does not support specifying a reason.`);
		let targetUser = this.targetUser;
		let userid = toID(this.targetUsername);
		let name = targetUser ? targetUser.name : this.targetUsername;

		if (!userid) return this.parse('/help trustuser');
		if (!targetUser) return this.errorReply(`User '${name}' is not online.`);

		if (cmd.startsWith('un')) {
			if (!targetUser.trusted) return this.errorReply(`User '${name}' is not trusted.`);
			if (targetUser.group !== Config.groupsranking[0]) {
				return this.errorReply(`User '${name}' has a global rank higher than trusted.`);
			}

			targetUser.setGroup(' ');
			this.sendReply(`User '${name}' is no longer trusted.`);
			this.privateModAction(`${name} was set to no longer be a trusted user by ${user.name}.`);
			this.modlog('UNTRUSTUSER', userid);
		} else {
			if (targetUser.trusted) return this.errorReply(`User '${name}' is already trusted.`);

			targetUser.setGroup(Config.groupsranking[0], true);
			this.sendReply(`User '${name}' is now trusted.`);
			this.privateModAction(`${name} was set as a trusted user by ${user.name}.`);
			this.modlog('TRUSTUSER', userid);
		}
	},
	trustuserhelp: [
		`/trustuser [username] - Trusts the user (makes them immune to locks). Requires: & ~`,
		`/untrustuser [username] - Removes the trusted user status from the user. Requires: & ~`,
	],

	globaldemote: 'demote',
	demote(target) {
		if (!target) return this.parse('/help demote');
		this.run('promote');
	},
	demotehelp: [`/demote [username], [group] - Demotes the user to the specified group. Requires: & ~`],

	forcepromote(target, room, user, connection) {
		// warning: never document this command in /help
		if (!this.can('forcepromote')) return false;
		target = this.splitTarget(target, true);
		let name = this.filter(this.targetUsername);
		if (!name) return;
		name = name.slice(0, 18);
		let nextGroup = target;
		if (!Config.groups[nextGroup]) return this.errorReply(`Group '${nextGroup}' does not exist.`);
		if (Config.groups[nextGroup].roomonly || Config.groups[nextGroup].battleonly) return this.errorReply(`Group '${nextGroup}' does not exist as a global rank.`);

		if (Users.isUsernameKnown(name)) {
			return this.errorReply("/forcepromote - Don't forcepromote unless you have to.");
		}
		Users.setOfflineGroup(name, nextGroup);

		this.addModAction(`${name} was promoted to ${(Config.groups[nextGroup].name || "regular user")} by ${user.name}.`);
		this.modlog(`GLOBAL${(Config.groups[nextGroup].name || "regular").toUpperCase()}`, toID(name));
	},

	devoice: 'deauth',
	deauth(target, room, user) {
		return this.parse(`/demote ${target}, deauth`);
	},

	deglobalvoice: 'globaldeauth',
	deglobalauth: 'globaldeauth',
	globaldevoice: 'globaldeauth',
	globaldeauth(target, room, user) {
		return this.parse(`/globaldemote ${target}, deauth`);
	},

	deroomvoice: 'roomdeauth',
	roomdevoice: 'roomdeauth',
	deroomauth: 'roomdeauth',
	roomdeauth(target, room, user) {
		return this.parse(`/roomdemote ${target}, deauth`);
	},

	declare(target, room, user) {
		target = target.trim();
		if (!target) return this.parse('/help declare');
		if (!this.can('declare', null, room)) return false;
		if (!this.canTalk()) return;
		if (target.length > 2000) return this.errorReply("Declares should not exceed 2000 characters.");

		for (let u in room.users) {
			if (Users.get(u).connected) Users.get(u).sendTo(room, `|notify|${room.title} announcement!|${target}`);
		}
		this.add(Chat.html`|raw|<div class="broadcast-blue"><b>${target}</b></div>`);
		this.modlog('DECLARE', null, target);
	},
	declarehelp: [`/declare [message] - Anonymously announces a message. Requires: # * & ~`],

	htmldeclare(target, room, user) {
		if (!target) return this.parse('/help htmldeclare');
		if (!this.can('gdeclare', null, room)) return false;
		if (!this.canTalk()) return;
		target = this.canHTML(target);
		if (!target) return;

		for (let u in room.users) {
			if (Users.get(u).connected) Users.get(u).sendTo(room, `|notify|${room.title} announcement!|${Chat.stripHTML(target)}`);
		}
		this.add(`|raw|<div class="broadcast-blue"><b>${target}</b></div>`);
		this.modlog(`HTMLDECLARE`, null, target);
	},
	htmldeclarehelp: [`/htmldeclare [message] - Anonymously announces a message using safe HTML. Requires: ~`],

	gdeclare: 'globaldeclare',
	globaldeclare(target, room, user) {
		if (!target) return this.parse('/help globaldeclare');
		if (!this.can('gdeclare')) return false;
		target = this.canHTML(target);
		if (!target) return;

		for (const u of Users.users.values()) {
			if (u.connected) u.send(`|pm|~|${u.group}${u.name}|/raw <div class="broadcast-blue"><b>${target}</b></div>`);
		}
		this.modlog(`GLOBALDECLARE`, null, target);
	},
	globaldeclarehelp: [`/globaldeclare [message] - Anonymously announces a message to every room on the server. Requires: ~`],

	cdeclare: 'chatdeclare',
	chatdeclare(target, room, user) {
		if (!target) return this.parse('/help chatdeclare');
		if (!this.can('gdeclare')) return false;
		target = this.canHTML(target);
		if (!target) return;

		for (const curRoom of Rooms.rooms.values()) {
			if (curRoom.roomid !== 'global' && curRoom.type !== 'battle') {
				curRoom.addRaw(`<div class="broadcast-blue"><b>${target}</b></div>`).update();
			}
		}
		this.modlog(`CHATDECLARE`, null, target);
	},
	chatdeclarehelp: [`/cdeclare [message] - Anonymously announces a message to all chatrooms on the server. Requires: ~`],

	'!announce': true,
	wall: 'announce',
	announce(target, room, user) {
		if (!target) return this.parse('/help announce');

		if (room && !this.can('announce', null, room)) return false;

		target = this.canTalk(target);
		if (!target) return;

		return `/announce ${target}`;
	},
	announcehelp: [`/announce OR /wall [message] - Makes an announcement. Requires: % @ # & ~`],

	notifyoffrank: 'notifyrank',
	notifyrank(target, room, user, connection, cmd) {
		if (!target) return this.parse(`/help notifyrank`);
		if (!this.can('addhtml', null, room)) return false;
		if (!this.canTalk()) return;
		let [rank, titleNotification] = this.splitOne(target);
		if (rank === 'all') rank = ` `;
		if (!(rank in Config.groups)) return this.errorReply(`Group '${rank}' does not exist.`);
		const id = `${room.roomid}-rank-${(Config.groups[rank].id || `all`)}`;
		if (cmd === 'notifyoffrank') {
			if (rank === ' ') {
				room.send(`|tempnotifyoff|${id}`);
			} else {
				room.sendRankedUsers(`|tempnotifyoff|${id}`, rank);
			}
		} else {
			let [title, notificationHighlight] = this.splitOne(titleNotification);
			if (!title) title = `${room.title} ${(Config.groups[rank].name ? `${Config.groups[rank].name}+ ` : ``)}message!`;
			if (!user.can('addhtml')) {
				title += ` (notification from ${user.name})`;
			}
			const [notification, highlight] = this.splitOne(notificationHighlight);
			if (notification.length > 300) return this.errorReply(`Notifications should not exceed 300 characters.`);
			const message = `|tempnotify|${id}|${title}|${notification}${(highlight ? `|${highlight}` : ``)}`;
			if (rank === ' ') {
				room.send(message);
			} else {
				room.sendRankedUsers(message, rank);
			}
			this.modlog(`NOTIFYRANK`, null, target);
		}
	},
	notifyrankhelp: [
		`/notifyrank [rank], [title], [message], [highlight] - Sends a notification to users who are [rank] or higher (and highlight on [highlight], if specified). Requires: # * & ~`,
		`/notifyoffrank [rank] - Closes the notification previously sent with /notifyrank [rank]. Requires: # * & ~`,
	],

	fr: 'forcerename',
	forcerename(target, room, user) {
		if (!target) return this.parse('/help forcerename');

		let reason = this.splitTarget(target, true);
		let targetUser = this.targetUser;
		if (!targetUser) {
			this.splitTarget(target);
			if (this.targetUser) {
				return this.errorReply(`User has already changed their name to '${this.targetUser.name}'.`);
			}
			return this.errorReply(`User '${target}' not found.`);
		}
		if (!this.can('forcerename', targetUser)) return false;

		let forceRenameMessage;
		if (targetUser.connected) {
			forceRenameMessage = `was forced to choose a new name by ${user.name}${(reason ? `: ${reason}` : ``)}`;
			this.globalModlog('FORCERENAME', targetUser, ` by ${user.name}${(reason ? `: ${reason}` : ``)}`);
			Chat.forceRenames.set(targetUser.id, (Chat.forceRenames.get(targetUser.id) || 0) + 1);
			Ladders.cancelSearches(targetUser);
			targetUser.send(`|nametaken||${user.name} considers your name inappropriate${(reason ? `: ${reason}` : ".")}`);
		} else {
			forceRenameMessage = `would be forced to choose a new name by ${user.name} but is offline${(reason ? `: ${reason}` : ``)}`;
			this.globalModlog('FORCERENAME OFFLINE', targetUser, ` by ${user.name}${(reason ? `: ${reason}` : ``)}`);
			if (!Chat.forceRenames.has(targetUser.id)) Chat.forceRenames.set(targetUser.id, 0);
		}

		if (room.roomid !== 'staff') this.privateModAction(`(${targetUser.name} ${forceRenameMessage})`);
		const roomMessage = room.roomid !== 'staff' ? `«<a href="/${room.roomid}" target="_blank">${room.roomid}</a>» ` : '';
		const rankMessage = targetUser.getAccountStatusString();
		Rooms.global.notifyRooms(['staff'], `|html|${roomMessage}` + Chat.html`<span class="username">${targetUser.name}</span> ${rankMessage} ${forceRenameMessage}`);

		targetUser.resetName(true);
		return true;
	},
	forcerenamehelp: [
		`/forcerename OR /fr [username], [reason] - Forcibly change a user's name and shows them the [reason]. Requires: % @ & ~`,
		`/allowname [username] - Unmarks a forcerenamed username, stopping staff from being notified when it is used. Requires % @ & ~`,
	],

	nl: 'namelock',
	forcenamelock: 'namelock',
	namelock(target, room, user, connection, cmd) {
		if (!target) return this.parse('/help namelock');

		let reason = this.splitTarget(target);
		let targetUser = this.targetUser;

		if (!targetUser) {
			return this.errorReply(`User '${this.targetUsername}' not found.`);
		}
		if (targetUser.id !== toID(this.inputUsername) && cmd !== 'forcenamelock') {
			return this.errorReply(`${this.inputUsername} has already changed their name to ${targetUser.name}. To namelock anyway, use /forcenamelock.`);
		}
		if (!this.can('forcerename', targetUser)) return false;
		if (targetUser.namelocked) return this.errorReply(`User '${targetUser.name}' is already namelocked.`);

		const reasonText = reason ? ` (${reason})` : `.`;
		const lockMessage = `${targetUser.name} was namelocked by ${user.name}${reasonText}`;
		this.privateModAction(`(${lockMessage})`);

		// Notify staff room when a user is locked outside of it.
		if (room.roomid !== 'staff' && Rooms.get('staff')) {
			Rooms.get('staff').addByUser(user, `<<${room.roomid}>> ${lockMessage}`);
		}

		const roomauth = Rooms.global.destroyPersonalRooms(targetUser.id);
		if (roomauth.length) Monitor.log(`[CrisisMonitor] Namelocked user ${targetUser.name} has public roomauth (${roomauth.join(', ')}), and should probably be demoted.`);

		this.globalModlog("NAMELOCK", targetUser, ` by ${user.id}${reasonText}`);
		Ladders.cancelSearches(targetUser);
		Punishments.namelock(targetUser, null, null, false, reason);
		targetUser.popup(`|modal|${user.name} has locked your name and you can't change names anymore${reasonText}`);
		// Automatically upload replays as evidence/reference to the punishment
		if (room.battle) this.parse('/savereplay forpunishment');

		return true;
	},
	namelockhelp: [`/namelock OR /nl [username], [reason] - Name locks a user and shows them the [reason]. Requires: % @ & ~`],

	unl: 'unnamelock',
	unnamelock(target, room, user) {
		if (!target) return this.parse('/help unnamelock');
		if (!this.can('forcerename')) return false;

		let targetUser = Users.get(target);
		let reason = '';
		if (targetUser && targetUser.namelocked) {
			reason = ` (${targetUser.namelocked})`;
		}

		let unlocked = Punishments.unnamelock(target);

		if (unlocked) {
			this.addModAction(`${unlocked} was unnamelocked by ${user.name}.${reason}`);
			if (!reason) this.globalModlog("UNNAMELOCK", toID(target), ` by ${user.id}`);
			if (targetUser) targetUser.popup(`${user.name} has unnamelocked you.`);
		} else {
			this.errorReply(`User '${target}' is not namelocked.`);
		}
	},
	unnamelockhelp: [`/unnamelock [username] - Unnamelocks the user. Requires: % @ & ~`],

	hidetextalts: 'hidetext',
	hidealttext: 'hidetext',
	hidealtstext: 'hidetext',
	htext: 'hidetext',
	forcehidetext: 'hidetext',
	forcehtext: 'hidetext',
	hidetext(target, room, user, connection, cmd) {
		if (!target) return this.parse(`/help hidetext`);

		this.splitTarget(target);
		let targetUser = this.targetUser;
		let name = this.targetUsername;
		if (!targetUser && !room.log.hasUsername(target)) return this.errorReply(`User ${target} not found or has no roomlogs.`);
		let userid = toID(this.inputUsername);

		if (!this.can('mute', null, room)) return;
		if (targetUser && targetUser.trusted && targetUser !== user && !cmd.includes('force')) {
			return this.errorReply(`${target} is a trusted user, are you sure you want to hide their messages? Use /forcehidetext if you're sure.`);
		}

		if (targetUser && cmd.includes('alt')) {
			room.send(`|c|~|${name}'s alts messages were cleared from ${room.title} by ${user.name}.`);
			this.modlog('HIDEALTSTEXT', targetUser, null, {noip: 1});
			room.hideText([
				userid,
				...Object.keys(targetUser.prevNames),
				...targetUser.getAltUsers(true).map(user => user.getLastId()),
			]);
		} else {
			room.send(`|c|~|${name}'s messages were cleared from ${room.title} by ${user.name}.`);
			this.modlog('HIDETEXT', targetUser || userid, null, {noip: 1, noalts: 1});
			room.hideText([userid]);
		}
	},
	hidetexthelp: [
		`/hidetext [username] - Removes a user's messages from chat. Requires: % @ # & ~`,
		`/hidealtstext [username] - Removes a user's messages, and their alternate account's messages from the chat.  Requires: % @ # & ~`,
	],

	ab: 'blacklist',
	blacklist(target, room, user) {
		if (!target) return this.parse('/help blacklist');
		if (!this.canTalk()) return;
		if (toID(target) === 'show') return this.errorReply(`You're looking for /showbl`);

		target = this.splitTarget(target);
		const targetUser = this.targetUser;
		if (!targetUser) {
			this.errorReply(`User ${this.targetUsername} not found.`);
			return this.errorReply(`If you want to blacklist an offline account by name (not IP), consider /blacklistname`);
		}
		if (!this.can('editroom', targetUser, room)) return false;
		if (!room.chatRoomData) {
			return this.errorReply(`This room is not going to last long enough for a blacklist to matter - just ban the user`);
		}
		let punishment = Punishments.isRoomBanned(targetUser, room.roomid);
		if (punishment && punishment[0] === 'BLACKLIST') {
			return this.errorReply(`This user is already blacklisted from this room.`);
		}

		if (!target && REQUIRE_REASONS) {
			return this.errorReply(`Blacklists require a reason.`);
		}
		if (target.length > MAX_REASON_LENGTH) {
			return this.errorReply(`The reason is too long. It cannot exceed ${MAX_REASON_LENGTH} characters.`);
		}
		const name = targetUser.getLastName();
		const userid = targetUser.getLastId();

		if (targetUser.trusted && room.isPrivate !== true) {
			Monitor.log(`[CrisisMonitor] Trusted user ${targetUser.name}${(targetUser.trusted !== targetUser.id ? ` (${targetUser.trusted})` : '')} was blacklisted from ${room.roomid} by ${user.name}, and should probably be demoted.`);
		}

		if (targetUser in room.users || user.can('lock')) {
			targetUser.popup(
				`|modal||html|<p>${Chat.escapeHTML(user.name)} has blacklisted you from the room ${room.roomid}${(room.subRooms ? ` and its subrooms` : '')}. Reason: ${Chat.escapeHTML(target)}</p>` +
				`<p>To appeal the ban, PM the staff member that blacklisted you${(!room.battle && room.auth ? ` or a room owner. </p><p><button name="send" value="/roomauth ${room.roomid}">List Room Staff</button></p>` : `.</p>`)}`
			);
		}

		this.privateModAction(`(${name} was blacklisted from ${room.title} by ${user.name}. ${(target ? ` (${target})` : '')})`);

		let affected = Punishments.roomBlacklist(room, targetUser, null, null, target);

		if (!room.isPrivate && room.chatRoomData) {
			let acAccount = (targetUser.autoconfirmed !== userid && targetUser.autoconfirmed);
			let displayMessage = '';
			if (affected.length > 1) {
				displayMessage = `(${name}'s ${(acAccount ? ` ac account: ${acAccount},` : '')} blacklisted alts: ${affected.slice(1).map(user => user.getLastName()).join(", ")})`;
				this.privateModAction(displayMessage);
			} else if (acAccount) {
				displayMessage = `(${name}'s ac account: ${acAccount})`;
				this.privateModAction(displayMessage);
			}
		}

		if (!room.isPrivate && room.chatRoomData) {
			this.globalModlog("BLACKLIST", targetUser, ` by ${user.id}${(target ? `: ${target}` : '')}`);
		} else {
			// Room modlog only
			this.modlog("BLACKLIST", targetUser, ` by ${user.id}${(target ? `: ${target}` : '')}`);
		}
		return true;
	},
	blacklisthelp: [
		`/blacklist [username], [reason] - Blacklists the user from the room you are in for a year. Requires: # & ~`,
		`/unblacklist [username] - Unblacklists the user from the room you are in. Requires: # & ~`,
		`/showblacklist OR /showbl - show a list of blacklisted users in the room. Requires: % @ # & ~`,
		`/expiringblacklists OR /expiringbls - show a list of blacklisted users from the room whose blacklists are expiring in 3 months or less. Requires: % @ # & ~`,
	],

	forcebattleban: 'battleban',
	battleban(target, room, user, connection, cmd) {
		if (!target) return this.parse(`/help battleban`);

		const reason = this.splitTarget(target);
		const targetUser = this.targetUser;
		if (!targetUser) return this.errorReply(`User ${this.targetUsername} not found.`);
		if (target.length > MAX_REASON_LENGTH) {
			return this.errorReply(`The reason is too long. It cannot exceed ${MAX_REASON_LENGTH} characters.`);
		}
		if (!reason) {
			return this.errorReply(`Battle bans require a reason.`);
		}
		const includesUrl = reason.includes(`.${Config.routes.root}/`); // lgtm [js/incomplete-url-substring-sanitization]
		if (!room.battle && !includesUrl && cmd !== 'forcebattleban') {
			 return this.errorReply(`Battle bans require a battle replay if used outside of a battle; if the battle has expired, use /forcebattleban.`);
		}
		if (!this.can('rangeban', targetUser)) {
			this.errorReply(`Battlebans have been deprecated. Alternatives:`);
			this.errorReply(`- timerstalling and bragging about it: lock`);
			this.errorReply(`- other timerstalling: they're not timerstalling, leave them alone`);
			this.errorReply(`- bad nicknames: lock, locks prevent nicknames from appearing; you should always have been locking for this`);
			this.errorReply(`- ladder cheating: gban, get a moderator if necessary`);
			this.errorReply(`- serious ladder cheating: permaban, get a leader`);
			this.errorReply(`- other: get a leader`);
			return;
		}
		if (Punishments.isBattleBanned(targetUser)) return this.errorReply(`User '${targetUser.name}' is already banned from battling.`);

		const reasonText = reason ? ` (${reason})` : `.`;
		const battlebanMessage = `${targetUser.name} was banned from starting new battles by ${user.name}${reasonText}`;
		this.privateModAction(`(${battlebanMessage})`);

		// Notify staff room when a user is banned from battling outside of it.
		if (room.roomid !== 'staff' && Rooms.get('staff')) {
			Rooms.get('staff').addByUser(user, `<<${room.roomid}>> ${battlebanMessage}`);
		}
		if (targetUser.trusted) {
			Monitor.log(`[CrisisMonitor] Trusted user ${targetUser.name} was banned from battling by ${user.name}, and should probably be demoted.`);
		}

		this.globalModlog("BATTLEBAN", targetUser, ` by ${user.id}${reasonText}`);
		Ladders.cancelSearches(targetUser);
		Punishments.battleban(targetUser, null, null, reason);
		targetUser.popup(`|modal|${user.name} has prevented you from starting new battles for 2 days${reasonText}`);

		// Automatically upload replays as evidence/reference to the punishment
		if (room.battle) this.parse('/savereplay forpunishment');
		return true;
	},
	battlebanhelp: [`/battleban [username], [reason] - [DEPRECATED] Prevents the user from starting new battles for 2 days and shows them the [reason]. Requires: & ~`],

	unbattleban(target, room, user) {
		if (!target) return this.parse('/help unbattleban');
		if (!this.can('lock')) return;

		const targetUser = Users.get(target);
		const unbanned = Punishments.unbattleban(target);

		if (unbanned) {
			this.addModAction(`${unbanned} was allowed to battle again by ${user.name}.`);
			this.globalModlog("UNBATTLEBAN", toID(target), ` by ${user.name}`);
			if (targetUser) targetUser.popup(`${user.name} has allowed you to battle again.`);
		} else {
			this.errorReply(`User ${target} is not banned from battling.`);
		}
	},
	unbattlebanhelp: [`/unbattleban [username] - [DEPRECATED] Allows a user to battle again. Requires: % @ & ~`],

	nameblacklist: 'blacklistname',
	blacklistname(target, room, user) {
		if (!target) return this.parse('/help blacklistname');
		if (!this.canTalk()) return;
		if (!this.can('editroom', null, room)) return false;
		if (!room.chatRoomData) {
			return this.errorReply("This room is not going to last long enough for a blacklist to matter - just ban the user");
		}

		let [targetStr, reason] = target.split('|').map(val => val.trim());
		if (!targetStr || (!reason && REQUIRE_REASONS)) {
			return this.errorReply("Usage: /blacklistname name1, name2, ... | reason");
		}

		let targets = targetStr.split(',').map(s => toID(s));

		let duplicates = targets.filter(userid => {
			let punishment = Punishments.roomUserids.nestedGet(room.roomid, userid);
			return punishment && punishment[0] === 'BLACKLIST';
		});
		if (duplicates.length) {
			return this.errorReply(`[${duplicates.join(', ')}] ${Chat.plural(duplicates, "are", "is")} already blacklisted.`);
		}

		const userRank = Config.groupsranking.indexOf(room.getAuth(user));
		for (const userid of targets) {
			if (!userid) return this.errorReply(`User '${userid}' is not a valid userid.`);
			const targetRank = Config.groupsranking.indexOf(room.getAuth({id: userid}));
			if (targetRank >= userRank) return this.errorReply(`/blacklistname - Access denied: ${userid} is of equal or higher authority than you.`);

			Punishments.roomBlacklist(room, null, null, userid, reason);

			const trusted = Users.isTrusted(userid);
			if (trusted && room.isPrivate !== true) {
				Monitor.log(`[CrisisMonitor] Trusted user ${userid}${(trusted !== userid ? ` (${trusted})` : ``)} was nameblacklisted from ${room.roomid} by ${user.name}, and should probably be demoted.`);
			}
			if (!room.isPrivate && room.chatRoomData) {
				this.globalModlog("NAMEBLACKLIST", userid, ` by ${user.id}${(reason ? `: ${reason}` : '')}`);
			}
		}

		this.privateModAction(`(${targets.join(', ')}${Chat.plural(targets, " were", " was")} nameblacklisted from ${room.title} by ${user.name}.)`);
		return true;
	},
	blacklistnamehelp: [`/blacklistname OR /nameblacklist [username1, username2, etc.] | reason - Blacklists the given username(s) from the room you are in for a year. Requires: # & ~`],

	unab: 'unblacklist',
	unblacklist(target, room, user) {
		if (!target) return this.parse('/help unblacklist');
		if (!this.can('editroom', null, room)) return false;

		const name = Punishments.roomUnblacklist(room, target);

		if (name) {
			this.privateModAction(`(${name} was unblacklisted by ${user.name}.)`);
			if (!room.isPrivate && room.chatRoomData) {
				this.globalModlog("UNBLACKLIST", name, ` by ${user.id}`);
			}
		} else {
			this.errorReply(`User '${target}' is not blacklisted.`);
		}
	},
	unblacklisthelp: [`/unblacklist [username] - Unblacklists the user from the room you are in. Requires: # & ~`],

	unblacklistall(target, room, user) {
		if (!this.can('editroom', null, room)) return false;

		if (!target) {
			user.lastCommand = '/unblacklistall';
			this.errorReply("THIS WILL UNBLACKLIST ALL BLACKLISTED USERS IN THIS ROOM.");
			this.errorReply("To confirm, use: /unblacklistall confirm");
			return;
		}
		if (user.lastCommand !== '/unblacklistall' || target !== 'confirm') {
			return this.parse('/help unblacklistall');
		}
		user.lastCommand = '';
		let unblacklisted = Punishments.roomUnblacklistAll(room);
		if (!unblacklisted) return this.errorReply("No users are currently blacklisted in this room to unblacklist.");
		this.addModAction(`All blacklists in this room have been lifted by ${user.name}.`);
		this.modlog('UNBLACKLISTALL');
		this.roomlog(`Unblacklisted users: ${unblacklisted.join(', ')}`);
	},
	unblacklistallhelp: [`/unblacklistall - Unblacklists all blacklisted users in the current room. Requires #, &, ~`],

	expiringbls: 'showblacklist',
	expiringblacklists: 'showblacklist',
	blacklists: 'showblacklist',
	showbl: 'showblacklist',
	showblacklist(target, room, user, connection, cmd) {
		if (target) room = Rooms.search(target);
		if (!room) return this.errorReply(`The room "${target}" was not found.`);
		if (!this.can('mute', null, room)) return false;
		const SOON_EXPIRING_TIME = 3 * 30 * 24 * 60 * 60 * 1000; // 3 months

		if (!room.chatRoomData) return this.errorReply("This room does not support blacklists.");

		const subMap = Punishments.roomUserids.get(room.roomid);
		if (!subMap || subMap.size === 0) {
			return this.sendReply("This room has no blacklisted users.");
		}
		let blMap = new Map();
		let ips = '';

		for (const [userid, punishment] of subMap) {
			const [punishType, id, expireTime] = punishment;
			if (punishType === 'BLACKLIST') {
				if (!blMap.has(id)) blMap.set(id, [expireTime]);
				if (id !== userid) blMap.get(id).push(userid);
			}
		}

		if (user.can('ban')) {
			const subMap = Punishments.roomIps.get(room.roomid);

			if (subMap) {
				ips = '/ips';
				for (const [ip, punishment] of subMap) {
					const [punishType, id] = punishment;
					if (punishType === 'BLACKLIST') {
						if (!blMap.has(id)) blMap.set(id, []);
						blMap.get(id).push(ip);
					}
				}
			}
		}

		let soonExpiring = (cmd === 'expiringblacklists' || cmd === 'expiringbls');
		let buf = Chat.html`Blacklist for ${room.title}${soonExpiring ? ` (expiring within 3 months)` : ''}:<br />`;

		for (const [userid, data] of blMap) {
			const [expireTime, ...alts] = data;
			if (soonExpiring && expireTime > Date.now() + SOON_EXPIRING_TIME) continue;
			const expiresIn = new Date(expireTime).getTime() - Date.now();
			const expiresDays = Math.round(expiresIn / 1000 / 60 / 60 / 24);
			buf += `- <strong>${userid}</strong>, for ${Chat.count(expiresDays, "days")}`;
			if (alts.length) buf += `, alts${ips}: ${alts.join(', ')}`;
			buf += `<br />`;
		}

		this.sendReplyBox(buf);
	},
	showblacklisthelp: [
		`/showblacklist OR /showbl - show a list of blacklisted users in the room. Requires: % @ # & ~`,
		`/expiringblacklists OR /expiringbls - show a list of blacklisted users from the room whose blacklists are expiring in 3 months or less. Requires: % @ # & ~`,
	],

	markshared(target, room, user) {
		if (!target) return this.parse('/help markshared');
		if (!this.can('ban')) return false;
		let [ip, note] = this.splitOne(target);
		if (!/^[0-9.*]+$/.test(ip)) return this.errorReply("Please enter a valid IP address.");

		if (Punishments.sharedIps.has(ip)) return this.errorReply("This IP is already marked as shared.");
		if (!note) {
			this.errorReply(`You must specify who owns this shared IP.`);
			this.parse(`/help markshared`);
			return;
		}

		Punishments.addSharedIp(ip, note);
		note = ` (${note})`;
		this.globalModlog('SHAREDIP', ip, ` by ${user.name}${note}`);

		const message = `The IP '${ip}' was marked as shared by ${user.name}.${note}`;
		const staffRoom = Rooms.get('staff');
		if (staffRoom) return staffRoom.addByUser(user, message);

		return this.addModAction(message);
	},
	marksharedhelp: [`/markshared [IP], [owner/organization of IP] - Marks an IP address as shared. Note: the owner/organization (i.e., University of Minnesota) of the shared IP is required. Requires @, &, ~`],

	unmarkshared(target, room, user) {
		if (!target) return this.parse('/help unmarkshared');
		if (!this.can('ban')) return false;
		if (!/^[0-9.*]+$/.test(target)) return this.errorReply("Please enter a valid IP address.");

		if (!Punishments.sharedIps.has(target)) return this.errorReply("This IP isn't marked as shared.");

		Punishments.removeSharedIp(target);
		this.globalModlog('UNSHAREIP', target, ` by ${user.name}`);
		return this.addModAction(`The IP '${target}' was unmarked as shared by ${user.name}.`);
	},
	unmarksharedhelp: [`/unmarkshared [ip] - Unmarks a shared IP address. Requires @, &, ~`],

	/*********************************************************
	 * Server management commands
	 *********************************************************/

	forcehotpatch: 'hotpatch',
	async hotpatch(target, room, user, connection, cmd) {
		if (!target) return this.parse('/help hotpatch');
		if (!this.can('hotpatch')) return;

		const lock = Monitor.hotpatchLock;
		const hotpatches = ['chat', 'formats', 'loginserver', 'punishments', 'dnsbl'];
		const version = await Monitor.version();
		let patch = target;
		const requiresForce = (patch) =>
			version && cmd !== 'forcehotpatch' &&
			(Monitor.hotpatchVersions[patch] ?
				Monitor.hotpatchVersions[patch] === version :
				(global.__version && version === global.__version.tree));
		const requiresForceMessage = `The git work tree has not changed since the last time ${target} was hotpatched (${version && version.slice(0, 8)}), use /forcehotpatch ${target} if you wish to hotpatch anyway.`;

		try {
			if (target === 'all') {
				if (lock['all']) return this.errorReply(`Hot-patching all has been disabled by ${lock['all'].by} (${lock['all'].reason})`);
				if (Config.disablehotpatchall) return this.errorReply("This server does not allow for the use of /hotpatch all");

				for (const hotpatch of hotpatches) {
					this.parse(`/hotpatch ${hotpatch}`);
				}
			} else if (target === 'chat' || target === 'commands') {
				patch = 'chat';
				if (lock['chat']) return this.errorReply(`Hot-patching chat has been disabled by ${lock['chat'].by} (${lock['chat'].reason})`);
				if (lock['tournaments']) return this.errorReply(`Hot-patching tournaments has been disabled by ${lock['tournaments'].by} (${lock['tournaments'].reason})`);
				if (requiresForce(patch)) return this.errorReply(requiresForceMessage);

				Chat.destroy();

				const processManagers = require('../.lib-dist/process-manager').processManagers;
				for (let manager of processManagers.slice()) {
					if (manager.filename.startsWith(FS('server/chat-plugins').path)) {
						manager.destroy();
					}
				}

				Chat.uncache('./.server-dist/chat');
				Chat.uncache('./server/chat-commands');
				Chat.uncacheDir('./server/chat-plugins');
				Chat.uncacheDir('./.server-dist/chat-plugins');
				Chat.uncacheDir('./translations');
				global.Chat = require('../.server-dist/chat').Chat;

				Chat.uncacheDir('./.server-dist/tournaments');
				global.Tournaments = require('../.server-dist/tournaments').Tournaments;
				this.sendReply("Chat commands have been hot-patched.");
			} else if (target === 'tournaments') {
				if (lock['tournaments']) return this.errorReply(`Hot-patching tournaments has been disabled by ${lock['tournaments'].by} (${lock['tournaments'].reason})`);
				if (requiresForce(patch)) return this.errorReply(requiresForceMessage);

				Chat.uncacheDir('./.server-dist/tournaments');
				global.Tournaments = require('../.server-dist/tournaments').Tournaments;
				this.sendReply("Tournaments have been hot-patched.");
			} else if (target === 'formats' || target === 'battles') {
				patch = 'formats';
				if (lock['formats']) return this.errorReply(`Hot-patching formats has been disabled by ${lock['formats'].by} (${lock['formats'].reason})`);
				if (lock['battles']) return this.errorReply(`Hot-patching battles has been disabled by ${lock['battles'].by} (${lock['battles'].reason})`);
				if (lock['validator']) return this.errorReply(`Hot-patching the validator has been disabled by ${lock['validator'].by} (${lock['validator'].reason})`);
				if (requiresForce(patch)) return this.errorReply(requiresForceMessage);

				// uncache the .sim-dist/dex.js dependency tree
				Chat.uncacheDir('./.sim-dist');
				Chat.uncacheDir('./data');
				Chat.uncache('./config/formats');
				// reload .sim-dist/dex.js
				global.Dex = require('../.sim-dist/dex').Dex;
				// rebuild the formats list
				delete Rooms.global.formatList;
				// respawn validator processes
				TeamValidatorAsync.PM.respawn();
				// respawn simulator processes
				Rooms.PM.respawn();
				// broadcast the new formats list to clients
				Rooms.global.send(Rooms.global.formatListText);

				this.sendReply("Formats have been hot-patched.");
			} else if (target === 'loginserver') {
				if (requiresForce(patch)) return this.errorReply(requiresForceMessage);
				FS('config/custom.css').unwatch();
				Chat.uncache('./.server-dist/loginserver');
				global.LoginServer = require('../.server-dist/loginserver').LoginServer;
				this.sendReply("The login server has been hot-patched. New login server requests will use the new code.");
			} else if (target === 'learnsets' || target === 'validator') {
				patch = 'validator';
				if (lock['validator']) return this.errorReply(`Hot-patching the validator has been disabled by ${lock['validator'].by} (${lock['validator'].reason})`);
				if (lock['formats']) return this.errorReply(`Hot-patching formats has been disabled by ${lock['formats'].by} (${lock['formats'].reason})`);
				if (requiresForce(patch)) return this.errorReply(requiresForceMessage);

				TeamValidatorAsync.PM.respawn();
				this.sendReply("The team validator has been hot-patched. Any battles started after now will have teams be validated according to the new code.");
			} else if (target === 'punishments') {
				patch = 'punishments';
				if (lock['punishments']) return this.errorReply(`Hot-patching punishments has been disabled by ${lock['punishments'].by} (${lock['punishments'].reason})`);
				if (requiresForce(patch)) return this.errorReply(requiresForceMessage);

				Chat.uncache('./.server-dist/punishments');
				global.Punishments = require('../.server-dist/punishments').Punishments;
				this.sendReply("Punishments have been hot-patched.");
			} else if (target === 'dnsbl' || target === 'datacenters' || target === 'iptools') {
				patch = 'dnsbl';
				if (requiresForce(patch)) return this.errorReply(requiresForceMessage);

				Chat.uncache('./.server-dist/ip-tools');
				global.IPTools = require('../.server-dist/ip-tools').IPTools;
				IPTools.loadDatacenters();
				this.sendReply("IPTools has been hot-patched.");
			} else if (target.startsWith('disable')) {
				this.sendReply("Disabling hot-patch has been moved to its own command:");
				return this.parse('/help nohotpatch');
			} else {
				return this.errorReply("Your hot-patch command was unrecognized.");
			}
		} catch (e) {
			Rooms.global.notifyRooms(['development', 'staff', 'upperstaff'], `|c|${user.getIdentity()}|/log ${user.name} used /hotpatch ${target} - but something failed while trying to hot-patch.`);
			return this.errorReply(`Something failed while trying to hot-patch ${target}: \n${e.stack}`);
		}
		Monitor.hotpatchVersions[patch] = version;
		Rooms.global.notifyRooms(['development', 'staff', 'upperstaff'], `|c|${user.getIdentity()}|/log ${user.name} used /hotpatch ${target}`);
	},
	hotpatchhelp: [
		`Hot-patching the game engine allows you to update parts of Showdown without interrupting currently-running battles. Requires: ~`,
		`Hot-patching has greater memory requirements than restarting`,
		`You can disable various hot-patches with /nohotpatch. For more information on this, see /help nohotpatch`,
		`/hotpatch chat - reload chat-commands.js and the chat-plugins`,
		`/hotpatch validator - spawn new team validator processes`,
		`/hotpatch formats - reload the .sim-dist/dex.js tree, rebuild and rebroad the formats list, and spawn new simulator and team validator processes`,
		`/hotpatch dnsbl - reloads IPTools datacenters`,
		`/hotpatch punishments - reloads new punishments code`,
		`/hotpatch loginserver - reloads new loginserver code`,
		`/hotpatch tournaments - reloads new tournaments code`,
		`/hotpatch all - hot-patches chat, tournaments, formats, login server, punishments, and dnsbl`,
		`/forcehotpatch [target] - as above, but performs the update regardless of whether the history has changed in git`,
	],

	hotpatchlock: 'nohotpatch',
	nohotpatch(target, room, user) {
		if (!this.can('declare')) return;
		if (!target) return this.parse('/help nohotpatch');

		const separator = ' ';

		const hotpatch = toID(target.substr(0, target.indexOf(separator)));
		const reason = target.substr(target.indexOf(separator), target.length).trim();
		if (!reason || !target.includes(separator)) return this.parse('/help nohotpatch');

		let lock = Monitor.hotpatchLock;
		const validDisable = ['chat', 'battles', 'formats', 'validator', 'tournaments', 'punishments', 'all'];

		if (validDisable.includes(hotpatch)) {
			if (lock[hotpatch]) return this.errorReply(`Hot-patching ${hotpatch} has already been disabled by ${lock[hotpatch].by} (${lock[hotpatch].reason})`);
			lock[hotpatch] = {
				by: user.name,
				reason: reason,
			};
			this.sendReply(`You have disabled hot-patching ${hotpatch}.`);
		} else {
			return this.errorReply("This hot-patch is not an option to disable.");
		}
		Rooms.global.notifyRooms(['development', 'staff', 'upperstaff'], `|c|${user.getIdentity()}|/log ${user.name} has disabled hot-patching ${hotpatch}. Reason: ${reason}`);
	},
	nohotpatchhelp: [`/nohotpatch [chat|formats|battles|validator|tournaments|punishments|all] [reason] - Disables hotpatching the specified part of the simulator. Requires: & ~`],

	savelearnsets(target, room, user) {
		if (!this.can('hotpatch')) return false;
		this.sendReply("saving...");
		FS('data/learnsets.js').write(`'use strict';\n\nexports.BattleLearnsets = {\n` +
			Object.entries(Dex.data.Learnsets).map(([k, v]) => (
				`\t${k}: {learnset: {\n` +
				Object.entries(v.learnset).sort(
					(a, b) => (a[0] < b[0] ? -1 : a[0] > b[0] ? 1 : 0)
				).map(([k, v]) => (
					`\t\t${k}: ["` + v.join(`", "`) + `"],\n`
				)).join('') +
				`\t}},\n`
			)).join('') +
		`};\n`).then(() => {
			this.sendReply("learnsets.js saved.");
		});
	},

	widendatacenters: 'adddatacenters',
	adddatacenters(target, room, user, connection, cmd) {
		if (!this.can('hotpatch')) return false;
		if (!target) return this.parse(`/help adddatacenters`);
		// should be in the format: IP, IP, name, URL
		let widen = (cmd === 'widendatacenters');

		FS('config/datacenters.csv').readIfExists().then(data => {
			let datacenters = [];
			for (const row of data.split("\n")) {
				if (!row) continue;
				const rowSplit = row.split(',');
				const rowData = [
					IPTools.ipToNumber(rowSplit[0]),
					IPTools.ipToNumber(rowSplit[1]),
					IPTools.urlToHost(rowSplit[3]),
					row,
				];
				datacenters.push(rowData);
			}

			data = String(target).split("\n");
			let successes = 0;
			let identicals = 0;
			let widenSuccesses = 0;
			for (const row of data) {
				if (!row) continue;
				let rowSplit = row.split(',');
				if (rowSplit.length !== 4) {
					this.errorReply(`Invalid row: ${row}`);
					continue;
				}
				let rowData = [
					IPTools.ipToNumber(rowSplit[0]),
					IPTools.ipToNumber(rowSplit[1]),
					IPTools.urlToHost(rowSplit[3]),
					row,
				];
				if (rowData[1] < rowData[0]) {
					this.errorReply(`Invalid range: ${row}`);
					continue;
				}

				let iMin = 0;
				let iMax = datacenters.length;
				while (iMin < iMax) {
					let i = Math.floor((iMax + iMin) / 2);
					if (rowData[0] > datacenters[i][0]) {
						iMin = i + 1;
					} else {
						iMax = i;
					}
				}
				if (iMin < datacenters.length) {
					let next = datacenters[iMin];
					if (rowData[0] === next[0] && rowData[1] === next[1]) {
						identicals++;
						continue;
					}
					if (rowData[0] <= next[0] && rowData[1] >= next[1]) {
						if (widen === true) {
							widenSuccesses++;
							datacenters.splice(iMin, 1, rowData);
							continue;
						}
						this.errorReply(`Too wide: ${row}`);
						this.errorReply(`Intersects with: ${next[3]}`);
						continue;
					}
					if (rowData[1] >= next[0]) {
						this.errorReply(`Could not insert: ${row}`);
						this.errorReply(`Intersects with: ${next[3]}`);
						continue;
					}
				}
				if (iMin > 0) {
					let prev = datacenters[iMin - 1];
					if (rowData[0] >= prev[0] && rowData[1] <= prev[1]) {
						this.errorReply(`Too narrow: ${row}`);
						this.errorReply(`Intersects with: ${prev[3]}`);
						continue;
					}
					if (rowData[0] <= prev[1]) {
						this.errorReply(`Could not insert: ${row}`);
						this.errorReply(`Intersects with: ${prev[3]}`);
						continue;
					}
				}
				successes++;
				datacenters.splice(iMin, 0, rowData);
			}

			let output = datacenters.map(r => r[3]).join('\n') + '\n';
			FS('config/datacenters.csv').write(output);
			this.sendReply(`Done: ${successes} successes, ${identicals} unchanged.`);
			if (widenSuccesses) this.sendReply(`${widenSuccesses} widens.`);
		});
	},
	adddatacentershelp: [
		`/adddatacenters [list] - Add datacenters to datacenters.csv`,
		`/widendatacenters [list] - As above, but don't throw errors if a new range completely covers an old range`,
		`[list] is in datacenters.csv format: [low],[high],[name],[url] (can be multiline) - example:`,
		`5.152.192.0,5.152.223.255,Redstation Limited,http://redstation.com/`,
		`Get datacenter info from whois, [low], [high] are the range in the last inetnum`,
	],

	disableladder(target, room, user) {
		if (!this.can('disableladder')) return false;
		if (Ladders.disabled) {
			return this.errorReply(`/disableladder - Ladder is already disabled.`);
		}

		Ladders.disabled = true;

		this.modlog(`DISABLELADDER`);
		Monitor.log(`The ladder was disabled by ${user.name}.`);

		const innerHTML = (
			`<b>Due to technical difficulties, the ladder has been temporarily disabled.</b><br />` +
			`Rated games will no longer update the ladder. It will be back momentarily.`
		);

		for (const curRoom of Rooms.rooms.values()) {
			if (curRoom.type === 'battle') curRoom.rated = false;
			if (curRoom.roomid !== 'global') curRoom.addRaw(`<div class="broadcast-red">${innerHTML}</div>`).update();
		}
		for (const u of Users.users.values()) {
			if (u.connected) u.send(`|pm|~|${u.group}${u.name}|/raw <div class="broadcast-red">${innerHTML}</div>`);
		}
	},

	enableladder(target, room, user) {
		if (!this.can('disableladder')) return false;
		if (!Ladders.disabled) {
			return this.errorReply(`/enable - Ladder is already enabled.`);
		}
		Ladders.disabled = false;

		this.modlog('ENABLELADDER');
		Monitor.log(`The ladder was enabled by ${user.name}.`);

		const innerHTML = (
			`<b>The ladder is now back.</b><br />` +
			`Rated games will update the ladder now..`
		);

		for (const curRoom of Rooms.rooms.values()) {
			if (curRoom.roomid !== 'global') curRoom.addRaw(`<div class="broadcast-green">${innerHTML}</div>`).update();
		}
		for (const u of Users.users.values()) {
			if (u.connected) u.send(`|pm|~|${u.group}${u.name}|/raw <div class="broadcast-green">${innerHTML}</div>`);
		}
	},

	lockdown(target, room, user) {
		if (!this.can('lockdown')) return false;

		Rooms.global.startLockdown();

		const logRoom = Rooms.get('staff') || room;
		logRoom.roomlog(`${user.name} used /lockdown`);
	},
	lockdownhelp: [`/lockdown - locks down the server, which prevents new battles from starting so that the server can eventually be restarted. Requires: ~`],

	autolockdown: 'autolockdownkill',
	autolockdownkill(target, room, user) {
		if (!this.can('lockdown')) return false;
		if (Config.autolockdown === undefined) Config.autolockdown = true;

		if (this.meansYes(target)) {
			if (Config.autolockdown) return this.errorReply("The server is already set to automatically kill itself upon the final battle finishing.");
			Config.autolockdown = true;
			this.sendReply("The server is now set to automatically kill itself upon the final battle finishing.");
			const logRoom = Rooms.get('staff') || room;
			logRoom.roomlog(`${user.name} used /autolockdownkill on`);
		} else if (this.meansNo(target)) {
			if (!Config.autolockdown) return this.errorReply("The server is already set to not automatically kill itself upon the final battle finishing.");
			Config.autolockdown = false;
			this.sendReply("The server is now set to not automatically kill itself upon the final battle finishing.");
			const logRoom = Rooms.get('staff') || room;
			logRoom.roomlog(`${user.name} used /autolockdownkill off`);
		} else {
			return this.parse('/help autolockdownkill');
		}
	},
	autolockdownkillhelp: [
		`/autolockdownkill on - Turns on the setting to enable the server to automatically kill itself upon the final battle finishing. Requires ~`,
		`/autolockdownkill off - Turns off the setting to enable the server to automatically kill itself upon the final battle finishing. Requires ~`,
	],

	prelockdown(target, room, user) {
		if (!this.can('lockdown')) return false;
		Rooms.global.lockdown = 'pre';
		this.sendReply("Tournaments have been disabled in preparation for the server restart.");
		const logRoom = Rooms.get('staff') || room;
		logRoom.roomlog(`${user.name} used /prelockdown`);
	},

	slowlockdown(target, room, user) {
		if (!this.can('lockdown')) return false;

		Rooms.global.startLockdown(undefined, true);

		const logRoom = Rooms.get('staff') || room;
		logRoom.roomlog(`${user.name} used /slowlockdown`);
	},

	crashfixed: 'endlockdown',
	endlockdown(target, room, user, connection, cmd) {
		if (!this.can('lockdown')) return false;

		if (!Rooms.global.lockdown) {
			return this.errorReply("We're not under lockdown right now.");
		}
		if (Rooms.global.lockdown !== true && cmd === 'crashfixed') {
			return this.errorReply('/crashfixed - There is no active crash.');
		}

		let message = cmd === 'crashfixed' ? `<div class="broadcast-green"><b>We fixed the crash without restarting the server!</b></div>` : `<div class="broadcast-green"><b>The server restart was canceled.</b></div>`;
		if (Rooms.global.lockdown === true) {
			for (const curRoom of Rooms.rooms.values()) {
				if (curRoom.roomid !== 'global') curRoom.addRaw(message).update();
			}
			for (const user of Users.users.values()) {
				user.send(`|pm|~|${user.group}${user.name}|/raw ${message}`);
			}
		} else {
			this.sendReply("Preparation for the server shutdown was canceled.");
		}
		Rooms.global.lockdown = false;

		const logRoom = Rooms.get('staff') || room;
		logRoom.roomlog(`${user.name} used /endlockdown`);
	},
	endlockdownhelp: [
		`/endlockdown - Cancels the server restart and takes the server out of lockdown state. Requires: ~`,
		`/crashfixed - Ends the active lockdown caused by a crash without the need of a restart. Requires: ~`,
	],

	emergency(target, room, user) {
		if (!this.can('lockdown')) return false;

		if (Config.emergency) {
			return this.errorReply("We're already in emergency mode.");
		}
		Config.emergency = true;
		for (const curRoom of Rooms.rooms.values()) {
			if (curRoom.roomid !== 'global') curRoom.addRaw(`<div class="broadcast-red">The server has entered emergency mode. Some features might be disabled or limited.</div>`).update();
		}

		const logRoom = Rooms.get('staff') || room;
		logRoom.roomlog(`${user.name} used /emergency.`);
	},

	endemergency(target, room, user) {
		if (!this.can('lockdown')) return false;

		if (!Config.emergency) {
			return this.errorReply("We're not in emergency mode.");
		}
		Config.emergency = false;
		for (const curRoom of Rooms.rooms.values()) {
			if (curRoom.roomid !== 'global') curRoom.addRaw(`<div class="broadcast-green"><b>The server is no longer in emergency mode.</b></div>`).update();
		}

		const logRoom = Rooms.get('staff') || room;
		logRoom.roomlog(`${user.name} used /endemergency.`);
	},

	kill(target, room, user) {
		if (!this.can('lockdown')) return false;

		if (Rooms.global.lockdown !== true) {
			return this.errorReply("For safety reasons, /kill can only be used during lockdown.");
		}

		if (Monitor.updateServerLock) {
			return this.errorReply("Wait for /updateserver to finish before using /kill.");
		}

		for (const worker of Sockets.workers.values()) {
			worker.kill();
		}

		if (!room.destroyLog) {
			process.exit();
			return;
		}
		const logRoom = Rooms.get('staff') || room;
		logRoom.roomlog(`${user.name} used /kill`);
		room.destroyLog(() => {
			process.exit();
		});

		// Just in the case the above never terminates, kill the process
		// after 10 seconds.
		setTimeout(() => {
			process.exit();
		}, 10000);
	},
	killhelp: [`/kill - kills the server. Can't be done unless the server is in lockdown state. Requires: ~`],

	loadbanlist(target, room, user, connection) {
		if (!this.can('hotpatch')) return false;

		connection.sendTo(room, "Loading ipbans.txt...");
		Punishments.loadBanlist().then(
			() => connection.sendTo(room, "ipbans.txt has been reloaded."),
			error => connection.sendTo(room, `Something went wrong while loading ipbans.txt: ${error}`)
		);
	},
	loadbanlisthelp: [`/loadbanlist - Loads the bans located at ipbans.txt. The command is executed automatically at startup. Requires: ~`],

	refreshpage(target, room, user) {
		if (!this.can('hotpatch')) return false;
		Rooms.global.send('|refresh|');
		const logRoom = Rooms.get('staff') || room;
		logRoom.roomlog(`${user.name} used /refreshpage`);
	},

	async updateserver(target, room, user, connection) {
		if (!user.can('hotpatch')) {
			return this.errorReply(`/updateserver - Access denied.`);
		}

		if (Monitor.updateServerLock) {
			return this.errorReply(`/updateserver - Another update is already in progress (or a previous update crashed).`);
		}

		Monitor.updateServerLock = true;

		const logRoom = Rooms.get('staff') || room;

		/** @return {Promise<[number, string, string]>} */
		function exec(/** @type {string} */ command) {
			logRoom.roomlog(`$ ${command}`);
			return new Promise((resolve, reject) => {
				require('child_process').exec(command, {
					cwd: __dirname,
				}, (error, stdout, stderr) => {
					let log = `[o] ${stdout}[e] ${stderr}`;
					if (error) log = `[c] ${error.code}\n${log}`;
					logRoom.roomlog(log);
					resolve([error && error.code || 0, stdout, stderr]);
				});
			});
		}

		this.sendReply(`Fetching newest version...`);
		logRoom.roomlog(`${user.name} used /updateserver`);

		let [code, stdout, stderr] = await exec(`git fetch`);
		if (code) throw new Error(`updateserver: Crash while fetching - make sure this is a Git repository`);
		if (!stdout && !stderr) {
			Monitor.updateServerLock = false;
			this.sendReply(`There were no updates.`);
			[code, stdout, stderr] = await exec('../build');
			if (stderr) {
				return this.errorReply(`Crash while rebuilding: ${stderr}`);
			}
			this.sendReply(`Rebuilt.`);
			return;
		}

		[code, stdout, stderr] = await exec(`git rev-parse HEAD`);
		if (code || stderr) throw new Error(`updateserver: Crash while grabbing hash`);
		const oldHash = String(stdout).trim();

		[code, stdout, stderr] = await exec(`git stash save --include-untracked "PS /updateserver autostash"`);
		let stashedChanges = true;
		if (code) throw new Error(`updateserver: Crash while stashing`);
		if ((stdout + stderr).includes("No local changes")) {
			stashedChanges = false;
		} else if (stderr) {
			throw new Error(`updateserver: Crash while stashing`);
		} else {
			this.sendReply(`Saving changes...`);
		}

		// errors can occur while rebasing or popping the stash; make sure to recover
		try {
			this.sendReply(`Rebasing...`);
			[code] = await exec(`git rebase FETCH_HEAD`);
			if (code) {
				// conflict while rebasing
				await exec(`git rebase --abort`);
				throw new Error(`restore`);
			}

			if (stashedChanges) {
				this.sendReply(`Restoring saved changes...`);
				[code] = await exec(`git stash pop`);
				if (code) {
					// conflict while popping stash
					await exec(`git reset HEAD .`);
					await exec(`git checkout .`);
					throw new Error(`restore`);
				}
			}

			this.sendReply(`SUCCESSFUL, server updated.`);
		} catch (e) {
			// failed while rebasing or popping the stash
			await exec(`git reset --hard ${oldHash}`);
			await exec(`git stash pop`);
			this.sendReply(`FAILED, old changes restored.`);
		}
		[code, stdout, stderr] = await exec('../build');
		if (stderr) {
			return this.errorReply(`Crash while rebuilding: ${stderr}`);
		}
		this.sendReply(`Rebuilt.`);
		Monitor.updateServerLock = false;
	},

	async rebuild(target, room, user, connection) {
		const logRoom = Rooms.get('staff') || room;

		/** @return {Promise<[number, string, string]>} */
		function exec(/** @type {string} */ command) {
			logRoom.roomlog(`$ ${command}`);
			return new Promise((resolve, reject) => {
				require('child_process').exec(command, {
					cwd: __dirname,
				}, (error, stdout, stderr) => {
					let log = `[o] ${stdout}[e] ${stderr}`;
					if (error) log = `[c] ${error.code}\n${log}`;
					logRoom.roomlog(log);
					resolve([error && error.code || 0, stdout, stderr]);
				});
			});
		}

		if (!user.can('hotpatch')) {
			return this.errorReply(`/updateserver - Access denied.`);
		}
		const [, , stderr] = await exec('../build');
		if (stderr) {
			return this.errorReply(`Crash while rebuilding: ${stderr}`);
		}
		this.sendReply(`Rebuilt.`);
	},

	memusage: 'memoryusage',
	memoryusage(target) {
		if (!this.can('hotpatch')) return false;
		let memUsage = process.memoryUsage();
		let results = [memUsage.rss, memUsage.heapUsed, memUsage.heapTotal];
		let units = ["B", "KiB", "MiB", "GiB", "TiB"];
		for (let i = 0; i < results.length; i++) {
			let unitIndex = Math.floor(Math.log2(results[i]) / 10); // 2^10 base log
			results[i] = `${(results[i] / Math.pow(2, 10 * unitIndex)).toFixed(2)} ${units[unitIndex]}`;
		}
		this.sendReply(`||[Main process] RSS: ${results[0]}, Heap: ${results[1]} / ${results[2]}`);
	},

	bash(target, room, user, connection) {
		if (!user.hasConsoleAccess(connection)) {
			return this.errorReply("/bash - Access denied.");
		}
		if (!target) return this.parse('/help bash');

		connection.sendTo(room, `$ ${target}`);
		require('child_process').exec(target, (error, stdout, stderr) => {
			connection.sendTo(room, (`${stdout}${stderr}`));
		});
	},
	bashhelp: [`/bash [command] - Executes a bash command on the server. Requires: ~ console access`],

	async eval(target, room, user, connection) {
		if (!user.hasConsoleAccess(connection)) {
			return this.errorReply("/eval - Access denied.");
		}
		if (!this.runBroadcast(true)) return;

		if (!this.broadcasting) this.sendReply(`||>> ${target}`);
		try {
			/* eslint-disable no-unused-vars */
			let battle = room.battle;
			let me = user;
			let result = eval(target);
			if (result && result.then) {
				result = `Promise -> ${Chat.stringify(await result)}`;
			} else {
				result = Chat.stringify(result);
			}
			result = result.replace(/\n/g, '\n||');
			this.sendReply('||<< ' + result);
			/* eslint-enable no-unused-vars */
		} catch (e) {
			const message = ('' + e.stack).replace(/\n *at CommandContext\.eval [\s\S]*/m, '').replace(/\n/g, '\n||');
			this.sendReply(`|| << ${message}`);
		}
	},

	evalbattle(target, room, user, connection) {
		if (!user.hasConsoleAccess(connection)) {
			return this.errorReply("/evalbattle - Access denied.");
		}
		if (!this.runBroadcast(true)) return;
		if (!room.battle) {
			return this.errorReply("/evalbattle - This isn't a battle room.");
		}

		room.battle.stream.write(`>eval ${target.replace(/\n/g, '\f')}`);
	},

	ebat: 'editbattle',
	editbattle(target, room, user) {
		if (!this.can('forcewin')) return false;
		if (!target) return this.parse('/help editbattle');
		if (!room.battle) {
			this.errorReply("/editbattle - This is not a battle room.");
			return false;
		}
		let cmd;
		let spaceIndex = target.indexOf(' ');
		if (spaceIndex > 0) {
			cmd = target.substr(0, spaceIndex).toLowerCase();
			target = target.substr(spaceIndex + 1);
		} else {
			cmd = target.toLowerCase();
			target = '';
		}
		if (cmd.charAt(cmd.length - 1) === ',') cmd = cmd.slice(0, -1);
		let targets = target.split(',');
		function getPlayer(input) {
			let player = room.battle.playerTable[toID(input)];
			if (player) return player.slot;
			if (input.includes('1')) return 'p1';
			if (input.includes('2')) return 'p2';
			return 'p3';
		}
		function getPokemon(input) {
			if (/^[0-9]+$/.test(input)) {
				return `.pokemon[${(parseInt(input) - 1)}]`;
			}
			return `.pokemon.find(p => p.speciesid==='${toID(targets[1])}')`;
		}
		switch (cmd) {
		case 'hp':
		case 'h':
			room.battle.stream.write(`>eval let p=${getPlayer(targets[0]) + getPokemon(targets[1])};p.sethp(${parseInt(targets[2])});if (p.isActive)battle.add('-damage',p,p.getHealth);`);
			break;
		case 'status':
		case 's':
			room.battle.stream.write(`>eval let pl=${getPlayer(targets[0])};let p=pl${getPokemon(targets[1])};p.setStatus('${toID(targets[2])}');if (!p.isActive){battle.add('','please ignore the above');battle.add('-status',pl.active[0],pl.active[0].status,'[silent]');}`);
			break;
		case 'pp':
			room.battle.stream.write(`>eval let pl=${getPlayer(targets[0])};let p=pl${getPokemon(targets[1])};p.moveSlots[p.moves.indexOf('${toID(targets[2])}')].pp = ${parseInt(targets[3])};`);
			break;
		case 'boost':
		case 'b':
			room.battle.stream.write(`>eval let p=${getPlayer(targets[0]) + getPokemon(targets[1])};battle.boost({${toID(targets[2])}:${parseInt(targets[3])}},p)`);
			break;
		case 'volatile':
		case 'v':
			room.battle.stream.write(`>eval let p=${getPlayer(targets[0]) + getPokemon(targets[1])};p.addVolatile('${toID(targets[2])}')`);
			break;
		case 'sidecondition':
		case 'sc':
			room.battle.stream.write(`>eval let p=${getPlayer(targets[0])}.addSideCondition('${toID(targets[1])}', 'debug')`);
			break;
		case 'fieldcondition': case 'pseudoweather':
		case 'fc':
			room.battle.stream.write(`>eval battle.field.addPseudoWeather('${toID(targets[0])}', 'debug')`);
			break;
		case 'weather':
		case 'w':
			room.battle.stream.write(`>eval battle.field.setWeather('${toID(targets[0])}', 'debug')`);
			break;
		case 'terrain':
		case 't':
			room.battle.stream.write(`>eval battle.field.setTerrain('${toID(targets[0])}', 'debug')`);
			break;
		default:
			this.errorReply(`Unknown editbattle command: ${cmd}`);
			break;
		}
	},
	editbattlehelp: [
		`/editbattle hp [player], [pokemon], [hp]`,
		`/editbattle status [player], [pokemon], [status]`,
		`/editbattle pp [player], [pokemon], [move], [pp]`,
		`/editbattle boost [player], [pokemon], [stat], [amount]`,
		`/editbattle volatile [player], [pokemon], [volatile]`,
		`/editbattle sidecondition [player], [sidecondition]`,
		`/editbattle fieldcondition [fieldcondition]`,
		`/editbattle weather [weather]`,
		`/editbattle terrain [terrain]`,
		`Short forms: /ebat h OR s OR pp OR b OR v OR sc OR fc OR w OR t`,
		`[player] must be a username or number, [pokemon] must be species name or number (not nickname), [move] must be move name.`,
	],

	allowexportinputlog(/** @type {string} */ target, /** @type {Room?} */ room, /** @type {User} */ user) {
		const battle = room.battle;
		if (!battle) {
			return this.errorReply(`Must be in a battle.`);
		}
		const targetUser = Users.getExact(target);
		if (!targetUser) {
			return this.errorReply(`User ${target} not found.`);
		}
		if (!battle.playerTable[user.id]) {
			return this.errorReply("Must be a player in this battle.");
		}
		if (!battle.allowExtraction[targetUser.id]) {
			return this.errorReply(`${targetUser.name} has not requested extraction.`);
		}
		if (battle.allowExtraction[targetUser.id].has(user.id)) {
			return this.errorReply(`You have already consented to extraction with ${targetUser.name}.`);
		}
		battle.allowExtraction[targetUser.id].add(user.id);
		this.addModAction(`${user.name} consents to sharing battle team and choices with ${targetUser.name}.`);
		if (Object.keys(battle.playerTable).length === battle.allowExtraction[targetUser.id].size) {
			this.addModAction(`${targetUser.name} has extracted the battle input log.`);
			const inputLog = battle.inputLog.map(Chat.escapeHTML).join(`<br />`);
			targetUser.sendTo(room, `|html|<div class="chat"><code style="white-space: pre-wrap; overflow-wrap: break-word; display: block">${inputLog}</code></div>`);
		}
	},

	requestinputlog: 'exportinputlog',
	exportinputlog(target, room, user) {
		const battle = room.battle;
		if (!battle) {
			return this.errorReply(`This command only works in battle rooms.`);
		}
		if (!battle.inputLog) {
			this.errorReply(`This command only works when the battle has ended - if the battle has stalled, ask players to forfeit.`);
			if (user.can('forcewin')) this.errorReply(`Alternatively, you can end the battle with /forcetie.`);
			return;
		}
		if (!this.can('exportinputlog', null, room)) return;
		if (!battle.allowExtraction[user.id]) {
			battle.allowExtraction[user.id] = new Set();
			for (const player of battle.players) {
				const playerUser = player.getUser();
				if (!playerUser) continue;
				if (playerUser.id === user.id) {
					battle.allowExtraction[user.id].add(user.id);
				} else {
					playerUser.sendTo(room, Chat.html`|html|${user.name} wants to extract the battle input log. <button name="send" value="/allowexportinputlog ${user.id}">Share your team and choices with "${user.name}"</button>`);
				}
			}
			this.addModAction(`${user.name} wants to extract the battle input log.`);
		} else {
			// Re-request to make the buttons appear again for users who have not allowed extraction
			let logExported = true;
			for (const player of battle.players) {
				const playerUser = player.getUser();
				if (!playerUser || battle.allowExtraction[user.id].has(playerUser.id)) continue;
				logExported = false;
				playerUser.sendTo(room, Chat.html`|html|${user.name} wants to extract the battle input log. <button name="send" value="/allowexportinputlog ${user.id}">Share your team and choices with "${user.name}"</button>`);
			}
			if (logExported) return this.errorReply(`You already extracted the battle input log.`);
			this.sendReply(`Battle input log re-requested.`);
		}
	},
	exportinputloghelp: [`/exportinputlog - Asks players in a battle for permission to export an inputlog. Requires: & ~`],

	importinputlog(target, room, user, connection) {
		if (!this.can('broadcast')) return;
		const formatIndex = target.indexOf(`"formatid":"`);
		const nextQuoteIndex = target.indexOf(`"`, formatIndex + 12);
		if (formatIndex < 0 || nextQuoteIndex < 0) return this.errorReply(`Invalid input log.`);
		target = target.replace(/\r/g, '');
		if ((`\n` + target).includes(`\n>eval `) && !user.hasConsoleAccess(connection)) {
			return this.errorReply(`Your input log contains untrusted code - you must have console access to use it.`);
		}

		const formatid = target.slice(formatIndex + 12, nextQuoteIndex);
		const battleRoom = Rooms.createBattle(formatid, {inputLog: target});

		const nameIndex1 = target.indexOf(`"name":"`);
		const nameNextQuoteIndex1 = target.indexOf(`"`, nameIndex1 + 8);
		const nameIndex2 = target.indexOf(`"name":"`, nameNextQuoteIndex1 + 1);
		const nameNextQuoteIndex2 = target.indexOf(`"`, nameIndex2 + 8);
		if (nameIndex1 >= 0 && nameNextQuoteIndex1 >= 0 && nameIndex2 >= 0 && nameNextQuoteIndex2 >= 0) {
			const battle = battleRoom.battle;
			battle.p1.name = target.slice(nameIndex1 + 8, nameNextQuoteIndex1);
			battle.p2.name = target.slice(nameIndex2 + 8, nameNextQuoteIndex2);
		}

		battleRoom.auth[user.id] = Users.HOST_SYMBOL;
		this.parse(`/join ${battleRoom.roomid}`);
		setTimeout(() => {
			// timer to make sure this goes under the battle
			battleRoom.add(`|html|<div class="broadcast broadcast-blue"><strong>This is an imported replay</strong><br />Players will need to be manually added with <code>/addplayer</code> or <code>/restoreplayers</code></div>`);
		}, 500);
	},
	importinputloghelp: [`/importinputlog [inputlog] - Starts a battle with a given inputlog. Requires: + % @ & ~`],

	acceptdraw: 'offertie',
	accepttie: 'offertie',
	offerdraw: 'offertie',
	requesttie: 'offertie',
	offertie(target, room, user, connection, cmd) {
		const battle = room.battle;
		if (!battle) return this.errorReply("Must be in a battle room.");
		if (!Config.allowrequestingties) {
			return this.errorReply("This server does not allow offering ties.");
		}
		if (room.tour) {
			return this.errorReply("You can't offer ties in tournaments.");
		}
		if (battle.turn < 100) {
			return this.errorReply("It's too early to tie, please play until turn 100.");
		}
		if (!this.can('roomvoice', null, room)) return;
		if (cmd === 'accepttie' && !battle.players.some(player => player.wantsTie)) {
			return this.errorReply("No other player is requesting a tie right now. It was probably canceled.");
		}
		const player = battle.playerTable[user.id];
		if (!battle.players.some(player => player.wantsTie)) {
			this.add(`${user.name} is offering a tie.`);
			room.update();
			for (const otherPlayer of battle.players) {
				if (otherPlayer !== player) {
					otherPlayer.sendRoom(Chat.html`|uhtml|offertie|<button class="button" name="send" value="/accepttie"><strong>Accept tie</strong></button> <button class="button" name="send" value="/rejecttie">Reject</button>`);
				} else {
					player.wantsTie = true;
				}
			}
		} else {
			if (!player) {
				return this.errorReply("Must be a player to accept ties.");
			}
			if (!player.wantsTie) {
				player.wantsTie = true;
			} else {
				return this.errorReply("You have already agreed to a tie.");
			}
			player.sendRoom(Chat.html`|uhtmlchange|offertie|`);
			this.add(`${user.name} accepted the tie.`);
			if (battle.players.every(player => player.wantsTie)) {
				if (battle.players.length > 2) {
					this.add(`All players have accepted the tie.`);
				}
				room.battle.tie();
			}
		}
	},
	offertiehelp: [`/offertie - Offers a tie to all other players in a battle; if all accept, it ends in a tie. Requires: \u2606 @ # & ~`],

	rejectdraw: 'rejecttie',
	rejecttie(target, room, user) {
		const battle = room.battle;
		if (!battle) return this.errorReply("Must be in a battle room.");
		const player = battle.playerTable[user.id];
		if (!player) {
			return this.errorReply("Must be a player to reject ties.");
		}
		if (!battle.players.some(player => player.wantsTie)) {
			return this.errorReply("No other player is requesting a tie right now. It was probably canceled.");
		}
		if (player.wantsTie) player.wantsTie = false;
		for (const otherPlayer of battle.players) {
			otherPlayer.sendRoom(Chat.html`|uhtmlchange|offertie|`);
		}
		return this.add(`${user.name} rejected the tie.`);
	},
	rejecttiehelp: [`/rejecttie - Rejects a tie offered by another player in a battle.`],

	inputlog() {
		this.parse(`/help exportinputlog`);
		this.parse(`/help importinputlog`);
	},

	/*********************************************************
	 * Battle commands
	 *********************************************************/

	forfeit(target, room, user) {
		if (!room.game) return this.errorReply("This room doesn't have an active game.");
		if (!room.game.forfeit) {
			return this.errorReply("This kind of game can't be forfeited.");
		}
		if (!room.game.forfeit(user)) {
			return this.errorReply("Forfeit failed.");
		}
	},

	choose(target, room, user) {
		if (!room.game) return this.errorReply("This room doesn't have an active game.");
		if (!room.game.choose) return this.errorReply("This game doesn't support /choose");

		if (room.game.choose(user, target) === false) {
			return this.errorReply("This game doesn't support /choose");
		}
	},

	mv: 'move',
	attack: 'move',
	move(target, room, user) {
		this.parse(`/choose move ${target}`);
	},

	sw: 'switch',
	switch(target, room, user) {
		this.parse(`/choose switch ${target}`);
	},

	team(target, room, user) {
		this.parse(`/choose team ${target}`);
	},

	undo(target, room, user) {
		if (!room.game) return this.errorReply("This room doesn't have an active game.");
		if (!room.game.undo) return this.errorReply("This game doesn't support /undo");

		room.game.undo(user, target);
	},

	uploadreplay: 'savereplay',
	async savereplay(target, room, user, connection) {
		if (!room || !room.battle) {
			return this.errorReply(`You can only save replays for battles.`);
		}

		const forPunishment = target === 'forpunishment';

		const battle = room.battle;
		// retrieve spectator log (0) if there are privacy concerns
		const format = Dex.getFormat(room.format, true);

		// custom games always show full details
		// random-team battles show full details if the battle is ended
		// otherwise, don't show full details
		let hideDetails = !format.id.includes('customgame');
		if (format.team && battle.ended) hideDetails = false;

		const data = room.getLog(hideDetails ? 0 : -1);
		const datahash = crypto.createHash('md5').update(data.replace(/[^(\x20-\x7F)]+/g, '')).digest('hex');
		let rating = 0;
		if (battle.ended && room.rated) rating = room.rated;
		const [success] = await LoginServer.request('prepreplay', {
			id: room.roomid.substr(7),
			loghash: datahash,
			p1: battle.p1.name,
			p2: battle.p2.name,
			format: format.id,
			rating: rating,
			hidden: forPunishment || room.unlistReplay ? '2' : room.isPrivate || room.hideReplay ? '1' : '',
			inputlog: battle.inputLog ? battle.inputLog.join('\n') : null,
		});
		if (success) battle.replaySaved = true;
		if (success && success.errorip) {
			connection.popup(`This server's request IP ${success.errorip} is not a registered server.`);
			return;
		}
		connection.send('|queryresponse|savereplay|' + JSON.stringify({
			log: data,
			id: room.roomid.substr(7),
			silent: forPunishment || target === 'silent',
		}));
	},

	hidereplay(target, room, user, connection) {
		if (!room || !room.battle || !this.can('joinbattle', null, room)) return;
		if (room.hideReplay) return this.errorReply(`The replay for this battle is already set to hidden.`);
		room.hideReplay = true;
		// If a replay has already been saved, /savereplay again to update the uploaded replay's hidden status
		if (room.battle.replaySaved) this.parse('/savereplay');
		this.addModAction(`${user.name} hid the replay of this battle.`);
	},

	addplayer(target, room, user) {
		if (!target) return this.parse('/help addplayer');
		if (!room.battle) return this.errorReply("You can only do this in battle rooms.");
		if (room.rated) return this.errorReply("You can only add a Player to unrated battles.");

		target = this.splitTarget(target, true).trim();
		if (target !== 'p1' && target !== 'p2') {
			this.errorReply(`Player must be set to "p1" or "p2", not "${target}".`);
			return this.parse('/help addplayer');
		}

		let targetUser = this.targetUser;
		let name = this.targetUsername;

		if (!targetUser) return this.errorReply(`User ${name} not found.`);
		if (!targetUser.inRooms.has(room.roomid)) {
			return this.errorReply(`User ${name} must be in the battle room already.`);
		}
		if (!this.can('joinbattle', null, room)) return;
		if (room.battle[target].id) {
			return this.errorReply(`This room already has a player in slot ${target}.`);
		}
		if (targetUser.id in room.battle.playerTable) return this.errorReply(`${targetUser.name} is already a player in this battle.`);

		room.auth[targetUser.id] = Users.PLAYER_SYMBOL;
		let success = room.battle.joinGame(targetUser, target);
		if (!success) {
			delete room.auth[targetUser.id];
			return;
		}
		this.addModAction(`${name} was added to the battle as Player ${target.slice(1)} by ${user.name}.`);
		this.modlog('ROOMPLAYER', targetUser.getLastId());
	},
	addplayerhelp: [
		`/addplayer [username], p1 - Allow the specified user to join the battle as Player 1.`,
		`/addplayer [username], p2 - Allow the specified user to join the battle as Player 2.`,
	],

	restoreplayers(target, room, user) {
		if (!room.battle) return this.errorReply("You can only do this in battle rooms.");
		if (room.rated) return this.errorReply("You can only add a Player to unrated battles.");

		let didSomething = false;
		if (!room.battle.p1.id && room.battle.p1.name !== 'Player 1') {
			this.parse(`/addplayer ${room.battle.p1.name}, p1`);
			didSomething = true;
		}
		if (!room.battle.p2.id && room.battle.p2.name !== 'Player 2') {
			this.parse(`/addplayer ${room.battle.p2.name}, p2`);
			didSomething = true;
		}

		if (!didSomething) return this.errorReply(`Players could not be restored (maybe this battle already has two players?).`);
	},
	restoreplayershelp: [
		`/restoreplayers - Restore previous players in an imported input log.`,
	],

	joinbattle: 'joingame',
	joingame(target, room, user) {
		if (!room.game) return this.errorReply("This room doesn't have an active game.");
		if (!room.game.joinGame) return this.errorReply("This game doesn't support /joingame");

		room.game.joinGame(user, target);
	},

	leavebattle: 'leavegame',
	partbattle: 'leavegame',
	leavegame(target, room, user) {
		if (!room.game) return this.errorReply("This room doesn't have an active game.");
		if (!room.game.leaveGame) return this.errorReply("This game doesn't support /leavegame");

		room.game.leaveGame(user);
	},

	kickbattle: 'kickgame',
	kickgame(target, room, user) {
		if (!room.battle) return this.errorReply("You can only do this in battle rooms.");
		if (room.battle.tour || room.battle.rated) return this.errorReply("You can only do this in unrated non-tour battles.");

		target = this.splitTarget(target);
		let targetUser = this.targetUser;
		if (!targetUser || !targetUser.connected) {
			return this.errorReply(`User ${this.targetUsername} not found.`);
		}
		if (!this.can('kick', targetUser)) return false;

		if (room.game.leaveGame(targetUser)) {
			this.addModAction(`${targetUser.name} was kicked from a battle by ${user.name} ${(target ? ` (${target})` : ``)}`);
			this.modlog('KICKBATTLE', targetUser, target, {noip: 1, noalts: 1});
		} else {
			this.errorReply("/kickbattle - User isn't in battle.");
		}
	},
	kickbattlehelp: [`/kickbattle [username], [reason] - Kicks a user from a battle with reason. Requires: % @ & ~`],

	kickinactive(target, room, user) {
		this.parse(`/timer on`);
	},

	timer(target, room, user) {
		target = toID(target);
		if (!room.game || !room.game.timer) {
			return this.errorReply(`You can only set the timer from inside a battle room.`);
		}
		const timer = room.game.timer;
		if (!timer.timerRequesters) {
			return this.sendReply(`This game's timer is managed by a different command.`);
		}
		if (!target) {
			if (!timer.timerRequesters.size) {
				return this.sendReply(`The game timer is OFF.`);
			}
			return this.sendReply(`The game timer is ON (requested by ${[...timer.timerRequesters].join(', ')})`);
		}
		const force = user.can('timer', null, room);
		if (!force && !room.game.playerTable[user]) {
			return this.errorReply(`Access denied.`);
		}
		if (this.meansNo(target) || target === 'stop') {
			if (timer.timerRequesters.size) {
				timer.stop(force ? undefined : user);
				if (force) room.send(`|inactiveoff|Timer was turned off by staff. Please do not turn it back on until our staff say it's okay.`);
			} else {
				this.errorReply(`The timer is already off.`);
			}
		} else if (this.meansYes(target) || target === 'start') {
			timer.start(user);
		} else {
			this.errorReply(`"${target}" is not a recognized timer state.`);
		}
	},

	autotimer: 'forcetimer',
	forcetimer(target, room, user) {
		target = toID(target);
		if (!this.can('autotimer')) return;
		if (this.meansNo(target) || target === 'stop') {
			Config.forcetimer = false;
			this.addModAction(`Forcetimer is now OFF: The timer is now opt-in. (set by ${user.name})`);
		} else if (this.meansYes(target) || target === 'start' || !target) {
			Config.forcetimer = true;
			this.addModAction(`Forcetimer is now ON: All battles will be timed. (set by ${user.name})`);
		} else {
			this.errorReply(`'${target}' is not a recognized forcetimer setting.`);
		}
	},

	forcetie: 'forcewin',
	forcewin(target, room, user) {
		if (!this.can('forcewin')) return false;
		if (!room.battle) {
			this.errorReply("/forcewin - This is not a battle room.");
			return false;
		}

		room.battle.endType = 'forced';
		if (!target) {
			room.battle.tie();
			this.modlog('FORCETIE');
			return false;
		}
		let targetUser = Users.getExact(target);
		if (!targetUser) return this.errorReply(`User '${target}' not found.`);

		room.battle.win(targetUser);
		this.modlog('FORCEWIN', targetUser.id);
	},
	forcewinhelp: [
		`/forcetie - Forces the current match to end in a tie. Requires: & ~`,
		`/forcewin [user] - Forces the current match to end in a win for a user. Requires: & ~`,
	],

	/*********************************************************
	 * Challenging and searching commands
	 *********************************************************/

	'!search': true,
	search(target, room, user, connection) {
		if (target) {
			if (Config.laddermodchat) {
				let userGroup = user.group;
				if (Config.groupsranking.indexOf(userGroup) < Config.groupsranking.indexOf(Config.laddermodchat)) {
					let groupName = Config.groups[Config.laddermodchat].name || Config.laddermodchat;
					this.popupReply(`On this server, you must be of rank ${groupName} or higher to search for a battle.`);
					return false;
				}
			}
			Ladders(target).searchBattle(user, connection);
		} else {
			Ladders.cancelSearches(user);
		}
	},

	'!cancelsearch': true,
	cancelsearch(target, room, user) {
		if (target) {
			Ladders(toID(target)).cancelSearch(user);
		} else {
			Ladders.cancelSearches(user);
		}
	},

	'!challenge': true,
	chall: 'challenge',
	challenge(target, room, user, connection) {
		target = this.splitTarget(target);
		let targetUser = this.targetUser;
		if (!targetUser || !targetUser.connected) {
			return this.popupReply(`The user '${this.targetUsername}' was not found.`);
		}
		if (user.locked && !targetUser.locked) {
			return this.popupReply(`You are locked and cannot challenge unlocked users.`);
		}
		if (Punishments.isBattleBanned(user)) {
			return this.popupReply(`You are banned from battling and cannot challenge users.`);
		}
		if (Config.pmmodchat) {
			let userGroup = user.group;
			if (Config.groupsranking.indexOf(userGroup) < Config.groupsranking.indexOf(Config.pmmodchat)) {
				let groupName = Config.groups[Config.pmmodchat].name || Config.pmmodchat;
				this.popupReply(`Because moderated chat is set, you must be of rank ${groupName} or higher to challenge users.`);
				return false;
			}
		}
		Ladders(target).makeChallenge(connection, targetUser);
	},

	'!blockchallenges': true,
	bch: 'blockchallenges',
	blockchall: 'blockchallenges',
	blockchalls: 'blockchallenges',
	blockchallenges(target, room, user) {
		if (user.blockChallenges) return this.errorReply(this.tr("You are already blocking challenges!"));
		user.blockChallenges = true;
		user.update('blockChallenges');
		this.sendReply(this.tr("You are now blocking all incoming challenge requests."));
	},
	blockchallengeshelp: [`/blockchallenges - Blocks challenges so no one can challenge you. Unblock them with /unblockchallenges.`],

	'!allowchallenges': true,
	unbch: 'allowchallenges',
	unblockchall: 'allowchallenges',
	unblockchalls: 'allowchallenges',
	unblockchallenges: 'allowchallenges',
	allowchallenges(target, room, user) {
		if (!user.blockChallenges) return this.errorReply(this.tr("You are already available for challenges!"));
		user.blockChallenges = false;
		user.update('blockChallenges');
		this.sendReply(this.tr("You are available for challenges from now on."));
	},
	allowchallengeshelp: [`/unblockchallenges - Unblocks challenges so you can be challenged again. Block them with /blockchallenges.`],

	'!cancelchallenge': true,
	cchall: 'cancelChallenge',
	cancelchallenge(target, room, user) {
		Ladders.cancelChallenging(user);
	},

	'!accept': true,
	accept(target, room, user, connection) {
		target = this.splitTarget(target);
		if (target) return this.popupReply(`This command does not support specifying multiple users`);
		const targetUser = this.targetUser || this.pmTarget;
		if (!targetUser) return this.popupReply(`User "${this.targetUsername}" not found.`);
		Ladders.acceptChallenge(connection, targetUser);
	},

	'!reject': true,
	reject(target, room, user) {
		target = toID(target);
		if (!target && this.pmTarget) target = this.pmTarget.id;
		Ladders.rejectChallenge(user, target);
	},

	'!useteam': true,
	saveteam: 'useteam',
	utm: 'useteam',
	useteam(target, room, user) {
		user.team = target;
	},

	'!vtm': true,
	vtm(target, room, user, connection) {
		if (Monitor.countPrepBattle(connection.ip, connection)) {
			return;
		}
		if (!target) return this.errorReply("Provide a valid format.");
		let originalFormat = Dex.getFormat(target);
		// Note: The default here of [Gen 7] Pokebank Anything Goes isn't normally hit; since the web client will send a default format
		let format = originalFormat.effectType === 'Format' ? originalFormat : Dex.getFormat('[Gen 7] Pokebank Anything Goes');
		if (format.effectType !== 'Format') return this.popupReply("Please provide a valid format.");

		TeamValidatorAsync.get(format.id).validateTeam(user.team).then(result => {
			let matchMessage = (originalFormat === format ? "" : `The format '${originalFormat.name}' was not found.`);
			if (result.charAt(0) === '1') {
				connection.popup(`${(matchMessage ? matchMessage + "\n\n" : "")}Your team is valid for ${format.name}.`);
			} else {
				connection.popup(`${(matchMessage ? matchMessage + "\n\n" : "")}Your team was rejected for the following reasons:\n\n- ${result.slice(1).replace(/\n/g, '\n- ')}`);
			}
		});
	},

	/*********************************************************
	 * Low-level
	 *********************************************************/

	'!crq': true,
	cmd: 'crq',
	query: 'crq',
	crq(target, room, user, connection) {
		// In emergency mode, clamp down on data returned from crq's
		let trustable = (!Config.emergency || (user.named && user.registered));
		let spaceIndex = target.indexOf(' ');
		let cmd = target;
		if (spaceIndex > 0) {
			cmd = target.substr(0, spaceIndex);
			target = target.substr(spaceIndex + 1);
		} else {
			target = '';
		}
		if (cmd === 'userdetails') {
			if (target.length > 18) {
				connection.send('|queryresponse|userdetails|null');
				return false;
			}

			let targetUser = Users.get(target);
			if (!trustable || !targetUser) {
				connection.send('|queryresponse|userdetails|' + JSON.stringify({
					id: target,
					userid: toID(target),
					name: target,
					rooms: false,
				}));
				return false;
			}
			let roomList = {};
			for (let roomid of targetUser.inRooms) {
				if (roomid === 'global') continue;
				let targetRoom = Rooms.get(roomid);
				if (!targetRoom) continue; // shouldn't happen
				let roomData = {};
				if (targetRoom.isPrivate) {
					if (!user.inRooms.has(roomid) && !user.games.has(roomid)) continue;
					roomData.isPrivate = true;
				}
				if (targetRoom.battle) {
					let battle = targetRoom.battle;
					roomData.p1 = battle.p1 ? ' ' + battle.p1.name : '';
					roomData.p2 = battle.p2 ? ' ' + battle.p2.name : '';
				}
				if (targetRoom.auth && targetUser.id in targetRoom.auth) {
					roomid = targetRoom.auth[targetUser.id] + roomid;
				}
				roomList[roomid] = roomData;
			}
			if (!targetUser.connected) roomList = false;
			let userdetails = {
				id: target,
				userid: targetUser.id,
				name: targetUser.name,
				avatar: targetUser.avatar,
				group: targetUser.group,
				autoconfirmed: !!targetUser.autoconfirmed,
				status: targetUser.getStatus(),
				away: targetUser.away,
				rooms: roomList,
			};
			connection.send('|queryresponse|userdetails|' + JSON.stringify(userdetails));
		} else if (cmd === 'roomlist') {
			if (!trustable) return false;
			connection.send('|queryresponse|roomlist|' + JSON.stringify({
				rooms: Rooms.global.getBattles(target),
			}));
		} else if (cmd === 'rooms') {
			if (!trustable) return false;
			connection.send('|queryresponse|rooms|' + JSON.stringify(
				Rooms.global.getRooms(user)
			));
		} else if (cmd === 'laddertop') {
			if (!trustable) return false;
			const [format, prefix] = target.split(',').map(x => x.trim());
			Ladders(toID(format)).getTop(prefix).then(result => {
				connection.send('|queryresponse|laddertop|' + JSON.stringify(result));
			});
		} else if (cmd === 'roominfo') {
			if (!trustable) return false;

			if (target.length > 225) {
				connection.end('|queryresponse|roominfo|null');
				return false;
			}

			let targetRoom = Rooms.get(target);
			if (!targetRoom || targetRoom === Rooms.global || (
				targetRoom.isPrivate && !user.inRooms.has(targetRoom.roomid) && !user.games.has(targetRoom.roomid)
			)) {
				const roominfo = {id: target, error: 'not found or access denied'};
				connection.send(`|queryresponse|roominfo|${JSON.stringify(roominfo)}`);
				return false;
			}

			let visibility;
			if (targetRoom.isPrivate) {
				visibility = (targetRoom.isPrivate === 'hidden') ? 'hidden' : 'secret';
			} else {
				visibility = 'public';
			}

			let roominfo = {
				id: target,
				roomid: targetRoom.roomid,
				title: targetRoom.title,
				type: targetRoom.type,
				visibility: visibility,
				modchat: targetRoom.modchat,
				modjoin: targetRoom.modjoin,
				auth: {},
				users: [],
			};

			if (targetRoom.auth) {
				for (let userid in targetRoom.auth) {
					let rank = targetRoom.auth[userid];
					if (!roominfo.auth[rank]) roominfo.auth[rank] = [];
					roominfo.auth[rank].push(userid);
				}
			}

			for (let userid in targetRoom.users) {
				let user = targetRoom.users[userid];
				let userinfo = user.getIdentity(targetRoom.roomid);
				roominfo.users.push(userinfo);
			}

			connection.send(`|queryresponse|roominfo|${JSON.stringify(roominfo)}`);
		} else {
			// default to sending null
			connection.send(`|queryresponse|${cmd}|null`);
		}
	},

	'!trn': true,
	trn(target, room, user, connection) {
		if (target === user.name) return false;

		let commaIndex = target.indexOf(',');
		let targetName = target;
		let targetRegistered = false;
		let targetToken = '';
		if (commaIndex >= 0) {
			targetName = target.substr(0, commaIndex);
			target = target.substr(commaIndex + 1);
			commaIndex = target.indexOf(',');
			targetRegistered = target;
			if (commaIndex >= 0) {
				targetRegistered = !!parseInt(target.substr(0, commaIndex));
				targetToken = target.substr(commaIndex + 1);
			}
		}
		user.rename(targetName, targetToken, targetRegistered, connection);
	},

	a(target, room, user) {
		if (!this.can('rawpacket')) return false;
		// secret sysop command
		room.add(target);
	},

	/*********************************************************
	 * Help commands
	 *********************************************************/

	'!help': true,
	commands: 'help',
	h: 'help',
	'?': 'help',
	man: 'help',
	help(target, room, user) {
		if (!this.runBroadcast()) return;
		target = target.toLowerCase();

		// overall
		if (target === 'help' || target === 'h' || target === '?' || target === 'commands') {
			this.sendReply(this.tr("/help OR /h OR /? - Gives you help."));
		} else if (!target) {
			const broadcastMsg = this.tr('(replace / with ! to broadcast. Broadcasting requires: + % @ # & ~)');

			this.sendReply(`${this.tr('COMMANDS')}: /msg, /reply, /logout, /challenge, /search, /rating, /whois, /user, /report, /join, /leave, /makegroupchat, /userauth, /roomauth`);
			this.sendReply(`${this.tr('BATTLE ROOM COMMANDS')}: /savereplay, /hideroom, /inviteonly, /invite, /timer, /forfeit`);
			this.sendReply(`${this.tr('OPTION COMMANDS')}: /nick, /avatar, /ignore, /status, /away, /busy, /back, /timestamps, /highlight, /showjoins, /hidejoins, /blockchallenges, /blockpms`);
			this.sendReply(`${this.tr('INFORMATIONAL/RESOURCE COMMANDS')}: /groups, /faq, /rules, /intro, /formatshelp, /othermetas, /analysis, /punishments, /calc, /git, /cap, /roomhelp, /roomfaq ${broadcastMsg}`);
			this.sendReply(`${this.tr('DATA COMMANDS')}: /data, /dexsearch, /movesearch, /itemsearch, /learn, /statcalc, /effectiveness, /weakness, /coverage, /randommove, /randompokemon ${broadcastMsg}`);
			if (user.group !== Config.groupsranking[0]) {
				this.sendReply(`${this.tr('DRIVER COMMANDS')}: /warn, /mute, /hourmute, /unmute, /alts, /forcerename, /modlog, /modnote, /lock, /weeklock, /unlock, /announce`);
				this.sendReply(`${this.tr('MODERATOR COMMANDS')}: /globalban, /unglobalban, /ip, /modchat, /markshared, /unlockip`);
				this.sendReply(`${this.tr('LEADER COMMANDS')}: /declare, /forcetie, /forcewin, /promote, /demote, /banip, /host, /unbanall, /ipsearch`);
			}
			this.sendReply(this.tr("For an overview of room commands, use /roomhelp"));
			this.sendReply(this.tr("For details of a specific command, use something like: /help data"));
		} else {
			let altCommandHelp;
			let helpCmd;
			let targets = target.split(' ');
			let allCommands = Chat.commands;
			if (typeof allCommands[target] === 'string') {
				// If a function changes with command name, help for that command name will be searched first.
				altCommandHelp = `${target}help`;
				if (altCommandHelp in allCommands) {
					helpCmd = altCommandHelp;
				} else {
					helpCmd = `${allCommands[target]}help`;
				}
			} else if (targets.length > 1 && typeof allCommands[targets[0]] === 'object') {
				// Handle internal namespace commands
				let helpCmd = `${targets.pop()}help`;
				let namespace = allCommands[targets.shift()];
				for (const t of targets) {
					if (!namespace[t]) return this.errorReply(`Help for the command '${target}' was not found. Try /help for general help.`);
					namespace = namespace[t];
				}
				if (typeof namespace[helpCmd] === 'object') return this.sendReply(namespace[helpCmd].join('\n'));
				if (typeof namespace[helpCmd] === 'function') return this.run(namespace[helpCmd]);
				return this.errorReply(`Help for the command '${target}' was not found. Try /help for general help.`);
			} else {
				helpCmd = `${target}help`;
			}
			if (helpCmd in allCommands) {
				if (typeof allCommands[helpCmd] === 'function') {
					// If the help command is a function, parse it instead
					this.run(allCommands[helpCmd]);
				} else if (Array.isArray(allCommands[helpCmd])) {
					this.sendReply(allCommands[helpCmd].join('\n'));
				}
			} else {
				this.errorReply(`Help for the command '${target}' was not found. Try /help for general help.`);
			}
		}
	},

};

exports.commands = commands;

process.nextTick(() => {
	// We might want to migrate most of this to a JSON schema of command attributes.
	Chat.multiLinePattern.register(
		'>>>? ', '/(?:room|staff)intro ', '/(?:staff)?topic ', '/(?:add|widen)datacenters ', '/bash ', '!code ', '/code ', '/modnote ', '/mn ',
		'/importinputlog '
	);
});<|MERGE_RESOLUTION|>--- conflicted
+++ resolved
@@ -678,13 +678,8 @@
 
 		if (target in Config.groups) {
 			user.blockPMs = target;
-<<<<<<< HEAD
 			this.sendReply(this.tr `You are now blocking private messages, except from staff and ${target}.`);
-		} else if (target === 'autoconfirmed' || target === 'trusted') {
-=======
-			this.sendReply(`You are now blocking private messages, except from staff and ${target}.`);
 		} else if (target === 'autoconfirmed' || target === 'trusted' || target === 'unlocked') {
->>>>>>> 6bf6c659
 			user.blockPMs = target;
 			target = this.tr(target);
 			this.sendReply(this.tr `You are now blocking private messages, except from staff and ${target} users.`);
