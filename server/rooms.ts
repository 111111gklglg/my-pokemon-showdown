/**
 * Rooms
 * Pokemon Showdown - http://pokemonshowdown.com/
 *
 * Every chat room and battle is a room, and what they do is done in
 * rooms.ts. There's also a global room which every user is in, and
 * handles miscellaneous things like welcoming the user.
 *
 * `Rooms.rooms` is the global table of all rooms, a `Map` of `RoomID:Room`.
 * Rooms should normally be accessed with `Rooms.get(roomid)`.
 *
 * All rooms extend `BasicRoom`, whose important properties like `.users`
 * and `.game` are documented near the the top of its class definition.
 *
 * @license MIT
 */

const TIMEOUT_EMPTY_DEALLOCATE = 10 * 60 * 1000;
const TIMEOUT_INACTIVE_DEALLOCATE = 40 * 60 * 1000;
const REPORT_USER_STATS_INTERVAL = 10 * 60 * 1000;

const CRASH_REPORT_THROTTLE = 60 * 60 * 1000;

const LAST_BATTLE_WRITE_THROTTLE = 10;

const RETRY_AFTER_LOGIN = null;

import {FS} from '../lib/fs';
import {WriteStream} from '../lib/streams';
import {GTSGiveaway, LotteryGiveaway, QuestionGiveaway} from './chat-plugins/wifi';
import {QueuedHunt} from './chat-plugins/scavengers';
import {ScavengerGameTemplate} from './chat-plugins/scavenger-games';
import {PM as RoomBattlePM, RoomBattle, RoomBattlePlayer, RoomBattleTimer} from "./room-battle";
import {RoomGame, RoomGamePlayer} from './room-game';
import {Roomlogs} from './roomlogs';
import * as crypto from 'crypto';
import {RoomAuth} from './user-groups';

/*********************************************************
 * the Room object.
 *********************************************************/

interface MuteEntry {
	userid: ID;
	time: number;
	guestNum: number;
	autoconfirmed: string;
}

interface ChatRoomTable {
	title: string;
	desc: string;
	userCount: number;
	subRooms?: string[];
}

interface BattleRoomTable {
	p1?: string;
	p2?: string;
	minElo?: 'tour' | number;
}

interface UserTable {
	[userid: string]: User;
}

export interface RoomSettings {
	title: string;
	auth: {[userid: string]: GroupSymbol};

	aliases?: string[];
	banwords?: string[];
	isPrivate?: boolean | 'hidden' | 'voice';
	modjoin?: string | true | null;
	modchat?: string | null;
	staffRoom?: boolean;
	language?: string | false;
	slowchat?: number | false;
	events?: {[k: string]: {eventName: string, date: string, desc: string, started: boolean, aliases?: string[]}};
	filterStretching?: boolean;
	filterEmojis?: boolean;
	filterCaps?: boolean;
	jeopardyDisabled?: boolean;
	mafiaDisabled?: boolean;
	unoDisabled?: boolean;
	blackjackDisabled?: boolean;
	hangmanDisabled?: boolean;
	giveaway?: QuestionGiveaway | LotteryGiveaway | null;
	gtsga?: GTSGiveaway | null;
	toursEnabled?: '%' | boolean;
	tourAnnouncements?: boolean;
	privacySetter?: Set<ID> | null;
	gameNumber?: number;
	highTraffic?: boolean;
	isOfficial?: boolean;
	pspl?: boolean;
	parentid?: string | null;
	desc?: string | null;
	introMessage?: string | null;
	staffMessage?: string | null;
	rulesLink?: string | null;
	dataCommandTierDisplay?: 'tiers' | 'doubles tiers' | 'numbers';

	scavSettings?: AnyObject;
	scavQueue?: QueuedHunt[];

	// should not ever be saved because they're inapplicable to persistent rooms
	isPersonal?: boolean;
	isHelp?: boolean;
	noLogTimes?: boolean;
	noAutoTruncate?: boolean;
	isMultichannel?: boolean;
}
export type Room = GlobalRoom | GameRoom | ChatRoom;
type Poll = import('./chat-plugins/poll').Poll;
type Announcement = import('./chat-plugins/announcements').Announcement;
type Tournament = import('./tournaments/index').Tournament;

export abstract class BasicRoom {
	roomid: RoomID;
	title: string;
	readonly type: 'chat' | 'battle' | 'global';
	readonly users: UserTable;
	/**
	 * Scrollback log. This is the log that's sent to users when
	 * joining the room. Should roughly match what's on everyone's
	 * screen.
	 */
	readonly log: Roomlog | null;
	/**
	 * The room's current RoomGame, if it exists. Each room can only have 0 or 1
	 * `RoomGame`s, and `this.game.room === this`.
	 */
	game: RoomGame | null;
	/**
	 * The room's current battle. Battles are a type of RoomGame, so in battle
	 * rooms (which can only be `GameRoom`s), `this.battle === this.game`.
	 * In all other rooms, `this.battle` is `null`.
	 */
	battle: RoomBattle | null;
	/**
	 * The room's current tournament. Tours are a type of RoomGame, so if the
	 * current room is hosting a tournament, `this.tour === this.game`.
	 * In all other rooms, `this.tour` is `null`.
	 */
	tour: Tournament | null;

	parent: Room | null;
	subRooms: Map<string, ChatRoom> | null;

	readonly muteQueue: MuteEntry[];
	userCount: number;
	active: boolean;
	muteTimer: NodeJS.Timer | null;
	lastUpdate: number;
	lastBroadcast: string;
	lastBroadcastTime: number;
	settings: RoomSettings;
	/** If true, this room's settings will be saved in config/chatrooms.json, allowing it to stay past restarts. */
	persist: boolean;

	scavgame: ScavengerGameTemplate | null;
	scavLeaderboard: AnyObject;
	hideReplay: boolean;
	auth: RoomAuth;

	reportJoins: boolean;
	batchJoins: number;
	reportJoinsInterval: NodeJS.Timer | null;

	constructor(roomid: RoomID, title?: string) {
		this.users = Object.create(null);
		this.type = 'chat';
		this.log = null;
		this.muteQueue = [];

		this.battle = null;
		this.game = null;
		this.tour = null;

		this.roomid = roomid;
		this.title = (title || roomid);
		this.parent = null;

		this.userCount = 0;

		this.game = null;
		this.active = false;

		this.muteTimer = null;

		this.lastUpdate = 0;
		this.lastBroadcast = '';
		this.lastBroadcastTime = 0;

		// room settings

		this.settings = {
			title: this.title,
			auth: Object.create(null),
		};
		this.persist = false;
		this.hideReplay = false;
		this.subRooms = new Map();
		this.scavgame = null;
		this.scavLeaderboard = {};
		this.auth = new RoomAuth(this);

		this.reportJoins = true;
		this.batchJoins = 0;
		this.reportJoinsInterval = null;
	}

	/**
	 * Send a room message to all users in the room, without recording it
	 * in the scrollback log.
	 */
	send(message: string) {
		if (this.roomid !== 'lobby') message = '>' + this.roomid + '\n' + message;
		if (this.userCount) Sockets.roomBroadcast(this.roomid, message);
	}
	sendAuth() { throw new Error(`Obsolete command; use room.sendMods`); }
	sendModCommand() { throw new Error(`Obsolete command; use room.sendMods`); }
	push() { throw new Error(`Obsolete command; use room.add`); }
	sendMods(data: string) {
		this.sendRankedUsers(data, '%');
	}
	sendRankedUsers(data: string, minRank: GroupSymbol = '+') {
		if (this.settings.staffRoom) {
			if (!this.log) throw new Error(`Staff room ${this.roomid} has no log`);
			this.log.add(data);
			return;
		}

		for (const i in this.users) {
			const user = this.users[i];
			// hardcoded for performance reasons (this is an inner loop)
			if (user.isStaff || this.auth.atLeast(user, minRank)) {
				user.sendTo(this, data);
			}
		}
	}
	/**
	 * Send a room message to a single user.
	 */
	sendUser(user: User | Connection, message: string) {
		user.sendTo(this, message);
	}
	/**
	 * Add a room message to the room log, so it shows up in the room
	 * for everyone, and appears in the scrollback for new users who
	 * join.
	 */
	add(message: string): this { throw new Error(`should be implemented by subclass`); }
	roomlog(message: string) { throw new Error(`should be implemented by subclass`); }
	modlog(message: string) { throw new Error(`should be implemented by subclass`); }
	logEntry() { throw new Error(`room.logEntry has been renamed room.roomlog`); }
	addLogMessage() { throw new Error(`room.addLogMessage has been renamed room.addByUser`); }
	/**
	 * Inserts (sanitized) HTML into the room log.
	 */
	addRaw(message: string) {
		return this.add('|raw|' + message);
	}
	/**
	 * Inserts some text into the room log, attributed to user. The
	 * attribution will not appear, and is used solely as a hint not to
	 * highlight the user.
	 */
	addByUser(user: User, text: string) {
		return this.add('|c|' + user.getIdentity(this.roomid) + '|/log ' + text).update();
	}
	/**
	 * Like addByUser, but without logging
	 */
	sendByUser(user: User, text: string) {
		return this.send('|c|' + user.getIdentity(this.roomid) + '|/log ' + text);
	}
	/**
	 * Like addByUser, but sends to mods only.
	 */
	sendModsByUser(user: User, text: string) {
		return this.sendMods('|c|' + user.getIdentity(this.roomid) + '|/log ' + text);
	}
	update() {}

	toString() {
		return this.roomid;
	}

	getUserList() {
		let buffer = '';
		let counter = 0;
		for (const i in this.users) {
			if (!this.users[i].named) {
				continue;
			}
			counter++;
			buffer += ',' + this.users[i].getIdentityWithStatus(this.roomid);
		}
		const msg = `|users|${counter}${buffer}`;
		return msg;
	}

	nextGameNumber() {
		const gameNumber = (this.settings.gameNumber || 0) + 1;
		this.settings.gameNumber = gameNumber;
		return gameNumber;
	}

	// mute handling

	runMuteTimer(forceReschedule = false) {
		if (forceReschedule && this.muteTimer) {
			clearTimeout(this.muteTimer);
			this.muteTimer = null;
		}
		if (this.muteTimer || this.muteQueue.length === 0) return;

		const timeUntilExpire = this.muteQueue[0].time - Date.now();
		if (timeUntilExpire <= 1000) { // one second of leeway
			this.unmute(this.muteQueue[0].userid, "Your mute in '" + this.title + "' has expired.");
			// runMuteTimer() is called again in unmute() so this function instance should be closed
			return;
		}
		this.muteTimer = setTimeout(() => {
			this.muteTimer = null;
			this.runMuteTimer(true);
		}, timeUntilExpire);
	}
	isMuted(user: User): ID | undefined {
		if (!user) return;
		if (this.muteQueue) {
			for (const entry of this.muteQueue) {
				if (user.id === entry.userid ||
					user.guestNum === entry.guestNum ||
					(user.autoconfirmed && user.autoconfirmed === entry.autoconfirmed)) {
					if (entry.time - Date.now() < 0) {
						this.unmute(user.id);
						return;
					} else {
						return entry.userid;
					}
				}
			}
		}
		if (this.parent) return this.parent.isMuted(user);
	}
	getMuteTime(user: User): number | undefined {
		const userid = this.isMuted(user);
		if (!userid) return;
		for (const entry of this.muteQueue) {
			if (userid === entry.userid) {
				return entry.time - Date.now();
			}
		}
		if (this.parent) return this.parent.getMuteTime(user);
	}
	// I think putting the `new` before the signature is confusing the linter
	// eslint-disable-next-line @typescript-eslint/type-annotation-spacing
	getGame<T extends RoomGame>(constructor: new (...args: any[]) => T): T | null {
		// TODO: switch to `static readonly gameid` when all game files are TypeScripted
		if (this.game && this.game.constructor.name === constructor.name) return this.game as T;
		return null;
	}
	saveSettings() {
		if (!this.persist) return null;
		Rooms.global.writeChatRoomData();
	}
	checkModjoin(user: User) {
		if (user.id in this.users) return true;
		if (!this.settings.modjoin) return true;
		// users with a room rank can always join
		if (this.auth.has(user.id)) return true;
		const userGroup = user.can('makeroom') ? user.group : this.auth.get(user.id);

		const modjoinSetting = this.settings.modjoin !== true ? this.settings.modjoin : this.settings.modchat;
		if (!modjoinSetting) return true;
		let modjoinGroup = modjoinSetting;

		if (modjoinGroup === 'trusted') {
			if (user.trusted) return true;
			modjoinGroup = Config.groupsranking[1];
		}
		if (modjoinGroup === 'autoconfirmed') {
			if (user.autoconfirmed) return true;
			modjoinGroup = Config.groupsranking[1];
		}
		if (!(userGroup in Config.groups)) return false;
		if (!(modjoinGroup in Config.groups)) throw new Error(`Invalid modjoin setting in ${this.roomid}: ${modjoinGroup}`);
		return Config.groups[userGroup].rank >= Config.groups[modjoinGroup].rank;
	}
	mute(user: User, setTime?: number) {
		const userid = user.id;

		if (!setTime) setTime = 7 * 60000; // default time: 7 minutes
		if (setTime > 90 * 60000) setTime = 90 * 60000; // limit 90 minutes

		// If the user is already muted, the existing queue position for them should be removed
		if (this.isMuted(user)) this.unmute(userid);

		// Place the user in a queue for the unmute timer
		for (let i = 0; i <= this.muteQueue.length; i++) {
			const time = Date.now() + setTime;
			if (i === this.muteQueue.length || time < this.muteQueue[i].time) {
				const entry = {
					userid,
					time,
					guestNum: user.guestNum,
					autoconfirmed: user.autoconfirmed,
				};
				this.muteQueue.splice(i, 0, entry);
				// The timer needs to be switched to the new entry if it is to be unmuted
				// before the entry the timer is currently running for
				if (i === 0 && this.muteTimer) {
					clearTimeout(this.muteTimer);
					this.muteTimer = null;
				}
				break;
			}
		}
		this.runMuteTimer();

		user.updateIdentity();

		if (!(this.settings.isPrivate === true || this.settings.isPersonal || this.battle)) {
			Punishments.monitorRoomPunishments(user);
		}

		return userid;
	}
	unmute(userid: string, notifyText?: string) {
		let successUserid = '';
		const user = Users.get(userid);
		let autoconfirmed = '';
		if (user) {
			userid = user.id;
			autoconfirmed = user.autoconfirmed;
		}

		for (const [i, entry] of this.muteQueue.entries()) {
			if (entry.userid === userid ||
				(user && entry.guestNum === user.guestNum) ||
				(autoconfirmed && entry.autoconfirmed === autoconfirmed)) {
				if (i === 0) {
					this.muteQueue.splice(0, 1);
					this.runMuteTimer(true);
				} else {
					this.muteQueue.splice(i, 1);
				}
				successUserid = entry.userid;
				break;
			}
		}

		if (user && successUserid && userid in this.users) {
			user.updateIdentity();
			if (notifyText) user.popup(notifyText);
		}
		return successUserid;
	}

	onUpdateIdentity(user: User) {}
	destroy() {}
}

export class GlobalRoom extends BasicRoom {
	readonly type: 'global';
	readonly active: false;
	readonly settingsList: AnyObject[];
	readonly chatRooms: ChatRoom[];
	/**
	 * Rooms that users autojoin upon connecting
	 */
	readonly autojoinList: RoomID[];
	/**
	 * Rooms that staff autojoin upon connecting
	 */
	readonly staffAutojoinList: RoomID[];
	readonly ladderIpLog: WriteStream;
	readonly users: UserTable;
	readonly reportUserStatsInterval: NodeJS.Timeout;
	readonly modlogStream: WriteStream;
	lockdown: boolean | 'pre' | 'ddos';
	battleCount: number;
	lastReportedCrash: number;
	lastBattle: number;
	lastWrittenBattle: number;
	userCount: number;
	maxUsers: number;
	maxUsersDate: number;
	formatList: string;

	readonly game: null;
	readonly battle: null;
	readonly tour: null;

	constructor(roomid: RoomID) {
		if (roomid !== 'global') throw new Error(`The global room's room ID must be 'global'`);
		super(roomid);

		this.type = 'global';
		this.active = false;
		this.settingsList = [];
		try {
			this.settingsList = require('../config/chatrooms.json');
			if (!Array.isArray(this.settingsList)) this.settingsList = [];
		} catch (e) {} // file doesn't exist [yet]

		if (!this.settingsList.length) {
			this.settingsList = [{
				title: 'Lobby',
				isOfficial: true,
				autojoin: true,
				persistSettings: true,
			}, {
				title: 'Staff',
				isPrivate: true,
				staffRoom: true,
				staffAutojoin: true,
				persistSettings: true,
			}];
		}

		this.chatRooms = [];

		this.autojoinList = [];
		this.staffAutojoinList = [];
		for (const [i, settings] of this.settingsList.entries()) {
			if (!settings || !settings.title) {
				Monitor.warn(`ERROR: Room number ${i} has no data and could not be loaded.`);
				continue;
			}
			// We're okay with assinging type `ID` to `RoomID` here
			// because the hyphens in chatrooms don't have any special
			// meaning, unlike in helptickets, groupchats, battles etc
			// where they are used for shared modlogs and the like
			const id = toID(settings.title) as RoomID;
			Monitor.notice("NEW CHATROOM: " + id);
			const room = Rooms.createChatRoom(id, settings.title, settings);
			if (room.settings.aliases) {
				for (const alias of room.settings.aliases) {
					Rooms.aliases.set(alias, id);
				}
			}
			this.chatRooms.push(room);
			if (room.autojoin) this.autojoinList.push(id);
			if (room.staffAutojoin) this.staffAutojoinList.push(id);
		}
		Rooms.lobby = Rooms.rooms.get('lobby') as ChatRoom;

		// init battle room logging
		if (Config.logladderip) {
			this.ladderIpLog = FS('logs/ladderip/ladderip.txt').createAppendStream();
		} else {
			// Prevent there from being two possible hidden classes an instance
			// of GlobalRoom can have.
			this.ladderIpLog = new WriteStream({write() { return undefined; }});
		}
		// Create writestream for modlog
		this.modlogStream = FS('logs/modlog/modlog_global.txt').createAppendStream();

		this.reportUserStatsInterval = setInterval(
			() => this.reportUserStats(),
			REPORT_USER_STATS_INTERVAL
		);

		// init users
		this.users = Object.create(null);
		this.userCount = 0; // cache of `size(this.users)`
		this.maxUsers = 0;
		this.maxUsersDate = 0;
		this.lockdown = false;

		this.battleCount = 0;
		this.lastReportedCrash = 0;

		this.formatList = '';

		let lastBattle;
		try {
			lastBattle = FS('logs/lastbattle.txt').readSync('utf8');
		} catch (e) {}
		this.lastBattle = Number(lastBattle) || 0;
		this.lastWrittenBattle = this.lastBattle;
	}

	modlog(message: string) {
		void this.modlogStream.write('[' + (new Date().toJSON()) + '] ' + message + '\n');
	}

	writeChatRoomData() {
		FS('config/chatrooms.json').writeUpdate(() => (
			JSON.stringify(this.settingsList)
				.replace(/\{"title":/g, '\n{"title":')
				.replace(/\]$/, '\n]')
		));
	}

	writeNumRooms() {
		if (this.lockdown) {
			if (this.lastBattle === this.lastWrittenBattle) return;
			this.lastWrittenBattle = this.lastBattle;
		} else {
			// batch writes so we don't have to write them every new battle
			// very probably premature optimization, considering by default we
			// write significantly larger log files every new battle
			if (this.lastBattle < this.lastWrittenBattle) return;
			this.lastWrittenBattle = this.lastBattle + LAST_BATTLE_WRITE_THROTTLE;
		}
		FS('logs/lastbattle.txt').writeUpdate(
			() => `${this.lastWrittenBattle}`
		);
	}

	reportUserStats() {
		if (this.maxUsersDate) {
			void LoginServer.request('updateuserstats', {
				date: this.maxUsersDate,
				users: this.maxUsers,
			});
			this.maxUsersDate = 0;
		}
		void LoginServer.request('updateuserstats', {
			date: Date.now(),
			users: this.userCount,
		});
	}

	get formatListText() {
		if (this.formatList) {
			return this.formatList;
		}
		this.formatList = '|formats' + (Ladders.formatsListPrefix || '');
		let section = '';
		let prevSection = '';
		let curColumn = 1;
		for (const i in Dex.formats) {
			const format = Dex.formats[i];
			if (format.section) section = format.section;
			if (format.column) curColumn = format.column;
			if (!format.name) continue;
			if (!format.challengeShow && !format.searchShow && !format.tournamentShow) continue;

			if (section !== prevSection) {
				prevSection = section;
				this.formatList += '|,' + curColumn + '|' + section;
			}
			this.formatList += '|' + format.name;
			let displayCode = 0;
			if (format.team) displayCode |= 1;
			if (format.searchShow) displayCode |= 2;
			if (format.challengeShow) displayCode |= 4;
			if (format.tournamentShow) displayCode |= 8;
			const level = format.maxLevel || format.maxForcedLevel || format.forcedLevel;
			if (level === 50) displayCode |= 16;
			this.formatList += ',' + displayCode.toString(16);
		}
		return this.formatList;
	}
	get configRankList() {
		if (Config.nocustomgrouplist) return '';

		// putting the resultant object in Config would enable this to be run again should config.js be reloaded.
		if (Config.rankList) {
			return Config.rankList;
		}
		let rankList = [];

		for (const rank in Config.groups) {
			if (!Config.groups[rank] || !rank) continue;

			const tarGroup = Config.groups[rank];
			const groupType = tarGroup.addhtml || (!tarGroup.mute && !tarGroup.root) ?
				'normal' : (tarGroup.root || tarGroup.declare) ? 'leadership' : 'staff';

			rankList.push({
				symbol: rank,
				name: (Config.groups[rank].name || null),
				type: groupType}); // send the first character in the rank, incase they put a string several characters long
		}

		const typeOrder = ['punishment', 'normal', 'staff', 'leadership'];

		rankList = rankList.sort((a, b) => typeOrder.indexOf(b.type) - typeOrder.indexOf(a.type));

		// add the punishment types at the very end.
		for (const rank in Config.punishgroups) {
			rankList.push({symbol: Config.punishgroups[rank].symbol, name: Config.punishgroups[rank].name, type: 'punishment'});
		}

		Config.rankList = '|customgroups|' + JSON.stringify(rankList) + '\n';
		return Config.rankList;
	}

	getBattles(/** "formatfilter, elofilter, usernamefilter */ filter: string) {
		const rooms: GameRoom[] = [];
		let skipCount = 0;
		const [formatFilter, eloFilterString, usernameFilter] = filter.split(',');
		const eloFilter = +eloFilterString;
		if (this.battleCount > 150 && !formatFilter && !eloFilter && !usernameFilter) {
			skipCount = this.battleCount - 150;
		}
		for (const room of Rooms.rooms.values()) {
			if (!room || !room.active || room.settings.isPrivate) continue;
			if (room.type !== 'battle') continue;
			if (formatFilter && formatFilter !== room.format) continue;
			if (eloFilter && (!room.rated || room.rated < eloFilter)) continue;
			if (usernameFilter && room.battle) {
				const p1userid = room.battle.p1.id;
				const p2userid = room.battle.p2.id;
				if (!p1userid || !p2userid) continue;
				if (!p1userid.startsWith(usernameFilter) && !p2userid.startsWith(usernameFilter)) continue;
			}
			if (skipCount && skipCount--) continue;

			rooms.push(room);
		}

		const roomTable: {[roomid: string]: BattleRoomTable} = {};
		for (let i = rooms.length - 1; i >= rooms.length - 100 && i >= 0; i--) {
			const room = rooms[i];
			const roomData: BattleRoomTable = {};
			if (room.active && room.battle) {
				if (room.battle.p1) roomData.p1 = room.battle.p1.name;
				if (room.battle.p2) roomData.p2 = room.battle.p2.name;
				if (room.tour) roomData.minElo = 'tour';
				if (room.rated) roomData.minElo = Math.floor(room.rated);
			}
			if (!roomData.p1 || !roomData.p2) continue;
			roomTable[room.roomid] = roomData;
		}
		return roomTable;
	}
	getRooms(user: User) {
		const roomsData: {
			official: ChatRoomTable[], pspl: ChatRoomTable[], chat: ChatRoomTable[], userCount: number, battleCount: number,
		} = {
			official: [],
			pspl: [],
			chat: [],
			userCount: this.userCount,
			battleCount: this.battleCount,
		};
		for (const room of this.chatRooms) {
			if (!room) continue;
			if (room.parent) continue;
			if (room.settings.isPrivate && !(room.settings.isPrivate === 'voice' && user.group !== ' ')) continue;
			const roomData: ChatRoomTable = {
				title: room.title,
				desc: room.settings.desc || '',
				userCount: room.userCount,
			};
			const subrooms = room.getSubRooms().map(r => r.title);
			if (subrooms.length) roomData.subRooms = subrooms;

			if (room.settings.isOfficial) {
				roomsData.official.push(roomData);
			// @ts-ignore
			} else if (room.pspl) {
				roomsData.pspl.push(roomData);
			} else {
				roomsData.chat.push(roomData);
			}
		}
		return roomsData;
	}
	checkModjoin(user: User) {
		return true;
	}
	isMuted(user: User) {
		return undefined;
	}
	send(message: string) {
		Sockets.roomBroadcast(this.roomid, message);
	}
	add(message: string) {
		// TODO: make sure this never happens
		return this;
	}
	addChatRoom(title: string) {
		const id = toID(title) as RoomID;
		if (['battles', 'rooms', 'ladder', 'teambuilder', 'home', 'all', 'public'].includes(id)) {
			return false;
		}
		if (Rooms.rooms.has(id)) return false;

		const settings = {
			title,
		};
		const room = Rooms.createChatRoom(id, title, settings);
		if (id === 'lobby') Rooms.lobby = room;
		this.settingsList.push(settings);
		this.chatRooms.push(room);
		this.writeChatRoomData();
		return true;
	}

	prepBattleRoom(format: string) {
		// console.log('BATTLE START BETWEEN: ' + p1.id + ' ' + p2.id);
		const roomPrefix = `battle-${toID(Dex.getFormat(format).name)}-`;
		let battleNum = this.lastBattle;
		let roomid: RoomID;
		do {
			roomid = `${roomPrefix}${++battleNum}` as RoomID;
		} while (Rooms.rooms.has(roomid));

		this.lastBattle = battleNum;
		this.writeNumRooms();
		return roomid;
	}

	onCreateBattleRoom(players: User[], room: GameRoom, options: AnyObject) {
		players.forEach(player => {
			if (player.statusType === 'idle') {
				player.setStatusType('online');
			}
		});
		if (Config.reportbattles) {
			const reportRoom = Rooms.get(Config.reportbattles === true ? 'lobby' : Config.reportbattles);
			if (reportRoom) {
				const reportPlayers = players.map(p => p.getIdentity()).join('|');
				reportRoom
					.add(`|b|${room.roomid}|${reportPlayers}`)
					.update();
			}
		}
		if (Config.logladderip && options.rated) {
			const ladderIpLogString = players.map(p => `${p.id}: ${p.latestIp}\n`).join('');
			void this.ladderIpLog.write(ladderIpLogString);
		}
	}

	deregisterChatRoom(id: string) {
		id = toID(id);
		const room = Rooms.get(id);
		if (!room) return false; // room doesn't exist
		if (!room.persist) return false; // room isn't registered
		// deregister from global settings
		// looping from the end is a pretty trivial optimization, but the
		// assumption is that more recently added rooms are more likely to
		// be deleted
		for (let i = this.settingsList.length - 1; i >= 0; i--) {
			if (id === toID(this.settingsList[i].title)) {
				this.settingsList.splice(i, 1);
				this.writeChatRoomData();
				break;
			}
		}
		room.persist = false;
		return true;
	}
	delistChatRoom(id: RoomID) {
		id = toID(id) as RoomID;
		if (!Rooms.rooms.has(id)) return false; // room doesn't exist
		for (let i = this.chatRooms.length - 1; i >= 0; i--) {
			if (id === this.chatRooms[i].roomid) {
				this.chatRooms.splice(i, 1);
				break;
			}
		}
	}
	removeChatRoom(id: string) {
		id = toID(id);
		const room = Rooms.get(id);
		if (!room) return false; // room doesn't exist
		room.destroy();
		return true;
	}
	autojoinRooms(user: User, connection: Connection) {
		// we only autojoin regular rooms if the client requests it with /autojoin
		// note that this restriction doesn't apply to staffAutojoin
		let includesLobby = false;
		for (const roomName of this.autojoinList) {
			user.joinRoom(roomName, connection);
			if (roomName === 'lobby') includesLobby = true;
		}
		if (!includesLobby && Config.serverid !== 'showdown') user.send(`>lobby\n|deinit`);
	}
	checkAutojoin(user: User, connection?: Connection) {
		if (!user.named) return;
		for (let [i, staffAutojoin] of this.staffAutojoinList.entries()) {
			const room = Rooms.get(staffAutojoin) as ChatRoom | GameRoom;
			if (!room) {
				this.staffAutojoinList.splice(i, 1);
				i--;
				continue;
			}
			if (room.staffAutojoin === true && user.isStaff ||
					typeof room.staffAutojoin === 'string' && room.staffAutojoin.includes(user.group) ||
					room.auth.has(user.id)) {
				// if staffAutojoin is true: autojoin if isStaff
				// if staffAutojoin is String: autojoin if user.group in staffAutojoin
				// if staffAutojoin is anything truthy: autojoin if user has any roomauth
				user.joinRoom(room.roomid, connection);
			}
		}
		for (const conn of user.connections) {
			if (conn.autojoins) {
				const autojoins = conn.autojoins.split(',') as RoomID[];
				for (const roomName of autojoins) {
					void user.tryJoinRoom(roomName, conn);
				}
				conn.autojoins = '';
			}
		}
	}
	onConnect(user: User, connection: Connection) {
		connection.send(user.getUpdateuserText() + '\n' + this.configRankList + this.formatListText);
	}
	onJoin(user: User, connection: Connection) {
		if (!user) return false; // ???
		if (this.users[user.id]) return user;

		this.users[user.id] = user;
		if (++this.userCount > this.maxUsers) {
			this.maxUsers = this.userCount;
			this.maxUsersDate = Date.now();
		}

		return user;
	}
	onRename(user: User, oldid: ID, joining: boolean) {
		delete this.users[oldid];
		this.users[user.id] = user;
		return user;
	}
	onLeave(user: User) {
		if (!user) return; // ...
		if (!(user.id in this.users)) {
			Monitor.crashlog(new Error(`user ${user.id} already left`));
			return;
		}
		delete this.users[user.id];
		this.userCount--;
	}
	startLockdown(err: Error | null = null, slow = false) {
		if (this.lockdown && err) return;
		const devRoom = Rooms.get('development');
		// @ts-ignore
		const stack = (err ? Chat.escapeHTML(err.stack).split(`\n`).slice(0, 2).join(`<br />`) : ``);
		for (const [id, curRoom] of Rooms.rooms) {
			if (id === 'global') continue;
			if (err) {
				if (id === 'staff' || id === 'development' || (!devRoom && id === 'lobby')) {
					curRoom.addRaw(`<div class="broadcast-red"><b>The server needs to restart because of a crash:</b> ${stack}<br />Please restart the server.</div>`);
					curRoom.addRaw(`<div class="broadcast-red">You will not be able to start new battles until the server restarts.</div>`);
					curRoom.update();
				} else {
					curRoom.addRaw(`<div class="broadcast-red"><b>The server needs to restart because of a crash.</b><br />No new battles can be started until the server is done restarting.</div>`).update();
				}
			} else {
				curRoom.addRaw(`<div class="broadcast-red"><b>The server is restarting soon.</b><br />Please finish your battles quickly. No new battles can be started until the server resets in a few minutes.</div>`).update();
			}
			const game = curRoom.game;
			// @ts-ignore TODO: revisit when game.timer is standardized
			if (!slow && game && game.timer && typeof game.timer.start === 'function' && !game.ended) {
				// @ts-ignore
				game.timer.start();
				if (curRoom.settings.modchat !== '+') {
					curRoom.settings.modchat = '+';
					curRoom.addRaw(`<div class="broadcast-red"><b>Moderated chat was set to +!</b><br />Only users of rank + and higher can talk.</div>`).update();
				}
			}
		}
		for (const user of Users.users.values()) {
			user.send(`|pm|~|${user.group}${user.name}|/raw <div class="broadcast-red"><b>The server is restarting soon.</b><br />Please finish your battles quickly. No new battles can be started until the server resets in a few minutes.</div>`);
		}

		this.lockdown = true;
		this.writeNumRooms();
		this.lastReportedCrash = Date.now();
	}
	automaticKillRequest() {
		const notifyPlaces: RoomID[] = ['development', 'staff', 'upperstaff'];
		if (Config.autolockdown === undefined) Config.autolockdown = true; // on by default

		if (Config.autolockdown && Rooms.global.lockdown === true && Rooms.global.battleCount === 0) {
			// The server is in lockdown, the final battle has finished, and the option is set
			// so we will now automatically kill the server here if it is not updating.
			if (Monitor.updateServerLock) {
				this.notifyRooms(
					notifyPlaces,
					`|html|<div class="broadcast-red"><b>Automatic server lockdown kill canceled.</b><br /><br />The server tried to automatically kill itself upon the final battle finishing, but the server was updating while trying to kill itself.</div>`
				);
				return;
			}

			// final warning
			this.notifyRooms(
				notifyPlaces,
				`|html|<div class="broadcast-red"><b>The server is about to automatically kill itself in 10 seconds.</b></div>`
			);

			// kill server in 10 seconds if it's still set to
			setTimeout(() => {
				if (Config.autolockdown && Rooms.global.lockdown === true) {
					// finally kill the server
					process.exit();
				} else {
					this.notifyRooms(
						notifyPlaces,
						`|html|<div class="broadcsat-red"><b>Automatic server lockdown kill canceled.</b><br /><br />In the last final seconds, the automatic lockdown was manually disabled.</div>`
					);
				}
			}, 10 * 1000);
		}
	}
	notifyRooms(rooms: RoomID[], message: string) {
		if (!rooms || !message) return;
		for (const roomid of rooms) {
			const curRoom = Rooms.get(roomid);
			if (curRoom) curRoom.add(message).update();
		}
	}
	reportCrash(err: Error, crasher = "The server") {
		const time = Date.now();
		if (time - this.lastReportedCrash < CRASH_REPORT_THROTTLE) {
			return;
		}
		this.lastReportedCrash = time;
		// @ts-ignore
		const stackLines = (err ? Chat.escapeHTML(err.stack).split(`\n`) : []);
		const stack = stackLines.slice(1).join(`<br />`);

		let crashMessage = `|html|<div class="broadcast-red"><details class="readmore"><summary><b>${crasher} crashed:</b> ${stackLines[0]}</summary>${stack}</details></div>`;
		let privateCrashMessage = null;

		const upperStaffRoom = Rooms.get('upperstaff');
		if (stack.includes("private")) {
			if (upperStaffRoom) {
				privateCrashMessage = crashMessage;
				crashMessage = `|html|<div class="broadcast-red"><b>${crasher} crashed in private code</b> <a href="/upperstaff">Read more</a></div>`;
			} else {
				crashMessage = `|html|<div class="broadcast-red"><b>${crasher} crashed in private code</b></div>`;
			}
		}
		const devRoom = Rooms.get('development');
		if (devRoom) {
			devRoom.add(crashMessage).update();
		} else {
			Rooms.lobby?.add(crashMessage).update();
			Rooms.get('staff')?.add(crashMessage).update();
		}
		if (privateCrashMessage) {
			upperStaffRoom!.add(privateCrashMessage);
		}
	}
	/**
	 * Destroys personal rooms of a (punished) user
	 * Returns a list of the user's remaining public auth
	 */
	destroyPersonalRooms(userid: ID) {
		const roomauth = [];
		for (const [id, curRoom] of Rooms.rooms) {
			if (id === 'global' || !curRoom.persist) continue;
			if (curRoom.settings.isPersonal && curRoom.auth.get(userid) === Users.HOST_SYMBOL) {
				curRoom.destroy();
			} else {
				if (curRoom.settings.isPrivate || curRoom.battle || !curRoom.persist) {
					continue;
				}

				if (curRoom.auth.has(userid)) {
					roomauth.push(`${curRoom.auth.get(userid)}${id}`);
				}
			}
		}
		return roomauth;
	}
}

/**
 * This is the parent class for `ChatRoom` and `GameRoom`. Chat rooms
 * are actually this class, although we tell TypeScript they are
 * `ChatRoom` to give us more guarantees.
 */
export class BasicChatRoom extends BasicRoom {
	readonly log: Roomlog;
	readonly autojoin: boolean;
	readonly staffAutojoin: string | boolean;
	/** Only available in groupchats */
	readonly creationTime: number | null;
	readonly type: 'chat' | 'battle';
	minorActivity: Poll | Announcement | null;
	banwordRegex: RegExp | true | null;
	parent: Room | null;
	subRooms: Map<string, ChatRoom> | null;
	active: boolean;
	muteTimer: NodeJS.Timer | null;
	logUserStatsInterval: NodeJS.Timer | null;
	expireTimer: NodeJS.Timer | null;
	userList: string;
<<<<<<< HEAD
	rulesLink: string | null;
	reportJoinsInterval: NodeJS.Timer | null;
	pendingApprovals: Map<string, string> | null;
	approvalsEnabled: boolean;
	showimages: string | null;
	constructor(roomid: RoomID, title?: string, options: AnyObject = {}) {
=======
	game: RoomGame | null;
	battle: RoomBattle | null;
	tour: Tournament | null;

	constructor(roomid: RoomID, title?: string, options: Partial<RoomSettings> = {}) {
>>>>>>> c444036f
		super(roomid, title);

		options.title = this.title;
		if (options.isHelp) options.noAutoTruncate = true;
		this.reportJoins = !!(Config.reportjoins || options.isPersonal);
		this.batchJoins = options.isPersonal ? 0 : Config.reportjoinsperiod || 0;
		if (options.auth) {
			Object.setPrototypeOf(options.auth, null);
		} else {
			options.auth = Object.create(null);
		}
		this.log = Roomlogs.create(this, options);

		this.autojoin = false;
		this.staffAutojoin = false;
		this.creationTime = null;
		this.type = 'chat';
		this.banwordRegex = null;
		this.subRooms = new Map();

		this.settings = options as RoomSettings;
		this.auth.load();

		if (!options.isPersonal) this.persist = true;

		this.minorActivity = null;
		this.parent = null;
		if (options.parentid) {
			const parent = Rooms.get(options.parentid);

			if (parent) {
				if (!parent.subRooms) parent.subRooms = new Map();
				parent.subRooms.set(this.roomid, this as ChatRoom);
				this.parent = parent;
			}
		}

		this.subRooms = null;

		this.active = false;
		this.muteTimer = null;

		this.logUserStatsInterval = null;
		this.expireTimer = null;
		if (Config.logchat) {
			this.roomlog('NEW CHATROOM: ' + this.roomid);
			if (Config.loguserstats) {
				this.logUserStatsInterval = setInterval(() => this.logUserStats(), Config.loguserstats);
			}
		}

		this.userList = '';
		if (this.batchJoins) {
			this.userList = this.getUserList();
		}
<<<<<<< HEAD
		this.reportJoinsInterval = null;
		this.pendingApprovals = new Map();
		this.approvalsEnabled = !!options.approvalsEnabled;
		this.showimages = options.showimages ? options.showimages : false;
=======
		this.tour = null;
		this.game = null;
		this.battle = null;

		this.auth = new RoomAuth(this);
>>>>>>> c444036f
	}

	/**
	 * Add a room message to the room log, so it shows up in the room
	 * for everyone, and appears in the scrollback for new users who
	 * join.
	 */
	add(message: string) {
		this.log.add(message);
		return this;
	}
	uhtmlchange(name: string, message: string) {
		this.log.uhtmlchange(name, message);
	}
	attributedUhtmlchange(user: User, name: string, message: string) {
		this.log.attributedUhtmlchange(user, name, message);
	}
	roomlog(message: string) {
		this.log.roomlog(message);
		return this;
	}
	modlog(message: string) {
		this.log.modlog(message);
		return this;
	}
	hideText(userids: ID[], lineCount = 0) {
		const cleared = this.log.clearText(userids, lineCount);
		for (const userid of cleared) {
			this.send(`|unlink|hide|${userid}|${lineCount}`);
		}
		this.update();
	}
	logUserStats() {
		let total = 0;
		let guests = 0;
		const groups: {[k: string]: number} = {};
		for (const group of Config.groupsranking) {
			groups[group] = 0;
		}
		for (const i in this.users) {
			const user = this.users[i];
			++total;
			if (!user.named) {
				++guests;
			}
			++groups[this.auth.get(user.id)];
		}
		let entry = '|userstats|total:' + total + '|guests:' + guests;
		for (const i in groups) {
			entry += '|' + i + ':' + groups[i];
		}
		this.roomlog(entry);
	}

	update() {
		if (!this.log.broadcastBuffer) return;
		if (this.reportJoinsInterval) {
			clearInterval(this.reportJoinsInterval);
			this.reportJoinsInterval = null;
			this.userList = this.getUserList();
		}
		this.send(this.log.broadcastBuffer);
		this.log.broadcastBuffer = '';
		this.log.truncate();

		this.pokeExpireTimer();
	}
	pokeExpireTimer() {
		if (this.expireTimer) clearTimeout(this.expireTimer);
		if (this.settings.isPersonal || this.settings.isHelp) {
			this.expireTimer = setTimeout(() => this.expire(), TIMEOUT_INACTIVE_DEALLOCATE);
		} else {
			this.expireTimer = null;
		}
	}
	expire() {
		this.send('|expire|');
		this.destroy();
	}
	reportJoin(type: 'j' | 'l' | 'n', entry: string, user: User) {
		let reportJoins = this.reportJoins;
		if (reportJoins && this.settings.modchat && !user.authAtLeast(this.settings.modchat, this)) {
			reportJoins = false;
		}
		if (reportJoins) {
			this.add(`|${type}|${entry}`).update();
			return;
		}
		let ucType = '';
		switch (type) {
		case 'j': ucType = 'J'; break;
		case 'l': ucType = 'L'; break;
		case 'n': ucType = 'N'; break;
		}
		entry = `|${ucType}|${entry}`;
		if (this.batchJoins) {
			this.log.broadcastBuffer += entry;

			if (!this.reportJoinsInterval) {
				this.reportJoinsInterval = setTimeout(
					() => this.update(), this.batchJoins
				);
			}
		} else {
			this.send(entry);
		}
		this.roomlog(entry);
	}
	getIntroMessage(user: User) {
		let message = Chat.html`\n|raw|<div class="infobox"> You joined ${this.title}`;
		if (this.settings.modchat) {
			message += ` [${this.settings.modchat} or higher to talk]`;
		}
		if (this.settings.modjoin) {
			const modjoin = this.settings.modjoin === true ? this.settings.modchat : this.settings.modjoin;
			message += ` [${modjoin} or higher to join]`;
		}
		if (this.settings.slowchat) {
			message += ` [Slowchat ${this.settings.slowchat}s]`;
		}
		message += `</div>`;
		if (this.settings.introMessage) {
			message += `\n|raw|<div class="infobox infobox-roomintro"><div ${(!this.settings.isOfficial ? 'class="infobox-limited"' : '')}>` +
				this.settings.introMessage.replace(/\n/g, '') +
				`</div></div>`;
		}
		if (this.settings.staffMessage && user.can('mute', null, this)) {
			message += `\n|raw|<div class="infobox">(Staff intro:)<br /><div>` +
				this.settings.staffMessage.replace(/\n/g, '') +
				`</div>`;
		}
		return message;
	}
	getSubRooms(includeSecret = false) {
		if (!this.subRooms) return [];
		return [...this.subRooms.values()].filter(
			room => !room.settings.isPrivate || includeSecret
		);
	}
	onConnect(user: User, connection: Connection) {
		const userList = this.userList ? this.userList : this.getUserList();
		this.sendUser(
			connection,
			'|init|chat\n|title|' + this.title + '\n' + userList + '\n' + this.log.getScrollback() + this.getIntroMessage(user)
		);
		if (this.minorActivity) this.minorActivity.onConnect(user, connection);
		if (this.game && this.game.onConnect) this.game.onConnect(user, connection);
	}
	onJoin(user: User, connection: Connection) {
		if (!user) return false; // ???
		if (this.users[user.id]) return false;

		if (user.named) {
			this.reportJoin('j', user.getIdentityWithStatus(this.roomid), user);
		}

		this.users[user.id] = user;
		this.userCount++;

		if (this.minorActivity) this.minorActivity.onConnect(user, connection);
		if (this.game && this.game.onJoin) this.game.onJoin(user, connection);
		return true;
	}
	onRename(user: User, oldid: ID, joining: boolean) {
		if (user.id === oldid) {
			return this.onUpdateIdentity(user);
		}
		if (!this.users[oldid]) {
			Monitor.crashlog(new Error(`user ${oldid} not in room ${this.roomid}`));
		}
		if (this.users[user.id]) {
			Monitor.crashlog(new Error(`user ${user.id} already in room ${this.roomid}`));
		}
		delete this.users[oldid];
		this.users[user.id] = user;
		if (joining) {
			this.reportJoin('j', user.getIdentityWithStatus(this.roomid), user);
			if (this.settings.staffMessage && user.can('mute', null, this)) {
				this.sendUser(
					user,
					`|raw|<div class="infobox">(Staff intro:)<br /><div>${this.settings.staffMessage.replace(/\n/g, '')}</div></div>`
				);
			}
		} else if (!user.named) {
			this.reportJoin('l', oldid, user);
		} else {
			this.reportJoin('n', user.getIdentityWithStatus(this.roomid) + '|' + oldid, user);
		}
		if (this.minorActivity && 'voters' in this.minorActivity) {
			if (user.id in this.minorActivity.voters) this.minorActivity.updateFor(user);
		}
		return true;
	}
	/**
	 * onRename, but without a userid change
	 */
	onUpdateIdentity(user: User) {
		if (user?.connected) {
			if (!this.users[user.id]) return false;
			if (user.named) {
				this.reportJoin('n', user.getIdentityWithStatus(this.roomid) + '|' + user.id, user);
			}
		}
		return true;
	}
	onLeave(user: User) {
		if (!user) return false; // ...

		if (!(user.id in this.users)) {
			Monitor.crashlog(new Error(`user ${user.id} already left`));
			return false;
		}
		delete this.users[user.id];
		this.userCount--;

		if (user.named) {
			this.reportJoin('l', user.getIdentity(this.roomid), user);
		}
		if (this.game && this.game.onLeave) this.game.onLeave(user);
		return true;
	}
	/**
	 * @param newID Add this param if the roomid is different from `toID(newTitle)`
	 */
	async rename(newTitle: string, newID?: RoomID) {
		if (!newID) newID = toID(newTitle) as RoomID;
		if (this.game || this.tour) return;

		const oldID = this.roomid;
		this.roomid = newID;
		this.title = newTitle;
		Rooms.rooms.delete(oldID);
		Rooms.rooms.set(newID, this as ChatRoom);

		if (oldID === 'lobby') {
			Rooms.lobby = null;
		} else if (newID === 'lobby') {
			Rooms.lobby = this as ChatRoom;
		}

		for (const [alias, roomid] of Rooms.aliases.entries()) {
			if (roomid === oldID) {
				Rooms.aliases.set(alias, newID);
			}
		}
		// add an alias from the old id
		Rooms.aliases.set(oldID, newID);
		if (!this.settings.aliases) this.settings.aliases = [];
		this.settings.aliases.push(oldID);
		this.saveSettings();

		for (const user of Object.values(this.users)) {
			user.inRooms.delete(oldID);
			user.inRooms.add(newID);
			for (const connection of user.connections) {
				connection.inRooms.delete(oldID);
				connection.inRooms.add(newID);
				Sockets.roomRemove(connection.worker, oldID, connection.socketid);
				Sockets.roomAdd(connection.worker, newID, connection.socketid);
			}
			user.send(`>${oldID}\n|noinit|rename|${newID}|${newTitle}`);
		}

		if (this.parent && this.parent.subRooms) {
			this.parent.subRooms.delete(oldID);
			this.parent.subRooms.set(newID, this as ChatRoom);
		}

		if (this.subRooms) {
			for (const subRoom of this.subRooms.values()) {
				subRoom.parent = this as ChatRoom;
			}
		}

		if (this.persist) {
			this.title = newTitle;
			this.saveSettings();
		}

		return this.log.rename(newID);
	}
	destroy() {
		// deallocate ourself

		if (this.battle && this.tour) {
			// resolve state of the tournament;
			if (!this.battle.ended) this.tour.onBattleWin(this as any as GameRoom, '');
			this.tour = null;
		}

		// remove references to ourself
		for (const i in this.users) {
			// @ts-ignore
			this.users[i].leaveRoom(this, null, true);
			delete this.users[i];
		}

		if (this.parent && this.parent.subRooms) {
			this.parent.subRooms.delete(this.roomid);
			if (!this.parent.subRooms.size) this.parent.subRooms = null;
		}

		Rooms.global.deregisterChatRoom(this.roomid);
		Rooms.global.delistChatRoom(this.roomid);

		if (this.settings.aliases) {
			for (const alias of this.settings.aliases) {
				Rooms.aliases.delete(alias);
			}
		}

		if (this.game) {
			this.game.destroy();
			this.game = null;
			this.battle = null;
		}
		this.active = false;

		// Ensure there aren't any pending messages that could restart the expire timer
		this.update();

		// Clear any active timers for the room
		if (this.muteTimer) {
			clearTimeout(this.muteTimer);
			this.muteTimer = null;
		}
		if (this.expireTimer) {
			clearTimeout(this.expireTimer);
			this.expireTimer = null;
		}
		if (this.reportJoinsInterval) {
			clearInterval(this.reportJoinsInterval);
		}
		this.reportJoinsInterval = null;
		if (this.logUserStatsInterval) {
			clearInterval(this.logUserStatsInterval);
		}
		this.logUserStatsInterval = null;

		void this.log.destroy();

		// get rid of some possibly-circular references
		Rooms.rooms.delete(this.roomid);
	}
}

export class ChatRoom extends BasicChatRoom {
	// This is not actually used, this is just a fake class to keep
	// TypeScript happy
	battle: null;
	active: false;
	type: 'chat';
	constructor() {
		super('');
		this.battle = null;
		this.active = false;
		this.type = 'chat';
	}
}

export class GameRoom extends BasicChatRoom {
	readonly type: 'battle';
	readonly format: string;
	p1: AnyObject | null;
	p2: AnyObject | null;
	p3: AnyObject | null;
	p4: AnyObject | null;
	/**
	 * The lower player's rating, for searching purposes.
	 * 0 for unrated battles. 1 for unknown ratings.
	 */
	rated: number;
	battle: RoomBattle | null;
	game: RoomGame;
	modchatUser: string;
	active: boolean;
	constructor(roomid: RoomID, title?: string, options: Partial<RoomSettings> & AnyObject = {}) {
		options.noLogTimes = true;
		options.noAutoTruncate = true;
		options.isMultichannel = true;
		options.reportJoins = !!Config.reportbattlejoins;
		options.batchJoins = 0;
		super(roomid, title, options);
		this.settings.modchat = (Config.battlemodchat || null);

		this.type = 'battle';

		this.format = options.format || '';
		// console.log("NEW BATTLE");

		this.tour = options.tour || null;
		this.parent = options.parent || (this.tour && this.tour.room) || null;

		this.p1 = options.p1 || null;
		this.p2 = options.p2 || null;
		this.p3 = options.p3 || null;
		this.p4 = options.p4 || null;

		this.rated = options.rated || 0;

		this.battle = null;
		this.game = null!;

		this.modchatUser = '';

		this.active = false;
	}
	/**
	 * - logNum = 0          : spectator log (no exact HP)
	 * - logNum = 1, 2, 3, 4 : player log (exact HP for that player)
	 * - logNum = -1         : debug log (exact HP for all players)
	 */
	getLog(channel: -1 | 0 | 1 | 2 | 3 | 4 = 0) {
		return this.log.getScrollback(channel);
	}
	getLogForUser(user: User) {
		if (!(user.id in this.game.playerTable)) return this.getLog();
		// @ts-ignore
		return this.getLog(this.game.playerTable[user.id].num);
	}
	update(excludeUser: User | null = null) {
		if (!this.log.broadcastBuffer) return;

		if (this.userCount) {
			Sockets.channelBroadcast(this.roomid, '>' + this.roomid + '\n\n' + this.log.broadcastBuffer);
		}
		this.log.broadcastBuffer = '';

		this.pokeExpireTimer();
	}
	pokeExpireTimer() {
		// empty rooms time out after ten minutes
		if (!this.userCount) {
			if (this.expireTimer) clearTimeout(this.expireTimer);
			this.expireTimer = setTimeout(() => this.expire(), TIMEOUT_EMPTY_DEALLOCATE);
		} else {
			if (this.expireTimer) clearTimeout(this.expireTimer);
			this.expireTimer = setTimeout(() => this.expire(), TIMEOUT_INACTIVE_DEALLOCATE);
		}
	}
	sendPlayer(num: 0 | 1, message: string) {
		const player = this.getPlayer(num);
		if (!player) return false;
		player.sendRoom(message);
	}
	getPlayer(num: 0 | 1) {
		// @ts-ignore
		return this.game['p' + (num + 1)];
	}
	requestModchat(user: User | null) {
		if (!user) {
			this.modchatUser = '';
			return;
		} else if (!this.modchatUser || this.modchatUser === user.id || this.auth.get(user.id) !== Users.PLAYER_SYMBOL) {
			this.modchatUser = user.id;
			return;
		} else {
			return "Modchat can only be changed by the user who turned it on, or by staff";
		}
	}
	onConnect(user: User, connection: Connection) {
		this.sendUser(connection, '|init|battle\n|title|' + this.title + '\n' + this.getLogForUser(user));
		if (this.game && this.game.onConnect) this.game.onConnect(user, connection);
	}
	async uploadReplay(user: User, connection: Connection, options?: 'forpunishment' | 'silent') {
		const battle = this.battle;
		if (!battle) return;

		// retrieve spectator log (0) if there are privacy concerns
		const format = Dex.getFormat(this.format, true);

		// custom games always show full details
		// random-team battles show full details if the battle is ended
		// otherwise, don't show full details
		let hideDetails = !format.id.includes('customgame');
		if (format.team && battle.ended) hideDetails = false;

		const data = this.getLog(hideDetails ? 0 : -1);
		const datahash = crypto.createHash('md5').update(data.replace(/[^(\x20-\x7F)]+/g, '')).digest('hex');
		let rating = 0;
		if (battle.ended && this.rated) rating = this.rated;
		const [success] = await LoginServer.request('prepreplay', {
			id: this.roomid.substr(7),
			loghash: datahash,
			p1: battle.p1.name,
			p2: battle.p2.name,
			format: format.id,
			rating,
			hidden: options === 'forpunishment' || (this as any).unlistReplay ?
				'2' : this.settings.isPrivate || this.hideReplay ? '1' : '',
			inputlog: battle.inputLog?.join('\n') || null,
		});
		if (success) battle.replaySaved = true;
		if (success?.errorip) {
			connection.popup(`This server's request IP ${success.errorip} is not a registered server.`);
			return;
		}
		connection.send('|queryresponse|savereplay|' + JSON.stringify({
			log: data,
			id: this.roomid.substr(7),
			silent: options === 'forpunishment' || options === 'silent',
		}));
	}
}

function getRoom(roomid?: string | Room) {
	if (roomid && (roomid as Room).roomid) return roomid as Room;
	return Rooms.rooms.get(roomid as RoomID);
}

export const Rooms = {
	/**
	 * The main roomid:Room table. Please do not hold a reference to a
	 * room long-term; just store the roomid and grab it from here (with
	 * the Rooms.get(roomid) accessor) when necessary.
	 */
	rooms: new Map<RoomID, Room>(),
	aliases: new Map<string, RoomID>(),

	get: getRoom,
	search(name: string): Room | undefined {
		return getRoom(name) || getRoom(toID(name)) || getRoom(Rooms.aliases.get(toID(name)));
	},

	createGameRoom(roomid: RoomID, title: string, options: AnyObject) {
		if (Rooms.rooms.has(roomid)) throw new Error(`Room ${roomid} already exists`);
		Monitor.debug("NEW BATTLE ROOM: " + roomid);
		const room = new GameRoom(roomid, title, options);
		Rooms.rooms.set(roomid, room);
		return room;
	},
	createChatRoom(roomid: RoomID, title: string, options: AnyObject) {
		if (Rooms.rooms.has(roomid)) throw new Error(`Room ${roomid} already exists`);
		const room = new BasicChatRoom(roomid, title, options) as ChatRoom;
		Rooms.rooms.set(roomid, room);
		return room;
	},
	createBattle(formatid: string, options: AnyObject) {
		const players: (User & {specialNextBattle?: string })[] =
			[options.p1, options.p2, options.p3, options.p4].filter(user => user);
		const gameType = Dex.getFormat(formatid).gameType;
		if (gameType !== 'multi' && gameType !== 'free-for-all') {
			if (players.length > 2) {
				throw new Error(`Four players were provided, but the format is a two-player format.`);
			}
		}
		if (new Set(players).size < players.length) {
			throw new Error(`Players can't battle themselves`);
		}

		for (const user of players) {
			Ladders.cancelSearches(user);
		}

		if (Rooms.global.lockdown === true) {
			for (const user of players) {
				user.popup("The server is restarting. Battles will be available again in a few minutes.");
			}
			return;
		}

		const p1Special = players.length ? players[0].specialNextBattle : undefined;
		let mismatch = `"${p1Special}"`;
		for (const user of players) {
			if (user.specialNextBattle !== p1Special) {
				mismatch += ` vs. "${user.specialNextBattle}"`;
			}
			user.specialNextBattle = undefined;
		}

		if (mismatch !== `"${p1Special}"`) {
			for (const user of players) {
				user.popup(`Your special battle settings don't match: ${mismatch}`);
			}
			return;
		} else if (p1Special) {
			options.ratedMessage = p1Special;
		}

		const roomid = Rooms.global.prepBattleRoom(formatid);
		options.format = formatid;
		// options.rated is a number representing the lowest player rating, for searching purposes
		// options.rated < 0 or falsy means "unrated", and will be converted to 0 here
		// options.rated === true is converted to 1 (used in tests sometimes)
		options.rated = Math.max(+options.rated || 0, 0);
		const p1 = players[0];
		const p2 = players[1];
		const p1name = p1 ? p1.name : "Player 1";
		const p2name = p2 ? p2.name : "Player 2";
		let roomTitle;
		if (gameType === 'multi') {
			roomTitle = `Team ${p1name} vs. Team ${p2name}`;
		} else if (gameType === 'free-for-all') {
			// p1 vs. p2 vs. p3 vs. p4 is too long of a title
			roomTitle = `${p1name} and friends`;
		} else {
			roomTitle = `${p1name} vs. ${p2name}`;
		}
		const room = Rooms.createGameRoom(roomid, roomTitle, options);
		const battle = new Rooms.RoomBattle(room, formatid, options);
		room.game = battle;
		// Special battles have modchat set to Player from the beginning
		if (p1Special) room.settings.modchat = '\u2606';

		const inviteOnly = (options.inviteOnly || []);
		for (const user of players) {
			if (user.inviteOnlyNextBattle) {
				inviteOnly.push(user.id);
				user.inviteOnlyNextBattle = false;
			}
		}
		if (inviteOnly.length) {
			const prefix = battle.forcedPublic();
			if (prefix) {
				room.settings.isPrivate = false;
				room.settings.modjoin = null;
				room.add(`|raw|<div class="broadcast-blue"><strong>This battle is required to be public due to a player having a name prefixed by '${prefix}'.</div>`);
			} else if (!options.tour || (room.tour && room.tour.modjoin)) {
				room.settings.modjoin = '%';
				room.settings.isPrivate = 'hidden';
				room.settings.privacySetter = new Set(inviteOnly);
				room.add(`|raw|<div class="broadcast-red"><strong>This battle is invite-only!</strong><br />Users must be invited with <code>/invite</code> (or be staff) to join</div>`);
			}
		}

		for (const p of players) {
			if (p) {
				p.joinRoom(room);
				Monitor.countBattle(p.latestIp, p.name);
			}
		}

		return room;
	},

	battleModlogStream: FS('logs/modlog/modlog_battle.txt').createAppendStream(),
	groupchatModlogStream: FS('logs/modlog/modlog_groupchat.txt').createAppendStream(),

	global: null! as GlobalRoom,
	lobby: null as ChatRoom | null,

	BasicRoom,
	GlobalRoom,
	GameRoom,
	ChatRoom: BasicChatRoom,

	RoomGame,
	RoomGamePlayer,

	RETRY_AFTER_LOGIN,

	Roomlogs,

	RoomBattle,
	RoomBattlePlayer,
	RoomBattleTimer,
	PM: RoomBattlePM,
};

// initialize

Monitor.notice("NEW GLOBAL: global");

Rooms.global = new GlobalRoom('global');

Rooms.rooms.set('global', Rooms.global);<|MERGE_RESOLUTION|>--- conflicted
+++ resolved
@@ -1091,20 +1091,11 @@
 	logUserStatsInterval: NodeJS.Timer | null;
 	expireTimer: NodeJS.Timer | null;
 	userList: string;
-<<<<<<< HEAD
 	rulesLink: string | null;
-	reportJoinsInterval: NodeJS.Timer | null;
 	pendingApprovals: Map<string, string> | null;
 	approvalsEnabled: boolean;
 	showimages: string | null;
-	constructor(roomid: RoomID, title?: string, options: AnyObject = {}) {
-=======
-	game: RoomGame | null;
-	battle: RoomBattle | null;
-	tour: Tournament | null;
-
 	constructor(roomid: RoomID, title?: string, options: Partial<RoomSettings> = {}) {
->>>>>>> c444036f
 		super(roomid, title);
 
 		options.title = this.title;
@@ -1160,18 +1151,14 @@
 		if (this.batchJoins) {
 			this.userList = this.getUserList();
 		}
-<<<<<<< HEAD
-		this.reportJoinsInterval = null;
-		this.pendingApprovals = new Map();
+		this.pendingApprovals = !!options.approvalsEnabled ? new Map() : null;
 		this.approvalsEnabled = !!options.approvalsEnabled;
 		this.showimages = options.showimages ? options.showimages : false;
-=======
 		this.tour = null;
 		this.game = null;
 		this.battle = null;
 
 		this.auth = new RoomAuth(this);
->>>>>>> c444036f
 	}
 
 	/**
