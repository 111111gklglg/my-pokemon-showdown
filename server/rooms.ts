/**
 * Rooms
 * Pokemon Showdown - http://pokemonshowdown.com/
 *
 * Every chat room and battle is a room, and what they do is done in
 * rooms.ts. There's also a global room which every user is in, and
 * handles miscellaneous things like welcoming the user.
 *
 * `Rooms.rooms` is the global table of all rooms, a `Map` of `RoomID:Room`.
 * Rooms should normally be accessed with `Rooms.get(roomid)`.
 *
 * All rooms extend `BasicRoom`, whose important properties like `.users`
 * and `.game` are documented near the the top of its class definition.
 *
 * @license MIT
 */

const ALPHABET = '0123456789abcdefghijklmnopqrstuvwxyz'.split('');

const TIMEOUT_EMPTY_DEALLOCATE = 10 * 60 * 1000;
const TIMEOUT_INACTIVE_DEALLOCATE = 40 * 60 * 1000;
const REPORT_USER_STATS_INTERVAL = 10 * 60 * 1000;
const MAX_CHATROOM_ID_LENGTH = 225;

const CRASH_REPORT_THROTTLE = 60 * 60 * 1000;

const LAST_BATTLE_WRITE_THROTTLE = 10;

const RETRY_AFTER_LOGIN = null;

import {FS, Utils, Streams, PostgresDatabase} from '../lib';
import {RoomSection, RoomSections} from './chat-commands/room-settings';
import {QueuedHunt} from './chat-plugins/scavengers';
import {ScavengerGameTemplate} from './chat-plugins/scavenger-games';
import {RepeatedPhrase} from './chat-plugins/repeats';
import {
	PM as RoomBattlePM, RoomBattle, RoomBattlePlayer, RoomBattleTimer, RoomBattleOptions, PlayerIndex,
} from "./room-battle";
import {RoomGame, SimpleRoomGame, RoomGamePlayer} from './room-game';
import {MinorActivity, MinorActivityData} from './room-minor-activity';
import {Roomlogs} from './roomlogs';
import * as crypto from 'crypto';
import {RoomAuth} from './user-groups';
import {PartialModlogEntry, mainModlog} from './modlog';

/*********************************************************
 * the Room object.
 *********************************************************/

interface MuteEntry {
	userid: ID;
	time: number;
	guestNum: number;
	autoconfirmed: string;
}

interface ChatRoomTable {
	title: string;
	desc: string;
	userCount: number;
	section?: string;
	subRooms?: string[];
	spotlight?: string;
	privacy: RoomSettings['isPrivate'];
}

interface ShowRequest {
	name: string;
	link: string;
	comment: string;
	dimensions?: [number, number, boolean];
}

interface BattleRoomTable {
	p1?: string;
	p2?: string;
	minElo?: 'tour' | number;
}

interface UserTable {
	[userid: string]: User;
}

export interface RoomSettings {
	title: string;
	auth: {[userid: string]: GroupSymbol};
	creationTime: number;
	section?: RoomSection;

	readonly autojoin?: boolean;
	aliases?: string[];
	banwords?: string[];
	isPrivate?: PrivacySetting;
	modjoin?: AuthLevel | true | null;
	modchat?: AuthLevel | null;
	staffRoom?: boolean;
	language?: ID | false;
	slowchat?: number | false;
	events?: {[k: string]: RoomEvent | RoomEventAlias | RoomEventCategory};
	filterStretching?: boolean;
	filterEmojis?: boolean;
	filterCaps?: boolean;
	filterLinks?: boolean;
	jeopardyDisabled?: boolean;
	mafiaDisabled?: boolean;
	unoDisabled?: boolean;
	blackjackDisabled?: boolean;
	hangmanDisabled?: boolean;
	gameNumber?: number;
	highTraffic?: boolean;
	spotlight?: string;
	parentid?: string | null;
	desc?: string | null;
	introMessage?: string | null;
	staffMessage?: string | null;
	rulesLink?: string | null;
	dataCommandTierDisplay?: 'tiers' | 'doubles tiers' | 'National Dex tiers' | 'numbers';
	requestShowEnabled?: boolean | null;
	permissions?: {[k: string]: GroupSymbol};
	minorActivity?: PollData | AnnouncementData;
	minorActivityQueue?: MinorActivityData[];
	repeats?: RepeatedPhrase[];
	autoModchat?: {
		rank: GroupSymbol,
		time: number,
		// stores previous modchat setting. if true, modchat was fully off
		active: boolean | AuthLevel,
	};
	tournaments?: TournamentRoomSettings;
	defaultFormat?: string;

	scavSettings?: AnyObject;
	scavQueue?: QueuedHunt[];

	// should not ever be saved because they're inapplicable to persistent rooms
	/** This includes groupchats, battles, and help-ticket rooms. */
	isPersonal?: boolean;
	isHelp?: boolean;
	noLogTimes?: boolean;
	noAutoTruncate?: boolean;
	isMultichannel?: boolean;
}

export type MessageHandler = (room: BasicRoom, message: string) => void;
export type Room = GameRoom | ChatRoom;
export type PrivacySetting = boolean | 'hidden' | 'voice' | 'unlisted';

import type {AnnouncementData} from './chat-plugins/announcements';
import type {PollData} from './chat-plugins/poll';
import type {AutoResponder} from './chat-plugins/responder';
import type {RoomEvent, RoomEventAlias, RoomEventCategory} from './chat-plugins/room-events';
import type {Tournament, TournamentRoomSettings} from './tournaments/index';

export abstract class BasicRoom {
	/** to rename use room.rename */
	readonly roomid: RoomID;
	title: string;
	readonly type: 'chat' | 'battle';
	readonly users: UserTable;
	/**
	 * Scrollback log. This is the log that's sent to users when
	 * joining the room. Should roughly match what's on everyone's
	 * screen.
	 */
	readonly log: Roomlog;
	/**
	 * The room's current RoomGame, if it exists. Each room can have 0 to 2
	 * `RoomGame`s, and `this.game.room === this`.
	 * Rooms may also have an additional game in `this.subGame`.
	 * However, `subGame`s do not update `user.game`.
	 */
	game: RoomGame | null;
	subGame: RoomGame | null;
	/**
	 * The room's current battle. Battles are a type of RoomGame, so in battle
	 * rooms (which can only be `GameRoom`s), `this.battle === this.game`.
	 * In all other rooms, `this.battle` is `null`.
	 */
	battle: RoomBattle | null;
	/**
	 * The game room's current tournament. If the room is a battle room whose
	 * battle is part of a tournament, `this.tour === this.parent.game`.
	 * In all other rooms, `this.tour` is `null`.
	 */
	tour: Tournament | null;

	auth: RoomAuth;
	/** use `setParent` to set this */
	readonly parent: Room | null;
	/** use `subroom.setParent` to set this, or `clearSubRooms` to clear it */
	readonly subRooms: ReadonlyMap<string, Room> | null;

	readonly muteQueue: MuteEntry[];
	userCount: number;
	active: boolean;
	muteTimer: NodeJS.Timer | null;
	modchatTimer: NodeJS.Timer | null;
	lastUpdate: number;
	lastBroadcast: string;
	lastBroadcastTime: number;
	settings: RoomSettings;
	/** If true, this room's settings will be saved in config/chatrooms.json, allowing it to stay past restarts. */
	persist: boolean;

	scavgame: ScavengerGameTemplate | null;
	scavLeaderboard: AnyObject;
	responder?: AutoResponder | null;
	privacySetter?: Set<ID> | null;
	hideReplay: boolean;

	reportJoins: boolean;
	batchJoins: number;
	reportJoinsInterval: NodeJS.Timer | null;

	minorActivity: MinorActivity | null;
	minorActivityQueue: MinorActivityData[] | null;
	banwordRegex: RegExp | true | null;
	logUserStatsInterval: NodeJS.Timer | null;
	expireTimer: NodeJS.Timer | null;
	userList: string;
	pendingApprovals: Map<string, ShowRequest> | null;

	messagesSent: number;
	/**
	 * These handlers will be invoked every n messages.
	 * handler:number-of-messages map
	 */
	nthMessageHandlers: Map<MessageHandler, number>;

	constructor(roomid: RoomID, title?: string, options: Partial<RoomSettings> = {}) {
		this.users = Object.create(null);
		this.type = 'chat';
		this.muteQueue = [];

		this.battle = null;
		this.game = null;
		this.subGame = null;
		this.tour = null;

		this.roomid = roomid;
		this.title = (title || roomid);
		this.parent = null;

		this.userCount = 0;

		this.game = null;
		this.active = false;

		this.muteTimer = null;

		this.lastUpdate = 0;
		this.lastBroadcast = '';
		this.lastBroadcastTime = 0;

		// room settings

		this.settings = {
			title: this.title,
			auth: Object.create(null),
			creationTime: Date.now(),
		};
		this.persist = false;
		this.hideReplay = false;
		this.subRooms = null;
		this.scavgame = null;
		this.scavLeaderboard = {};
		this.auth = new RoomAuth(this);

		this.reportJoins = true;
		this.batchJoins = 0;
		this.reportJoinsInterval = null;

		options.title = this.title;
		if (options.isHelp) options.noAutoTruncate = true;
		this.reportJoins = !!(Config.reportjoins || options.isPersonal);
		this.batchJoins = options.isPersonal ? 0 : Config.reportjoinsperiod || 0;
		if (!options.auth) options.auth = {};

		this.log = Roomlogs.create(this, options);

		this.banwordRegex = null;

		this.settings = options as RoomSettings;
		if (!this.settings.creationTime) this.settings.creationTime = Date.now();
		this.auth.load();

		if (!options.isPersonal) this.persist = true;

		this.minorActivity = null;
		this.minorActivityQueue = null;
		if (options.parentid) {
			this.setParent(Rooms.get(options.parentid) || null);
		}

		this.subRooms = null;

		this.active = false;
		this.muteTimer = null;
		this.modchatTimer = null;

		this.logUserStatsInterval = null;
		this.expireTimer = null;
		if (Config.logchat) {
			this.roomlog('NEW CHATROOM: ' + this.roomid);
			if (Config.loguserstats) {
				this.logUserStatsInterval = setInterval(() => this.logUserStats(), Config.loguserstats);
			}
		}

		this.userList = '';
		if (this.batchJoins) {
			this.userList = this.getUserList();
		}
		this.pendingApprovals = null;
		this.messagesSent = 0;
		this.nthMessageHandlers = new Map();
		this.tour = null;
		this.game = null;
		this.battle = null;
		this.validateTitle(this.title, this.roomid);
	}

	toString() {
		return this.roomid;
	}

	/**
	 * Send a room message to all users in the room, without recording it
	 * in the scrollback log.
	 */
	send(message: string) {
		if (this.roomid !== 'lobby') message = '>' + this.roomid + '\n' + message;
		if (this.userCount) Sockets.roomBroadcast(this.roomid, message);
	}
	sendMods(data: string) {
		this.sendRankedUsers(data, '*');
	}
	sendRankedUsers(data: string, minRank: GroupSymbol = '+') {
		if (this.settings.staffRoom) {
			if (!this.log) throw new Error(`Staff room ${this.roomid} has no log`);
			this.log.add(data);
			return;
		}

		for (const i in this.users) {
			const user = this.users[i];
			// hardcoded for performance reasons (this is an inner loop)
			if (user.isStaff || this.auth.atLeast(user, minRank)) {
				user.sendTo(this, data);
			}
		}
	}
	/**
	 * Send a room message to a single user.
	 */
	sendUser(user: User | Connection, message: string) {
		user.sendTo(this, message);
	}
	/**
	 * Add a room message to the room log, so it shows up in the room
	 * for everyone, and appears in the scrollback for new users who
	 * join.
	 */
	add(message: string) {
		this.log.add(message);
		return this;
	}
	roomlog(message: string) {
		this.log.roomlog(message);
		return this;
	}
	/**
	 * Writes an entry to the modlog for that room, and the global modlog if entry.isGlobal is true.
	 */
	modlog(entry: PartialModlogEntry) {
		const override = this.tour ? `${this.roomid} tournament: ${this.tour.roomid}` : undefined;
		this.log.modlog(entry, override);
		return this;
	}
	uhtmlchange(name: string, message: string) {
		this.log.uhtmlchange(name, message);
	}
	attributedUhtmlchange(user: User, name: string, message: string) {
		this.log.attributedUhtmlchange(user, name, message);
	}
	hideText(userids: ID[], lineCount = 0, hideRevealButton?: boolean) {
		const cleared = this.log.clearText(userids, lineCount);
		for (const userid of cleared) {
			this.send(`|hidelines|${hideRevealButton ? 'delete' : 'hide'}|${userid}|${lineCount}`);
		}
		this.update();
	}
	/**
	 * Inserts (sanitized) HTML into the room log.
	 */
	addRaw(message: string) {
		return this.add('|raw|' + message);
	}
	/**
	 * Inserts some text into the room log, attributed to user. The
	 * attribution will not appear, and is used solely as a hint not to
	 * highlight the user.
	 */
	addByUser(user: User, text: string): this {
		return this.add('|c|' + user.getIdentity(this) + '|/log ' + text);
	}
	/**
	 * Like addByUser, but without logging
	 */
	sendByUser(user: User | null, text: string) {
		this.send('|c|' + (user ? user.getIdentity(this) : '&') + '|/log ' + text);
	}
	/**
	 * Like addByUser, but sends to mods only.
	 */
	sendModsByUser(user: User, text: string) {
		this.sendMods('|c|' + user.getIdentity(this) + '|/log ' + text);
	}
	update() {
		if (!this.log.broadcastBuffer.length) return;
		if (this.reportJoinsInterval) {
			clearInterval(this.reportJoinsInterval);
			this.reportJoinsInterval = null;
			this.userList = this.getUserList();
		}
		this.send(this.log.broadcastBuffer.join('\n'));
		this.log.broadcastBuffer = [];
		this.log.truncate();

		this.pokeExpireTimer();
	}

	getUserList() {
		let buffer = '';
		let counter = 0;
		for (const i in this.users) {
			if (!this.users[i].named) {
				continue;
			}
			counter++;
			buffer += ',' + this.users[i].getIdentityWithStatus(this);
		}
		const msg = `|users|${counter}${buffer}`;
		return msg;
	}

	nextGameNumber() {
		const gameNumber = (this.settings.gameNumber || 0) + 1;
		this.settings.gameNumber = gameNumber;
		this.saveSettings();
		return gameNumber;
	}

	// mute handling

	runMuteTimer(forceReschedule = false) {
		if (forceReschedule && this.muteTimer) {
			clearTimeout(this.muteTimer);
			this.muteTimer = null;
		}
		if (this.muteTimer || this.muteQueue.length === 0) return;

		const timeUntilExpire = this.muteQueue[0].time - Date.now();
		if (timeUntilExpire <= 1000) { // one second of leeway
			this.unmute(this.muteQueue[0].userid, "Your mute in '" + this.title + "' has expired.");
			// runMuteTimer() is called again in unmute() so this function instance should be closed
			return;
		}
		this.muteTimer = setTimeout(() => {
			this.muteTimer = null;
			this.runMuteTimer(true);
		}, timeUntilExpire);
	}
	isMuted(user: User): ID | undefined {
		if (!user) return;
		if (this.muteQueue) {
			for (const entry of this.muteQueue) {
				if (user.id === entry.userid ||
					user.guestNum === entry.guestNum ||
					(user.autoconfirmed && user.autoconfirmed === entry.autoconfirmed)) {
					if (entry.time - Date.now() < 0) {
						this.unmute(user.id);
						return;
					} else {
						return entry.userid;
					}
				}
			}
		}
		if (this.parent) return this.parent.isMuted(user);
	}
	getMuteTime(user: User): number | undefined {
		const userid = this.isMuted(user);
		if (!userid) return;
		for (const entry of this.muteQueue) {
			if (userid === entry.userid) {
				return entry.time - Date.now();
			}
		}
		if (this.parent) return this.parent.getMuteTime(user);
	}
	// I think putting the `new` before the signature is confusing the linter
	// eslint-disable-next-line @typescript-eslint/type-annotation-spacing
	getGame<T extends RoomGame>(constructor: new (...args: any[]) => T, subGame = false): T | null {
		// TODO: switch to `static readonly gameid` when all game files are TypeScripted
		if (subGame && this.subGame && this.subGame.constructor.name === constructor.name) return this.subGame as T;
		if (this.game && this.game.constructor.name === constructor.name) return this.game as T;
		return null;
	}
	getMinorActivity<T extends MinorActivity>(constructor: new (...args: any[]) => T): T | null {
		if (this.minorActivity?.constructor.name === constructor.name) return this.minorActivity as T;
		return null;
	}
	getMinorActivityQueue(settings = false): MinorActivityData[] | null {
		const usedQueue = settings ? this.settings.minorActivityQueue : this.minorActivityQueue;
		if (!usedQueue?.length) return null;
		return usedQueue;
	}
	queueMinorActivity(activity: MinorActivityData): void {
		if (!this.minorActivityQueue) this.minorActivityQueue = [];
		this.minorActivityQueue.push(activity);
		this.settings.minorActivityQueue = this.minorActivityQueue;
	}
	clearMinorActivityQueue(slot?: number, depth = 1) {
		if (!this.minorActivityQueue) return;
		if (slot === undefined) {
			this.minorActivityQueue = null;
			delete this.settings.minorActivityQueue;
			this.saveSettings();
		} else {
			this.minorActivityQueue.splice(slot, depth);
			this.settings.minorActivityQueue = this.minorActivityQueue;
			this.saveSettings();
			if (!this.minorActivityQueue.length) this.clearMinorActivityQueue();
		}
	}
	setMinorActivity(activity: MinorActivity | null, noDisplay = false): void {
		this.minorActivity?.endTimer();
		this.minorActivity = activity;
		if (this.minorActivity) {
			this.minorActivity.save();
			if (!noDisplay) this.minorActivity.display();
		} else {
			delete this.settings.minorActivity;
			this.saveSettings();
		}
	}
	saveSettings() {
		if (!this.persist) return;

		if (!Rooms.global) return; // during initialization

		Rooms.global.writeChatRoomData();
	}
	checkModjoin(user: User) {
		if (user.id in this.users) return true;
		if (!this.settings.modjoin) return true;
		// users with a room rank can always join
		if (this.auth.has(user.id)) return true;

		const modjoinSetting = this.settings.modjoin !== true ? this.settings.modjoin : this.settings.modchat;
		if (!modjoinSetting) return true;
		if (!Users.Auth.isAuthLevel(modjoinSetting)) {
			Monitor.error(`Invalid modjoin setting in ${this.roomid}: ${modjoinSetting}`);
		}
		return (
			this.auth.atLeast(user, modjoinSetting) || Users.globalAuth.atLeast(user, modjoinSetting)
		);
	}
	mute(user: User, setTime?: number) {
		const userid = user.id;

		if (!setTime) setTime = 7 * 60000; // default time: 7 minutes
		if (setTime > 90 * 60000) setTime = 90 * 60000; // limit 90 minutes

		// If the user is already muted, the existing queue position for them should be removed
		if (this.isMuted(user)) this.unmute(userid);

		// Place the user in a queue for the unmute timer
		for (let i = 0; i <= this.muteQueue.length; i++) {
			const time = Date.now() + setTime;
			if (i === this.muteQueue.length || time < this.muteQueue[i].time) {
				const entry = {
					userid,
					time,
					guestNum: user.guestNum,
					autoconfirmed: user.autoconfirmed,
				};
				this.muteQueue.splice(i, 0, entry);
				// The timer needs to be switched to the new entry if it is to be unmuted
				// before the entry the timer is currently running for
				if (i === 0 && this.muteTimer) {
					clearTimeout(this.muteTimer);
					this.muteTimer = null;
				}
				break;
			}
		}
		this.runMuteTimer();

		user.updateIdentity();

		if (!(this.settings.isPrivate === true || this.settings.isPersonal)) {
			void Punishments.monitorRoomPunishments(user);
		}

		return userid;
	}
	unmute(userid: string, notifyText?: string) {
		let successUserid = '';
		const user = Users.get(userid);
		let autoconfirmed = '';
		if (user) {
			userid = user.id;
			autoconfirmed = user.autoconfirmed;
		}

		for (const [i, entry] of this.muteQueue.entries()) {
			if (entry.userid === userid ||
				(user && entry.guestNum === user.guestNum) ||
				(autoconfirmed && entry.autoconfirmed === autoconfirmed)) {
				if (i === 0) {
					this.muteQueue.splice(0, 1);
					this.runMuteTimer(true);
				} else {
					this.muteQueue.splice(i, 1);
				}
				successUserid = entry.userid;
				break;
			}
		}

		if (user && successUserid && userid in this.users) {
			user.updateIdentity();
			if (notifyText) user.popup(notifyText);
		}
		return successUserid;
	}

	logUserStats() {
		let total = 0;
		let guests = 0;
		const groups: {[k: string]: number} = {};
		for (const group of Config.groupsranking) {
			groups[group] = 0;
		}
		for (const i in this.users) {
			const user = this.users[i];
			++total;
			if (!user.named) {
				++guests;
			}
			++groups[this.auth.get(user.id)];
		}
		let entry = '|userstats|total:' + total + '|guests:' + guests;
		for (const i in groups) {
			entry += '|' + i + ':' + groups[i];
		}
		this.roomlog(entry);
	}

	pokeExpireTimer() {
		if (this.expireTimer) clearTimeout(this.expireTimer);
		if (this.settings.isPersonal) {
			this.expireTimer = setTimeout(() => this.expire(), TIMEOUT_INACTIVE_DEALLOCATE);
		} else {
			this.expireTimer = null;
		}
	}
	expire() {
		this.send('|expire|');
		this.destroy();
	}
	reportJoin(type: 'j' | 'l' | 'n', entry: string, user: User) {
		const canTalk = this.auth.atLeast(user, this.settings.modchat ?? 'unlocked') && !this.isMuted(user);
		if (this.reportJoins && (canTalk || this.auth.has(user.id))) {
			this.add(`|${type}|${entry}`).update();
			return;
		}
		let ucType = '';
		switch (type) {
		case 'j': ucType = 'J'; break;
		case 'l': ucType = 'L'; break;
		case 'n': ucType = 'N'; break;
		}
		entry = `|${ucType}|${entry}`;
		if (this.batchJoins) {
			this.log.broadcastBuffer.push(entry);

			if (!this.reportJoinsInterval) {
				this.reportJoinsInterval = setTimeout(
					() => this.update(), this.batchJoins
				);
			}
		} else {
			this.send(entry);
		}
		this.roomlog(entry);
	}
	getIntroMessage(user: User) {
		let message = Utils.html`\n|raw|<div class="infobox"> You joined ${this.title}`;
		if (this.settings.modchat) {
			message += ` [${this.settings.modchat} or higher to talk]`;
		}
		if (this.settings.modjoin) {
			const modjoin = this.settings.modjoin === true ? this.settings.modchat : this.settings.modjoin;
			message += ` [${modjoin} or higher to join]`;
		}
		if (this.settings.slowchat) {
			message += ` [Slowchat ${this.settings.slowchat}s]`;
		}
		message += `</div>`;
		if (this.settings.introMessage) {
			message += `\n|raw|<div class="infobox infobox-roomintro"><div ${(this.settings.section !== 'official' ? 'class="infobox-limited"' : '')}>` +
				this.settings.introMessage.replace(/\n/g, '') +
				`</div></div>`;
		}
		const staffIntro = this.getStaffIntroMessage(user);
		if (staffIntro) message += `\n${staffIntro}`;
		return message;
	}
	getStaffIntroMessage(user: User) {
		if (!user.can('mute', null, this)) return ``;
		const messages = [];
		if (this.settings.staffMessage) {
			messages.push(`|raw|<div class="infobox">(Staff intro:)<br /><div>` +
				this.settings.staffMessage.replace(/\n/g, '') +
				`</div>`);
		}
		if (this.pendingApprovals?.size) {
			let message = `|raw|<div class="infobox">`;
			message += `<details open><summary>(Pending media requests: ${this.pendingApprovals.size})</summary>`;
			for (const [userid, entry] of this.pendingApprovals) {
				message += `<div class="infobox">`;
				message += `<strong>Requester ID:</strong> ${userid}<br />`;
				if (entry.dimensions) {
					const [width, height, resized] = entry.dimensions;
					message += `<strong>Link:</strong><br /> <img src="${entry.link}" width="${width}" height="${height}"><br />`;
					if (resized) message += `(Resized)<br />`;
				} else {
					message += `<strong>Link:</strong><br /> <a href="${entry.link}"">Link</a><br />`;
				}
				message += `<strong>Comment:</strong> ${entry.comment ? entry.comment : 'None.'}<br />`;
				message += `<button class="button" name="send" value="/approveshow ${userid}">Approve</button>` +
				`<button class="button" name="send" value="/denyshow ${userid}">Deny</button></div>`;
				message += `<hr />`;
			}
			message += `</details></div>`;
			messages.push(message);
		}
		if (!this.settings.isPrivate && !this.settings.isPersonal &&
				this.settings.modchat && this.settings.modchat !== 'autoconfirmed') {
			messages.push(`|raw|<div class="broadcast-red">Modchat currently set to ${this.settings.modchat}</div>`);
		}
		return messages.join('\n');
	}
	getSubRooms(includeSecret = false) {
		if (!this.subRooms) return [];
		return [...this.subRooms.values()].filter(
			room => includeSecret ? true : !room.settings.isPrivate && !room.settings.isPersonal
		);
	}
	validateTitle(newTitle: string, newID?: string, oldID?: string) {
		if (!newID) newID = toID(newTitle);
		// `,` is a delimiter used by a lot of /commands
		// `|` and `[` are delimiters used by the protocol
		// `-` has special meaning in roomids
		if (newTitle.includes(',') || newTitle.includes('|')) {
			throw new Chat.ErrorMessage(`Room title "${newTitle}" can't contain any of: ,|`);
		}
		if ((!newID.includes('-') || newID.startsWith('groupchat-')) && newTitle.includes('-')) {
			throw new Chat.ErrorMessage(`Room title "${newTitle}" can't contain -`);
		}
		if (newID.length > MAX_CHATROOM_ID_LENGTH) throw new Chat.ErrorMessage("The given room title is too long.");
		if (newID !== oldID && Rooms.search(newTitle)) throw new Chat.ErrorMessage(`The room '${newTitle}' already exists.`);
	}
	setParent(room: Room | null) {
		if (this.parent === room) return;

		if (this.parent) {
			(this as any).parent.subRooms.delete(this.roomid);
			if (!this.parent.subRooms!.size) {
				(this as any).parent.subRooms = null;
			}
		}
		(this as any).parent = room;
		if (room) {
			if (!room.subRooms) {
				(room as any).subRooms = new Map();
			}
			(room as any).subRooms.set(this.roomid, this);
			this.settings.parentid = room.roomid;
		} else {
			delete this.settings.parentid;
		}

		this.saveSettings();

		for (const userid in this.users) {
			this.users[userid].updateIdentity(this.roomid);
		}
	}
	clearSubRooms() {
		if (!this.subRooms) return;
		for (const room of this.subRooms.values()) {
			(room as any).parent = null;
		}
		(this as any).subRooms = null;

		// this doesn't update parentid or subroom user symbols because it's
		// intended to be used for cleanup only
	}
	setPrivate(privacy: PrivacySetting) {
		this.settings.isPrivate = privacy;
		this.saveSettings();

		if (privacy) {
			for (const user of Object.values(this.users)) {
				if (!user.named) {
					user.leaveRoom(this.roomid);
					user.popup(`The room <<${this.roomid}>> has been made private; you must log in to be in private rooms.`);
				}
			}
		}

		if (this.battle) {
			if (privacy) {
				if (this.roomid.endsWith('pw')) return true;

				// This is the same password generation approach as genPassword in the client replays.lib.php
				// but obviously will not match given mt_rand there uses a different RNG and seed.
				let password = '';
				for (let i = 0; i < 31; i++) password += ALPHABET[Math.floor(Math.random() * ALPHABET.length)];

				this.rename(this.title, `${this.roomid}-${password}pw` as RoomID, true);
			} else {
				if (!this.roomid.endsWith('pw')) return true;

				const lastDashIndex = this.roomid.lastIndexOf('-');
				if (lastDashIndex < 0) throw new Error(`invalid battle ID ${this.roomid}`);

				this.rename(this.title, this.roomid.slice(0, lastDashIndex) as RoomID);
			}
		}
	}
	validateSection(section: string) {
		const target = toID(section);
		if (!RoomSections.sections.includes(target as any)) {
			throw new Chat.ErrorMessage(`"${target}" is not a valid room section. Valid categories include: ${RoomSections.sections.join(', ')}`);
		}
		return target as RoomSection;
	}
	setSection(section?: string) {
		if (!this.persist) {
			throw new Chat.ErrorMessage(`You cannot change the section of temporary rooms.`);
		}
		if (section) {
			const validatedSection = this.validateSection(section);
			if (this.settings.isPrivate && [true, 'hidden'].includes(this.settings.isPrivate)) {
				throw new Chat.ErrorMessage(`Only public rooms can change their section.`);
			}
			const oldSection = this.settings.section;
			if (oldSection === section) {
				throw new Chat.ErrorMessage(`${this.title}'s room section is already set to "${RoomSections.sectionNames[oldSection]}".`);
			}
			this.settings.section = validatedSection;
			this.saveSettings();
			return validatedSection;
		}
		delete this.settings.section;
		this.saveSettings();
		return undefined;
	}

	/**
	 * Displays a warning popup to all non-staff users users in the room.
	 * Returns a list of all the user IDs that were warned.
	 */
	warnParticipants(message: string) {
		const warned = Object.values(this.users).filter(u => !u.can('lock'));
		for (const user of warned) {
			user.popup(`|modal|${message}`);
		}
		return warned;
	}

	/**
	 * @param newID Add this param if the roomid is different from `toID(newTitle)`
	 * @param noAlias Set this param to true to not redirect aliases and the room's old name to its new name.
	 */
	rename(newTitle: string, newID?: RoomID, noAlias?: boolean) {
		if (!newID) newID = toID(newTitle) as RoomID;
		const oldID = this.roomid;
		this.validateTitle(newTitle, newID, oldID);
		if (this.type === 'chat' && this.game) {
			throw new Chat.ErrorMessage(`Please finish your game (${this.game.title}) before renaming ${this.roomid}.`);
		}
		(this as any).roomid = newID;
		this.title = this.settings.title = newTitle;
		this.saveSettings();
		if (newID === oldID) {
			for (const user of Object.values(this.users)) {
				user.sendTo(this, `|title|${newTitle}`);
			}
			return;
		}

		Rooms.rooms.delete(oldID);
		Rooms.rooms.set(newID, this as Room);
		if (this.battle && oldID) {
			for (const player of this.battle.players) {
				if (player.invite) {
					const chall = Ladders.challenges.searchByRoom(player.invite, oldID);
					if (chall) chall.roomid = this.roomid;
				}
			}
		}

		if (oldID === 'lobby') {
			Rooms.lobby = null;
		} else if (newID === 'lobby') {
			Rooms.lobby = this as ChatRoom;
		}

		if (!noAlias) {
			for (const [alias, roomid] of Rooms.aliases.entries()) {
				if (roomid === oldID) {
					Rooms.aliases.set(alias, newID);
				}
			}

			// add an alias from the old id
			Rooms.aliases.set(oldID, newID);
			if (!this.settings.aliases) this.settings.aliases = [];
			// resolve an old (fixed) bug in /renameroom
			if (!this.settings.aliases.includes(oldID)) this.settings.aliases.push(oldID);
		} else {
			// clear aliases
			for (const [alias, roomid] of Rooms.aliases.entries()) {
				if (roomid === oldID) {
					Rooms.aliases.delete(alias);
				}
			}
			this.settings.aliases = undefined;
		}

		this.game?.renameRoom(newID);

		for (const user of Object.values(this.users)) {
			user.moveConnections(oldID, newID);
			user.send(`>${oldID}\n|noinit|rename|${newID}|${newTitle}`);
		}

		if (this.parent && this.parent.subRooms) {
			(this as any).parent.subRooms.delete(oldID);
			(this as any).parent.subRooms.set(newID, this as ChatRoom);
		}
		if (this.subRooms) {
			for (const subRoom of this.subRooms.values()) {
				(subRoom as any).parent = this as ChatRoom;
				subRoom.settings.parentid = newID;
			}
		}

		this.saveSettings();

		Punishments.renameRoom(oldID, newID);

		void this.log.rename(newID);
	}

	onConnect(user: User, connection: Connection) {
		const userList = this.userList ? this.userList : this.getUserList();
		this.sendUser(
			connection,
			'|init|chat\n|title|' + this.title + '\n' + userList + '\n' + this.log.getScrollback() + this.getIntroMessage(user)
		);
		this.minorActivity?.onConnect?.(user, connection);
		this.game?.onConnect?.(user, connection);
	}
	onJoin(user: User, connection: Connection) {
		if (!user) return false; // ???
		if (this.users[user.id]) return false;

		Chat.runHandlers('onBeforeRoomJoin', this, user, connection);
		if (user.named) {
			this.reportJoin('j', user.getIdentityWithStatus(this), user);
		}

		const staffIntro = this.getStaffIntroMessage(user);
		if (staffIntro) this.sendUser(user, staffIntro);

		this.users[user.id] = user;
		this.userCount++;
		this.checkAutoModchat(user);

		this.minorActivity?.onConnect?.(user, connection);
		this.game?.onJoin?.(user, connection);
		Chat.runHandlers('onRoomJoin', this, user, connection);
		return true;
	}
	onRename(user: User, oldid: ID, joining: boolean) {
		if (user.id === oldid) {
			return this.onUpdateIdentity(user);
		}
		if (!this.users[oldid]) {
			Monitor.crashlog(new Error(`user ${oldid} not in room ${this.roomid}`));
		}
		if (this.users[user.id]) {
			Monitor.crashlog(new Error(`user ${user.id} already in room ${this.roomid}`));
		}
		delete this.users[oldid];
		this.users[user.id] = user;
		if (joining) {
			this.reportJoin('j', user.getIdentityWithStatus(this), user);
			const staffIntro = this.getStaffIntroMessage(user);
			if (staffIntro) this.sendUser(user, staffIntro);
		} else if (!user.named) {
			this.reportJoin('l', oldid, user);
		} else {
			this.reportJoin('n', user.getIdentityWithStatus(this) + '|' + oldid, user);
		}
		this.minorActivity?.onRename?.(user, oldid, joining);
		this.checkAutoModchat(user);
		return true;
	}
	/**
	 * onRename, but without a userid change
	 */
	onUpdateIdentity(user: User) {
		if (user?.connected) {
			if (!this.users[user.id]) return false;
			if (user.named) {
				this.reportJoin('n', user.getIdentityWithStatus(this) + '|' + user.id, user);
			}
		}
		return true;
	}
	onLeave(user: User) {
		if (!user) return false; // ...

		if (!(user.id in this.users)) {
			Monitor.crashlog(new Error(`user ${user.id} already left`));
			return false;
		}
		delete this.users[user.id];
		this.userCount--;

		if (user.named) {
			this.reportJoin('l', user.getIdentity(this), user);
		}
		if (this.game && this.game.onLeave) this.game.onLeave(user);
		this.runAutoModchat();

		return true;
	}

	runAutoModchat() {
		if (!this.settings.autoModchat || this.settings.autoModchat.active) return;
		// they are staff and online
		const staff = Object.values(this.users).filter(u => this.auth.atLeast(u, '%'));
		if (!staff.length) {
			const {time} = this.settings.autoModchat;
			if (!time || time < 5) {
				throw new Error(`Invalid time setting for automodchat (${Utils.visualize(this.settings.autoModchat)})`);
			}
			if (this.modchatTimer) clearTimeout(this.modchatTimer);
			this.modchatTimer = setTimeout(() => {
				if (!this.settings.autoModchat) return;
				const {rank} = this.settings.autoModchat;
				const oldSetting = this.settings.modchat;
				this.settings.modchat = rank;
				this.add(
					// always gonna be minutes so we can just use the number directly lol
					`|raw|<div class="broadcast-blue"><strong>This room has had no active staff for ${time} minutes,` +
					` and has had modchat set to ${rank}.</strong></div>`
				).update();
				this.modlog({
					action: 'AUTOMODCHAT ACTIVATE',
				});
				// automodchat will always exist
				this.settings.autoModchat.active = oldSetting || true;
				this.saveSettings();
			}, time * 60 * 1000);
		}
	}

	checkAutoModchat(user: User) {
		if (user.can('mute', null, this, 'modchat')) {
			if (this.modchatTimer) {
				clearTimeout(this.modchatTimer);
			}
			if (this.settings.autoModchat?.active) {
				const oldSetting = this.settings.autoModchat.active;
				if (typeof oldSetting === 'string') {
					this.settings.modchat = oldSetting;
				} else {
					delete this.settings.modchat;
				}
				this.settings.autoModchat.active = false;
				this.saveSettings();
			}
		}
	}

	destroy(): void {
		// deallocate ourself

		if (this.battle && this.tour) {
			// resolve state of the tournament;
			if (!this.battle.ended) this.tour.onBattleWin(this as any as GameRoom, '');
			this.tour = null;
		}

		// remove references to ourself
		for (const i in this.users) {
			this.users[i].leaveRoom(this as Room, null);
			delete this.users[i];
		}

		this.setParent(null);
		this.clearSubRooms();

		Chat.runHandlers('onRoomDestroy', this.roomid);

		Rooms.global.deregisterChatRoom(this.roomid);
		Rooms.global.delistChatRoom(this.roomid);

		if (this.settings.aliases) {
			for (const alias of this.settings.aliases) {
				Rooms.aliases.delete(alias);
			}
		}

		if (this.game) {
			this.game.destroy();
			this.game = null;
			this.battle = null;
		}
		this.active = false;

		// Ensure there aren't any pending messages that could restart the expire timer
		this.update();

		// Clear any active timers for the room
		if (this.muteTimer) {
			clearTimeout(this.muteTimer);
			this.muteTimer = null;
		}
		if (this.expireTimer) {
			clearTimeout(this.expireTimer);
			this.expireTimer = null;
		}
		if (this.reportJoinsInterval) {
			clearInterval(this.reportJoinsInterval);
		}
		this.reportJoinsInterval = null;
		if (this.logUserStatsInterval) {
			clearInterval(this.logUserStatsInterval);
		}
		this.logUserStatsInterval = null;

		void this.log.destroy();

		Rooms.rooms.delete(this.roomid);
		if (this.roomid === 'lobby') Rooms.lobby = null;
	}
	tr(strings: string | TemplateStringsArray, ...keys: any[]) {
		return Chat.tr(this.settings.language || 'english' as ID, strings, ...keys);
	}
}

export class GlobalRoomState {
	readonly settingsList: RoomSettings[];
	readonly chatRooms: ChatRoom[];
	/**
	 * Rooms that users autojoin upon connecting
	 */
	readonly autojoinList: RoomID[];
	/**
	 * Rooms that users autojoin upon logging in
	 */
	readonly modjoinedAutojoinList: RoomID[];
	readonly ladderIpLog: Streams.WriteStream;
	readonly reportUserStatsInterval: NodeJS.Timeout;
	lockdown: boolean | 'pre' | 'ddos';
	battleCount: number;
	lastReportedCrash: number;
	lastBattle: number;
	lastWrittenBattle: number;
	maxUsers: number;
	maxUsersDate: number;
	formatList: string;

	constructor() {
		this.settingsList = [];
		try {
			this.settingsList = require(FS('config/chatrooms.json').path);
			if (!Array.isArray(this.settingsList)) this.settingsList = [];
		} catch {} // file doesn't exist [yet]

		if (!this.settingsList.length) {
			this.settingsList = [{
				title: 'Lobby',
				auth: {},
				creationTime: Date.now(),
				autojoin: false,
<<<<<<< HEAD
				section: 'official',
				desc: 'Plan of Attack\'s main chat, have fun!',
				//introMessage: `<div style="text-align: center"><table style="margin:auto;"><tr><td><img src="https://static.wikia.nocookie.net/pokemon/images/5/57/771Pyukumuku_Dream_3.png" width=120 height=100></td><td><h2>Welcome to Plan of Attack!</h2><p style="text-align: left">Make sure to join the <a href="https://discord.gg/SAX3VnwPwj">Discord</a>!</p><p style="text-align: left">Don't be disruptive to the rest of the site<br>and follow the <a href="https://pokemonshowdown.com/rules">Pokemon Showdown Global Rules</a>.</p></td></tr></table></div>`,
				introMessage: `<div style="text-align: center ; margin: auto"><strong><span style="font-size: 14pt ; font-family: &quot;verdana&quot;">Welcome to Lobby!</span></strong><br> <span style="font-size: 9pt ; font-family: &quot;verdana&quot;"> Plan of Attack - Official Server</span><br> <a href="https://youtu.be/d4fGlQtQH-c" target="_blank" rel="noopener"><img src="https://cdn.pixilart.com/photos/orginal/1a9e93b6aba39c0.gif" width="80" height="80"></a> <div class="useful-links" style="font-size: 8pt"> <span style="font-family: &quot;tahoma&quot;"><a href="https://wiki.p-insurgence.com/" target="_blank" rel="noopener">Insurgence Wiki</a> | <a href="https://discord.gg/tdZVsWP8T9" target="_blank" rel="noopener">Our Discord</a></div>`,
			}, {
				title: 'Tournaments',
				auth: {},
				creationTime: Date.now(),
				autojoin: false,
				section: 'official',
=======
				section: 'official',
				desc: 'Plan of Attack\'s main chat, have fun!',
				//introMessage: `<div style="text-align: center"><table style="margin:auto;"><tr><td><img src="https://static.wikia.nocookie.net/pokemon/images/5/57/771Pyukumuku_Dream_3.png" width=120 height=100></td><td><h2>Welcome to Plan of Attack!</h2><p style="text-align: left">Make sure to join the <a href="https://discord.gg/SAX3VnwPwj">Discord</a>!</p><p style="text-align: left">Don't be disruptive to the rest of the site<br>and follow the <a href="https://pokemonshowdown.com/rules">Pokemon Showdown Global Rules</a>.</p></td></tr></table></div>`,
				introMessage: `<div style="text-align: center ; margin: auto"><strong><span style="font-size: 14pt ; font-family: &quot;verdana&quot;">Welcome to Lobby!</span></strong><br> <span style="font-size: 9pt ; font-family: &quot;verdana&quot;"> Plan of Attack - Official Server</span><br> <a href="https://www.youtube.com/watch?v=rh5eis0sMHI" target="_blank" rel="noopener"><img src="https://cdn.pixilart.com/photos/orginal/1a9e93b6aba39c0.gif" width="80" height="80"></a> <div class="useful-links" style="font-size: 8pt"> <span style="font-family: &quot;tahoma&quot;"><a href="https://wiki.p-insurgence.com/" target="_blank" rel="noopener">Insurgence Wiki</a> | <a href="https://discord.gg/tdZVsWP8T9" target="_blank" rel="noopener">Our Discord</a></div>`,
			}, {
				title: 'Tournaments',
				auth: {},
				creationTime: Date.now(),
				autojoin: false,
				section: 'official',
>>>>>>> 12fc74cb
				desc: 'For tournament information, discussion, and match spoilers.',
			}, {
				title: 'Staff',
				auth: {},
				creationTime: Date.now(),
				isPrivate: 'hidden',
				modjoin: Users.SECTIONLEADER_SYMBOL,
				autojoin: true,
			}];
		}

		this.chatRooms = [];

		this.autojoinList = [];
		this.modjoinedAutojoinList = [];
		for (const [i, settings] of this.settingsList.entries()) {
			if (!settings?.title) {
				Monitor.warn(`ERROR: Room number ${i} has no data and could not be loaded.`);
				continue;
			}
			if ((settings as any).staffAutojoin) {
				// convert old staffAutojoin format
				delete (settings as any).staffAutojoin;
				(settings as any).autojoin = true;
				if (!settings.modjoin) settings.modjoin = '%';
				if (settings.isPrivate === true) settings.isPrivate = 'hidden';
			}

			// We're okay with assinging type `ID` to `RoomID` here
			// because the hyphens in chatrooms don't have any special
			// meaning, unlike in helptickets, groupchats, battles etc
			// where they are used for shared modlogs and the like
			const id = toID(settings.title) as RoomID;
			Monitor.notice("RESTORE CHATROOM: " + id);
			const room = Rooms.createChatRoom(id, settings.title, settings);
			if (room.settings.aliases) {
				for (const alias of room.settings.aliases) {
					Rooms.aliases.set(alias, id);
				}
			}

			this.chatRooms.push(room);
			if (room.settings.autojoin) {
				if (room.settings.modjoin) {
					this.modjoinedAutojoinList.push(id);
				} else {
					this.autojoinList.push(id);
				}
			}
		}
		Rooms.lobby = Rooms.rooms.get('lobby') as ChatRoom;

		// init battle room logging
		if (Config.logladderip) {
			this.ladderIpLog = FS('logs/ladderip/ladderip.txt').createAppendStream();
		} else {
			// Prevent there from being two possible hidden classes an instance
			// of GlobalRoom can have.
			this.ladderIpLog = new Streams.WriteStream({write() { return undefined; }});
		}

		this.reportUserStatsInterval = setInterval(
			() => this.reportUserStats(),
			REPORT_USER_STATS_INTERVAL
		);

		// init users
		this.maxUsers = 0;
		this.maxUsersDate = 0;
		this.lockdown = false;

		this.battleCount = 0;
		this.lastReportedCrash = 0;

		this.formatList = '';

		let lastBattle;
		try {
			lastBattle = FS('logs/lastbattle.txt').readSync('utf8');
		} catch {}
		this.lastBattle = Number(lastBattle) || 0;
		this.lastWrittenBattle = this.lastBattle;
		void this.loadBattles();
	}

	async saveBattles() {
		let count = 0;
		if (!Config.usepostgres) return 0;
		const logDatabase = new PostgresDatabase();
		await logDatabase.ensureMigrated({
			table: 'stored_battles',
			migrationsFolder: 'databases/migrations/storedbattles',
			baseSchemaFile: 'databases/schemas/stored-battles.sql',
		});
		for (const room of Rooms.rooms.values()) {
			if (!room.battle || room.battle.ended) continue;
			room.battle.frozen = true;
			const log = await room.battle.getLog();
			const players: ID[] = room.battle.options.players || [];
			if (!players.length) {
				for (const num of ['p1', 'p2', 'p3', 'p4'] as const) {
					if (room.battle[num]?.id) {
						players.push(room.battle[num].id);
					}
				}
			}
			if (!players.length || !log?.length) continue; // shouldn't happen???
			const timerData = {
				...room.battle.timer.settings,
				active: !!room.battle.timer.timer || false,
			};
			await logDatabase.query(
				`INSERT INTO stored_battles (roomid, input_log, players, title, rated, timer) VALUES ($1, $2, $3, $4, $5, $6)` +
				` ON CONFLICT (roomid) DO UPDATE ` +
				`SET input_log = EXCLUDED.input_log, players = EXCLUDED.players, title = EXCLUDED.title, rated = EXCLUDED.rated`,
				[room.roomid, log.join('\n'), players, room.title, room.battle.rated, timerData]
			);
			room.battle.timer.stop();
			count++;
		}
		return count;
	}

	battlesLoading?: boolean;
	async loadBattles() {
		if (!Config.usepostgres) return;
		this.battlesLoading = true;
		for (const u of Users.users.values()) {
			u.send(
				`|pm|&|${u.getIdentity()}|/uhtml restartmsg,` +
				`<div class="broadcast-red"><b>Your battles are currently being restored.<br />Please be patient as they load.</div>`
			);
		}
		const logDatabase = new PostgresDatabase();
		const query = `DELETE FROM stored_battles WHERE roomid IN (SELECT roomid FROM stored_battles LIMIT 1) RETURNING *`;
		for await (const battle of logDatabase.stream(query)) {
			const {input_log, players, roomid, title, rated, timer} = battle;
			const [, formatid] = roomid.split('-');
			const room = Rooms.createBattle({
				format: formatid,
				inputLog: input_log,
				roomid,
				title,
				rated: Number(rated),
				players,
				delayedStart: true,
				delayedTimer: timer.active,
				restored: true,
			});
			if (!room || !room.battle) continue; // shouldn't happen???
			room.battle.started = true; // so that timer works
			room.battle.start();
			if (timer) { // json blob of settings
				Object.assign(room.battle.timer.settings, timer);
			}
			for (const [i, p] of players.entries()) {
				room.auth.set(p, Users.PLAYER_SYMBOL);
				const player = room.battle.players[i];
				player.id = p;
				player.name = p; // temp for if they get timed out before they connect
				const u = Users.getExact(p);
				if (u) {
					this.rejoinBattle(room, u, i);
				}
			}
		}
		for (const u of Users.users.values()) {
			u.send(`|pm|&|${u.getIdentity()}|/uhtmlchange restartmsg,`);
		}
		delete this.battlesLoading;
	}

	rejoinBattle(room: GameRoom, user: User, idx: number) {
		if (!room.battle) return;
		// we reuse these player objects explicitly so if
		// someone has already started the timer, their settings carry over (should reduce bugs)
		// and it's safe to do this first because we know these users were already in the battle
		let player = room.battle.players[idx];
		if (!player) {
			// this can happen sometimes
			player = room.battle.players[idx] = new Rooms.RoomBattlePlayer(
				user, room.battle, (idx + 1) as PlayerIndex
			);
		}
		player.id = user.id;
		player.name = user.name;
		room.battle.playerTable[user.id] = player;
		user.joinRoom(room.roomid);
		// force update panel
		room.battle.onConnect(user);
		if (room.battle.options.delayedTimer && !room.battle.timer.timer) {
			room.battle.timer.start();
		}
		user.send(`|pm|&|${user.getIdentity()}|/uhtmlchange restartmsg,`);
	}

	joinOldBattles(user: User) {
		for (const room of Rooms.rooms.values()) {
			const battle = room.battle;
			if (!battle) continue;
			const idx = battle.options.players?.indexOf(user.id);
			if (battle.ended) {
				// TODO: Do we want to rejoin the battle room here?
				// We might need to cache the join so it only happens once -
				// just running joinRoom would mean they join the room every refresh until the battle expires

				// user.joinRoom(room);
				continue;
			}
			if (typeof idx === 'number' && idx > -1) {
				this.rejoinBattle(room, user, idx);
			}
		}
	}

	modlog(entry: PartialModlogEntry, overrideID?: string) {
		void Rooms.Modlog.write('global', entry, overrideID);
	}

	writeChatRoomData() {
		FS('config/chatrooms.json').writeUpdate(() => (
			JSON.stringify(this.settingsList)
				.replace(/\{"title":/g, '\n{"title":')
				.replace(/\]$/, '\n]')
		), {throttle: 5000});
	}

	writeNumRooms() {
		if (this.lockdown) {
			if (this.lastBattle === this.lastWrittenBattle) return;
			this.lastWrittenBattle = this.lastBattle;
		} else {
			// batch writes so we don't have to write them every new battle
			// very probably premature optimization, considering by default we
			// write significantly larger log files every new battle
			if (this.lastBattle < this.lastWrittenBattle) return;
			this.lastWrittenBattle = this.lastBattle + LAST_BATTLE_WRITE_THROTTLE;
		}
		FS('logs/lastbattle.txt').writeUpdate(
			() => `${this.lastWrittenBattle}`
		);
	}

	reportUserStats() {
		if (this.maxUsersDate) {
			void LoginServer.request('updateuserstats', {
				date: this.maxUsersDate,
				users: this.maxUsers,
			});
			this.maxUsersDate = 0;
		}
		void LoginServer.request('updateuserstats', {
			date: Date.now(),
			users: Users.onlineCount,
		});
	}

	get formatListText() {
		if (this.formatList) {
			return this.formatList;
		}
		this.formatList = '|formats' + (Ladders.formatsListPrefix || '');
		let section = '';
		let prevSection = '';
		let curColumn = 1;
		for (const format of Dex.formats.all()) {
			if (format.section) section = format.section;
			if (format.column) curColumn = format.column;
			if (!format.name) continue;
			if (!format.challengeShow && !format.searchShow && !format.tournamentShow) continue;

			if (section !== prevSection) {
				prevSection = section;
				this.formatList += '|,' + curColumn + '|' + section;
			}
			this.formatList += '|' + format.name;
			let displayCode = 0;
			if (format.team) displayCode |= 1;
			if (format.searchShow) displayCode |= 2;
			if (format.challengeShow) displayCode |= 4;
			if (format.tournamentShow) displayCode |= 8;
			const ruleTable = Dex.formats.getRuleTable(format);
			const level = ruleTable.adjustLevel || ruleTable.adjustLevelDown || ruleTable.maxLevel;
			if (level === 50) displayCode |= 16;
			this.formatList += ',' + displayCode.toString(16);
		}
		return this.formatList;
	}
	get configRankList() {
		if (Config.nocustomgrouplist) return '';

		// putting the resultant object in Config would enable this to be run again should config.js be reloaded.
		if (Config.rankList) {
			return Config.rankList;
		}
		const rankList = [];

		for (const rank in Config.groups) {
			if (!Config.groups[rank] || !rank) continue;

			const tarGroup = Config.groups[rank];
			let groupType = tarGroup.id === 'bot' || (!tarGroup.mute && !tarGroup.root) ?
				'normal' : (tarGroup.root || tarGroup.declare) ? 'leadership' : 'staff';
			if (tarGroup.id === 'sectionleader') groupType = 'staff';

			rankList.push({
				symbol: rank,
				name: (Config.groups[rank].name || null),
				type: groupType}); // send the first character in the rank, incase they put a string several characters long
		}

		const typeOrder = ['punishment', 'normal', 'staff', 'leadership'];

		Utils.sortBy(rankList, rank => -typeOrder.indexOf(rank.type));

		// add the punishment types at the very end.
		for (const rank in Config.punishgroups) {
			rankList.push({symbol: Config.punishgroups[rank].symbol, name: Config.punishgroups[rank].name, type: 'punishment'});
		}

		Config.rankList = '|customgroups|' + JSON.stringify(rankList) + '\n';
		return Config.rankList;
	}

	getBattles(/** formatfilter, elofilter, usernamefilter */ filter: string) {
		const rooms: GameRoom[] = [];
		const [formatFilter, eloFilterString, usernameFilter] = filter.split(',');
		const eloFilter = +eloFilterString;
		for (const room of Rooms.rooms.values()) {
			if (!room?.active || room.settings.isPrivate) continue;
			if (room.type !== 'battle') continue;
			if (formatFilter && formatFilter !== room.format) continue;
			if (eloFilter && (!room.rated || room.rated < eloFilter)) continue;
			if (usernameFilter && room.battle) {
				const p1userid = room.battle.p1.id;
				const p2userid = room.battle.p2.id;
				if (!p1userid || !p2userid) continue;
				if (!p1userid.startsWith(usernameFilter) && !p2userid.startsWith(usernameFilter)) continue;
			}
			rooms.push(room);
		}

		const roomTable: {[roomid: string]: BattleRoomTable} = {};
		for (let i = rooms.length - 1; i >= rooms.length - 100 && i >= 0; i--) {
			const room = rooms[i];
			const roomData: BattleRoomTable = {};
			if (room.active && room.battle) {
				if (room.battle.p1) roomData.p1 = room.battle.p1.name;
				if (room.battle.p2) roomData.p2 = room.battle.p2.name;
				if (room.tour) roomData.minElo = 'tour';
				if (room.rated) roomData.minElo = Math.floor(room.rated);
			}
			if (!roomData.p1 || !roomData.p2) continue;
			roomTable[room.roomid] = roomData;
		}
		return roomTable;
	}
	getRooms(user: User) {
		const roomsData: {
			chat: ChatRoomTable[],
			sectionTitles: string[],
			userCount: number,
			battleCount: number,
		} = {
			chat: [],
			sectionTitles: Object.values(RoomSections.sectionNames),
			userCount: Users.onlineCount,
			battleCount: this.battleCount,
		};
		for (const room of this.chatRooms) {
			if (!room) continue;
			if (room.parent) continue;
			if (
				room.settings.modjoin ||
				(room.settings.isPrivate && !(['hidden', 'voice'] as any).includes(room.settings.isPrivate)) ||
				(room.settings.isPrivate === 'voice' && user.tempGroup === ' ')
			) continue;
			const roomData: ChatRoomTable = {
				title: room.title,
				desc: room.settings.desc || '',
				userCount: room.userCount,
				section: room.settings.section ?
					(RoomSections.sectionNames[room.settings.section] || room.settings.section) : undefined,
				privacy: !room.settings.isPrivate ? undefined : room.settings.isPrivate,
			};
			const subrooms = room.getSubRooms().map(r => r.title);
			if (subrooms.length) roomData.subRooms = subrooms;
			if (room.settings.spotlight) roomData.spotlight = room.settings.spotlight;

			roomsData.chat.push(roomData);
		}
		return roomsData;
	}
	sendAll(message: string) {
		Sockets.roomBroadcast('', message);
	}
	addChatRoom(title: string) {
		const id = toID(title) as RoomID;
		if (['battles', 'rooms', 'ladder', 'teambuilder', 'home', 'all', 'public'].includes(id)) {
			return false;
		}
		if (Rooms.rooms.has(id)) return false;

		const settings = {
			title,
			auth: {},
			creationTime: Date.now(),
		};
		const room = Rooms.createChatRoom(id, title, settings);
		if (id === 'lobby') Rooms.lobby = room;
		this.settingsList.push(settings);
		this.chatRooms.push(room);
		this.writeChatRoomData();
		return true;
	}

	prepBattleRoom(format: string) {
		// console.log('BATTLE START BETWEEN: ' + p1.id + ' ' + p2.id);
		const roomPrefix = `battle-${toID(Dex.formats.get(format).name)}-`;
		let battleNum = this.lastBattle;
		let roomid: RoomID;
		do {
			roomid = `${roomPrefix}${++battleNum}` as RoomID;
		} while (Rooms.rooms.has(roomid));

		this.lastBattle = battleNum;
		this.writeNumRooms();
		return roomid;
	}

	onCreateBattleRoom(players: User[], room: GameRoom, options: AnyObject) {
		for (const player of players) {
			if (player.statusType === 'idle') {
				player.setStatusType('online');
			}
		}
		if (Config.reportbattles) {
			if (typeof Config.reportbattles === 'string') {
				Config.reportbattles = [Config.reportbattles];
			} else if (Config.reportbattles === true) {
				Config.reportbattles = ['lobby'];
			}
			for (const roomid of Config.reportbattles) {
				const reportRoom = Rooms.get(roomid);
				if (reportRoom) {
					const reportPlayers = players.map(p => p.getIdentity()).join('|');
					reportRoom
						.add(`|b|${room.roomid}|${reportPlayers}`)
						.update();
				}
			}
		}
		if (Config.logladderip && options.rated) {
			const ladderIpLogString = players.map(p => `${p.id}: ${p.latestIp}\n`).join('');
			void this.ladderIpLog.write(ladderIpLogString);
		}
		for (const player of players) {
			Chat.runHandlers('onBattleStart', player, room);
		}
	}

	deregisterChatRoom(id: string) {
		id = toID(id);
		const room = Rooms.get(id);
		if (!room) return false; // room doesn't exist
		if (!room.persist) return false; // room isn't registered
		// deregister from global settings
		// looping from the end is a pretty trivial optimization, but the
		// assumption is that more recently added rooms are more likely to
		// be deleted
		for (let i = this.settingsList.length - 1; i >= 0; i--) {
			if (id === toID(this.settingsList[i].title)) {
				this.settingsList.splice(i, 1);
				this.writeChatRoomData();
				break;
			}
		}
		room.persist = false;
		return true;
	}
	delistChatRoom(id: RoomID) {
		id = toID(id) as RoomID;
		if (!Rooms.rooms.has(id)) return false; // room doesn't exist
		for (let i = this.chatRooms.length - 1; i >= 0; i--) {
			if (id === this.chatRooms[i].roomid) {
				this.chatRooms.splice(i, 1);
				break;
			}
		}
	}
	removeChatRoom(id: string) {
		id = toID(id);
		const room = Rooms.get(id);
		if (!room) return false; // room doesn't exist
		room.destroy();
		return true;
	}
	autojoinRooms(user: User, connection: Connection) {
		// we only autojoin regular rooms if the client requests it with /autojoin
		// note that this restriction doesn't apply to modjoined autojoin rooms
		let includesLobby = false;
		for (const roomName of this.autojoinList) {
			user.joinRoom(roomName, connection);
			if (roomName === 'lobby') includesLobby = true;
		}
		if (!includesLobby && Config.serverid !== 'showdown') user.send(`>lobby\n|deinit`);
	}
	checkAutojoin(user: User, connection?: Connection) {
		if (!user.named) return;
		for (let [i, roomid] of this.modjoinedAutojoinList.entries()) {
			const room = Rooms.get(roomid);
			if (!room) {
				this.modjoinedAutojoinList.splice(i, 1);
				i--;
				continue;
			}
			if (room.checkModjoin(user)) {
				user.joinRoom(room.roomid, connection);
			}
		}
		for (const conn of user.connections) {
			if (conn.autojoins) {
				const autojoins = conn.autojoins.split(',') as RoomID[];
				for (const roomName of autojoins) {
					void user.tryJoinRoom(roomName, conn);
				}
				conn.autojoins = '';
			}
		}
	}
	handleConnect(user: User, connection: Connection) {
		connection.send(user.getUpdateuserText() + '\n' + this.configRankList + this.formatListText);
		if (Users.users.size > this.maxUsers) {
			this.maxUsers = Users.users.size;
			this.maxUsersDate = Date.now();
		}
		if (this.battlesLoading) {
			connection.send(
				`|pm|&|${user.getIdentity()}|/uhtml restartmsg,` +
				`<div class="broadcast-red"><b>Your battles are currently being restored.<br />Please be patient as they load.</div>`
			);
		}
	}
	startLockdown(err: Error | null = null, slow = false) {
		if (this.lockdown && err) return;
		const devRoom = Rooms.get('development');
		// @ts-ignore
		const stack = (err ? Utils.escapeHTML(err.stack).split(`\n`).slice(0, 2).join(`<br />`) : ``);
		for (const [id, curRoom] of Rooms.rooms) {
			if (err) {
				if (id === 'staff' || id === 'development' || (!devRoom && id === 'lobby')) {
					curRoom.addRaw(`<div class="broadcast-red"><b>The server needs to restart because of a crash:</b> ${stack}<br />Please restart the server.</div>`);
					curRoom.addRaw(`<div class="broadcast-red">You will not be able to start new battles until the server restarts.</div>`);
					curRoom.update();
				} else {
					curRoom.addRaw(`<div class="broadcast-red"><b>The server needs to restart because of a crash.</b><br />No new battles can be started until the server is done restarting.</div>`).update();
				}
			} else {
				curRoom.addRaw(`<div class="broadcast-red"><b>The server is restarting soon.</b><br />Please finish your battles quickly. No new battles can be started until the server resets in a few minutes.</div>`).update();
			}
			const game = curRoom.game;
			// @ts-ignore TODO: revisit when game.timer is standardized
			if (!slow && game && game.timer && typeof game.timer.start === 'function' && !game.ended) {
				// @ts-ignore
				game.timer.start();
				if (curRoom.settings.modchat !== '+') {
					curRoom.settings.modchat = '+';
					curRoom.addRaw(`<div class="broadcast-red"><b>Moderated chat was set to +!</b><br />Only users of rank + and higher can talk.</div>`).update();
				}
			}
		}
		for (const user of Users.users.values()) {
			user.send(`|pm|&|${user.tempGroup}${user.name}|/raw <div class="broadcast-red"><b>The server is restarting soon.</b><br />Please finish your battles quickly. No new battles can be started until the server resets in a few minutes.</div>`);
		}

		this.lockdown = true;
		this.writeNumRooms();
		this.lastReportedCrash = Date.now();
	}
	automaticKillRequest() {
		const notifyPlaces: RoomID[] = ['development', 'staff', 'upperstaff'];
		if (Config.autolockdown === undefined) Config.autolockdown = true; // on by default

		if (Config.autolockdown && Rooms.global.lockdown === true && Rooms.global.battleCount === 0) {
			// The server is in lockdown, the final battle has finished, and the option is set
			// so we will now automatically kill the server here if it is not updating.
			if (Monitor.updateServerLock) {
				this.notifyRooms(
					notifyPlaces,
					`|html|<div class="broadcast-red"><b>Automatic server lockdown kill canceled.</b><br /><br />The server tried to automatically kill itself upon the final battle finishing, but the server was updating while trying to kill itself.</div>`
				);
				return;
			}

			// final warning
			this.notifyRooms(
				notifyPlaces,
				`|html|<div class="broadcast-red"><b>The server is about to automatically kill itself in 10 seconds.</b></div>`
			);

			// kill server in 10 seconds if it's still set to
			setTimeout(() => {
				if (Config.autolockdown && Rooms.global.lockdown === true) {
					// finally kill the server
					process.exit();
				} else {
					this.notifyRooms(
						notifyPlaces,
						`|html|<div class="broadcsat-red"><b>Automatic server lockdown kill canceled.</b><br /><br />In the last final seconds, the automatic lockdown was manually disabled.</div>`
					);
				}
			}, 10 * 1000);
		}
	}
	notifyRooms(rooms: RoomID[], message: string) {
		if (!rooms || !message) return;
		for (const roomid of rooms) {
			const curRoom = Rooms.get(roomid);
			if (curRoom) curRoom.add(message).update();
		}
	}
	reportCrash(err: Error | string, crasher = "The server") {
		const time = Date.now();
		if (time - this.lastReportedCrash < CRASH_REPORT_THROTTLE) {
			return;
		}
		this.lastReportedCrash = time;

		const stack = typeof err === 'string' ? err : err?.stack || err?.message || err?.name || '';
		const [stackFirst, stackRest] = Utils.splitFirst(Utils.escapeHTML(stack), `<br />`);
		let fullStack = `<b>${crasher} crashed:</b> ` + stackFirst;
		if (stackRest) fullStack = `<details class="readmore"><summary>${fullStack}</summary>${stackRest}</details>`;

		let crashMessage = `|html|<div class="broadcast-red">${fullStack}</div>`;
		let privateCrashMessage = null;

		const upperStaffRoom = Rooms.get('upperstaff');

		let hasPrivateTerm = stack.includes('private');
		for (const term of (Config.privatecrashterms || [])) {
			if (typeof term === 'string' ? stack.includes(term) : term.test(stack)) {
				hasPrivateTerm = true;
				break;
			}
		}

		if (hasPrivateTerm) {
			if (upperStaffRoom) {
				privateCrashMessage = crashMessage;
				crashMessage = `|html|<div class="broadcast-red"><b>${crasher} crashed in private code</b> <a href="/upperstaff">Read more</a></div>`;
			} else {
				crashMessage = `|html|<div class="broadcast-red"><b>${crasher} crashed in private code</b></div>`;
			}
		}
		const devRoom = Rooms.get('development');
		if (devRoom) {
			devRoom.add(crashMessage).update();
		} else {
			Rooms.lobby?.add(crashMessage).update();
			Rooms.get('staff')?.add(crashMessage).update();
		}
		if (privateCrashMessage) {
			upperStaffRoom!.add(privateCrashMessage).update();
		}
	}
	/**
	 * Destroys personal rooms of a (punished) user
	 * Returns a list of the user's remaining public auth
	 */
	destroyPersonalRooms(userid: ID) {
		const roomauth = [];
		for (const [id, curRoom] of Rooms.rooms) {
			if (curRoom.settings.isPersonal && curRoom.auth.get(userid) === Users.HOST_SYMBOL) {
				curRoom.destroy();
			} else {
				if (curRoom.settings.isPrivate || curRoom.battle || !curRoom.persist) {
					continue;
				}

				if (curRoom.auth.has(userid)) {
					let oldGroup = curRoom.auth.get(userid) as string;
					if (oldGroup === ' ') oldGroup = 'whitelist in ';
					roomauth.push(`${oldGroup}${id}`);
				}
			}
		}
		return roomauth;
	}
}

export class ChatRoom extends BasicRoom {
	// This is not actually used, this is just a fake class to keep
	// TypeScript happy
	battle = null;
	active: false = false as const;
	type: 'chat' = 'chat' as const;
}

export class GameRoom extends BasicRoom {
	declare readonly type: 'battle';
	readonly format: string;
	p1: User | null;
	p2: User | null;
	p3: User | null;
	p4: User | null;
	/**
	 * The lower player's rating, for searching purposes.
	 * 0 for unrated battles. 1 for unknown ratings.
	 */
	rated: number;
	declare battle: RoomBattle | null;
	declare game: RoomGame;
	modchatUser: string;
	constructor(roomid: RoomID, title: string, options: Partial<RoomSettings & RoomBattleOptions>) {
		options.noLogTimes = true;
		options.noAutoTruncate = true;
		options.isMultichannel = true;
		super(roomid, title, options);
		this.reportJoins = !!Config.reportbattlejoins;
		this.settings.modchat = (Config.battlemodchat || null);

		this.type = 'battle';

		this.format = options.format || '';
		// console.log("NEW BATTLE");

		this.tour = options.tour || null;
		this.setParent((options as any).parent || (this.tour && this.tour.room) || null);

		this.p1 = options.p1?.user || null;
		this.p2 = options.p2?.user || null;
		this.p3 = options.p3?.user || null;
		this.p4 = options.p4?.user || null;

		this.rated = options.rated === true ? 1 : options.rated || 0;

		this.battle = null;
		this.game = null!;

		this.modchatUser = '';

		this.active = false;
	}
	/**
	 * - logNum = 0          : spectator log (no exact HP)
	 * - logNum = 1, 2, 3, 4 : player log (exact HP for that player)
	 * - logNum = -1         : debug log (exact HP for all players)
	 */
	getLog(channel: -1 | 0 | 1 | 2 | 3 | 4 = 0) {
		return this.log.getScrollback(channel);
	}
	getLogForUser(user: User) {
		if (!(user.id in this.game.playerTable)) return this.getLog();
		// @ts-ignore
		return this.getLog(this.game.playerTable[user.id].num);
	}
	update(excludeUser: User | null = null) {
		if (!this.log.broadcastBuffer.length) return;

		if (this.userCount) {
			Sockets.channelBroadcast(this.roomid, `>${this.roomid}\n${this.log.broadcastBuffer.join('\n')}`);
		}
		this.log.broadcastBuffer = [];

		this.pokeExpireTimer();
	}
	pokeExpireTimer() {
		// empty rooms time out after ten minutes
		if (!this.userCount) {
			if (this.expireTimer) clearTimeout(this.expireTimer);
			this.expireTimer = setTimeout(() => this.expire(), TIMEOUT_EMPTY_DEALLOCATE);
		} else {
			if (this.expireTimer) clearTimeout(this.expireTimer);
			this.expireTimer = setTimeout(() => this.expire(), TIMEOUT_INACTIVE_DEALLOCATE);
		}
	}
	sendPlayer(num: 0 | 1, message: string) {
		const player = this.getPlayer(num);
		if (!player) return false;
		player.sendRoom(message);
	}
	getPlayer(num: 0 | 1) {
		// @ts-ignore
		return this.game['p' + (num + 1)];
	}
	requestModchat(user: User | null) {
		if (!user) {
			this.modchatUser = '';
			return;
		} else if (!this.modchatUser || this.modchatUser === user.id || this.auth.get(user.id) !== Users.PLAYER_SYMBOL) {
			this.modchatUser = user.id;
			return;
		} else {
			return "Modchat can only be changed by the user who turned it on, or by staff";
		}
	}
	onConnect(user: User, connection: Connection) {
		this.sendUser(connection, '|init|battle\n|title|' + this.title + '\n' + this.getLogForUser(user));
		if (this.game && this.game.onConnect) this.game.onConnect(user, connection);
	}
	onJoin(user: User, connection: Connection) {
		if (!user) return false; // ???
		if (this.users[user.id]) return false;

		Chat.runHandlers('onBeforeRoomJoin', this, user, connection);
		if (user.named) {
			this.reportJoin('j', user.getIdentityWithStatus(this), user);
		}

		// This is only here because of an issue with private logs not getting resent
		// when a user reloads on a battle and autojoins. This should be removed when that gets fixed.
		void (async () => {
			if (this.battle) {
				const player = this.battle.playerTable[user.id];
				if (player && this.battle.players.every(curPlayer => curPlayer.wantsOpenTeamSheets)) {
					let buf = '|uhtml|ots|';
					for (const curPlayer of this.battle.players) {
						const team = await this.battle.getTeam(curPlayer.id);
						if (!team) continue;
						buf += Utils.html`<div class="infobox" style="margin-top:5px"><details><summary>Open Team Sheet for ${curPlayer.name}</summary>${Teams.export(team, {hideStats: true})}</details></div>`;
					}
					player.sendRoom(buf);
				}
			}
		})();

		this.users[user.id] = user;
		this.userCount++;
		this.checkAutoModchat(user);

		this.minorActivity?.onConnect?.(user, connection);
		this.game?.onJoin?.(user, connection);
		Chat.runHandlers('onRoomJoin', this, user, connection);
		return true;
	}
	/**
	 * Sends this room's replay to the connection to be uploaded to the replay
	 * server. To be clear, the replay goes:
	 *
	 * PS server -> user -> loginserver
	 *
	 * NOT: PS server -> loginserver
	 *
	 * That's why this function requires a connection. For details, see the top
	 * comment inside this function.
	 */
	async uploadReplay(user: User, connection: Connection, options?: 'forpunishment' | 'silent') {
		// The reason we don't upload directly to the loginserver, unlike every
		// other interaction with the loginserver, is because it takes so much
		// bandwidth that it can get identified as a DoS attack by PHP, Apache, or
		// Cloudflare, and blocked.

		// While I'm sure this is configurable, it's a huge pain, and getting it
		// wrong, especially while migrating infrastructure, leads to everything
		// being unusable and panic while we figure out how to unblock our servers
		// from each other. It's just easier to "spread out" the bandwidth.

		// TODO: My ideal long-term fix would be to just have a database (probably
		// Postgres) shared between client and server, acting as both the server's
		// battle logs as well as the client's replay database, which both client
		// and server have write access to.

		const battle = this.battle;
		if (!battle) return;

		// retrieve spectator log (0) if there are privacy concerns
		const format = Dex.formats.get(this.format, true);

		// custom games always show full details
		// random-team battles show full details if the battle is ended
		// otherwise, don't show full details
		let hideDetails = !format.id.includes('customgame');
		if (format.team && battle.ended) hideDetails = false;

		const data = this.getLog(hideDetails ? 0 : -1);
		const datahash = crypto.createHash('md5').update(data.replace(/[^(\x20-\x7F)]+/g, '')).digest('hex');
		let rating = 0;
		if (battle.ended && this.rated) rating = this.rated;
		const {id, password} = this.getReplayData();

		// STEP 1: Directly tell the login server that a replay is coming
		// (also include all the data, including a hash of the replay itself,
		// so it can't be spoofed.)

		battle.replaySaved = true;
		const [success] = await LoginServer.request('prepreplay', {
			id: id,
			loghash: datahash,
			p1: battle.p1.name,
			p2: battle.p2.name,
			format: format.id,
			rating,
			hidden: options === 'forpunishment' || (this as any).unlistReplay ?
				'2' : this.settings.isPrivate || this.hideReplay ? '1' : '',
			inputlog: battle.inputLog?.join('\n') || null,
		});
		if (success?.errorip) {
			connection.popup(`This server's request IP ${success.errorip} is not a registered server.`);
			return;
		}

		// STEP 2: Tell the user to upload the replay to the login server

		connection.send('|queryresponse|savereplay|' + JSON.stringify({
			log: data,
			id: id,
			password: password,
			silent: options === 'forpunishment' || options === 'silent',
		}));
	}

	getReplayData() {
		if (!this.roomid.endsWith('pw')) return {id: this.roomid.slice(7)};
		const end = this.roomid.length - 2;
		const lastHyphen = this.roomid.lastIndexOf('-', end);
		return {id: this.roomid.slice(7, lastHyphen), password: this.roomid.slice(lastHyphen + 1, end)};
	}
}

function getRoom(roomid?: string | BasicRoom) {
	if (typeof roomid === 'string') return Rooms.rooms.get(roomid as RoomID);
	return roomid as Room;
}

export const Rooms = {
	Modlog: mainModlog,
	/**
	 * The main roomid:Room table. Please do not hold a reference to a
	 * room long-term; just store the roomid and grab it from here (with
	 * the Rooms.get(roomid) accessor) when necessary.
	 */
	rooms: new Map<RoomID, Room>(),
	aliases: new Map<string, RoomID>(),

	get: getRoom,
	search(name: string): Room | undefined {
		return getRoom(name) || getRoom(toID(name)) || getRoom(Rooms.aliases.get(toID(name)));
	},

	createGameRoom(roomid: RoomID, title: string, options: Partial<RoomSettings & RoomBattleOptions>) {
		if (Rooms.rooms.has(roomid)) throw new Error(`Room ${roomid} already exists`);
		Monitor.debug("NEW BATTLE ROOM: " + roomid);
		const room = new GameRoom(roomid, title, options);
		Rooms.rooms.set(roomid, room);
		return room;
	},
	createChatRoom(roomid: RoomID, title: string, options: Partial<RoomSettings>) {
		if (Rooms.rooms.has(roomid)) throw new Error(`Room ${roomid} already exists`);
		const room: ChatRoom = new (BasicRoom as any)(roomid, title, options);
		Rooms.rooms.set(roomid, room);
		return room;
	},
	createBattle(options: RoomBattleOptions & Partial<RoomSettings>) {
		const players: User[] = [options.p1, options.p2, options.p3, options.p4]
			.filter(Boolean).map(player => player!.user);
		const gameType = Dex.formats.get(options.format).gameType;
		if (gameType !== 'multi' && gameType !== 'freeforall') {
			if (players.length > 2) {
				throw new Error(`Four players were provided, but the format is a two-player format.`);
			}
		}
		if (new Set(players).size < players.length) {
			throw new Error(`Players can't battle themselves`);
		}

		for (const user of players) {
			Ladders.cancelSearches(user);
		}

		if (Rooms.global.lockdown === true) {
			for (const user of players) {
				user.popup("The server is restarting. Battles will be available again in a few minutes.");
			}
			return;
		}

		const p1Special = players.length ? players[0].battleSettings.special : undefined;
		let mismatch = `"${p1Special}"`;
		for (const user of players) {
			if (user.battleSettings.special !== p1Special) {
				mismatch += ` vs. "${user.battleSettings.special}"`;
			}
			user.battleSettings.special = undefined;
		}

		if (mismatch !== `"${p1Special}"`) {
			for (const user of players) {
				user.popup(`Your special battle settings don't match: ${mismatch}`);
			}
			return;
		} else if (p1Special) {
			options.ratedMessage = p1Special;
		}

		const roomid = options.roomid || Rooms.global.prepBattleRoom(options.format);
		// options.rated is a number representing the lowest player rating, for searching purposes
		// options.rated < 0 or falsy means "unrated", and will be converted to 0 here
		// options.rated === true is converted to 1 (used in tests sometimes)
		options.rated = Math.max(+options.rated! || 0, 0);
		const p1 = players[0];
		const p2 = players[1];
		const p1name = p1 ? p1.name : "Player 1";
		const p2name = p2 ? p2.name : "Player 2";
		let roomTitle;
		if (gameType === 'multi') {
			roomTitle = `Team ${p1name} vs. Team ${p2name}`;
		} else if (gameType === 'freeforall') {
			// p1 vs. p2 vs. p3 vs. p4 is too long of a title
			roomTitle = `${p1name} and friends`;
		} else if (options.title) {
			roomTitle = options.title;
		} else {
			roomTitle = `${p1name} vs. ${p2name}`;
		}
		options.isPersonal = true;
		const room = Rooms.createGameRoom(roomid, roomTitle, options);
		const battle = new Rooms.RoomBattle(room, options);
		room.game = battle;
		battle.checkPrivacySettings(options);

		for (const p of players) {
			if (p) {
				p.joinRoom(room);
				Monitor.countBattle(p.latestIp, p.name);
			}
		}

		return room;
	},

	global: null! as GlobalRoomState,
	lobby: null as ChatRoom | null,

	BasicRoom,
	GlobalRoomState,
	GameRoom,
	ChatRoom: BasicRoom as typeof ChatRoom,

	RoomGame,
	SimpleRoomGame,
	RoomGamePlayer,

	MinorActivity,

	RETRY_AFTER_LOGIN,

	Roomlogs,

	RoomBattle,
	RoomBattlePlayer,
	RoomBattleTimer,
	PM: RoomBattlePM,
};<|MERGE_RESOLUTION|>--- conflicted
+++ resolved
@@ -1205,7 +1205,6 @@
 				auth: {},
 				creationTime: Date.now(),
 				autojoin: false,
-<<<<<<< HEAD
 				section: 'official',
 				desc: 'Plan of Attack\'s main chat, have fun!',
 				//introMessage: `<div style="text-align: center"><table style="margin:auto;"><tr><td><img src="https://static.wikia.nocookie.net/pokemon/images/5/57/771Pyukumuku_Dream_3.png" width=120 height=100></td><td><h2>Welcome to Plan of Attack!</h2><p style="text-align: left">Make sure to join the <a href="https://discord.gg/SAX3VnwPwj">Discord</a>!</p><p style="text-align: left">Don't be disruptive to the rest of the site<br>and follow the <a href="https://pokemonshowdown.com/rules">Pokemon Showdown Global Rules</a>.</p></td></tr></table></div>`,
@@ -1216,18 +1215,6 @@
 				creationTime: Date.now(),
 				autojoin: false,
 				section: 'official',
-=======
-				section: 'official',
-				desc: 'Plan of Attack\'s main chat, have fun!',
-				//introMessage: `<div style="text-align: center"><table style="margin:auto;"><tr><td><img src="https://static.wikia.nocookie.net/pokemon/images/5/57/771Pyukumuku_Dream_3.png" width=120 height=100></td><td><h2>Welcome to Plan of Attack!</h2><p style="text-align: left">Make sure to join the <a href="https://discord.gg/SAX3VnwPwj">Discord</a>!</p><p style="text-align: left">Don't be disruptive to the rest of the site<br>and follow the <a href="https://pokemonshowdown.com/rules">Pokemon Showdown Global Rules</a>.</p></td></tr></table></div>`,
-				introMessage: `<div style="text-align: center ; margin: auto"><strong><span style="font-size: 14pt ; font-family: &quot;verdana&quot;">Welcome to Lobby!</span></strong><br> <span style="font-size: 9pt ; font-family: &quot;verdana&quot;"> Plan of Attack - Official Server</span><br> <a href="https://www.youtube.com/watch?v=rh5eis0sMHI" target="_blank" rel="noopener"><img src="https://cdn.pixilart.com/photos/orginal/1a9e93b6aba39c0.gif" width="80" height="80"></a> <div class="useful-links" style="font-size: 8pt"> <span style="font-family: &quot;tahoma&quot;"><a href="https://wiki.p-insurgence.com/" target="_blank" rel="noopener">Insurgence Wiki</a> | <a href="https://discord.gg/tdZVsWP8T9" target="_blank" rel="noopener">Our Discord</a></div>`,
-			}, {
-				title: 'Tournaments',
-				auth: {},
-				creationTime: Date.now(),
-				autojoin: false,
-				section: 'official',
->>>>>>> 12fc74cb
 				desc: 'For tournament information, discussion, and match spoilers.',
 			}, {
 				title: 'Staff',
