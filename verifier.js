/**
 * Verifier process
 * Pokemon Showdown - http://pokemonshowdown.com/
 *
 * This is just an asynchronous implementation of a verifier for a
 * signed key, because Node.js's crypto functions are synchronous,
 * strangely, considering how everything else is asynchronous.
 *
 * I wrote this one day hoping it would help with performance, but
 * I don't think it had any noticeable effect.
 *
 * @license MIT license
 */

// Because I don't want two files, we're going to fork ourselves.

<<<<<<< HEAD
var fakeProcess = new (require('./fake-process').FakeProcess)();
//if (!process.send) {

=======
if (!process.send) {
>>>>>>> f1ef00c2
	// This is the parent

	var guid = 1;
	var callbacks = {};
	var callbackData = {};

	//var child = require('child_process').fork('verifier.js');
	exports.verify = function (data, signature, callback) {
		var localGuid = guid++;
		callbacks[localGuid] = callback;
		callbackData[localGuid] = data;
		fakeProcess.server.send({data: data, sig: signature, guid: localGuid});
	};
	fakeProcess.server.on('message', function (response) {
		if (callbacks[response.guid]) {
			callbacks[response.guid](response.success, callbackData[response.guid]);
			delete callbacks[response.guid];
			delete callbackData[response.guid];
		}
	});
<<<<<<< HEAD

//} else {

=======
} else {
>>>>>>> f1ef00c2
	// This is the child

	global.Config = require('./config/config.js');
	var crypto = require('crypto');

	var keyalgo = Config.loginServer.keyAlgorithm;
	var pkey = Config.loginServer.publicKey;

	fakeProcess.client.on('message', function (message) {
		var verifier = crypto.createVerify(keyalgo);
		verifier.update(message.data);
		var success = false;
		try {
			success = verifier.verify(pkey, message.sig, 'hex');
		} catch (e) {}
		fakeProcess.client.send({
			success: success,
			guid: message.guid
		});
	});
<<<<<<< HEAD

//}
=======
}
>>>>>>> f1ef00c2
<|MERGE_RESOLUTION|>--- conflicted
+++ resolved
@@ -11,16 +11,12 @@
  *
  * @license MIT license
  */
+/* jscs:disable validateIndentation */
 
 // Because I don't want two files, we're going to fork ourselves.
 
-<<<<<<< HEAD
 var fakeProcess = new (require('./fake-process').FakeProcess)();
 //if (!process.send) {
-
-=======
-if (!process.send) {
->>>>>>> f1ef00c2
 	// This is the parent
 
 	var guid = 1;
@@ -41,13 +37,7 @@
 			delete callbackData[response.guid];
 		}
 	});
-<<<<<<< HEAD
-
 //} else {
-
-=======
-} else {
->>>>>>> f1ef00c2
 	// This is the child
 
 	global.Config = require('./config/config.js');
@@ -68,9 +58,4 @@
 			guid: message.guid
 		});
 	});
-<<<<<<< HEAD
-
-//}
-=======
-}
->>>>>>> f1ef00c2
+//}