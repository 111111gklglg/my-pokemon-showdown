--- conflicted
+++ resolved
@@ -1264,76 +1264,6 @@
 		this.logEntry(user.name + " used /crashfixed");
 	},
 
-<<<<<<< HEAD
-=======
-	'memusage': 'memoryusage',
-	memoryusage: function(target) {
-		if (!this.can('hotpatch')) return false;
-		target = toId(target) || 'all';
-		if (target === 'all') {
-			this.sendReply("Loading memory usage, this might take a while.");
-		}
-		if (target === 'all' || target === 'rooms' || target === 'room') {
-			this.sendReply("Calculating Room size...");
-			var roomSize = ResourceMonitor.sizeOfObject(Rooms);
-			this.sendReply("Rooms are using " + roomSize + " bytes of memory.");
-		}
-		if (target === 'all' || target === 'config') {
-			this.sendReply("Calculating config size...");
-			var configSize = ResourceMonitor.sizeOfObject(Config);
-			this.sendReply("Config is using " + configSize + " bytes of memory.");
-		}
-		if (target === 'all' || target === 'resourcemonitor' || target === 'rm') {
-			this.sendReply("Calculating Resource Monitor size...");
-			var rmSize = ResourceMonitor.sizeOfObject(ResourceMonitor);
-			this.sendReply("The Resource Monitor is using " + rmSize + " bytes of memory.");
-		}
-		if (target === 'all' || target === 'cmdp' || target === 'cp' || target === 'commandparser') {
-			this.sendReply("Calculating Command Parser size...");
-			var cpSize = ResourceMonitor.sizeOfObject(CommandParser);
-			this.sendReply("Command Parser is using " + cpSize + " bytes of memory.");
-		}
-		if (target === 'all' || target === 'sim' || target === 'simulator') {
-			this.sendReply("Calculating Simulator size...");
-			var simSize = ResourceMonitor.sizeOfObject(Simulator);
-			this.sendReply("Simulator is using " + simSize + " bytes of memory.");
-		}
-		if (target === 'all' || target === 'users') {
-			this.sendReply("Calculating Users size...");
-			var usersSize = ResourceMonitor.sizeOfObject(Users);
-			this.sendReply("Users is using " + usersSize + " bytes of memory.");
-		}
-		if (target === 'all' || target === 'tools') {
-			this.sendReply("Calculating Tools size...");
-			var toolsSize = ResourceMonitor.sizeOfObject(Tools);
-			this.sendReply("Tools are using " + toolsSize + " bytes of memory.");
-		}
-		if (target === 'all' || target === 'v8') {
-			this.sendReply("Retrieving V8 memory usage...");
-			var o = process.memoryUsage();
-			this.sendReply(
-				"Resident set size: " + o.rss + ", " + o.heapUsed + " heap used of " + o.heapTotal  + " total heap. "
-				 + (o.heapTotal - o.heapUsed) + " heap left."
-			);
-			delete o;
-		}
-		if (target === 'all') {
-			this.sendReply("Calculating Total size...");
-			var total = (roomSize + configSize + rmSize + appSize + cpSize + simSize + toolsSize + usersSize) || 0;
-			var units = ["bytes", "K", "M", "G"];
-			var converted = total;
-			var unit = 0;
-			while (converted > 1024) {
-				converted /= 1024;
-				++unit;
-			}
-			converted = Math.round(converted);
-			this.sendReply("Total memory used: " + converted + units[unit] + " (" + total + " bytes).");
-		}
-		return;
-	},
-
->>>>>>> 8153126e
 	bash: function(target, room, user, connection) {
 		if (!user.hasConsoleAccess(connection)) {
 			return this.sendReply("/bash - Access denied.");
