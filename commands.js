--- conflicted
+++ resolved
@@ -19,7 +19,7 @@
 
 	version: function(target, room, user) {
 		if (!this.canBroadcast()) return;
-		this.sendReplyBox("Server version: <b>" + CommandParser.package.version + "</b> <small>(<a href=\"http://pokemonshowdown.com/versions#" + CommandParser.serverVersion + "\">" + CommandParser.serverVersion.substr(0,10) + "</a>)</small>");
+		this.sendReplyBox("Server version: <strong>" + CommandParser.package.version + "</strong> <small>(<a href=\"http://pokemonshowdown.com/versions#" + CommandParser.serverVersion + "\">" + CommandParser.serverVersion.substr(0,10) + "</a>)</small>");
 	},
 
 	me: function(target, room, user, connection) {
@@ -566,8 +566,8 @@
 		if (unlocked) {
 			var names = Object.keys(unlocked);
 			this.addModCommand(names.join(", ") + " " +
-					((names.length > 1) ? "were" : "was") +
-					" unlocked by " + user.name + ".");
+				((names.length > 1) ? "were" : "was") +
+				" unlocked by " + user.name + ".");
 		} else {
 			this.sendReply("User " + target + " is not locked.");
 		}
@@ -859,8 +859,6 @@
 			roomId = toId(targets[0]) || room.id;
 		}
 
-		if (!this.can('staff', Rooms.get(roomId))) return false;
-
 		// Let's check the number of lines to retrieve or if it's a word instead
 		if (!target.match('[^0-9]')) {
 			lines = parseInt(target || 15, 10);
@@ -873,25 +871,16 @@
 		var filename = '';
 		var command = '';
 		if (roomId === 'all' && wordSearch) {
-<<<<<<< HEAD
-			roomNames = "all rooms";
-=======
 			if (!this.can('modlog')) return;
 			roomNames = 'all rooms';
->>>>>>> d1dedfbc
 			// Get a list of all the rooms
 			var fileList = fs.readdirSync('logs/modlog');
 			for (var i=0; i<fileList.length; ++i) {
 				filename += 'logs/modlog/' + fileList[i] + ' ';
 			}
 		} else {
-<<<<<<< HEAD
-			roomId = room.id;
-			roomNames = "the room " + roomId;
-=======
-			if (!this.can('modlog', null, Rooms.get(roomId))) return;
+			if (!this.can('modlog', Rooms.get(roomId))) return;
 			roomNames = 'the room ' + roomId;
->>>>>>> d1dedfbc
 			filename = 'logs/modlog/modlog_' + roomId + '.txt';
 		}
 
@@ -1222,11 +1211,7 @@
 			this.sendReply("Loading memory usage, this might take a while.");
 		}
 		if (target === 'all' || target === 'rooms' || target === 'room') {
-<<<<<<< HEAD
-			this.sendReply("Calcualting Room size...");
-=======
-			this.sendReply('Calculating Room size...');
->>>>>>> d1dedfbc
+			this.sendReply("Calculating Room size...");
 			var roomSize = ResourceMonitor.sizeOfObject(Rooms);
 			this.sendReply("Rooms are using " + roomSize + " bytes of memory.");
 		}
@@ -1461,13 +1446,13 @@
 		target = toId(target);
 		if (!this.can('autotimer')) return;
 		if (target === 'off' || target === 'false' || target === 'stop') {
-			config.forcetimer = false;
+			config.forceTimer = false;
 			this.addModCommand("Forcetimer is now OFF: The timer is now opt-in. (set by "+user.name+")");
 		} else if (target === 'on' || target === 'true' || !target) {
-			config.forcetimer = true;
+			config.forceTimer = true;
 			this.addModCommand("Forcetimer is now ON: All battles will be timed. (set by "+user.name+")");
 		} else {
-			this.sendReply("'"+target+"' is not a recognized forcetimer setting.");
+			this.sendReply("'" + target + "' is not a recognized forcetimer setting.");
 		}
 	},
 
