--- conflicted
+++ resolved
@@ -2012,21 +2012,16 @@
 		});
 	},
 
-<<<<<<< HEAD
 	blockchall: 'blockchallenges',
-=======
->>>>>>> 12bc11c8
 	blockchallenges: function (target, room, user) {
 		if (user.blockChallenges) return this.sendReply("You are already blocking challenges!");
 		user.blockChallenges = true;
 		this.sendReply("You are now blocking all incoming challenge requests.");
 	},
 
-<<<<<<< HEAD
 	allowchall: 'allowchallenges',
-=======
 	unblockchallenges: 'allowchallenges',
->>>>>>> 12bc11c8
+	unblockchall: 'allowchallenges',
 	allowchallenges: function (target, room, user) {
 		if (!user.blockChallenges) return this.sendReply("You are already available for challenges!");
 		user.blockChallenges = false;
