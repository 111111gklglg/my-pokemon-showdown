--- conflicted
+++ resolved
@@ -617,30 +617,16 @@
 		if (!targetRoom) {
 			return connection.sendTo(target, "|noinit|nonexistent|The room '" + target + "' does not exist.");
 		}
-<<<<<<< HEAD
-		if (targetRoom.isPrivate) {
-			if (targetRoom.modjoin && !user.can('bypassall')) {
-				var userGroup = user.group;
-				if (targetRoom.auth) {
-					if (targetRoom.isPrivate === true) {
-						userGroup = Config.groups.default[room.type + 'Room'];
-					}
-					userGroup = targetRoom.auth[user.userid] || userGroup;
-				}
-				var modjoinLevel = targetRoom.modjoin !== true ? targetRoom.modjoin : targetRoom.modchat;
-				if (modjoinLevel && Config.groups.bySymbol[userGroup].rank < Config.groups.bySymbol[modjoinLevel].rank) {
-					return connection.sendTo(target, "|noinit|nonexistent|The room '" + target + "' does not exist.");
-=======
 		if (targetRoom.modjoin && !user.can('bypassall')) {
 			var userGroup = user.group;
 			if (targetRoom.auth) {
 				if (targetRoom.isPrivate === true) {
-					userGroup = ' ';
->>>>>>> 1de3ab6e
+					userGroup = Config.groups.default[room.type + 'Room'];
 				}
 				userGroup = targetRoom.auth[user.userid] || userGroup;
 			}
-			if (Config.groupsranking.indexOf(userGroup) < Config.groupsranking.indexOf(targetRoom.modjoin !== true ? targetRoom.modjoin : targetRoom.modchat)) {
+			var modjoinLevel = targetRoom.modjoin !== true ? targetRoom.modjoin : targetRoom.modchat;
+			if (modjoinLevel && Config.groups.bySymbol[userGroup].rank < Config.groups.bySymbol[modjoinLevel].rank) {
 				return connection.sendTo(target, "|noinit|nonexistent|The room '" + target + "' does not exist.");
 			}
 		}
@@ -817,16 +803,12 @@
 			return this.privateModCommand("(" + targetUser.name + " would be locked by " + user.name + problem + ".)");
 		}
 
-<<<<<<< HEAD
-		targetUser.popup("" + user.name + " has locked you from talking in chats, battles, and PMing regular users." + (target ? "\n\nReason: " + target : "") + "\n\nIf you feel that your lock was unjustified, you can still PM staff members (" + Users.getGroupsThatCan('lock', user).join(", ") + ") to discuss it" + (Config.appealUri ? " or you can appeal:\n" + Config.appealUri : ".") + "\n\nYour lock will expire in a few days.");
-=======
 		if (targetUser.confirmed) {
 			var from = targetUser.deconfirm();
 			ResourceMonitor.log("[CrisisMonitor] " + targetUser.name + " was locked by " + user.name + " and demoted from " + from.join(", ") + ".");
 		}
 
-		targetUser.popup("" + user.name + " has locked you from talking in chats, battles, and PMing regular users." + (target ? "\n\nReason: " + target : "") + "\n\nIf you feel that your lock was unjustified, you can still PM staff members (%, @, &, and ~) to discuss it" + (Config.appealurl ? " or you can appeal:\n" + Config.appealurl : ".") + "\n\nYour lock will expire in a few days.");
->>>>>>> 1de3ab6e
+		targetUser.popup("" + user.name + " has locked you from talking in chats, battles, and PMing regular users." + (target ? "\n\nReason: " + target : "") + "\n\nIf you feel that your lock was unjustified, you can still PM staff members (" + Users.getGroupsThatCan('lock', user).join(", ") + ") to discuss it" + (Config.appealUri ? " or you can appeal:\n" + Config.appealUri : ".") + "\n\nYour lock will expire in a few days.");
 
 		this.addModCommand("" + targetUser.name + " was locked from talking by " + user.name + "." + (target ? " (" + target + ")" : ""));
 		var alts = targetUser.getAlts();
@@ -876,16 +858,12 @@
 			return this.privateModCommand("(" + targetUser.name + " would be banned by " + user.name + problem + ".)");
 		}
 
-<<<<<<< HEAD
-		targetUser.popup("" + user.name + " has banned you." + (target ? "\n\nReason: " + target : "") + (Config.appealUri ? "\n\nIf you feel that your ban was unjustified, you can appeal:\n" + Config.appealUri : "") + "\n\nYour ban will expire in a few days.");
-=======
 		if (targetUser.confirmed) {
 			var from = targetUser.deconfirm();
 			ResourceMonitor.log("[CrisisMonitor] " + targetUser.name + " was banned by " + user.name + " and demoted from " + from.join(", ") + ".");
 		}
 
-		targetUser.popup("" + user.name + " has banned you." + (target ? "\n\nReason: " + target : "") + (Config.appealurl ? "\n\nIf you feel that your ban was unjustified, you can appeal:\n" + Config.appealurl : "") + "\n\nYour ban will expire in a few days.");
->>>>>>> 1de3ab6e
+		targetUser.popup("" + user.name + " has banned you." + (target ? "\n\nReason: " + target : "") + (Config.appealUri ? "\n\nIf you feel that your ban was unjustified, you can appeal:\n" + Config.appealUri : "") + "\n\nYour ban will expire in a few days.");
 
 		this.addModCommand("" + targetUser.name + " was banned by " + user.name + "." + (target ? " (" + target + ")" : ""), " (" + targetUser.latestIp + ")");
 		var alts = targetUser.getAlts();
