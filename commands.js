/**
 * System commands
 * Pokemon Showdown - http://pokemonshowdown.com/
 *
 * These are system commands - commands required for Pokemon Showdown
 * to run. A lot of these are sent by the client.
 *
 * System commands should not be modified, added, or removed. If you'd
 * like to modify or add commands, add or edit files in chat-plugins/
 *
 * For the API, see chat-plugins/COMMANDS.md
 *
 * @license MIT license
 */

var crypto = require('crypto');
var fs = require('fs');

const MAX_REASON_LENGTH = 300;
const MUTE_LENGTH = 7 * 60 * 1000;
const HOURMUTE_LENGTH = 60 * 60 * 1000;

var commands = exports.commands = {

	version: function (target, room, user) {
		if (!this.canBroadcast()) return;
		this.sendReplyBox("Server version: <b>" + CommandParser.package.version + "</b>");
	},

	auth: 'authority',
	stafflist: 'authority',
	globalauth: 'authority',
	authlist: 'authority',
	authority: function (target, room, user, connection) {
		var rankLists = {};
		for (var u in Users.usergroups) {
			var rank = Users.usergroups[u].charAt(0);
			// In case the usergroups.csv file is not proper, we check for the server ranks.
			if (Config.groups.bySymbol[rank]) {
				var name = Users.usergroups[u].substr(1);
				if (!rankLists[rank]) rankLists[rank] = [];
				if (name) rankLists[rank].push(name);
			}
		}

		var buffer = [];
		Object.keys(rankLists).sort(function (a, b) {
			return (Config.groups.bySymbol[b] || {rank: 0}).rank - (Config.groups.bySymbol[a] || {rank: 0}).rank;
		}).forEach(function (r) {
			buffer.push((Config.groups.bySymbol[r] ? Config.groups.bySymbol[r].name + "s (" + r + ")" : r) + ":\n" + rankLists[r].sortBy(toId).join(", "));
		});

		if (!buffer.length) buffer = "This server has no global authority.";
		connection.popup(buffer.join("\n\n"));
	},

	me: function (target, room, user, connection) {
		// By default, /me allows a blank message
		if (target) target = this.canTalk(target);
		if (!target) return;

		return '/me ' + target;
	},

	mee: function (target, room, user, connection) {
		// By default, /mee allows a blank message
		if (target) target = this.canTalk(target);
		if (!target) return;

		return '/mee ' + target;
	},

	avatar: function (target, room, user) {
		if (!target) return this.parse('/avatars');
		var parts = target.split(',');
		var avatar = parseInt(parts[0]);
		if (parts[0] === '#bw2elesa') {
			avatar = parts[0];
		}
		if (typeof avatar === 'number' && (!avatar || avatar > 294 || avatar < 1)) {
			if (!parts[1]) {
				this.sendReply("Invalid avatar.");
			}
			return false;
		}

		user.avatar = avatar;
		if (!parts[1]) {
			this.sendReply("Avatar changed to:\n" +
				'|raw|<img src="//play.pokemonshowdown.com/sprites/trainers/' + (typeof avatar === 'string' ? avatar.substr(1) : avatar) + '.png" alt="" width="80" height="80" />');
		}
	},
	avatarhelp: ["/avatar [avatar number 1 to 293] - Change your trainer sprite."],

	signout: 'logout',
	logout: function (target, room, user) {
		user.resetName();
	},

	requesthelp: 'report',
	report: function (target, room, user) {
		if (room.id === 'help') {
			this.sendReply("Ask one of the Moderators (@) in the Help room.");
		} else {
			this.parse('/join help');
		}
	},

	r: 'reply',
	reply: function (target, room, user) {
		if (!target) return this.parse('/help reply');
		if (!user.lastPM) {
			return this.sendReply("No one has PMed you yet.");
		}
		return this.parse('/msg ' + (user.lastPM || '') + ', ' + target);
	},
	replyhelp: ["/reply OR /r [message] - Send a private message to the last person you received a message from, or sent a message to."],

	pm: 'msg',
	whisper: 'msg',
	w: 'msg',
	msg: function (target, room, user, connection) {
		if (!target) return this.parse('/help msg');
		target = this.splitTarget(target);
		var targetUser = this.targetUser;
		if (!target) {
			this.sendReply("You forgot the comma.");
			return this.parse('/help msg');
		}
		this.pmTarget = (targetUser || this.targetUsername);
		if (!targetUser || !targetUser.connected) {
			if (targetUser && !targetUser.connected) {
				this.errorReply("User " + this.targetUsername + " is offline.");
				return;
			} else {
				this.errorReply("User "  + this.targetUsername + " not found. Did you misspell their name?");
				return this.parse('/help msg');
			}
			return;
		}

		if (Config.modchat.pm) {
			var userGroup = user.group;
			if (Config.groups.bySymbol[userGroup].rank < Config.groups.bySymbol[Config.modchat.pm].rank) {
				var groupName = Config.groups.bySymbol[Config.modchat.pm].name || Config.modchat.pm;
				this.errorReply("Because moderated chat is set, you must be of rank " + groupName + " or higher to PM users.");
				return false;
			}
		}

		if (user.locked && !targetUser.can('lock')) {
			return this.errorReply("You can only private message members of the moderation team (users marked by " + Users.getGroupsThatCan('lock').join(", ") + ") when locked.");
		}
		if (targetUser.locked && !user.can('lock')) {
			return this.errorReply("This user is locked and cannot PM.");
		}
		if (targetUser.ignorePMs && targetUser.ignorePMs !== user.group && !user.can('lock')) {
			if (!targetUser.can('lock')) {
				return this.errorReply("This user is blocking private messages right now.");
			} else if (targetUser.can('bypassall')) {
				return this.errorReply("This " + (Config.groups.bySymbol[targetUser.group].name || "Administrator") + " is too busy to answer private messages right now. Please contact a different staff member.");
			}
		}
		if (user.ignorePMs && user.ignorePMs !== targetUser.group && !targetUser.can('lock')) {
			return this.errorReply("You are blocking private messages right now.");
		}

		target = this.canTalk(target, null, targetUser);
		if (!target) return false;

		if (target.charAt(0) === '/' && target.charAt(1) !== '/') {
			// PM command
			var innerCmdIndex = target.indexOf(' ');
			var innerCmd = (innerCmdIndex >= 0 ? target.slice(1, innerCmdIndex) : target.slice(1));
			var innerTarget = (innerCmdIndex >= 0 ? target.slice(innerCmdIndex + 1) : '');
			switch (innerCmd) {
			case 'me':
			case 'mee':
			case 'announce':
				break;
			case 'invite':
			case 'inv':
				var targetRoom = Rooms.search(innerTarget);
				if (!targetRoom || targetRoom === Rooms.global) return this.errorReply('The room "' + innerTarget + '" does not exist.');
				if (targetRoom.staffRoom && !targetUser.can('staff')) return this.errorReply('User "' + this.targetUsername + '" requires global auth to join room "' + targetRoom.id + '".');
				if (targetRoom.isPrivate && targetRoom.modjoin && targetRoom.auth) {
					if (Config.groups.bySymbol[targetRoom.auth[targetUser.userid] || Config.groups.default[targetRoom.type + 'Room']].rank < Config.groups.bySymbol[targetRoom.modjoin].rank || !targetUser.can('bypassall')) {
						return this.errorReply('The room "' + innerTarget + '" does not exist.');
					}
				}

				target = '/invite ' + targetRoom.id;
				break;
			default:
				return this.errorReply("The command '/" + innerCmd + "' was unrecognized or unavailable in private messages. To send a message starting with '/" + innerCmd + "', type '//" + innerCmd + "'.");
			}
		}

		var message = '|pm|' + user.getIdentity() + '|' + targetUser.getIdentity() + '|' + target;
		user.send(message);
		if (targetUser !== user) {
			if (Users.ShadowBan.checkBanned(user)) {
				Users.ShadowBan.addMessage(user, "Private to " + targetUser.getIdentity(), target);
			} else {
				targetUser.send(message);
			}
		}
		targetUser.lastPM = user.userid;
		user.lastPM = targetUser.userid;
	},
	msghelp: ["/msg OR /whisper OR /w [username], [message] - Send a private message."],

	blockpm: 'ignorepms',
	blockpms: 'ignorepms',
	ignorepm: 'ignorepms',
	ignorepms: function (target, room, user) {
		if (user.ignorePMs === (target || true)) return this.sendReply("You are already blocking private messages! To unblock, use /unblockpms");
		if (user.can('lock') && !user.can('bypassall')) return this.sendReply("You are not allowed to block private messages.");
		user.ignorePMs = true;
		if (target in Config.groups) {
			user.ignorePMs = target;
			return this.sendReply("You are now blocking private messages, except from staff and " + target + ".");
		}
		return this.sendReply("You are now blocking private messages, except from staff.");
	},
	ignorepmshelp: ["/blockpms - Blocks private messages. Unblock them with /unignorepms."],

	unblockpm: 'unignorepms',
	unblockpms: 'unignorepms',
	unignorepm: 'unignorepms',
	unignorepms: function (target, room, user) {
		if (!user.ignorePMs) return this.sendReply("You are not blocking private messages! To block, use /blockpms");
		user.ignorePMs = false;
		return this.sendReply("You are no longer blocking private messages.");
	},
	unignorepmshelp: ["/unblockpms - Unblocks private messages. Block them with /blockpms."],

	idle: 'away',
	afk: 'away',
	away: function (target, room, user) {
		this.parse('/blockchallenges');
		this.parse('/blockpms ' + target);
	},
	awayhelp: ["/away - Blocks challenges and private messages. Unblock them with /back."],

	unaway: 'back',
	unafk: 'back',
	back: function () {
		this.parse('/unblockpms');
		this.parse('/unblockchallenges');
	},
	backhelp: ["/back - Unblocks challenges and/or private messages, if either are blocked."],

	makeprivatechatroom: 'makechatroom',
	makechatroom: function (target, room, user, connection, cmd) {
		if (!this.can('makeroom')) return;

		// `,` is a delimiter used by a lot of /commands
		// `|` and `[` are delimiters used by the protocol
		// `-` has special meaning in roomids
		if (target.includes(',') || target.includes('|') || target.includes('[') || target.includes('-')) {
			return this.sendReply("Room titles can't contain any of: ,|[-");
		}

		var id = toId(target);
		if (!id) return this.parse('/help makechatroom');
		// Check if the name already exists as a room or alias
		if (Rooms.rooms[id] || Rooms.get(id) || Rooms.aliases[id]) return this.sendReply("The room '" + target + "' already exists.");
		if (Rooms.global.addChatRoom(target)) {
			if (cmd === 'makeprivatechatroom') {
				var targetRoom = Rooms.search(target);
				targetRoom.isPrivate = true;
				targetRoom.chatRoomData.isPrivate = true;
				Rooms.global.writeChatRoomData();
				return this.sendReply("The private chat room '" + target + "' was created.");
			} else {
				return this.sendReply("The chat room '" + target + "' was created.");
			}
		}
		return this.sendReply("An error occurred while trying to create the room '" + target + "'.");
	},
	makechatroomhelp: ["/makechatroom [roomname] - Creates a new room named [roomname]. Requires: " + Users.getGroupsThatCan('makeroom').join(" ")],

	deregisterchatroom: function (target, room, user) {
		if (!this.can('makeroom')) return;
		var id = toId(target);
		if (!id) return this.parse('/help deregisterchatroom');
		var targetRoom = Rooms.search(id);
		if (!targetRoom) return this.sendReply("The room '" + target + "' doesn't exist.");
		target = targetRoom.title || targetRoom.id;
		if (Rooms.global.deregisterChatRoom(id)) {
			this.sendReply("The room '" + target + "' was deregistered.");
			this.sendReply("It will be deleted as of the next server restart.");
			return;
		}
		return this.sendReply("The room '" + target + "' isn't registered.");
	},
	deregisterchatroomhelp: ["/deregisterchatroom [roomname] - Deletes room [roomname] after the next server restart. Requires: " + Users.getGroupsThatCan('makeroom').join(" ")],

	hideroom: 'privateroom',
	hiddenroom: 'privateroom',
	privateroom: function (target, room, user, connection, cmd) {
		var setting;
		switch (cmd) {
		case 'privateroom':
			if (!this.can('makeroom')) return;
			setting = true;
			break;
		default:
			if (!this.can('privateroom', room)) return;
			if (room.isPrivate === true) {
				return this.sendReply("This room is a secret room. Use /privateroom to toggle instead.");
			}
			setting = 'hidden';
			break;
		}

		if (target === 'off') {
			delete room.isPrivate;
			this.addModCommand("" + user.name + " made this room public.");
			if (room.chatRoomData) {
				delete room.chatRoomData.isPrivate;
				Rooms.global.writeChatRoomData();
			}
		} else {
			room.isPrivate = setting;
			this.addModCommand("" + user.name + " made this room " + (setting === true ? 'secret' : setting) + ".");
			if (room.chatRoomData) {
				room.chatRoomData.isPrivate = setting;
				Rooms.global.writeChatRoomData();
			}
		}
	},
	privateroomhelp: ["/privateroom [on/off] - Makes or unmakes a room private. Requires: " + Users.getGroupsThatCan('makeroom').join(" "),
		"/hiddenroom [on/off] - Makes or unmakes a room hidden. Hidden rooms will maintain global ranks of users. Requires: " + Users.getGroupsThatCan('privateroom').join(" ")],

	modjoin: function (target, room, user) {
		if (!this.can('privateroom', room)) return;
		if (target === 'off' || target === 'false') {
			delete room.modjoin;
			this.addModCommand("" + user.name + " turned off modjoin.");
			if (room.chatRoomData) {
				delete room.chatRoomData.modjoin;
				Rooms.global.writeChatRoomData();
			}
		} else {
			if ((target === 'on' || target === 'true' || !target) || !user.can('privateroom')) {
				room.modjoin = true;
				this.addModCommand("" + user.name + " turned on modjoin.");
			} else if (Config.groups[room.auth ? room.type + 'Room' : 'global'][target]) {
				room.modjoin = target;
				this.addModCommand("" + user.name + " set modjoin to " + target + ".");
			} else {
				this.sendReply("Unrecognized modjoin setting.");
				return false;
			}
			if (room.chatRoomData) {
				room.chatRoomData.modjoin = room.modjoin;
				Rooms.global.writeChatRoomData();
			}
			if (!room.modchat) this.parse('/modchat ' + Config.groups[room.type + 'RoomByRank'][1]);
			if (!room.isPrivate) this.parse('/hiddenroom');
		}
	},

	officialchatroom: 'officialroom',
	officialroom: function (target, room, user) {
		if (!this.can('makeroom')) return;
		if (!room.chatRoomData) {
			return this.sendReply("/officialroom - This room can't be made official");
		}
		if (target === 'off') {
			delete room.isOfficial;
			this.addModCommand("" + user.name + " made this chat room unofficial.");
			delete room.chatRoomData.isOfficial;
			Rooms.global.writeChatRoomData();
		} else {
			room.isOfficial = true;
			this.addModCommand("" + user.name + " made this chat room official.");
			room.chatRoomData.isOfficial = true;
			Rooms.global.writeChatRoomData();
		}
	},

	roomdesc: function (target, room, user) {
		if (!target) {
			if (!this.canBroadcast()) return;
			var re = /(https?:\/\/(([-\w\.]+)+(:\d+)?(\/([\w/_\.]*(\?\S+)?)?)?))/g;
			if (!room.desc) return this.sendReply("This room does not have a description set.");
			this.sendReplyBox("The room description is: " + room.desc.replace(re, '<a href="$1">$1</a>'));
			return;
		}
		if (!this.can('roomdesc', room)) return false;
		if (target.length > 80) return this.sendReply("Error: Room description is too long (must be at most 80 characters).");
		var normalizedTarget = ' ' + target.toLowerCase().replace('[^a-zA-Z0-9]+', ' ').trim() + ' ';

		if (normalizedTarget.includes(' welcome ')) {
			return this.sendReply("Error: Room description must not contain the word 'welcome'.");
		}
		if (normalizedTarget.slice(0, 9) === ' discuss ') {
			return this.sendReply("Error: Room description must not start with the word 'discuss'.");
		}
		if (normalizedTarget.slice(0, 12) === ' talk about ' || normalizedTarget.slice(0, 17) === ' talk here about ') {
			return this.sendReply("Error: Room description must not start with the phrase 'talk about'.");
		}

		room.desc = target;
		this.sendReply("(The room description is now: " + target + ")");

		this.privateModCommand("(" + user.name + " changed the roomdesc to: \"" + target + "\".)");

		if (room.chatRoomData) {
			room.chatRoomData.desc = room.desc;
			Rooms.global.writeChatRoomData();
		}
	},

	topic: 'roomintro',
	roomintro: function (target, room, user) {
		if (!target) {
			if (!this.canBroadcast()) return;
			if (!room.introMessage) return this.sendReply("This room does not have an introduction set.");
			this.sendReply('|raw|<div class="infobox infobox-limited">' + room.introMessage + '</div>');
			if (!this.broadcasting && user.can('roomintro', room)) {
				this.sendReply("Source:");
				this.sendReplyBox('<code>/roomintro ' + Tools.escapeHTML(room.introMessage) + '</code>');
			}
			return;
		}
		target = target.trim();
		if (!this.can('roomintro', room)) return false;
		if (!this.canHTML(target)) return;
		if (!/</.test(target)) {
			// not HTML, do some simple URL linking
			var re = /(https?:\/\/(([-\w\.]+)+(:\d+)?(\/([\w/_\.]*(\?\S+)?)?)?))/g;
			target = target.replace(re, '<a href="$1">$1</a>');
		}
		if (target.substr(0, 11) === '/roomintro ') target = target.substr(11);

		room.introMessage = target;
		this.sendReply("(The room introduction has been changed to:)");
		this.sendReply('|raw|<div class="infobox infobox-limited">' + target + '</div>');

		this.privateModCommand("(" + user.name + " changed the roomintro.)");

		if (room.chatRoomData) {
			room.chatRoomData.introMessage = room.introMessage;
			Rooms.global.writeChatRoomData();
		}
	},

	roomalias: function (target, room, user) {
		if (!room.chatRoomData) return this.sendReply("This room isn't designed for aliases.");
		if (!target) {
			if (!this.canBroadcast()) return;
			if (!room.chatRoomData.aliases || !room.chatRoomData.aliases.length) return this.sendReplyBox("This room does not have any aliases.");
			return this.sendReplyBox("This room has the following aliases: " + room.chatRoomData.aliases.join(", ") + "");
		}
		if (!this.can('setalias')) return false;
		var alias = toId(target);
		if (!alias.length) return this.sendReply("Only alphanumeric characters are valid in an alias.");
		if (Rooms.get(alias) || Rooms.aliases[alias]) return this.sendReply("You cannot set an alias to an existing room or alias.");

		this.privateModCommand("(" + user.name + " added the room alias '" + target + "'.)");

		if (!room.chatRoomData.aliases) room.chatRoomData.aliases = [];
		room.chatRoomData.aliases.push(alias);
		Rooms.aliases[alias] = room;
		Rooms.global.writeChatRoomData();
	},

	removeroomalias: function (target, room, user) {
		if (!room.chatRoomData) return this.sendReply("This room isn't designed for aliases.");
		if (!room.chatRoomData.aliases) return this.sendReply("This room does not have any aliases.");
		if (!this.can('setalias')) return false;
		var alias = toId(target);
		if (!alias.length || !Rooms.aliases[alias]) return this.sendReply("Please specify an existing alias.");
		if (Rooms.aliases[alias] !== room) return this.sendReply("You may only remove an alias from the current room.");

		this.privateModCommand("(" + user.name + " removed the room alias '" + target + "'.)");

		var aliasIndex = room.chatRoomData.aliases.indexOf(alias);
		if (aliasIndex >= 0) {
			room.chatRoomData.aliases.splice(aliasIndex, 1);
			delete Rooms.aliases[alias];
			Rooms.global.writeChatRoomData();
		}
	},

	roomdemote: 'roompromote',
	roompromote: function (target, room, user, connection, cmd) {
		if (!target) return this.parse('/help roompromote');

		target = this.splitTarget(target, true);
		var targetUser = this.targetUser;
		var userid = toId(this.targetUsername);
		var name = targetUser ? targetUser.name : this.targetUsername;

		if (!userid) return this.parse('/help roompromote');
		if (!room.auth || !room.auth[userid]) {
			if (!targetUser) {
				return this.sendReply("User '" + name + "' is offline and unauthed, and so can't be promoted.");
			}
			if (!targetUser.registered) {
				return this.sendReply("User '" + name + "' is unregistered, and so can't be promoted.");
			}
		}

		var currentGroup = ((room.auth && room.auth[userid]) || (room.isPrivate !== true && targetUser.group) || Config.groups.default[room.type + 'Room'])[0];
		var nextGroup = target;
		if (target === 'deauth') nextGroup = Config.groups.default[room.type + 'Room'];
		if (!nextGroup) {
			return this.sendReply("Please specify a group such as /roomvoice or /roomdeauth");
		}
		if (!Config.groups.bySymbol[nextGroup]) {
			return this.sendReply("Group '" + nextGroup + "' does not exist.");
		}
		if (!Config.groups[room.type + 'Room'][nextGroup]) {
			return this.sendReply("Group '" + nextGroup + "' does not exist as a room rank.");
		}

		if (!room.auth && nextGroup !== Config.groups[room.type + 'RoomByRank'].slice(-1)[0]) {
			this.sendReply("/roompromote - This room isn't designed for per-room moderation");
			return this.sendReply("Before setting room auth, you need to set it up with /room" + Config.groups.bySymbol[Config.groups[room.type + 'RoomByRank'].slice(-1)[0]].id);
		}

		var groupName = Config.groups.bySymbol[nextGroup].name || "regular user";
		if (!user.can('makeroom')) {
			if (!user.can('roompromote', currentGroup, room)) {
				return this.sendReply("/" + cmd + " - Access denied for removing " + ((Config.groups.bySymbol[currentGroup] ? Config.groups.bySymbol[currentGroup].name : "an undefined group") || "regular user") + ".");
			}
			if (!user.can('roompromote', nextGroup, room)) {
				return this.sendReply("/" + cmd + " - Access denied for giving " + groupName + ".");
			}
		}

		if (!room.auth) room.auth = room.chatRoomData.auth = {};
		if ((room.auth[userid] || Config.groups.default[room.type + 'Room']) === nextGroup) {
			return this.sendReply("User '" + name + "' is already a " + groupName + " in this room.");
		}
		if (nextGroup === Config.groups.default[room.type + 'Room']) {
			delete room.auth[userid];
		} else {
			room.auth[userid] = nextGroup;
		}

		if (Config.groups.bySymbol[nextGroup].rank < Config.groups.bySymbol[currentGroup].rank) {
			this.privateModCommand("(" + name + " was demoted to Room " + groupName + " by " + user.name + ".)");
			if (targetUser && Rooms.rooms[room.id].users[targetUser.userid]) targetUser.popup("You were demoted to Room " + groupName + " by " + user.name + ".");
		} else if (nextGroup === '#') {
			this.addModCommand("" + name + " was promoted to " + groupName + " by " + user.name + ".");
		} else {
			this.addModCommand("" + name + " was promoted to Room " + groupName + " by " + user.name + ".");
		}

		if (targetUser) targetUser.updateIdentity(room.id);
		if (room.chatRoomData) Rooms.global.writeChatRoomData();
	},
	roompromotehelp: ["/roompromote OR /roomdemote [username], [group symbol] - Promotes/demotes the user to the specified room rank. Requires: " + Users.getGroupsThatCan('roompromote').join(" "),
		"/room[group] [username] - Promotes/demotes the user to the specified room rank. Requires: " + Users.getGroupsThatCan('roompromote').join(" "),
		"/roomdeauth [username] - Removes all room rank from the user. Requires: " + Users.getGroupsThatCan('roompromote').join(" ")],

	roomstaff: 'roomauth',
	roomauth: function (target, room, user, connection) {
		var targetRoom = room;
		if (target) targetRoom = Rooms.search(target);
		if (!targetRoom || (targetRoom !== room && targetRoom.modjoin && !user.can('bypassall'))) return this.sendReply("The room '" + target + "' does not exist.");
		if (!targetRoom.auth) return this.sendReply("/roomauth - The room '" + (targetRoom.title ? targetRoom.title : target) + "' isn't designed for per-room moderation and therefore has no auth list.");

		var rankLists = {};
		for (var u in targetRoom.auth) {
			if (!rankLists[targetRoom.auth[u]]) rankLists[targetRoom.auth[u]] = [];
			rankLists[targetRoom.auth[u]].push(u);
		}

		var buffer = [];
		Object.keys(rankLists).sort(function (a, b) {
			return (Config.groups.bySymbol[b] || {rank: 0}).rank - (Config.groups.bySymbol[a] || {rank: 0}).rank;
		}).forEach(function (r) {
			buffer.push((Config.groups.bySymbol[r] ? Config.groups.bySymbol[r].name + "s (" + r + ")" : r) + ":\n" + rankLists[r].sort().join(", "));
		});

		if (!buffer.length) {
			connection.popup("The room '" + targetRoom.title + "' has no auth.");
			return;
		}
		if (targetRoom !== room) buffer.unshift("" + targetRoom.title + " room auth:");
		connection.popup(buffer.join("\n\n"));
	},

	userauth: function (target, room, user, connection) {
		var targetId = toId(target) || user.userid;
		var targetUser = Users.getExact(targetId);
		var targetUsername = (targetUser ? targetUser.name : target);

		var buffer = [];
		var innerBuffer = [];
		var group = Users.usergroups[targetId];
		if (group) {
			buffer.push('Global auth: ' + group.charAt(0));
		}
		for (var i = 0; i < Rooms.global.chatRooms.length; i++) {
			var curRoom = Rooms.global.chatRooms[i];
			if (!curRoom.auth || curRoom.isPrivate) continue;
			group = curRoom.auth[targetId];
			if (!group) continue;
			innerBuffer.push(group + curRoom.id);
		}
		if (innerBuffer.length) {
			buffer.push('Room auth: ' + innerBuffer.join(', '));
		}
		if (targetId === user.userid || user.can('makeroom')) {
			innerBuffer = [];
			for (var i = 0; i < Rooms.global.chatRooms.length; i++) {
				var curRoom = Rooms.global.chatRooms[i];
				if (!curRoom.auth || !curRoom.isPrivate) continue;
				var auth = curRoom.auth[targetId];
				if (!auth) continue;
				innerBuffer.push(auth + curRoom.id);
			}
			if (innerBuffer.length) {
				buffer.push('Private room auth: ' + innerBuffer.join(', '));
			}
		}
		if (!buffer.length) {
			buffer.push("No global or room auth.");
		}

		buffer.unshift("" + targetUsername + " user auth:");
		connection.popup(buffer.join("\n\n"));
	},

	rb: 'roomban',
	roomban: function (target, room, user, connection) {
		if (!target) return this.parse('/help roomban');
		if (room.isMuted(user) && !user.can('bypassall')) return this.sendReply("You cannot do this while unable to talk.");

		target = this.splitTarget(target);
		var targetUser = this.targetUser;
		var name = this.targetUsername;
		var userid = toId(name);

		if (!userid || !targetUser) return this.sendReply("User '" + name + "' does not exist.");
		if (!this.can('ban', targetUser, room)) return false;
		if (!room.bannedUsers || !room.bannedIps) {
			return this.sendReply("Room bans are not meant to be used in room " + room.id + ".");
		}
		if (room.bannedUsers[userid] && room.bannedIps[targetUser.latestIp]) return this.sendReply("User " + targetUser.name + " is already banned from room " + room.id + ".");
		if (targetUser in room.users) {
			targetUser.popup(
				"|html|<p>" + Tools.escapeHTML(user.name) + " has banned you from the room " + room.id + ".</p>" + (target ? "<p>Reason: " + Tools.escapeHTML(target) + "</p>"  : "") +
				"<p>To appeal the ban, PM the staff member that banned you" + (room.auth ? " or a room owner. </p><p><button name=\"send\" value=\"/roomauth " + room.id + "\">List Room Staff</button></p>" : ".</p>")
			);
		}
		this.addModCommand("" + targetUser.name + " was banned from room " + room.id + " by " + user.name + "." + (target ? " (" + target + ")" : ""));
		var acAccount = (targetUser.autoconfirmed !== targetUser.userid && targetUser.autoconfirmed);
		var alts = room.roomBan(targetUser);
		if (alts.length) {
			this.privateModCommand("(" + targetUser.name + "'s " + (acAccount ? " ac account: " + acAccount + ", " : "") + "roombanned alts: " + alts.join(", ") + ")");
			for (var i = 0; i < alts.length; ++i) {
				this.add('|unlink|' + toId(alts[i]));
			}
		} else if (acAccount) {
			this.privateModCommand("(" + targetUser.name + "'s ac account: " + acAccount + ")");
		}
		this.add('|unlink|' + this.getLastIdOf(targetUser));
	},
	roombanhelp: ["/roomban [username] - Bans the user from the room you are in. Requires: " + Users.getGroupsThatCan('ban').join(" ")],

	unroomban: 'roomunban',
	roomunban: function (target, room, user, connection) {
		if (!target) return this.parse('/help roomunban');
		if (!room.bannedUsers || !room.bannedIps) {
			return this.sendReply("Room bans are not meant to be used in room " + room.id + ".");
		}
		if (room.isMuted(user) && !user.can('bypassall')) return this.sendReply("You cannot do this while unable to talk.");

		this.splitTarget(target, true);
		var targetUser = this.targetUser;
		var userid = room.isRoomBanned(targetUser) || toId(target);

		if (!userid) return this.sendReply("User '" + target + "' is an invalid username.");
		if (targetUser && !this.can('ban', targetUser, room)) return false;
		var unbannedUserid = room.unRoomBan(userid);
		if (!unbannedUserid) return this.sendReply("User " + userid + " is not banned from room " + room.id + ".");

		this.addModCommand("" + unbannedUserid + " was unbanned from room " + room.id + " by " + user.name + ".");
	},
	roomunbanhelp: ["/roomunban [username] - Unbans the user from the room you are in. Requires: " + Users.getGroupsThatCan('ban').join(" ")],

	autojoin: function (target, room, user, connection) {
		Rooms.global.autojoinRooms(user, connection);
		var targets = target.split(',');
		var autojoins = [];
		if (targets.length > 9 || Object.keys(connection.rooms).length > 1) return;
		for (var i = 0; i < targets.length; i++) {
			if (user.tryJoinRoom(targets[i], connection) === null) {
				autojoins.push(targets[i]);
			}
		}
		connection.autojoins = autojoins.join(',');
	},

	joim: 'join',
	j: 'join',
	join: function (target, room, user, connection) {
		if (!target) return false;
		if (user.tryJoinRoom(target, connection) === null) {
			connection.sendTo(target, "|noinit|namerequired|The room '" + target + "' does not exist or requires a login to join.");
		}
	},

	leave: 'part',
	part: function (target, room, user, connection) {
		if (room.id === 'global') return false;
		var targetRoom = Rooms.search(target);
		if (target && !targetRoom) {
			return this.sendReply("The room '" + target + "' does not exist.");
		}
		user.leaveRoom(targetRoom || room, connection);
	},

	/*********************************************************
	 * Moderating: Punishments
	 *********************************************************/

	kick: 'warn',
	k: 'warn',
	warn: function (target, room, user) {
		if (!target) return this.parse('/help warn');
		if (room.isMuted(user) && !user.can('bypassall')) return this.sendReply("You cannot do this while unable to talk.");

		target = this.splitTarget(target);
		var targetUser = this.targetUser;
		if (!targetUser || !targetUser.connected) return this.sendReply("User '" + this.targetUsername + "' does not exist.");
		if (!(targetUser in room.users)) {
			return this.sendReply("User " + this.targetUsername + " is not in the room " + room.id + ".");
		}
		if (target.length > MAX_REASON_LENGTH) {
			return this.sendReply("The reason is too long. It cannot exceed " + MAX_REASON_LENGTH + " characters.");
		}
		if (!this.can('warn', targetUser, room)) return false;

		this.addModCommand("" + targetUser.name + " was warned by " + user.name + "." + (target ? " (" + target + ")" : ""));
		targetUser.send('|c|~|/warn ' + target);
		this.add('|unlink|' + this.getLastIdOf(targetUser));
	},
	warnhelp: ["/warn OR /k [username], [reason] - Warns a user showing them the Pok\u00e9mon Showdown Rules and [reason] in an overlay. Requires: " + Users.getGroupsThatCan('warn').join(" ")],

	redirect: 'redir',
	redir: function (target, room, user, connection) {
		if (!target) return this.parse('/help redirect');
		target = this.splitTarget(target);
		var targetUser = this.targetUser;
		var targetRoom = Rooms.search(target);
		if (!targetRoom) {
			return this.sendReply("The room '" + target + "' does not exist.");
		}
		if (!this.can('redirect', targetUser, room) || !this.can('redirect', targetUser, targetRoom)) return false;
		if (!targetUser || !targetUser.connected) {
			return this.sendReply("User " + this.targetUsername + " not found.");
		}
		if (targetRoom.id === "global") return this.sendReply("Users cannot be redirected to the global room.");
		if (Rooms.rooms[targetRoom.id].users[targetUser.userid]) {
			return this.sendReply("User " + targetUser.name + " is already in the room " + targetRoom.title + "!");
		}
		if (!Rooms.rooms[room.id].users[targetUser.userid]) {
			return this.sendReply("User " + this.targetUsername + " is not in the room " + room.id + ".");
		}
		if (targetUser.joinRoom(targetRoom.id) === false) return this.sendReply("User " + targetUser.name + " could not be joined to room " + targetRoom.title + ". They could be banned from the room.");
		var roomName = (targetRoom.isPrivate) ? "a private room" : "room " + targetRoom.title;
		this.addModCommand("" + targetUser.name + " was redirected to " + roomName + " by " + user.name + ".");
		targetUser.leaveRoom(room);
	},
	redirhelp: ["/redirect OR /redir [username], [roomname] - Attempts to redirect the user [username] to the room [roomname]. Requires: " + Users.getGroupsThatCan('redirect').join(" ")],

	m: 'mute',
	mute: function (target, room, user, connection, cmd) {
		if (!target) return this.parse('/help mute');
		if (room.isMuted(user) && !user.can('bypassall')) return this.sendReply("You cannot do this while unable to talk.");

		target = this.splitTarget(target);
		var targetUser = this.targetUser;
		if (!targetUser) return this.sendReply("User '" + this.targetUsername + "' does not exist.");
		if (target.length > MAX_REASON_LENGTH) {
			return this.sendReply("The reason is too long. It cannot exceed " + MAX_REASON_LENGTH + " characters.");
		}

		var muteDuration = ((cmd === 'hm' || cmd === 'hourmute') ? HOURMUTE_LENGTH : MUTE_LENGTH);
		if (!this.can('mute', targetUser, room)) return false;
		var canBeMutedFurther = ((room.getMuteTime(targetUser) || 0) <= (muteDuration * 5 / 6));
		if ((room.isMuted(targetUser) && !canBeMutedFurther) || targetUser.locked || !targetUser.connected) {
			var problem = " but was already " + (!targetUser.connected ? "offline" : targetUser.locked ? "locked" : "muted");
			if (!target) {
				return this.privateModCommand("(" + targetUser.name + " would be muted by " + user.name + problem + ".)");
			}
			return this.addModCommand("" + targetUser.name + " would be muted by " + user.name + problem + "." + (target ? " (" + target + ")" : ""));
		}

		if (targetUser in room.users) targetUser.popup("|modal|" + user.name + " has muted you in " + room.id + " for " + muteDuration.duration() + ". " + target);
		this.addModCommand("" + targetUser.name + " was muted by " + user.name + " for " + muteDuration.duration() + "." + (target ? " (" + target + ")" : ""));
		if (targetUser.autoconfirmed && targetUser.autoconfirmed !== targetUser.userid) this.privateModCommand("(" + targetUser.name + "'s ac account: " + targetUser.autoconfirmed + ")");
		this.add('|unlink|' + this.getLastIdOf(targetUser));

		room.mute(targetUser, muteDuration, false);
	},
	mutehelp: ["/mute OR /m [username], [reason] - Mutes a user with reason for 7 minutes. Requires: " + Users.getGroupsThatCan('mute').join(" ")],

	hm: 'hourmute',
	hourmute: function (target) {
		if (!target) return this.parse('/help hourmute');
		this.run('mute');
	},
	hourmutehelp: ["/hourmute OR /hm [username], [reason] - Mutes a user with reason for an hour. Requires: " + Users.getGroupsThatCan('mute').join(" ")],

	um: 'unmute',
	unmute: function (target, room, user) {
		if (!target) return this.parse('/help unmute');
		target = this.splitTarget(target);
		if (room.isMuted(user) && !user.can('bypassall')) return this.sendReply("You cannot do this while unable to talk.");
		if (!this.can('mute', null, room)) return false;

		var targetUser = this.targetUser;
		var successfullyUnmuted = room.unmute(targetUser ? targetUser.userid : this.targetUsername);

		if (successfullyUnmuted) {
			this.addModCommand("" + (targetUser ? targetUser.name : successfullyUnmuted) + " was unmuted by " + user.name + ".");
		} else {
			this.sendReply("" + (targetUser ? targetUser.name : this.targetUsername) + " is not muted.");
		}
	},
	unmutehelp: ["/unmute [username] - Removes mute from user. Requires: " + Users.getGroupsThatCan('mute').join(" ")],

	forcelock: 'lock',
	l: 'lock',
	ipmute: 'lock',
	lock: function (target, room, user, connection, cmd) {
		if (!target) return this.parse('/help lock');

		target = this.splitTarget(target);
		var targetUser = this.targetUser;
		if (!targetUser) return this.sendReply("User '" + this.targetUsername + "' does not exist.");
		if (target.length > MAX_REASON_LENGTH) {
			return this.sendReply("The reason is too long. It cannot exceed " + MAX_REASON_LENGTH + " characters.");
		}
		if (!this.can('lock', targetUser)) return false;

		if ((targetUser.locked || Users.checkBanned(targetUser.latestIp)) && !target) {
			var problem = " but was already " + (targetUser.locked ? "locked" : "banned");
			return this.privateModCommand("(" + targetUser.name + " would be locked by " + user.name + problem + ".)");
		}

		if (targetUser.confirmed) {
			if (cmd === 'forcelock') {
				var from = targetUser.deconfirm();
				ResourceMonitor.log("[CrisisMonitor] " + targetUser.name + " was locked by " + user.name + " and demoted from " + from.join(", ") + ".");
			} else {
				return this.sendReply("" + targetUser.name + " is a confirmed user. If you are sure you would like to lock them use /forcelock.");
			}
		} else if (cmd === 'forcelock') {
			return this.sendReply("Use /lock; " + targetUser.name + " is not a confirmed user.");
		}

		targetUser.popup("|modal|" + user.name + " has locked you from talking in chats, battles, and PMing regular users." + (target ? "\n\nReason: " + target : "") + "\n\nIf you feel that your lock was unjustified, you can still PM staff members (" + Users.getGroupsThatCan('lock', user).join(", ") + ") to discuss it" + (Config.appealUri ? " or you can appeal:\n" + Config.appealUri : ".") + "\n\nYour lock will expire in a few days.");

		this.addModCommand("" + targetUser.name + " was locked from talking by " + user.name + "." + (target ? " (" + target + ")" : ""));
		var alts = targetUser.getAlts();
		var acAccount = (targetUser.autoconfirmed !== targetUser.userid && targetUser.autoconfirmed);
		if (alts.length) {
			this.privateModCommand("(" + targetUser.name + "'s " + (acAccount ? " ac account: " + acAccount + ", " : "") + "locked alts: " + alts.join(", ") + ")");
		} else if (acAccount) {
			this.privateModCommand("(" + targetUser.name + "'s ac account: " + acAccount + ")");
		}
		var userid = this.getLastIdOf(targetUser);
		this.add('|unlink|hide|' + userid);
		if (userid !== toId(this.inputUsername)) this.add('|unlink|hide|' + toId(this.inputUsername));

		this.globalModlog("LOCK", targetUser, " by " + user.name + (target ? ": " + target : ""));
		targetUser.lock(false, userid);
		return true;
	},
	lockhelp: ["/lock OR /l [username], [reason] - Locks the user from talking in all chats. Requires: " + Users.getGroupsThatCan('lock').join(" ")],

	unlock: function (target, room, user) {
		if (!target) return this.parse('/help unlock');
		if (!this.can('lock')) return false;

		var targetUser = Users.get(target);
		var reason = '';
		if (targetUser && targetUser.locked && targetUser.locked.charAt(0) === '#') {
			reason = ' (' + targetUser.locked + ')';
		}

		var unlocked = Users.unlock(target);

		if (unlocked) {
			var names = Object.keys(unlocked);
			this.addModCommand(names.join(", ") + " " + ((names.length > 1) ? "were" : "was") +
				" unlocked by " + user.name + "." + reason);
			if (!reason) this.globalModlog("UNLOCK", target, " by " + user.name);
			if (targetUser) targetUser.popup("" + user.name + " has unlocked you.");
		} else {
			this.sendReply("User '" + target + "' is not locked.");
		}
	},
	unlockhelp: ["/unlock [username] - Unlocks the user. Requires: " + Users.getGroupsThatCan('lock').join(" ")],

	forceban: 'ban',
	b: 'ban',
	ban: function (target, room, user, connection, cmd) {
		if (!target) return this.parse('/help ban');

		target = this.splitTarget(target);
		var targetUser = this.targetUser;
		if (!targetUser) return this.sendReply("User '" + this.targetUsername + "' does not exist.");
		if (target.length > MAX_REASON_LENGTH) {
			return this.sendReply("The reason is too long. It cannot exceed " + MAX_REASON_LENGTH + " characters.");
		}
		if (!this.can('ban', targetUser)) return false;

		if (Users.checkBanned(targetUser.latestIp) && !target && !targetUser.connected) {
			var problem = " but was already banned";
			return this.privateModCommand("(" + targetUser.name + " would be banned by " + user.name + problem + ".)");
		}

		if (targetUser.confirmed) {
			if (cmd === 'forceban') {
				var from = targetUser.deconfirm();
				ResourceMonitor.log("[CrisisMonitor] " + targetUser.name + " was banned by " + user.name + " and demoted from " + from.join(", ") + ".");
			} else {
				return this.sendReply("" + targetUser.name + " is a confirmed user. If you are sure you would like to ban them use /forceban.");
			}
		} else if (cmd === 'forceban') {
			return this.sendReply("Use /ban; " + targetUser.name + " is not a confirmed user.");
		}

		targetUser.popup("|modal|" + user.name + " has banned you." + (target ? "\n\nReason: " + target : "") + (Config.appealUri ? "\n\nIf you feel that your ban was unjustified, you can appeal:\n" + Config.appealUri : "") + "\n\nYour ban will expire in a few days.");

		this.addModCommand("" + targetUser.name + " was banned by " + user.name + "." + (target ? " (" + target + ")" : ""), " (" + targetUser.latestIp + ")");
		var alts = targetUser.getAlts();
		var acAccount = (targetUser.autoconfirmed !== targetUser.userid && targetUser.autoconfirmed);
		if (alts.length) {
			var guests = 0;
			alts = alts.filter(function (alt) {
				if (alt.substr(0, 6) !== 'Guest ') return true;
				guests++;
				return false;
			});
			this.privateModCommand("(" + targetUser.name + "'s " + (acAccount ? " ac account: " + acAccount + ", " : "") + "banned alts: " + alts.join(", ") + (guests ? " [" + guests + " guests]" : "") + ")");
			for (var i = 0; i < alts.length; ++i) {
				this.add('|unlink|' + toId(alts[i]));
			}
		} else if (acAccount) {
			this.privateModCommand("(" + targetUser.name + "'s ac account: " + acAccount + ")");
		}

		var userid = this.getLastIdOf(targetUser);
		this.add('|unlink|hide|' + userid);
		if (userid !== toId(this.inputUsername)) this.add('|unlink|hide|' + toId(this.inputUsername));
		targetUser.ban(false, userid);
		this.globalModlog("BAN", targetUser, " by " + user.name + (target ? ": " + target : ""));
		return true;
	},
	banhelp: ["/ban OR /b [username], [reason] - Kick user from all rooms and ban user's IP address with reason. Requires: " + Users.getGroupsThatCan('ban').join(" ")],

	unban: function (target, room, user) {
		if (!target) return this.parse('/help unban');
		if (!this.can('ban')) return false;

		var name = Users.unban(target);

		if (name) {
			this.addModCommand("" + name + " was unbanned by " + user.name + ".");
			this.globalModlog("UNBAN", name, " by " + user.name);
		} else {
			this.sendReply("User '" + target + "' is not banned.");
		}
	},
	unbanhelp: ["/unban [username] - Unban a user. Requires: " + Users.getGroupsThatCan('ban').join(" ")],

	unbanall: function (target, room, user) {
		if (!this.can('rangeban')) return false;
		// we have to do this the hard way since it's no longer a global
		for (var i in Users.bannedIps) {
			delete Users.bannedIps[i];
		}
		for (var i in Users.lockedIps) {
			delete Users.lockedIps[i];
		}
		this.addModCommand("All bans and locks have been lifted by " + user.name + ".");
	},
	unbanallhelp: ["/unbanall - Unban all IP addresses. Requires: " + Users.getGroupsThatCan('rangeban').join(" ")],

	banip: function (target, room, user) {
		target = target.trim();
		if (!target) {
			return this.parse('/help banip');
		}
		if (!this.can('rangeban')) return false;
		if (Users.bannedIps[target] === '#ipban') return this.sendReply("The IP " + (target.charAt(target.length - 1) === '*' ? "range " : "") + target + " has already been temporarily banned.");

		Users.bannedIps[target] = '#ipban';
		this.addModCommand("" + user.name + " temporarily banned the " + (target.charAt(target.length - 1) === '*' ? "IP range" : "IP") + ": " + target);
	},
	baniphelp: ["/banip [ip] - Kick users on this IP or IP range from all rooms and bans it. Accepts wildcards to ban ranges. Requires: " + Users.getGroupsThatCan('rangeban').join(" ")],

	unbanip: function (target, room, user) {
		target = target.trim();
		if (!target) {
			return this.parse('/help unbanip');
		}
		if (!this.can('rangeban')) return false;
		if (!Users.bannedIps[target]) {
			return this.sendReply("" + target + " is not a banned IP or IP range.");
		}
		delete Users.bannedIps[target];
		this.addModCommand("" + user.name + " unbanned the " + (target.charAt(target.length - 1) === '*' ? "IP range" : "IP") + ": " + target);
	},
	unbaniphelp: ["/unbanip [ip] - Kick users on this IP or IP range from all rooms and bans it. Accepts wildcards to ban ranges. Requires: " + Users.getGroupsThatCan('rangeban').join(" ")],

	rangelock: function (target, room, user) {
		if (!target) return this.sendReply("Please specify a range to lock.");
		if (!this.can('rangeban')) return false;

		var isIp = (target.slice(-1) === '*' ? true : false);
		var range = (isIp ? target : Users.shortenHost(target));
		if (Users.lockedRanges[range]) return this.sendReply("The range " + range + " has already been temporarily locked.");

		Users.lockRange(range, isIp);
		this.addModCommand("" + user.name + " temporarily locked the range: " + range);
	},

	unrangelock: 'rangeunlock',
	rangeunlock: function (target, room, user) {
		if (!target) return this.sendReply("Please specify a range to unlock.");
		if (!this.can('rangeban')) return false;

		var range = (target.slice(-1) === '*' ? target : Users.shortenHost(target));
		if (!Users.lockedRanges[range]) return this.sendReply("The range " + range + " is not locked.");

		Users.unlockRange(range);
		this.addModCommand("" + user.name + " unlocked the range " + range + ".");
	},

	/*********************************************************
	 * Moderating: Other
	 *********************************************************/

	mn: 'modnote',
	modnote: function (target, room, user, connection) {
		if (!target) return this.parse('/help modnote');
		if ((user.locked || room.isMuted(user)) && !user.can('bypassall')) return this.sendReply("You cannot do this while unable to talk.");

		if (target.length > MAX_REASON_LENGTH) {
			return this.sendReply("The note is too long. It cannot exceed " + MAX_REASON_LENGTH + " characters.");
		}
		if (!this.can('staff', room)) return false;
		return this.privateModCommand("(" + user.name + " notes: " + target + ")");
	},
	modnotehelp: ["/modnote [note] - Adds a moderator note that can be read through modlog. Requires: " + Users.getGroupsThatCan('staff').join(" ")],

	globalpromote: 'promote',
	promote: function (target, room, user, connection, cmd) {
		if (!target) return this.parse('/help promote');

		target = this.splitTarget(target, true);
		var targetUser = this.targetUser;
		var userid = toId(this.targetUsername);
		var name = targetUser ? targetUser.name : this.targetUsername;

		if (!userid) return this.parse('/help promote');

		var currentGroup = ((targetUser && targetUser.group) || Users.usergroups[userid] || Config.groups.default.global)[0];
		var nextGroup = target;
		if (target === 'deauth') nextGroup = Config.groups.default.global;
		if (!nextGroup) {
			return this.sendReply("Please specify a group such as /globalvoice or /globaldeauth");
		}
		if (!Config.groups.bySymbol[nextGroup]) {
			return this.sendReply("Group '" + nextGroup + "' does not exist.");
		}
		if (!Config.groups.global[nextGroup]) {
			return this.sendReply("Group '" + nextGroup + "' does not exist as a global rank.");
		}

		var groupName = Config.groups.bySymbol[nextGroup].name || "regular user";
		if (currentGroup === nextGroup) {
			return this.sendReply("User '" + name + "' is already a " + groupName);
		}
		if (!user.can('promote', currentGroup)) {
			return this.sendReply("/" + cmd + " - Access denied for removing " + (Config.groups.bySymbol[currentGroup].name || "regular user") + ".");
		}
		if (!user.can('promote', nextGroup)) {
			return this.sendReply("/" + cmd + " - Access denied for giving " + groupName + ".");
		}

		if (!Users.setOfflineGroup(name, nextGroup)) {
			return this.sendReply("/promote - WARNING: This user is offline and could be unregistered. Use /forcepromote if you're sure you want to risk it.");
		}

		if (Config.groups.bySymbol[nextGroup].rank < Config.groups.bySymbol[currentGroup].rank) {
			this.privateModCommand("(" + name + " was demoted to " + groupName + " by " + user.name + ".)");
			if (targetUser) targetUser.popup("You were demoted to " + groupName + " by " + user.name + ".");
		} else {
			this.addModCommand("" + name + " was promoted to " + groupName + " by " + user.name + ".");
		}

		if (targetUser) targetUser.updateIdentity();
	},
	promotehelp: ["/promote [username], [group] - Promotes the user to the specified group. Requires: " + Users.getGroupsThatCan('promote').join(" ")],

	globaldemote: 'demote',
	demote: function (target) {
		if (!target) return this.parse('/help demote');
		this.run('promote');
	},
	demotehelp: ["/demote [username], [group] - Demotes the user to the specified group. Requires: " + Users.getGroupsThatCan('promote').join(" ")],

	forcepromote: function (target, room, user) {
		// warning: never document this command in /help
		if (!this.can('forcepromote')) return false;
		target = this.splitTarget(target, true);
		var name = this.targetUsername;
		var nextGroup = target;
		if (!Config.groups.bySymbol[nextGroup]) return this.sendReply("Group '" + nextGroup + "' does not exist.");

		if (!Users.setOfflineGroup(name, nextGroup, true)) {
			return this.sendReply("/forcepromote - Don't forcepromote unless you have to.");
		}

		this.addModCommand("" + name + " was promoted to " + (Config.groups.bySymbol[nextGroup].name || "regular user") + " by " + user.name + ".");
	},

	devoice: 'deauth',
	deauth: function (target, room, user) {
		return this.parse('/demote ' + target + ', deauth');
	},

	deroomvoice: 'roomdeauth',
	roomdevoice: 'roomdeauth',
	deroomauth: 'roomdeauth',
	roomdeauth: function (target, room, user) {
		return this.parse('/roomdemote ' + target + ', deauth');
	},

	modchat: function (target, room, user) {
		if (!target) return this.sendReply("Moderated chat is currently set to: " + room.modchat);
		if ((user.locked || room.isMuted(user)) && !user.can('bypassall')) return this.sendReply("You cannot do this while unable to talk.");
		if (!this.can('modchat', room)) return false;

		var roomType = room.auth ? room.type + 'Room' : 'global';
		if (room.modchat && Config.groups[roomType][room.modchat] && Config.groups.bySymbol[room.modchat][roomType + 'Rank'] > 1 && !user.can('modchatall', room)) {
			return this.sendReply("/modchat - Access denied for removing a setting higher than " + Config.groups[roomType + 'ByRank'][1] + ".");
		}

		target = target.toLowerCase();
		var currentModchat = room.modchat;
		switch (target) {
		case 'off':
		case 'false':
		case 'no':
		case ' ':
			room.modchat = false;
			break;
		case 'ac':
		case 'autoconfirmed':
			room.modchat = 'autoconfirmed';
			break;
		default:
			if (Config.groups.byId[target]) target = Config.groups.byId[target];
			if (!Config.groups[roomType][target]) return this.parse('/help modchat');
			if (Config.groups.bySymbol[target][roomType + 'Rank'] > 1 && !user.can('modchatall', room)) {
				return this.sendReply("/modchat - Access denied for setting higher than " + Config.groups[roomType + 'ByRank'][1] + ".");
			}
			room.modchat = target;
			break;
		}
		if (currentModchat === room.modchat) {
			return this.sendReply("Modchat is already set to " + currentModchat + ".");
		}
		if (!room.modchat) {
			this.add("|raw|<div class=\"broadcast-blue\"><b>Moderated chat was disabled!</b><br />Anyone may talk now.</div>");
		} else {
			var modchat = Tools.escapeHTML(room.modchat);
			this.add("|raw|<div class=\"broadcast-red\"><b>Moderated chat was set to " + modchat + "!</b><br />Only users of rank " + modchat + " and higher can talk.</div>");
		}
		this.logModCommand(user.name + " set modchat to " + room.modchat);

		if (room.chatRoomData) {
			room.chatRoomData.modchat = room.modchat;
			Rooms.global.writeChatRoomData();
		}
	},
	modchathelp: [
		"/modchat [off/autoconfirmed/" +
		Object.keys(Config.groups.bySymbol).filter(function (g) { return g.trim(); }).join("/") +
		"] - Set the level of moderated chat. Requires: " +
		Users.getGroupsThatCan('modchat').join(" ") +
		" for off/autoconfirmed/" +
		Config.groups.globalByRank.slice(0, 2).filter(function (g) { return g.trim(); }).join("/") +
		" options, " +
		Users.getGroupsThatCan('modchatall').join(" ") +
		" for all the options"
	],

	declare: function (target, room, user) {
		if (!target) return this.parse('/help declare');
		if (!this.can('declare', room)) return false;

		if (!this.canTalk()) return;

		this.add('|raw|<div class="broadcast-blue"><b>' + Tools.escapeHTML(target) + '</b></div>');
		this.logModCommand(user.name + " declared " + target);
	},
	declarehelp: ["/declare [message] - Anonymously announces a message. Requires: " + Users.getGroupsThatCan('declare').join(" ")],

	reddeclare: function (target, room, user) {
		if (!target) return this.parse('/help declare');
		if (!this.can('declare', room)) return false;

		if (!this.canTalk()) return;

		this.add('|raw|<div class="broadcast-red"><b>' + Tools.escapeHTML(target) + '</b></div>');
		this.logModCommand(user.name + " declared " + target);
	},

	greendeclare: function (target, room, user) {
		if (!target) return this.parse('/help declare');
		if (!this.can('declare', room)) return false;

		if (!this.canTalk()) return;

		this.add('|raw|<div class="broadcast-green"><b>' + Tools.escapeHTML(target) + '</b></div>');
		this.logModCommand(user.name + " declared " + target);
	},

	pdeclare: function (target, room, user) {
		if (!target) return this.parse('/help declare');
		if (!this.can('declare', room)) return false;

		if (!this.canTalk()) return;

		this.add('|raw|<div class="broadcast-purple"><b>' + Tools.escapeHTML(target) + '</b></div>');
		this.logModCommand(user.name + " declared " + target);
	},

	ydeclare: function (target, room, user) {
		if (!target) return this.parse('/help declare');
		if (!this.can('declare', room)) return false;

		if (!this.canTalk()) return;

		this.add('|raw|<div class="broadcast-yellow"><b>' + Tools.escapeHTML(target) + '</b></div>');
		this.logModCommand(user.name + " declared " + target);
	},

	htmldeclare: function (target, room, user) {
		if (!target) return this.parse('/help htmldeclare');
		if (!this.can('gdeclare', room)) return false;

		if (!this.canTalk()) return;

		this.add('|raw|<div class="broadcast-blue"><b>' + target + '</b></div>');
		this.logModCommand(user.name + " declared " + target);
	},
	htmldeclarehelp: ["/htmldeclare [message] - Anonymously announces a message using safe HTML. Requires: " + Users.getGroupsThatCan('gdeclare').join(" ")],

	gdeclare: 'globaldeclare',
	globaldeclare: function (target, room, user) {
		if (!target) return this.parse('/help globaldeclare');
		if (!this.can('gdeclare')) return false;

		for (var id in Rooms.rooms) {
			if (id !== 'global') Rooms.rooms[id].addRaw('<div class="broadcast-blue"><b>' + target + '</b></div>');
		}
		this.logModCommand(user.name + " globally declared " + target);
	},
	globaldeclarehelp: ["/globaldeclare [message] - Anonymously announces a message to every room on the server. Requires: " + Users.getGroupsThatCan('gdeclare').join(" ")],

	cdeclare: 'chatdeclare',
	chatdeclare: function (target, room, user) {
		if (!target) return this.parse('/help chatdeclare');
		if (!this.can('gdeclare')) return false;

		for (var id in Rooms.rooms) {
			if (id !== 'global') if (Rooms.rooms[id].type !== 'battle') Rooms.rooms[id].addRaw('<div class="broadcast-blue"><b>' + target + '</b></div>');
		}
		this.logModCommand(user.name + " globally declared (chat level) " + target);
	},
	chatdeclarehelp: ["/cdeclare [message] - Anonymously announces a message to all chatrooms on the server. Requires: " + Users.getGroupsThatCan('gdeclare').join(" ")],

	wall: 'announce',
	announce: function (target, room, user) {
		if (!target) return this.parse('/help announce');

		if (!this.can('announce', room)) return false;

		target = this.canTalk(target);
		if (!target) return;

		return '/announce ' + target;
	},
	announcehelp: ["/announce OR /wall [message] - Makes an announcement. Requires: " + Users.getGroupsThatCan('announce').join(" ")],

	fr: 'forcerename',
	forcerename: function (target, room, user) {
		if (!target) return this.parse('/help forcerename');

		var reason = this.splitTarget(target, true);
		var targetUser = this.targetUser;
		if (!targetUser) {
			this.splitTarget(target);
			if (this.targetUser) {
				return this.sendReply("User has already changed their name to '" + this.targetUser.name + "'.");
			}
			return this.sendReply("User '" + target + "' not found.");
		}
		if (!this.can('forcerename', targetUser)) return false;

		var entry = targetUser.name + " was forced to choose a new name by " + user.name + (reason ? ": " + reason : "");
		this.privateModCommand("(" + entry + ")");
		Rooms.global.cancelSearch(targetUser);
		targetUser.resetName();
		targetUser.send("|nametaken||" + user.name + " considers your name inappropriate" + (reason ? ": " + reason : "."));
		return true;
	},
	forcerenamehelp: ["/forcerename OR /fr [username], [reason] - Forcibly change a user's name and shows them the [reason]. Requires: " + Users.getGroupsThatCan('forcerename').join(" ")],

	modlog: function (target, room, user, connection) {
		var lines = 0;
		// Specific case for modlog command. Room can be indicated with a comma, lines go after the comma.
		// Otherwise, the text is defaulted to text search in current room's modlog.
		var roomId = (room.id === 'staff' ? 'global' : room.id);
		var hideIps = !user.can('lock');
		var path = require('path');
		var isWin = process.platform === 'win32';
		var logPath = 'logs/modlog/';

		if (target.includes(',')) {
			var targets = target.split(',');
			target = targets[1].trim();
			roomId = toId(targets[0]) || room.id;
		}

		// Let's check the number of lines to retrieve or if it's a word instead
		if (!target.match('[^0-9]')) {
			lines = parseInt(target || 20, 10);
			if (lines > 100) lines = 100;
		}
		var wordSearch = (!lines || lines < 0);

		// Control if we really, really want to check all modlogs for a word.
		var roomNames = '';
		var filename = '';
		var command = '';
		if (roomId === 'all' && wordSearch) {
			if (!this.can('staff')) return;
			roomNames = "all rooms";
			// Get a list of all the rooms
			var fileList = fs.readdirSync('logs/modlog');
			for (var i = 0; i < fileList.length; ++i) {
				filename += path.normalize(__dirname + '/' + logPath + fileList[i]) + ' ';
			}
		} else {
			if (!this.can('staff', Rooms.get(roomId))) return;
			roomNames = "the room " + roomId;
			filename = path.normalize(__dirname + '/' + logPath + 'modlog_' + roomId + '.txt');
		}

		// Seek for all input rooms for the lines or text
		if (isWin) {
			command = path.normalize(__dirname + '/lib/winmodlog') + ' tail ' + lines + ' ' + filename;
		} else {
			command = 'tail -' + lines + ' ' + filename;
		}
		var grepLimit = 100;
		if (wordSearch) { // searching for a word instead
			if (target.match(/^["'].+["']$/)) target = target.substring(1, target.length - 1);
			if (isWin) {
				command = path.normalize(__dirname + '/lib/winmodlog') + ' ws ' + grepLimit + ' "' + target.replace(/%/g, "%%").replace(/([\^"&<>\|])/g, "^$1") + '" ' + filename;
			} else {
				command = "awk '{print NR,$0}' " + filename + " | sort -nr | cut -d' ' -f2- | grep -m" + grepLimit + " -i '" + target.replace(/\\/g, '\\\\\\\\').replace(/["'`]/g, '\'\\$&\'').replace(/[\{\}\[\]\(\)\$\^\.\?\+\-\*]/g, '[$&]') + "'";
			}
		}

		// Execute the file search to see modlog
		require('child_process').exec(command, function (error, stdout, stderr) {
			if (error && stderr) {
				connection.popup("/modlog empty on " + roomNames + " or erred");
				console.log("/modlog error: " + error);
				return false;
			}
			if (stdout && hideIps) {
				stdout = stdout.replace(/\([0-9]+\.[0-9]+\.[0-9]+\.[0-9]+\)/g, '');
			}
			stdout = stdout.split('\n').map(function (line) {
				var bracketIndex = line.indexOf(']');
				var parenIndex = line.indexOf(')');
				if (bracketIndex < 0) return Tools.escapeHTML(line);
				var time = line.slice(1, bracketIndex);
				var timestamp = new Date(time).format('{yyyy}-{MM}-{dd} {hh}:{mm}{tt}');
				var parenIndex = line.indexOf(')');
				var roomid = line.slice(bracketIndex + 3, parenIndex);
				if (!hideIps && Config.modloglink) {
					var url = Config.modloglink(time, roomid);
					if (url) timestamp = '<a href="' + url + '">' + timestamp + '</a>';
				}
				return '<small>[' + timestamp + '] (' + roomid + ')</small>' + Tools.escapeHTML(line.slice(parenIndex + 1));
			}).join('<br />');
			if (lines) {
				if (!stdout) {
					connection.popup("The modlog is empty. (Weird.)");
				} else {
					connection.popup("|wide||html|<p>The last " + lines + " lines of the Moderator Log of " + roomNames + ":</p>" + stdout);
				}
			} else {
				if (!stdout) {
					connection.popup("No moderator actions containing '" + target + "' were found on " + roomNames + ".");
				} else {
					connection.popup("|wide||html|<p>The last " + grepLimit + " logged actions containing '" + target + "' on " + roomNames + ":</p>" + stdout);
				}
			}
		});
	},
	modloghelp: ["/modlog [roomid|all], [n] - Roomid defaults to current room.",
		"If n is a number or omitted, display the last n lines of the moderator log. Defaults to 15.",
		"If n is not a number, search the moderator log for 'n' on room's log [roomid]. If you set [all] as [roomid], searches for 'n' on all rooms's logs. Requires: " + Users.getGroupsThatCan('staff').join(" ")],

	/*********************************************************
	 * Server management commands
	 *********************************************************/

	hotpatch: function (target, room, user) {
		if (!target) return this.parse('/help hotpatch');
		if (!this.can('hotpatch')) return false;

		this.logEntry(user.name + " used /hotpatch " + target);

		if (target === 'chat' || target === 'commands') {
			try {
				CommandParser.uncacheTree('./command-parser.js');
				delete require.cache[require.resolve('./commands.js')];
				global.CommandParser = require('./command-parser.js');

				var runningTournaments = Tournaments.tournaments;
				CommandParser.uncacheTree('./tournaments');
				global.Tournaments = require('./tournaments');
				Tournaments.tournaments = runningTournaments;

				return this.sendReply("Chat commands have been hot-patched.");
			} catch (e) {
				return this.sendReply("Something failed while trying to hotpatch chat: \n" + e.stack);
			}
		} else if (target === 'tournaments') {
			try {
				var runningTournaments = Tournaments.tournaments;
				CommandParser.uncacheTree('./tournaments');
				global.Tournaments = require('./tournaments');
				Tournaments.tournaments = runningTournaments;
				return this.sendReply("Tournaments have been hot-patched.");
			} catch (e) {
				return this.sendReply("Something failed while trying to hotpatch tournaments: \n" + e.stack);
			}
		} else if (target === 'battles') {
			/*Simulator.SimulatorProcess.respawn();
			return this.sendReply("Battles have been hotpatched. Any battles started after now will use the new code; however, in-progress battles will continue to use the old code.");*/
			return this.sendReply("Battle hotpatching is not supported with the single process hack.");
		} else if (target === 'formats') {
			try {
				var toolsLoaded = !!Tools.isLoaded;
				// uncache the tools.js dependency tree
				CommandParser.uncacheTree('./tools.js');
				// reload tools.js
				global.Tools = require('./tools.js')[toolsLoaded ? 'includeData' : 'includeFormats'](); // note: this will lock up the server for a few seconds
				// rebuild the formats list
				Rooms.global.formatListText = Rooms.global.getFormatListText();
				// respawn validator processes
				//TeamValidator.ValidatorProcess.respawn();
				global.battleProtoCache = {};
				// respawn simulator processes
				//Simulator.SimulatorProcess.respawn();
				// broadcast the new formats list to clients
				Rooms.global.send(Rooms.global.formatListText);

				return this.sendReply("Formats have been hotpatched.");
			} catch (e) {
				return this.sendReply("Something failed while trying to hotpatch formats: \n" + e.stack);
			}
		} else if (target === 'learnsets') {
			try {
				var toolsLoaded = !!Tools.isLoaded;
				// uncache the tools.js dependency tree
				CommandParser.uncacheTree('./tools.js');
				// reload tools.js
				global.Tools = require('./tools.js')[toolsLoaded ? 'includeData' : 'includeFormats'](); // note: this will lock up the server for a few seconds

				return this.sendReply("Learnsets have been hotpatched.");
			} catch (e) {
				return this.sendReply("Something failed while trying to hotpatch learnsets: \n" + e.stack);
			}
		}
		this.sendReply("Your hot-patch command was unrecognized.");
	},
	hotpatchhelp: ["Hot-patching the game engine allows you to update parts of Showdown without interrupting currently-running battles. Requires: " + Users.getGroupsThatCan('hotpatch').join(" "),
		"Hot-patching has greater memory requirements than restarting.",
		"/hotpatch chat - reload chat-commands.js",
		"/hotpatch battles - spawn new simulator processes",
		"/hotpatch formats - reload the tools.js tree, rebuild and rebroad the formats list, and also spawn new simulator processes"],

	savelearnsets: function (target, room, user) {
		if (!this.can('hotpatch')) return false;
		fs.writeFile('data/learnsets.js', 'exports.BattleLearnsets = ' + JSON.stringify(Tools.data.Learnsets) + ";\n");
		this.sendReply("learnsets.js saved.");
	},

	disableladder: function (target, room, user) {
		if (!this.can('disableladder')) return false;
		if (LoginServer.disabled) {
			return this.sendReply("/disableladder - Ladder is already disabled.");
		}
		LoginServer.disabled = true;
		this.logModCommand("The ladder was disabled by " + user.name + ".");
		this.add("|raw|<div class=\"broadcast-red\"><b>Due to high server load, the ladder has been temporarily disabled</b><br />Rated games will no longer update the ladder. It will be back momentarily.</div>");
	},

	enableladder: function (target, room, user) {
		if (!this.can('disableladder')) return false;
		if (!LoginServer.disabled) {
			return this.sendReply("/enable - Ladder is already enabled.");
		}
		LoginServer.disabled = false;
		this.logModCommand("The ladder was enabled by " + user.name + ".");
		this.add("|raw|<div class=\"broadcast-green\"><b>The ladder is now back.</b><br />Rated games will update the ladder now.</div>");
	},

	lockdown: function (target, room, user) {
		if (!this.can('lockdown')) return false;

		Rooms.global.lockdown = true;
		for (var id in Rooms.rooms) {
			if (id === 'global') continue;
			var curRoom = Rooms.rooms[id];
			curRoom.addRaw("<div class=\"broadcast-red\"><b>The server is restarting soon.</b><br />Please finish your battles quickly. No new battles can be started until the server resets in a few minutes.</div>");
			if (curRoom.requestKickInactive && !curRoom.battle.ended) {
				curRoom.requestKickInactive(user, true);
				if (!curRoom.modchat) {
					curRoom.modchat = Users.getGroupsThatCan('joinbattle', curRoom)[0];
					curRoom.addRaw("<div class=\"broadcast-red\"><b>Moderated chat was set to " + Users.getGroupsThatCan('joinbattle', curRoom)[0] + "!</b><br />Only users of rank " + Users.getGroupsThatCan('joinbattle', curRoom)[0] + " and higher can talk.</div>");
				}
			}
		}

		this.logEntry(user.name + " used /lockdown");
	},
	lockdownhelp: ["/lockdown - locks down the server, which prevents new battles from starting so that the server can eventually be restarted. Requires: " + Users.getGroupsThatCan('lockdown').join(" ")],

	prelockdown: function (target, room, user) {
		if (!this.can('lockdown')) return false;
		Rooms.global.lockdown = 'pre';
		this.sendReply("Tournaments have been disabled in preparation for the server restart.");
		this.logEntry(user.name + " used /prelockdown");
	},

	slowlockdown: function (target, room, user) {
		if (!this.can('lockdown')) return false;

		Rooms.global.lockdown = true;
		for (var id in Rooms.rooms) {
			if (id === 'global') continue;
			var curRoom = Rooms.rooms[id];
			if (curRoom.battle) continue;
			curRoom.addRaw("<div class=\"broadcast-red\"><b>The server is restarting soon.</b><br />Please finish your battles quickly. No new battles can be started until the server resets in a few minutes.</div>");
		}

		this.logEntry(user.name + " used /slowlockdown");
	},

	endlockdown: function (target, room, user) {
		if (!this.can('lockdown')) return false;

		if (!Rooms.global.lockdown) {
			return this.sendReply("We're not under lockdown right now.");
		}
		if (Rooms.global.lockdown === true) {
			for (var id in Rooms.rooms) {
				if (id !== 'global') Rooms.rooms[id].addRaw("<div class=\"broadcast-green\"><b>The server shutdown was canceled.</b></div>");
			}
		} else {
			this.sendReply("Preparation for the server shutdown was canceled.");
		}
		Rooms.global.lockdown = false;

		this.logEntry(user.name + " used /endlockdown");
	},

	emergency: function (target, room, user) {
		if (!this.can('lockdown')) return false;

		if (Config.emergency) {
			return this.sendReply("We're already in emergency mode.");
		}
		Config.emergency = true;
		for (var id in Rooms.rooms) {
			if (id !== 'global') Rooms.rooms[id].addRaw("<div class=\"broadcast-red\">The server has entered emergency mode. Some features might be disabled or limited.</div>");
		}

		this.logEntry(user.name + " used /emergency");
	},

	endemergency: function (target, room, user) {
		if (!this.can('lockdown')) return false;

		if (!Config.emergency) {
			return this.sendReply("We're not in emergency mode.");
		}
		Config.emergency = false;
		for (var id in Rooms.rooms) {
			if (id !== 'global') Rooms.rooms[id].addRaw("<div class=\"broadcast-green\"><b>The server is no longer in emergency mode.</b></div>");
		}

		this.logEntry(user.name + " used /endemergency");
	},

	kill: function (target, room, user) {
		if (!this.can('lockdown')) return false;

		if (Rooms.global.lockdown !== true) {
			return this.sendReply("For safety reasons, /kill can only be used during lockdown.");
		}

		if (CommandParser.updateServerLock) {
			return this.sendReply("Wait for /updateserver to finish before using /kill.");
		}

		/*for (var i in Sockets.workers) {
			Sockets.workers[i].kill();
		}*/

		if (!room.destroyLog) {
			process.exit();
			return;
		}
		room.destroyLog(function () {
			room.logEntry(user.name + " used /kill");
		}, function () {
			process.exit();
		});

		// Just in the case the above never terminates, kill the process
		// after 10 seconds.
		setTimeout(function () {
			process.exit();
		}, 10000);
	},
	killhelp: ["/kill - kills the server. Can't be done unless the server is in lockdown state. Requires: " + Users.getGroupsThatCan('lockdown').join(" ")],

	loadbanlist: function (target, room, user, connection) {
		if (!this.can('hotpatch')) return false;

		connection.sendTo(room, "Loading ipbans.txt...");
		fs.readFile('config/ipbans.txt', function (err, data) {
			if (err) return;
			data = ('' + data).split('\n');
			var rangebans = [];
			for (var i = 0; i < data.length; ++i) {
				var line = data[i].split('#')[0].trim();
				if (!line) continue;
				if (line.includes('/')) {
					rangebans.push(line);
				} else if (line && !Users.bannedIps[line]) {
					Users.bannedIps[line] = '#ipban';
				}
			}
			Users.checkRangeBanned = Cidr.checker(rangebans);
			connection.sendTo(room, "ipbans.txt has been reloaded.");
		});
	},
	loadbanlisthelp: ["/loadbanlist - Loads the bans located at ipbans.txt. The command is executed automatically at startup. Requires: " + Users.getGroupsThatCan('hotpatch').join(" ")],

	refreshpage: function (target, room, user) {
		if (!this.can('refreshpage')) return false;
		Rooms.global.send('|refresh|');
		this.logEntry(user.name + " used /refreshpage");
	},

	updateserver: function (target, room, user, connection) {
		if (!user.hasConsoleAccess(connection)) {
			return this.sendReply("/updateserver - Access denied.");
		}

		if (CommandParser.updateServerLock) {
			return this.sendReply("/updateserver - Another update is already in progress.");
		}

		CommandParser.updateServerLock = true;

		var logQueue = [];
		logQueue.push(user.name + " used /updateserver");

		connection.sendTo(room, "updating...");

		var exec = require('child_process').exec;
		exec('git diff-index --quiet HEAD --', function (error) {
			var cmd = 'git pull --rebase';
			if (error) {
				if (error.code === 1) {
					// The working directory or index have local changes.
					cmd = 'git stash && ' + cmd + ' && git stash pop';
				} else {
					// The most likely case here is that the user does not have
					// `git` on the PATH (which would be error.code === 127).
					connection.sendTo(room, "" + error);
					logQueue.push("" + error);
					logQueue.forEach(function (line) {
						room.logEntry(line);
					});
					CommandParser.updateServerLock = false;
					return;
				}
			}
			var entry = "Running `" + cmd + "`";
			connection.sendTo(room, entry);
			logQueue.push(entry);
			exec(cmd, function (error, stdout, stderr) {
				("" + stdout + stderr).split("\n").forEach(function (s) {
					connection.sendTo(room, s);
					logQueue.push(s);
				});
				logQueue.forEach(function (line) {
					room.logEntry(line);
				});
				CommandParser.updateServerLock = false;
			});
		});
	},

	crashfixed: function (target, room, user) {
		if (Rooms.global.lockdown !== true) {
			return this.sendReply('/crashfixed - There is no active crash.');
		}
		if (!this.can('hotpatch')) return false;

		Rooms.global.lockdown = false;
		if (Rooms.lobby) {
			Rooms.lobby.modchat = false;
			Rooms.lobby.addRaw("<div class=\"broadcast-green\"><b>We fixed the crash without restarting the server!</b><br />You may resume talking in the lobby and starting new battles.</div>");
		}
		this.logEntry(user.name + " used /crashfixed");
	},
	crashfixedhelp: ["/crashfixed - Ends the active lockdown caused by a crash without the need of a restart. Requires: " + Users.getGroupsThatCan('hotpatch').join(" ")],

<<<<<<< HEAD
=======
	'memusage': 'memoryusage',
	memoryusage: function (target) {
		if (!this.can('hotpatch')) return false;
		var memUsage = process.memoryUsage();
		var results = [memUsage.rss, memUsage.heapUsed, memUsage.heapTotal];
		var units = ["B", "KiB", "MiB", "GiB", "TiB"];
		for (var i = 0; i < results.length; i++) {
			var unitIndex = Math.floor(Math.log2(results[i]) / 10); // 2^10 base log
			results[i] = "" + (results[i] / Math.pow(2, 10 * unitIndex)).toFixed(2) + " " + units[unitIndex];
		}
		this.sendReply("Main process. RSS: " + results[0] + ". Heap: " + results[1] + " / " + results[2] + ".");
	},

>>>>>>> 6dc454bd
	bash: function (target, room, user, connection) {
		if (!user.hasConsoleAccess(connection)) {
			return this.sendReply("/bash - Access denied.");
		}

		var exec = require('child_process').exec;
		exec(target, function (error, stdout, stderr) {
			connection.sendTo(room, ("" + stdout + stderr));
		});
	},

	eval: function (target, room, user, connection) {
		if (!user.hasConsoleAccess(connection)) {
			return this.sendReply("/eval - Access denied.");
		}
		if (!this.canBroadcast()) return;

		if (!this.broadcasting) this.sendReply('||>> ' + target);
		try {
			var battle = room.battle;
			var me = user;
			this.sendReply('||<< ' + eval(target));
		} catch (e) {
			this.sendReply('||<< error: ' + e.message);
			var stack = '||' + ('' + e.stack).replace(/\n/g, '\n||');
			connection.sendTo(room, stack);
		}
	},

	evalbattle: function (target, room, user, connection) {
		if (!user.hasConsoleAccess(connection)) {
			return this.sendReply("/evalbattle - Access denied.");
		}
		if (!this.canBroadcast()) return;
		if (!room.battle) {
			return this.sendReply("/evalbattle - This isn't a battle room.");
		}

		room.battle.send('eval', target.replace(/\n/g, '\f'));
	},

	ebat: 'editbattle',
	editbattle: function (target, room, user) {
		if (!this.can('forcewin')) return false;
		if (!target) return this.parse('/help editbattle');
		if (!room.battle) {
			this.sendReply("/editbattle - This is not a battle room.");
			return false;
		}
		var cmd;
		var spaceIndex = target.indexOf(' ');
		if (spaceIndex > 0) {
			cmd = target.substr(0, spaceIndex).toLowerCase();
			target = target.substr(spaceIndex + 1);
		} else {
			cmd = target.toLowerCase();
			target = '';
		}
		if (cmd.charAt(cmd.length - 1) === ',') cmd = cmd.slice(0, -1);
		var targets = target.split(',');
		function getPlayer(input) {
			if (room.battle.playerids[0] === toId(input)) return 'p1';
			if (room.battle.playerids[1] === toId(input)) return 'p2';
			if (input.includes('1')) return 'p1';
			if (input.includes('2')) return 'p2';
			return 'p3';
		}
		function getPokemon(input) {
			if (/^[0-9]+$/.test(input)) {
				return '.pokemon[' + (parseInt(input) - 1) + ']';
			}
			return ".pokemon.find(function(p){return p.speciesid==='" + toId(targets[1]) + "'})";
		}
		switch (cmd) {
		case 'hp':
		case 'h':
			room.battle.send('eval', "var p=" + getPlayer(targets[0]) + getPokemon(targets[1]) + ";p.sethp(" + parseInt(targets[2]) + ");if (p.isActive)battle.add('-damage',p,p.getHealth);");
			break;
		case 'status':
		case 's':
			room.battle.send('eval', "var pl=" + getPlayer(targets[0]) + ";var p=pl" + getPokemon(targets[1]) + ";p.setStatus('" + toId(targets[2]) + "');if (!p.isActive){battle.add('','please ignore the above');battle.add('-status',pl.active[0],pl.active[0].status,'[silent]');}");
			break;
		case 'pp':
			room.battle.send('eval', "var pl=" + getPlayer(targets[0]) + ";var p=pl" + getPokemon(targets[1]) + ";p.moveset[p.moves.indexOf('" + toId(targets[2]) + "')].pp = " + parseInt(targets[3]));
			break;
		case 'boost':
		case 'b':
			room.battle.send('eval', "var p=" + getPlayer(targets[0]) + getPokemon(targets[1]) + ";battle.boost({" + toId(targets[2]) + ":" + parseInt(targets[3]) + "},p)");
			break;
		case 'volatile':
		case 'v':
			room.battle.send('eval', "var p=" + getPlayer(targets[0]) + getPokemon(targets[1]) + ";p.addVolatile('" + toId(targets[2]) + "')");
			break;
		case 'sidecondition':
		case 'sc':
			room.battle.send('eval', "var p=" + getPlayer(targets[0]) + ".addSideCondition('" + toId(targets[1]) + "')");
			break;
		case 'fieldcondition': case 'pseudoweather':
		case 'fc':
			room.battle.send('eval', "battle.addPseudoWeather('" + toId(targets[0]) + "')");
			break;
		case 'weather':
		case 'w':
			room.battle.send('eval', "battle.setWeather('" + toId(targets[0]) + "')");
			break;
		case 'terrain':
		case 't':
			room.battle.send('eval', "battle.setTerrain('" + toId(targets[0]) + "')");
			break;
		default:
			this.errorReply("Unknown editbattle command: " + cmd);
			break;
		}
	},
	editbattlehelp: ["/editbattle hp [player], [pokemon], [hp]",
		"/editbattle status [player], [pokemon], [status]",
		"/editbattle pp [player], [pokemon], [move], [pp]",
		"/editbattle boost [player], [pokemon], [stat], [amount]",
		"/editbattle volatile [player], [pokemon], [volatile]",
		"/editbattle sidecondition [player], [sidecondition]",
		"/editbattle fieldcondition [fieldcondition]",
		"/editbattle weather [weather]",
		"/editbattle terrain [terrain]",
		"Short forms: /ebat h OR s OR pp OR b OR v OR sc OR fc OR w OR t",
		"[player] must be a username or number, [pokemon] must be species name or number (not nickname), [move] must be move name"],

	/*********************************************************
	 * Battle commands
	 *********************************************************/

	concede: 'forfeit',
	forfeit: function (target, room, user) {
		if (!room.battle) {
			return this.sendReply("There's nothing to forfeit here.");
		}
		if (!room.forfeit(user)) {
			return this.sendReply("You can't forfeit this battle.");
		}
	},

	savereplay: function (target, room, user, connection) {
		if (!room || !room.battle) return;
		var logidx = 0; // spectator log (no exact HP)
		if (room.battle.ended) {
			// If the battle is finished when /savereplay is used, include
			// exact HP in the replay log.
			logidx = 3;
		}
		var data = room.getLog(logidx).join("\n");
		var datahash = crypto.createHash('md5').update(data.replace(/[^(\x20-\x7F)]+/g, '')).digest('hex');
		var players = room.battle.lastPlayers.map(Users.getExact);
		LoginServer.request('prepreplay', {
			id: room.id.substr(7),
			loghash: datahash,
			p1: players[0] ? players[0].name : room.battle.lastPlayers[0],
			p2: players[1] ? players[1].name : room.battle.lastPlayers[1],
			format: room.format
		}, function (success) {
			if (success && success.errorip) {
				connection.popup("This server's request IP " + success.errorip + " is not a registered server.");
				return;
			}
			connection.send('|queryresponse|savereplay|' + JSON.stringify({
				log: data,
				id: room.id.substr(7)
			}));
		});
	},

	mv: 'move',
	attack: 'move',
	move: function (target, room, user) {
		if (!room.decision) return this.sendReply("You can only do this in battle rooms.");

		room.decision(user, 'choose', 'move ' + target);
	},

	sw: 'switch',
	switch: function (target, room, user) {
		if (!room.decision) return this.sendReply("You can only do this in battle rooms.");

		room.decision(user, 'choose', 'switch ' + parseInt(target, 10));
	},

	choose: function (target, room, user) {
		if (!room.decision) return this.sendReply("You can only do this in battle rooms.");

		room.decision(user, 'choose', target);
	},

	undo: function (target, room, user) {
		if (!room.decision) return this.sendReply("You can only do this in battle rooms.");

		room.decision(user, 'undo', target);
	},

	team: function (target, room, user) {
		if (!room.decision) return this.sendReply("You can only do this in battle rooms.");

		room.decision(user, 'choose', 'team ' + target);
	},

	addplayer: function (target, room, user) {
		if (!target) return this.parse('/help addplayer');

		target = this.splitTarget(target, true);
		var userid = toId(this.targetUsername);
		var targetUser = this.targetUser;
		var name = this.targetUsername;

		if (!targetUser) return this.sendReply("User " + name + " not found.");
		if (!room.joinBattle) return this.sendReply("You can only do this in battle rooms.");
		if (targetUser.can('joinbattle', room)) {
			return this.sendReply("" + name + " can already join battles as a Player.");
		}
		if (!this.can('joinbattle', room)) return;

		var requiredGroup = Users.getGroupsThatCan('joinbattle', room)[0];
		room.auth[targetUser.userid] = requiredGroup;
		this.addModCommand("" + name  + " was promoted to " + Config.groups.bySymbol[requiredGroup].name + " by " + user.name + ".");
	},
	addplayerhelp: ["/addplayer [username] - Allow the specified user to join the battle as a player."],

	joinbattle: function (target, room, user) {
		if (!room.joinBattle) return this.sendReply("You can only do this in battle rooms.");
		if (!user.can('joinbattle', room)) {
			var requiredGroupId = Config.groups.bySymbol[Users.getGroupsThatCan('joinbattle', room)[0]].id;
			return this.popupReply("You must be a room" + requiredGroupId + " to join a battle you didn't start. Ask a player to use /room" + requiredGroupId + " on you to join this battle.");
		}

		room.joinBattle(user);
	},

	partbattle: 'leavebattle',
	leavebattle: function (target, room, user) {
		if (!room.leaveBattle) return this.sendReply("You can only do this in battle rooms.");

		room.leaveBattle(user);
	},

	kickbattle: function (target, room, user) {
		if (!room.leaveBattle) return this.sendReply("You can only do this in battle rooms.");

		target = this.splitTarget(target);
		var targetUser = this.targetUser;
		if (!targetUser || !targetUser.connected) {
			return this.sendReply("User " + this.targetUsername + " not found.");
		}
		if (!this.can('kick', targetUser)) return false;

		if (room.leaveBattle(targetUser)) {
			this.addModCommand("" + targetUser.name + " was kicked from a battle by " + user.name + (target ? " (" + target + ")" : ""));
		} else {
			this.sendReply("/kickbattle - User isn't in battle.");
		}
	},
	kickbattlehelp: ["/kickbattle [username], [reason] - Kicks a user from a battle with reason. Requires: " + Users.getGroupsThatCan('kick').join(" ")],

	kickinactive: function (target, room, user) {
		if (room.requestKickInactive) {
			room.requestKickInactive(user);
		} else {
			this.sendReply("You can only kick inactive players from inside a room.");
		}
	},

	timer: function (target, room, user) {
		target = toId(target);
		if (room.requestKickInactive) {
			if (target === 'off' || target === 'false' || target === 'stop') {
				var canForceTimer = user.can('timer', room);
				if (room.resetTimer) {
					room.stopKickInactive(user, canForceTimer);
					if (canForceTimer) room.send('|inactiveoff|Timer was turned off by staff. Please do not turn it back on until our staff say it\'s okay');
				}
			} else if (target === 'on' || target === 'true' || !target) {
				room.requestKickInactive(user, user.can('timer'));
			} else {
				this.sendReply("'" + target + "' is not a recognized timer state.");
			}
		} else {
			this.sendReply("You can only set the timer from inside a battle room.");
		}
	},

	autotimer: 'forcetimer',
	forcetimer: function (target, room, user) {
		target = toId(target);
		if (!this.can('autotimer')) return;
		if (target === 'off' || target === 'false' || target === 'stop') {
			Config.forceTimer = false;
			this.addModCommand("Forcetimer is now OFF: The timer is now opt-in. (set by " + user.name + ")");
		} else if (target === 'on' || target === 'true' || !target) {
			Config.forceTimer = true;
			this.addModCommand("Forcetimer is now ON: All battles will be timed. (set by " + user.name + ")");
		} else {
			this.sendReply("'" + target + "' is not a recognized forcetimer setting.");
		}
	},

	forcetie: 'forcewin',
	forcewin: function (target, room, user) {
		if (!this.can('forcewin')) return false;
		if (!room.battle) {
			this.sendReply("/forcewin - This is not a battle room.");
			return false;
		}

		room.battle.endType = 'forced';
		if (!target) {
			room.battle.tie();
			this.logModCommand(user.name + " forced a tie.");
			return false;
		}
		var targetUser = Users.getExact(target);
		if (!targetUser) return this.sendReply("User '" + target + "' not found.");

		target = targetUser ? targetUser.userid : '';

		if (target) {
			room.battle.win(targetUser);
			this.logModCommand(user.name + " forced a win for " + target + ".");
		}
	},
	forcewinhelp: ["/forcetie - Forces the current match to end in a tie. Requires: " + Users.getGroupsThatCan('forcewin').join(" "),
		"/forcewin [user] - Forces the current match to end in a win for a user. Requires: " + Users.getGroupsThatCan('forcewin').join(" ")],

	/*********************************************************
	 * Challenging and searching commands
	 *********************************************************/

	cancelsearch: 'search',
	search: function (target, room, user) {
		if (target) {
			if (Config.modchat.pm) {
				var userGroup = user.group;
				if (Config.groups.bySymbol[userGroup].rank < Config.groups.bySymbol[Config.modchat.pm].rank) {
					var groupName = Config.groups.bySymbol[Config.modchat.pm].name || Config.modchat.pm;
					this.popupReply("Because moderated chat is set, you must be of rank " + groupName + " or higher to search for a battle.");
					return false;
				}
			}
			Rooms.global.searchBattle(user, target);
		} else {
			Rooms.global.cancelSearch(user);
		}
	},

	chall: 'challenge',
	challenge: function (target, room, user, connection) {
		target = this.splitTarget(target);
		var targetUser = this.targetUser;
		if (!targetUser || !targetUser.connected) {
			return this.popupReply("The user '" + this.targetUsername + "' was not found.");
		}
		if (targetUser.blockChallenges && !user.can('bypassblocks', targetUser)) {
			return this.popupReply("The user '" + this.targetUsername + "' is not accepting challenges right now.");
		}
		if (Config.modchat.pm) {
			var userGroup = user.group;
			if (Config.groups.bySymbol[userGroup].rank < Config.groups.bySymbol[Config.modchat.pm].rank) {
				var groupName = Config.groups.bySymbol[Config.modchat.pm].name || Config.modchat.pm;
				this.popupReply("Because moderated chat is set, you must be of rank " + groupName + " or higher to challenge users.");
				return false;
			}
		}
		user.prepBattle(Tools.getFormat(target).id, 'challenge', connection, function (result) {
			if (result) user.makeChallenge(targetUser, target);
		});
	},

	bch: 'blockchallenges',
	blockchall: 'blockchallenges',
	blockchalls: 'blockchallenges',
	blockchallenges: function (target, room, user) {
		if (user.blockChallenges) return this.sendReply("You are already blocking challenges!");
		user.blockChallenges = true;
		this.sendReply("You are now blocking all incoming challenge requests.");
	},
	blockchallengeshelp: ["/blockchallenges - Blocks challenges so no one can challenge you. Unblock them with /unblockchallenges."],

	unbch: 'allowchallenges',
	unblockchall: 'allowchallenges',
	unblockchalls: 'allowchallenges',
	unblockchallenges: 'allowchallenges',
	allowchallenges: function (target, room, user) {
		if (!user.blockChallenges) return this.sendReply("You are already available for challenges!");
		user.blockChallenges = false;
		this.sendReply("You are available for challenges from now on.");
	},
	allowchallengeshelp: ["/unblockchallenges - Unblocks challenges so you can be challenged again. Block them with /blockchallenges."],

	cchall: 'cancelChallenge',
	cancelchallenge: function (target, room, user) {
		user.cancelChallengeTo(target);
	},

	accept: function (target, room, user, connection) {
		var userid = toId(target);
		var format = '';
		if (user.challengesFrom[userid]) format = user.challengesFrom[userid].format;
		if (!format) {
			this.popupReply(target + " cancelled their challenge before you could accept it.");
			return false;
		}
		user.prepBattle(Tools.getFormat(format).id, 'challenge', connection, function (result) {
			if (result) user.acceptChallengeFrom(userid);
		});
	},

	reject: function (target, room, user) {
		user.rejectChallengeFrom(toId(target));
	},

	saveteam: 'useteam',
	utm: 'useteam',
	useteam: function (target, room, user) {
		user.team = target;
	},

	/*********************************************************
	 * Low-level
	 *********************************************************/

	cmd: 'query',
	query: function (target, room, user, connection) {
		// Avoid guest users to use the cmd errors to ease the app-layer attacks in emergency mode
		var trustable = (!Config.emergency || (user.named && user.registered));
		if (Config.emergency && ResourceMonitor.countCmd(connection.ip, user.name)) return false;
		var spaceIndex = target.indexOf(' ');
		var cmd = target;
		if (spaceIndex > 0) {
			cmd = target.substr(0, spaceIndex);
			target = target.substr(spaceIndex + 1);
		} else {
			target = '';
		}
		if (cmd === 'userdetails') {
			var targetUser = Users.get(target);
			if (!trustable || !targetUser) {
				connection.send('|queryresponse|userdetails|' + JSON.stringify({
					userid: toId(target),
					rooms: false
				}));
				return false;
			}
			var roomList = {};
			for (var i in targetUser.roomCount) {
				if (i === 'global') continue;
				var targetRoom = Rooms.get(i);
				if (!targetRoom || targetRoom.isPrivate) continue;
				var roomData = {};
				if (targetRoom.battle) {
					var battle = targetRoom.battle;
					roomData.p1 = battle.p1 ? ' ' + battle.p1 : '';
					roomData.p2 = battle.p2 ? ' ' + battle.p2 : '';
				}
				roomList[i] = roomData;
			}
			if (!targetUser.roomCount['global']) roomList = false;
			var userdetails = {
				userid: targetUser.userid,
				avatar: targetUser.avatar,
				rooms: roomList
			};
			connection.send('|queryresponse|userdetails|' + JSON.stringify(userdetails));
		} else if (cmd === 'roomlist') {
			if (!trustable) return false;
			connection.send('|queryresponse|roomlist|' + JSON.stringify({
				rooms: Rooms.global.getRoomList(target)
			}));
		} else if (cmd === 'rooms') {
			if (!trustable) return false;
			connection.send('|queryresponse|rooms|' + JSON.stringify(
				Rooms.global.getRooms(user)
			));
		}
	},

	trn: function (target, room, user, connection) {
		var commaIndex = target.indexOf(',');
		var targetName = target;
		var targetRegistered = false;
		var targetToken = '';
		if (commaIndex >= 0) {
			targetName = target.substr(0, commaIndex);
			target = target.substr(commaIndex + 1);
			commaIndex = target.indexOf(',');
			targetRegistered = target;
			if (commaIndex >= 0) {
				targetRegistered = !!parseInt(target.substr(0, commaIndex), 10);
				targetToken = target.substr(commaIndex + 1);
			}
		}
		user.rename(targetName, targetToken, targetRegistered, connection);
	},

	a: function (target, room, user) {
		if (!this.can('rawpacket')) return false;
		// secret sysop command
		room.add(target);
	},

	/*********************************************************
	 * Help commands
	 *********************************************************/

	commands: 'help',
	h: 'help',
	'?': 'help',
	help: function (target, room, user) {
		target = target.toLowerCase();

		// overall
		if (target === 'help' || target === 'h' || target === '?' || target === 'commands') {
			this.sendReply("/help OR /h OR /? - Gives you help.");
		} else if (!target) {
			this.sendReply("COMMANDS: /nick, /avatar, /rating, /whois, /msg, /reply, /ignore, /away, /back, /timestamps, /highlight");
			this.sendReply("INFORMATIONAL COMMANDS: /data, /dexsearch, /movesearch, /groups, /faq, /rules, /intro, /formatshelp, /othermetas, /learn, /analysis, /calc (replace / with ! to broadcast. Broadcasting requires: " + Users.getGroupsThatCan('broadcast', room).join(" ") + ")");
			if (user.group !== Config.groups.default[room.auth ? room.type + 'Room' : 'global']) {
				this.sendReply("DRIVER COMMANDS: /warn, /mute, /hourmute, /unmute, /alts, /forcerename, /modlog, /modnote, /lock, /unlock, /announce, /redirect");
				this.sendReply("MODERATOR COMMANDS: /ban, /unban, /ip, /modchat");
				this.sendReply("LEADER COMMANDS: /declare, /forcetie, /forcewin, /promote, /demote, /banip, /unbanall");
			}
			this.sendReply("For an overview of room commands, use /roomhelp");
			this.sendReply("For details of a specific command, use something like: /help data");
		} else {
			var altCommandHelp;
			var helpCmd;
			var targets = target.split(' ');
			var allCommands = CommandParser.commands;
			if (typeof allCommands[target] === 'string') {
				// If a function changes with command name, help for that command name will be searched first.
				altCommandHelp = target + 'help';
				if (altCommandHelp in allCommands) {
					helpCmd = altCommandHelp;
				} else {
					helpCmd = allCommands[target] + 'help';
				}
			} else if (targets.length > 1 && typeof allCommands[targets[0]] === 'object') {
				// Handle internal namespace commands
				var helpCmd = targets[targets.length - 1] + 'help';
				var namespace = allCommands[targets[0]];
				for (var i = 1; i < targets.length - 1; i++) {
					if (!namespace[targets[i]]) return this.sendReply("Help for the command '" + target + "' was not found. Try /help for general help");
					namespace = namespace[targets[i]];
				}
				if (typeof namespace[helpCmd] === 'object') {
					return this.sendReply(namespace[helpCmd].join('\n'));
				} else if (typeof namespace[helpCmd] === 'function') {
					return this.parse('/' + targets.slice(0, targets.length - 1).concat(helpCmd).join(' '));
				} else {
					return this.sendReply("Help for the command '" + target + "' was not found. Try /help for general help");
				}
			} else {
				helpCmd = target + 'help';
			}
			if (helpCmd in allCommands) {
				if (typeof allCommands[helpCmd] === 'function') {
					// If the help command is a function, parse it instead
					this.parse('/' + helpCmd);
				} else if (Array.isArray(allCommands[helpCmd])) {
					this.sendReply(allCommands[helpCmd].join('\n'));
				}
			} else {
				this.sendReply("Help for the command '" + target + "' was not found. Try /help for general help");
			}
		}
	}

};<|MERGE_RESOLUTION|>--- conflicted
+++ resolved
@@ -1749,8 +1749,6 @@
 	},
 	crashfixedhelp: ["/crashfixed - Ends the active lockdown caused by a crash without the need of a restart. Requires: " + Users.getGroupsThatCan('hotpatch').join(" ")],
 
-<<<<<<< HEAD
-=======
 	'memusage': 'memoryusage',
 	memoryusage: function (target) {
 		if (!this.can('hotpatch')) return false;
@@ -1764,7 +1762,6 @@
 		this.sendReply("Main process. RSS: " + results[0] + ". Heap: " + results[1] + " / " + results[2] + ".");
 	},
 
->>>>>>> 6dc454bd
 	bash: function (target, room, user, connection) {
 		if (!user.hasConsoleAccess(connection)) {
 			return this.sendReply("/bash - Access denied.");
