{
  "name": "pokemon-showdown",
  "description": "The server for the Pokémon Showdown battle simulator",
  "version": "0.11.9",
  "main": "dist/sim/index.js",
  "dependencies": {
    "esbuild": "^0.16.10",
    "preact": "^10.5.15",
    "preact-render-to-string": "^5.1.19",
    "probe-image-size": "^5.0.0",
    "sockjs": "^0.3.21"
  },
  "optionalDependencies": {
    "better-sqlite3": "^7.6.2",
    "cloud-env": "^0.2.3",
    "githubhook": "^1.9.3",
    "node-static": "^0.7.11",
    "nodemailer": "^6.4.6",
    "permessage-deflate": "^0.1.7",
    "pg": "^8.8.0",
    "sql-template-strings": "^2.2.2",
    "sqlite": "^3.0.6",
    "sucrase": "^3.15.0"
  },
  "secretDependencies": {
    "node-oom-heapdump": "^1.2.0"
  },
  "engines": {
    "node": ">=14.0.0"
  },
  "scripts": {
    "start": "node pokemon-showdown start",
    "build": "node build",
    "tsc": "tsc",
    "fast-lint": "eslint . --config .eslintrc-no-types.json --cache --cache-location .eslintcache-no-types --ext .js,.ts,.tsx",
    "lint": "eslint . --cache --ext .js,.ts,.tsx --max-warnings 0",
    "fix": "eslint . --cache --ext .js,.ts,.tsx --fix",
    "full-lint": "npm run lint",
    "pretest": "npm run lint",
    "test": "mocha",
    "posttest": "npm run tsc",
    "full-test": "npm run lint && npm run tsc && mocha --timeout 8000 --forbid-only -g \".*\"",
<<<<<<< HEAD
    "full-test-ci": "eslint ${FILES} --max-warnings 0 && npm run tsc && mocha --timeout 8000 --forbid-only -g \".*\"",
    "postinstall": "npm run build"
=======
    "postinstall": "npm run build postinstall"
>>>>>>> ca8c8630
  },
  "bin": "./pokemon-showdown",
  "homepage": "http://pokemonshowdown.com",
  "repository": {
    "type": "git",
    "url": "https://github.com/smogon/pokemon-showdown.git"
  },
  "author": {
    "name": "Guangcong Luo",
    "email": "guangcongluo@gmail.com",
    "url": "http://guangcongluo.com"
  },
  "contributors": [
    {
      "name": "Cathy J. Fitzpatrick",
      "email": "cathy@cathyjf.com",
      "url": "https://cathyjf.com"
    },
    {
      "name": "Bill Meltsner",
      "email": "bill@meltsner.com",
      "url": "http://www.meltsner.com"
    }
  ],
  "license": "MIT",
  "devDependencies": {
    "@types/better-sqlite3": "^7.6.2",
    "@types/cloud-env": "^0.2.2",
    "@types/node": "^14.18.36",
    "@types/node-static": "^0.7.7",
    "@types/nodemailer": "^6.4.4",
    "@types/pg": "^8.6.5",
    "@types/sockjs": "^0.3.33",
    "@typescript-eslint/eslint-plugin": "^5.8.0",
    "@typescript-eslint/parser": "^5.8.0",
    "eslint": "^8.5.0",
    "mocha": "^8.2.0",
    "smogon": "^2.2.1",
    "typescript": "^5.0.4"
  }
}<|MERGE_RESOLUTION|>--- conflicted
+++ resolved
@@ -40,12 +40,8 @@
     "test": "mocha",
     "posttest": "npm run tsc",
     "full-test": "npm run lint && npm run tsc && mocha --timeout 8000 --forbid-only -g \".*\"",
-<<<<<<< HEAD
     "full-test-ci": "eslint ${FILES} --max-warnings 0 && npm run tsc && mocha --timeout 8000 --forbid-only -g \".*\"",
-    "postinstall": "npm run build"
-=======
     "postinstall": "npm run build postinstall"
->>>>>>> ca8c8630
   },
   "bin": "./pokemon-showdown",
   "homepage": "http://pokemonshowdown.com",
