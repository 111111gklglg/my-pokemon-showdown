--- conflicted
+++ resolved
@@ -7,18 +7,11 @@
     "sockjs": "0.3.18"
   },
   "optionalDependencies": {
-<<<<<<< HEAD
-    "cloud-env": "0.1.1",
+    "cloud-env": "0.2.2",
     "githubhook": "^1.1.3",
-    "http-proxy": "0.10.0",
-    "nodemailer": "1.4.0",
-    "node-static": "0.7.7"
-=======
-    "cloud-env": "0.2.2",
     "http-proxy": "1.16.2",
     "nodemailer": "4.0.1",
     "node-static": "0.7.9"
->>>>>>> e80b76da
   },
   "nonDefaultDependencies": {
     "ofe": "0.1.2"
