/**
 * Chat plug-ins
 * Pokemon Showdown - http://pokemonshowdown.com/
 *
 * These are chat plugins - small programs to enhance the chat rooms on Pokemon Showdown.
 * Plugins are objects inside the plugins object. The objects are expected to have data values and a commands object inside.
 * The data object saves the data relevant to the plugin, like scores.
 * The commands object is used to import the commands onto the chat commands.
 * It's very important not to add plug-in commands with the same name as existing commands.
 *
 * @license MIT license
 */

var plugins = exports.plugins = {
	/**
	 * Scavenger hunts plugin. Only works in a room with the id 'scavengers'.
	 * This game shows a hint. Once a player submits the correct answer, they move on to the next hint.
	 * You finish upon correctly answering the third hint.
	 * In an official hunt, the first three to finish within 60 seconds achieve blitz.
	 */
	scavengers: {
		status: 'off',
		blitz: null,
		hintOne: '',
		answerOne: '',
		hintTwo: '',
		answerTwo: '',
		hintThree: '',
		answerThree: '',
		participants: {},
		finished: [],
		result: null,
		commands: {
<<<<<<< HEAD
			scavengerstarthunt: function (target, room, user) {
				if (!this.can('scavengers', room)) return false;
				if (room.id !== 'scavengers') return this.sendReply('You can only start scavenger hunts on Scavengers room.');
				if (plugins.scavenger.status === 'on') return this.sendReply('There is already an active scavenger hunt.');
				var targets = target.split(',');
				if (!targets[0] || !targets[1] || !targets[2] || !targets[3] || !targets[4] || !targets[5])
					return this.sendReply('You need to add three rooms and three hints in a [room, hint,] format.');
				plugins.scavenger.status = 'on';
				plugins.scavenger.roomOne = toId(targets[0]);
				plugins.scavenger.firstHint = targets[1].trim();
				plugins.scavenger.roomTwo = toId(targets[2]);
				plugins.scavenger.secondHint = targets[3].trim();
				plugins.scavenger.roomThree = toId(targets[4]);
				plugins.scavenger.thirdHint = targets[5].trim();
				if (Rooms.rooms.scavengers) Rooms.rooms.scavengers.add(
					'|raw|<div class="broadcast-blue"><strong>A new Scavenger Hunt has been started!'
					+ ' The first hint is: ' + plugins.scavenger.firstHint + '</strong></div>'
				);
				return this.sendReply('Scavenger hunt started.');
			},
			scavengerendhunt: function (target, room, user) {
				if (!this.can('scavengers', room)) return false;
				if (room.id !== 'scavengers') return this.sendReply('You can only end scavenger hunts on Scavengers room.');
				if (plugins.scavenger.status !== 'on') return this.sendReply('There is no active scavenger hunt.');
				var result = '';
				var winner = plugins.scavenger.finished[0];
				var second = plugins.scavenger.finished[1];
				var third = plugins.scavenger.finished[2];
				var consolation = plugins.scavenger.finished.slice(3);
				result += '<strong>Winner of Scavenger Hunt: ' + Tools.escapeHTML(winner || 'no one') + '.';
				result += '</strong> Second place: ' + Tools.escapeHTML(second || 'no one') + '.';
				result += ' Third place: ' + Tools.escapeHTML(third || 'no one') + '.';
				result += ' Consolation prize to: ' + Tools.escapeHTML(consolation.join(', ') || 'no one') + '.';
				result += '<br />Solution: ' + plugins.scavenger.roomOne + ', '
				+ plugins.scavenger.roomTwo + ', ' + plugins.scavenger.roomThree + '.';
				if (Rooms.rooms.scavengers) Rooms.rooms.scavengers.add('|raw|<div class="broadcast-blue"><strong>' + result + '</strong></div>');
				this.parse('/scavengerresethunt');
				return this.sendReply('Scavenger hunt finished.');
			},
			scavengerresethunt: function (target, room, user) {
				if (!this.can('scavengers', room)) return false;
				if (room.id !== 'scavengers') return this.sendReply('You can only reset scavenger hunts on Scavengers room.');
				plugins.scavenger.status = 'off';
				plugins.scavenger.roomOne = '';
				plugins.scavenger.roomTwo = '';
				plugins.scavenger.roomThree = '';
				plugins.scavenger.firstHint = '';
				plugins.scavenger.secondHint = '';
				plugins.scavenger.thirdHint = '';
				plugins.scavenger.participants = {};
				plugins.scavenger.finished = [];
				return this.sendReply('Scavenger hunt reset.');
			},
=======
>>>>>>> 2726380d
			scavenger: 'scavengers',
			scavengers: function (target, room, user) {
				return this.parse('/join scavengers');
			},
			startofficialhunt: 'starthunt',
			starthunt: function (target, room, user, connection, cmd) {
				if (room.id !== 'scavengers') return;
				if (!this.can('mute', null, room)) return false;
				if (plugins.scavengers.status === 'on') return this.sendReply('There is already an active scavenger hunt.');
				var targets = target.split(',');
				if (!targets[0] || !targets[1] || !targets[2] || !targets[3] || !targets[4] || !targets[5] || targets[6]) {
					return this.sendReply('You must specify three hints and three answers.');
				}
				plugins.scavengers.status = 'on';
				if (cmd === 'startofficialhunt') {
					if (!this.can('ban', null, room)) return false;
					plugins.scavengers.blitz = setTimeout(function () {
						plugins.scavengers.blitz = null;
					}, 60000);
				}
				plugins.scavengers.hintOne = targets[0].trim();
				plugins.scavengers.answerOne = toId(targets[1]);
				plugins.scavengers.hintTwo = targets[2].trim();
				plugins.scavengers.answerTwo = toId(targets[3]);
				plugins.scavengers.hintThree = targets[4].trim();
				plugins.scavengers.answerThree = toId(targets[5]);
				var result = (cmd === 'startofficialhunt' ? 'An official' : 'A new') + ' Scavenger Hunt has been started by <em> ' + Tools.escapeHTML(user.name) + '</em>! The first hint is: ' + Tools.escapeHTML(plugins.scavengers.hintOne);
				Rooms.rooms.scavengers.addRaw('<div class="broadcast-blue"><strong>' + result + '</strong></div>');
			},
			joinhunt: function (target, room, user) {
				if (room.id !== 'scavengers') return;
				if (plugins.scavengers.status !== 'on') return this.sendReply('There is no active scavenger hunt.');
				if (user.userid in plugins.scavengers.participants) return this.sendReply('You are already participating in the current scavenger hunt.');
				plugins.scavengers.participants[user.userid] = {room: 0};
				this.sendReply('You joined the scavenger hunt! Use the command /scavenge to answer. The first hint is: ' + plugins.scavengers.hintOne);
			},
			scavenge: function (target, room, user) {
				if (room.id !== 'scavengers') return;
				if (plugins.scavengers.status !== 'on') return this.sendReply('There is no active scavenger hunt.');
				if (!plugins.scavengers.participants[user.userid]) return this.sendReply('You are not participating in the current scavenger hunt. Use the command /joinhunt to participate.');
				if (plugins.scavengers.participants[user.userid].room >= 3) return this.sendReply('You have already finished!');
				target = toId(target);
				var room = plugins.scavengers.participants[user.userid].room;
				if (plugins.scavengers[{0:'answerOne', 1:'answerTwo', 2:'answerThree'}[room]] === target) {
					plugins.scavengers.participants[user.userid].room++;
					room++;
					if (room < 3) {
						var hints = {1:'hintTwo', 2:'hintThree'};
						this.sendReply('Well done! Your ' + (room === 1 ? 'second' : 'final') + ' hint is: ' + plugins.scavengers[hints[room]]);
					} else {
						plugins.scavengers.finished.push(user.name);
						var position = plugins.scavengers.finished.length;
						var result = '<em>' + Tools.escapeHTML(user.name) + '</em> has finished the hunt ';
						result += (position === 1) ? 'and is the winner!' : (position === 2) ? 'in 2nd place!' : (position === 3) ? 'in 3rd place!' : 'in ' + position + 'th place!';
						result += (position < 4 && plugins.scavengers.blitz ? ' [BLITZ]' : '');
						Rooms.rooms.scavengers.addRaw('<div class="broadcast-blue"><strong>' + result + '</strong></div>');
					}
				} else {
					this.sendReply('That is not the answer - try again!');
				}
			},
			scavengerhint: 'scavengerstatus',
			scavengerstatus: function (target, room, user) {
				if (room.id !== 'scavengers') return;
				if (plugins.scavengers.status !== 'on') return this.sendReply('There is no active scavenger hunt.');
				if (!plugins.scavengers.participants[user.userid]) return this.sendReply('You are not participating in the current scavenger hunt. Use the command /joinhunt to participate.');
				if (plugins.scavengers.participants[user.userid].room >= 3) return this.sendReply('You have finished the current scavenger hunt.');
				var hints = {0:'hintOne', 1:'hintTwo', 2:'hintThree'};
				var room = plugins.scavengers.participants[user.userid].room;
				this.sendReply('You are on hint number ' + (room + 1) + ': ' + plugins.scavengers[hints[room]]);
			},
			endhunt: function (target, room, user) {
				if (room.id !== 'scavengers') return;
				if (!this.can('mute', null, room)) return false;
				if (plugins.scavengers.status !== 'on') return this.sendReply('There is no active scavenger hunt.');
				var winner = plugins.scavengers.finished[0];
				var second = plugins.scavengers.finished[1];
				var third = plugins.scavengers.finished[2];
				var consolation = plugins.scavengers.finished.slice(3).join(', ');
				var result = 'The Scavenger Hunt was ended by <em>' + Tools.escapeHTML(user.name) + '</em>. ';
				if (winner) {
					result += '<br />Winner: <em>' + Tools.escapeHTML(winner) + '</em>.';
					if (second) result += ' Second place: <em>' + Tools.escapeHTML(second) + '</em>.';
					if (third) result += ' Third place: <em>' + Tools.escapeHTML(third) + '</em>.';
					if (consolation) result += ' Consolation prize to: ' + Tools.escapeHTML(consolation) + '.';
				} else {
					result += 'No user has completed the hunt.';
				}
				result += '<br />Solution: ' + Tools.escapeHTML(plugins.scavengers.answerOne) + ', ' + Tools.escapeHTML(plugins.scavengers.answerTwo) + ', ' + Tools.escapeHTML(plugins.scavengers.answerThree) + '.';
				plugins.scavengers.result = result;
				this.parse('/resethunt');
			},
			resethunt: function (target, room, user) {
				if (room.id !== 'scavengers') return;
				if (!this.can('mute', null, room)) return false;
				if (plugins.scavengers.status !== 'on') return this.sendReply('There is no active scavenger hunt.');
				plugins.scavengers.status = 'off';
				if (plugins.scavengers.blitz) clearTimeout(plugins.scavengers.blitz);
				plugins.scavengers.blitz = null;
				plugins.scavengers.hintOne = '';
				plugins.scavengers.answerOne = '';
				plugins.scavengers.hintTwo = '';
				plugins.scavengers.answerTwo = '';
				plugins.scavengers.hintThree = '';
				plugins.scavengers.answerThree = '';
				plugins.scavengers.participants = {};
				plugins.scavengers.finished = [];
				if (plugins.scavengers.result) {
					Rooms.rooms.scavengers.addRaw('<div class="broadcast-blue"><strong>' + plugins.scavengers.result + '</strong></div>');
				} else {
					Rooms.rooms.scavengers.addRaw('<div class="broadcast-blue"><strong>The Scavenger Hunt was reset by <em>' + Tools.escapeHTML(user.name) + '</em>.</strong></div>');
				}
				plugins.scavengers.result = null;
			},
			scavengershelp: 'scavengerhelp',
			scavengerhelp: function (target, room, user) {
				if (room.id !== 'scavengers') return;
				if (!this.canBroadcast()) return;
				this.sendReplyBox(
					'<strong>Player commands:</strong><br />' +
					'- /scavengers - Join the scavengers room<br />' +
					'- /joinhunt - Join the current scavenger hunt<br />' +
					'- /scavenge <em>guess</em> - Attempt to answer the hint<br />' +
					'- /scavengerstatus - Get your current game status<br />' +
					'<br />' +
					'<strong>Staff commands:</strong><br />' +
					'- /starthunt <em>hint, answer, hint, answer, hint, answer</em> - Start a new scavenger hunt (Requires: % @ # & ~)<br />' +
					'- /startofficialhunt <em>hint, answer, hint, answer, hint, answer</em> - Start an official hunt with 60 seconds blitz period (Requires: @ # & ~)<br />' +
					'- /endhunt - Finish the current hunt and announce the winners (Requires: % @ # & ~)<br />' +
					'- /resethunt - Reset the scavenger hunt to mint status (Requires: % @ # & ~)'
				);
			}
		}
	}
};<|MERGE_RESOLUTION|>--- conflicted
+++ resolved
@@ -31,62 +31,6 @@
 		finished: [],
 		result: null,
 		commands: {
-<<<<<<< HEAD
-			scavengerstarthunt: function (target, room, user) {
-				if (!this.can('scavengers', room)) return false;
-				if (room.id !== 'scavengers') return this.sendReply('You can only start scavenger hunts on Scavengers room.');
-				if (plugins.scavenger.status === 'on') return this.sendReply('There is already an active scavenger hunt.');
-				var targets = target.split(',');
-				if (!targets[0] || !targets[1] || !targets[2] || !targets[3] || !targets[4] || !targets[5])
-					return this.sendReply('You need to add three rooms and three hints in a [room, hint,] format.');
-				plugins.scavenger.status = 'on';
-				plugins.scavenger.roomOne = toId(targets[0]);
-				plugins.scavenger.firstHint = targets[1].trim();
-				plugins.scavenger.roomTwo = toId(targets[2]);
-				plugins.scavenger.secondHint = targets[3].trim();
-				plugins.scavenger.roomThree = toId(targets[4]);
-				plugins.scavenger.thirdHint = targets[5].trim();
-				if (Rooms.rooms.scavengers) Rooms.rooms.scavengers.add(
-					'|raw|<div class="broadcast-blue"><strong>A new Scavenger Hunt has been started!'
-					+ ' The first hint is: ' + plugins.scavenger.firstHint + '</strong></div>'
-				);
-				return this.sendReply('Scavenger hunt started.');
-			},
-			scavengerendhunt: function (target, room, user) {
-				if (!this.can('scavengers', room)) return false;
-				if (room.id !== 'scavengers') return this.sendReply('You can only end scavenger hunts on Scavengers room.');
-				if (plugins.scavenger.status !== 'on') return this.sendReply('There is no active scavenger hunt.');
-				var result = '';
-				var winner = plugins.scavenger.finished[0];
-				var second = plugins.scavenger.finished[1];
-				var third = plugins.scavenger.finished[2];
-				var consolation = plugins.scavenger.finished.slice(3);
-				result += '<strong>Winner of Scavenger Hunt: ' + Tools.escapeHTML(winner || 'no one') + '.';
-				result += '</strong> Second place: ' + Tools.escapeHTML(second || 'no one') + '.';
-				result += ' Third place: ' + Tools.escapeHTML(third || 'no one') + '.';
-				result += ' Consolation prize to: ' + Tools.escapeHTML(consolation.join(', ') || 'no one') + '.';
-				result += '<br />Solution: ' + plugins.scavenger.roomOne + ', '
-				+ plugins.scavenger.roomTwo + ', ' + plugins.scavenger.roomThree + '.';
-				if (Rooms.rooms.scavengers) Rooms.rooms.scavengers.add('|raw|<div class="broadcast-blue"><strong>' + result + '</strong></div>');
-				this.parse('/scavengerresethunt');
-				return this.sendReply('Scavenger hunt finished.');
-			},
-			scavengerresethunt: function (target, room, user) {
-				if (!this.can('scavengers', room)) return false;
-				if (room.id !== 'scavengers') return this.sendReply('You can only reset scavenger hunts on Scavengers room.');
-				plugins.scavenger.status = 'off';
-				plugins.scavenger.roomOne = '';
-				plugins.scavenger.roomTwo = '';
-				plugins.scavenger.roomThree = '';
-				plugins.scavenger.firstHint = '';
-				plugins.scavenger.secondHint = '';
-				plugins.scavenger.thirdHint = '';
-				plugins.scavenger.participants = {};
-				plugins.scavenger.finished = [];
-				return this.sendReply('Scavenger hunt reset.');
-			},
-=======
->>>>>>> 2726380d
 			scavenger: 'scavengers',
 			scavengers: function (target, room, user) {
 				return this.parse('/join scavengers');
@@ -94,7 +38,7 @@
 			startofficialhunt: 'starthunt',
 			starthunt: function (target, room, user, connection, cmd) {
 				if (room.id !== 'scavengers') return;
-				if (!this.can('mute', null, room)) return false;
+				if (!this.can('scavengers', room)) return false;
 				if (plugins.scavengers.status === 'on') return this.sendReply('There is already an active scavenger hunt.');
 				var targets = target.split(',');
 				if (!targets[0] || !targets[1] || !targets[2] || !targets[3] || !targets[4] || !targets[5] || targets[6]) {
@@ -102,7 +46,7 @@
 				}
 				plugins.scavengers.status = 'on';
 				if (cmd === 'startofficialhunt') {
-					if (!this.can('ban', null, room)) return false;
+					if (!this.can('officialscavengers', room)) return false;
 					plugins.scavengers.blitz = setTimeout(function () {
 						plugins.scavengers.blitz = null;
 					}, 60000);
@@ -160,7 +104,7 @@
 			},
 			endhunt: function (target, room, user) {
 				if (room.id !== 'scavengers') return;
-				if (!this.can('mute', null, room)) return false;
+				if (!this.can('scavengers', room)) return false;
 				if (plugins.scavengers.status !== 'on') return this.sendReply('There is no active scavenger hunt.');
 				var winner = plugins.scavengers.finished[0];
 				var second = plugins.scavengers.finished[1];
@@ -181,7 +125,7 @@
 			},
 			resethunt: function (target, room, user) {
 				if (room.id !== 'scavengers') return;
-				if (!this.can('mute', null, room)) return false;
+				if (!this.can('scavengers', room)) return false;
 				if (plugins.scavengers.status !== 'on') return this.sendReply('There is no active scavenger hunt.');
 				plugins.scavengers.status = 'off';
 				if (plugins.scavengers.blitz) clearTimeout(plugins.scavengers.blitz);
