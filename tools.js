function toId(text) {
	text = text || '';
	if (typeof text === 'number') text = ''+text;
	if (typeof text !== 'string') return ''; //???
	return text.toLowerCase().replace(/[^a-z0-9]+/g, '');
}
function clone(object) {
	var newObj = (object instanceof Array) ? [] : {};
	for (var i in object) {
		if (object[i] && typeof object[i] == "object") {
			newObj[i] = clone(object[i]);
		} else newObj[i] = object[i]
	} return newObj;
};

function BattleTools() {
	var selfT = this;
	this.effectToString = function() {
		return this.name;
	};
	this.getImmunity = function(type, target) {
		for (var i=0; i<target.types.length; i++) {
			if (BattleTypeChart[target.types[i]] && BattleTypeChart[target.types[i]].damageTaken && BattleTypeChart[target.types[i]].damageTaken[type] === 3) {
				return false;
			}
		}
		return true;
	};
	this.getEffectiveness = function(type, target) {
		var totalTypeMod = 0;
		for (var i=0; i<target.types.length; i++) {
			if (!BattleTypeChart[target.types[i]]) continue;
			var typeMod = BattleTypeChart[target.types[i]].damageTaken[type];
			if (typeMod === 1) { // super-effective
				totalTypeMod++;
			}
			if (typeMod === 2) { // resist
				totalTypeMod--;
			}
			// in case of weird situations like Gravity, immunity is
			// handled elsewhere
		}
		return totalTypeMod;
	};
	this.getTemplate = function(template) {
		if (!template || typeof template === 'string') {
			var name = (template||'').trim();
			var id = toId(name);
			if (BattleAliases[id]) {
				name = BattleAliases[id];
				id = toId(name);
			}
			template = {};
			if (id && BattlePokedex[id]) {
				template = BattlePokedex[id];
				template.exists = true;
			}
			if (BattleFormatsData[id]) {
				template.tier = BattleFormatsData[id].tier;
				template.isNonstandard = BattleFormatsData[id].isNonstandard;
				template.viable = BattleFormatsData[id].viable;
				template.viablemoves = BattleFormatsData[id].viablemoves;
				template.eventPokemon = BattleFormatsData[id].eventPokemon;
			} else {
				template.tier = 'Illegal';
			}
			if (BattleLearnsets[id]) {
				template.learnset = BattleLearnsets[id].learnset;
			}
		}
		return template;
	};
	this.getMove = function(move) {
		if (!move || typeof move === 'string') {
			var name = (move||'').trim();
			var id = toId(name);
			move = {};
			if (id.substr(0,12) === 'HiddenPower[') {
				var hptype = id.substr(12);
				hptype = hptype.substr(0,hptype.length-1);
				id = 'HiddenPower'+hptype;
			}
			if (id && BattleMovedex[id]) {
				move = BattleMovedex[id];
				move.exists = true;
			}
			if (!move.id) move.id = id;
			if (!move.name) move.name = name;
			if (!move.fullname) move.fullname = 'move: '+name;
			move.toString = selfT.effectToString;
			if (!move.critRatio) move.critRatio = 1;
			if (!move.baseType) move.baseType = move.type;
			if (!move.effectType) move.effectType = 'Move';
			if (!move.secondaries && move.secondary) move.secondaries = [move.secondary];
		}
		return move;
	};
	/**
	 * Ensure we're working on a copy of a move (and make a copy if we aren't)
	 *
	 * Remember: "ensure" - by default, it won't make a copy of a copy:
	 *     moveCopy === Tools.getMoveCopy(moveCopy)
	 *
	 * If you really want to, use:
	 *     moveCopyCopy = Tools.getMoveCopy(moveCopy.id)
	 *
	 * @param  move    Move ID, move object, or movecopy object describing move to copy
	 * @return         movecopy object
	 */
	this.getMoveCopy = function(move) {
		if (move && move.isCopy) return move;
		var move = this.getMove(move);
		var moveCopy = clone(move);
		moveCopy.isCopy = true;
		return moveCopy;
	};
	this.getNature = function(nature) {
		return BattleScripts.getNature.call(selfT, nature);
	};
	this.getEffect = function(effect) {
		if (!effect || typeof effect === 'string') {
			var name = (effect||'').trim();
			var id = toId(name);
			effect = {};
			if (id && BattleStatuses[id]) {
				effect = BattleStatuses[id];
				effect.name = effect.name || BattleStatuses[id].name;
			} else if (id && BattleMovedex[id] && BattleMovedex[id].effect) {
				effect = BattleMovedex[id].effect;
				effect.name = effect.name || BattleMovedex[id].name;
			} else if (id && BattleAbilities[id] && BattleAbilities[id].effect) {
				effect = BattleAbilities[id].effect;
				effect.name = effect.name || BattleAbilities[id].name;
			} else if (id && BattleItems[id] && BattleItems[id].effect) {
				effect = BattleItems[id].effect;
				effect.name = effect.name || BattleItems[id].name;
			} else if (id && BattleFormats[id]) {
				effect = BattleFormats[id];
				effect.name = effect.name || BattleFormats[id].name;
				if (!effect.effectType) effect.effectType = 'Format';
			} else if (id === 'recoil') {
				effect = {
					effectType: 'Recoil'
				};
			} else if (id === 'drain') {
				effect = {
					effectType: 'Drain'
				};
			}
			if (!effect.id) effect.id = id;
			if (!effect.name) effect.name = name;
			if (!effect.fullname) effect.fullname = name;
			effect.toString = selfT.effectToString;
			if (!effect.category) effect.category = 'Effect';
			if (!effect.effectType) effect.effectType = 'Effect';
		}
		return effect;
	};
	this.getItem = function(item) {
		if (!item || typeof item === 'string') {
			var name = (item||'').trim();
			var id = toId(name);
			item = {};
			if (id && BattleItems[id]) {
				item = BattleItems[id];
				item.exists = true;
			}
			if (!item.id) item.id = id;
			if (!item.name) item.name = name;
			if (!item.fullname) item.fullname = 'item: '+name;
			item.toString = selfT.effectToString;
			if (!item.category) item.category = 'Effect';
			if (!item.effectType) item.effectType = 'Item';
			if (item.isBerry) item.fling = { basePower: 10 };
		}
		return item;
	};
	this.getAbility = function(ability) {
		if (!ability || typeof ability === 'string') {
			var name = (ability||'').trim();
			var id = toId(name);
			ability = {};
			if (id && BattleAbilities[id]) {
				ability = BattleAbilities[id];
				ability.exists = true;
			}
			if (!ability.id) ability.id = id;
			if (!ability.name) ability.name = name;
			if (!ability.fullname) ability.fullname = 'ability: '+name;
			ability.toString = selfT.effectToString;
			if (!ability.category) ability.category = 'Effect';
			if (!ability.effectType) ability.effectType = 'Ability';
		}
		return ability;
	};
	this.getType = function(type) {
		if (!type || typeof type === 'string') {
			var id = toId(type);
			type = {};
			if (id && BattleTypeChart[id]) {
				type = BattleTypeChart[id];
				type.isType = true;
				type.effectType = 'Type';
			}
			if (!type.id) type.id = id;
			if (!type.effectType) {
				// man, this is really meta
				type.effectType = 'EffectType';
			}
		}
		return type;
	};


<<<<<<< HEAD
	this.validateMoveset = require("./moveset-checker.js").check;
=======
	this.checkLearnset = function(move, template, lsetData) {
		lsetData = lsetData || {};
		if (move.id) move = move.id;
		do {
			if (template.learnset) {
				if (template.learnset[move]) {
					return true;
				}
				if (template.learnset['sketch']) {
					var lset = template.learnset['sketch'];
					if (typeof lset === 'string') lset = [lset];
					for (var i=0; i<lset.length; i++) if (lset[i].substr(1) !== 'E') return true;
					return 1;
				}
			}
			if (template.basespecies !== template.species) {
				template = selfT.getTemplate(template.basespecies);
			} else {
				template = selfT.getTemplate(template.prevo);
			}
		} while (template && template.species);
		return false;
	};
>>>>>>> 9bb701ec
	this.getBanlistTable = function(format, subformat, depth) {
		var banlistTable;
		if (!depth) depth = 0;
		if (depth>4) return; // avoid infinite recursion
		if (format.banlistTable && !subformat) {
			banlistTable = format.banlistTable;
		} else {
			if (!format.banlistTable) format.banlistTable = {};
			if (!format.setBanTable) format.setBanTable = [];
			if (!format.teamBanTable) format.teamBanTable = [];

			banlistTable = format.banlistTable;
			if (!subformat) subformat = format;
			if (subformat.banlist) {
				for (var i=0; i<subformat.banlist.length; i++) {
					// don't revalidate what we already validate
					if (banlistTable[toId(subformat.banlist[i])]) continue;

					banlistTable[subformat.banlist[i]] = true;
					banlistTable[toId(subformat.banlist[i])] = true;

					var plusPos = subformat.banlist[i].indexOf('+');
					if (plusPos && plusPos > 0) {
						var plusPlusPos = subformat.banlist[i].indexOf('++');
						if (plusPlusPos && plusPlusPos > 0) {
							var complexList = subformat.banlist[i].split('++');
							for (var j=0; j<complexList.length; j++) {
								complexList[j] = toId(complexList[j]);
							}
							format.teamBanTable.push(complexList);
						} else {
							var complexList = subformat.banlist[i].split('+');
							for (var j=0; j<complexList.length; j++) {
								complexList[j] = toId(complexList[j]);
							}
							format.setBanTable.push(complexList);
						}
					}
				}
			}
			if (subformat.ruleset) {
				for (var i=0; i<subformat.ruleset.length; i++) {
					// don't revalidate what we already validate
					if (banlistTable['Rule:'+toId(subformat.ruleset[i])]) continue;

					banlistTable['Rule:'+toId(subformat.ruleset[i])] = true;

					var subsubformat = selfT.getEffect(subformat.ruleset[i]);
					if (subsubformat.ruleset || subsubformat.banlist) {
						selfT.getBanlistTable(format, subsubformat, depth+1);
					}
				}
			}
		}
		return banlistTable;
	};
	this.validateTeam = function(team, format) {
		var problems = [];
		format = selfT.getEffect(format);
		selfT.getBanlistTable(format);
		if (format.team === 'random') {
			return false;
		}
		if (!team || !Array.isArray(team)) {
			if (format.canUseRandomTeam) {
				return false;
			}
			return ["Random teams are not allowed in this format."];
		}
		if (!team.length) {
			return ["Your team has no pokemon."];
		}
		if (team.length>6) {
			return ["Your team has more than 6 pokemon."];
		}
		var teamHas = {};
		for (var i=0; i<team.length; i++) {
			var setProblems = selfT.validateSet(team[i], format, teamHas);
			if (setProblems) {
				problems = problems.concat(setProblems);
			}
		}

		for (var i=0; i<format.teamBanTable.length; i++) {
			var bannedCombo = '';
			for (var j=0; j<format.teamBanTable[i].length; j++) {
				if (!teamHas[format.teamBanTable[i][j]]) {
					bannedCombo = false;
					break;
				}

				if (j == 0) {
					bannedCombo += format.teamBanTable[i][j];
				} else {
					bannedCombo += ' and '+format.teamBanTable[i][j];
				}
			}
			if (bannedCombo) {
				problems.push("Your team has the combination of "+bannedCombo+", which is banned.");
			}
		}

		if (format.ruleset) {
			for (var i=0; i<format.ruleset.length; i++) {
				var subformat = selfT.getEffect(format.ruleset[i]);
				if (subformat.validateTeam) {
					problems = problems.concat(subformat.validateTeam.call(selfT, team, format)||[]);
				}
			}
		}
		if (format.validateTeam) {
			problems = problems.concat(format.validateTeam.call(selfT, team, format)||[]);
		}

		if (!problems.length) return false;
		return problems;
	};
	this.validateSet = function(set, format, teamHas) {
		var problems = [];
		format = selfT.getEffect(format);
		if (!set) {
			return ["This is not a pokemon."];
		}

		set.species = (''+(set.species||'')).trim();
		set.name = (''+(set.name||'')).trim();
		set.item = ''+(set.item||'');
		set.ability = ''+(set.ability||'');
		if (!Array.isArray(set.moves)) set.moves = [];

		set.species = set.species || set.name || 'Bulbasaur';
		set.name = set.name || set.species;
		var template = selfT.getTemplate(set.species);

		var setHas = {};

		if (!template || !template.abilities) {
			set.species = 'Bulbasaur';
			template = selfT.getTemplate('Bulbasaur')
		}

		var banlistTable = selfT.getBanlistTable(format);

		setHas[toId(set.species)] = true;
		if (banlistTable[toId(set.species)]) {
			problems.push(set.species+' is banned.');
		}
		setHas[toId(set.ability)] = true;
		if (banlistTable[toId(set.ability)]) {
<<<<<<< HEAD
			problems.push(set.name+"'s ("+set.species+") ability "+set.ability+" is banned.");
=======
			problems.push(set.name+"'s ability "+set.ability+" is banned.");
		}
		setHas[toId(set.item)] = true;
		if (banlistTable[toId(set.item)]) {
			problems.push(set.name+"'s item "+set.item+" is banned.");
		}
		var item = selfT.getItem(set.item);
		if (banlistTable['Unreleased'] && item.isUnreleased) {
			problems.push(set.name+"'s item "+set.item+" is unreleased.");
>>>>>>> 9bb701ec
		}
		if (toId(set.ability) === toId(template.abilities['DW'])) {
			var unreleasedDW = {
					Serperior: 1, Chandelure: 1, Ditto: 1,
					Breloom: 1, Zapdos: 1, Feraligatr: 1, Gothitelle: 1,
					'Ho-Oh': 1, Lugia: 1, Raikou: 1, Cinccino: 1
				};

			if (unreleasedDW[set.species] && banlistTable['Unreleased']) {
				problems.push(set.name+" ("+set.species+")'s Dream World ability is unreleased.");
			} else if (template.num >= 494 && set.species !== 'Darmanitan' && set.species !== 'Munna') {
				problems.push(set.name+" ("+set.species+")'s Dream World ability is unreleased.");
			}
		}
		setHas[toId(set.item)] = true;
		if (banlistTable[toId(set.item)]) {
			problems.push(set.name+"'s ("+set.species+") item "+set.item+" is banned.");
		}
		if (banlistTable['Unreleased'] && setHas['souldew']) {
			problems.push(set.name+"'s ("+set.species+") item "+set.item+" is unreleased.");
		}
		setHas[toId(set.ability)] = true;
		var limit1 = 0;
		if (!set.moves || !set.moves.length) {
			problems.push(set.name+" has no moves.");
		} else {
			// A limit is imposed here to prevent too much engine strain or
			// too much layout deformation - to be exact, this is the Debug
			// Mode limitation.
			// The usual limit of 4 moves is handled elsewhere - currently
			// in the cartridge-compliant set validator: formats.js:pokemon
			set.moves = set.moves.slice(0,24);

			for (var i=0; i<set.moves.length; i++) {
				if (!set.moves[i]) continue;
				set.moves[i] = ''+(set.moves[i]||'');
				var move = selfT.getMove(set.moves[i]);
				setHas[move.id] = true;
				if (banlistTable[move.id]) {
					problems.push(set.name+"'s ("+set.species+") move "+set.moves[i]+" is banned.");
				} else if (move.ohko && banlistTable['OHKO']) {
					problems.push(set.name+"'s ("+set.species+") move "+set.moves[i]+" is an OHKO move, which is banned.");
				}
			}
		}
		setHas[toId(template.tier)] = true;
		if (banlistTable[template.tier]) {
			problems.push(set.name+" ("+set.species+") is in "+template.tier+", which is banned.");
		}

		if (teamHas) {
			for (var i in setHas) {
				teamHas[i] = true;
			}
		}
		for (var i=0; i<format.setBanTable.length; i++) {
			var bannedCombo = '';
			for (var j=0; j<format.setBanTable[i].length; j++) {
				if (!setHas[format.setBanTable[i][j]]) {
					bannedCombo = false;
					break;
				}

				if (j == 0) {
					bannedCombo += format.setBanTable[i][j];
				} else {
					bannedCombo += ' and '+format.setBanTable[i][j];
				}
			}
			if (bannedCombo) {
				problems.push(set.name+" ("+set.species+") has the combination of "+bannedCombo+", which is banned.");
			}
		}

		if (format.ruleset) {
			for (var i=0; i<format.ruleset.length; i++) {
				var subformat = selfT.getEffect(format.ruleset[i]);
				if (subformat.validateSet) {
					problems = problems.concat(subformat.validateSet.call(selfT, set, format)||[]);
				}
			}
		}
		if (format.validateSet) {
			problems = problems.concat(format.validateSet.call(selfT, set, format)||[]);
		}

		if (!problems.length) return false;
		return problems;
	};
}

exports.BattleTools = BattleTools;<|MERGE_RESOLUTION|>--- conflicted
+++ resolved
@@ -211,34 +211,7 @@
 		return type;
 	};
 
-
-<<<<<<< HEAD
 	this.validateMoveset = require("./moveset-checker.js").check;
-=======
-	this.checkLearnset = function(move, template, lsetData) {
-		lsetData = lsetData || {};
-		if (move.id) move = move.id;
-		do {
-			if (template.learnset) {
-				if (template.learnset[move]) {
-					return true;
-				}
-				if (template.learnset['sketch']) {
-					var lset = template.learnset['sketch'];
-					if (typeof lset === 'string') lset = [lset];
-					for (var i=0; i<lset.length; i++) if (lset[i].substr(1) !== 'E') return true;
-					return 1;
-				}
-			}
-			if (template.basespecies !== template.species) {
-				template = selfT.getTemplate(template.basespecies);
-			} else {
-				template = selfT.getTemplate(template.prevo);
-			}
-		} while (template && template.species);
-		return false;
-	};
->>>>>>> 9bb701ec
 	this.getBanlistTable = function(format, subformat, depth) {
 		var banlistTable;
 		if (!depth) depth = 0;
@@ -388,19 +361,15 @@
 		}
 		setHas[toId(set.ability)] = true;
 		if (banlistTable[toId(set.ability)]) {
-<<<<<<< HEAD
 			problems.push(set.name+"'s ("+set.species+") ability "+set.ability+" is banned.");
-=======
-			problems.push(set.name+"'s ability "+set.ability+" is banned.");
 		}
 		setHas[toId(set.item)] = true;
 		if (banlistTable[toId(set.item)]) {
-			problems.push(set.name+"'s item "+set.item+" is banned.");
+			problems.push(set.name+"'s ("+set.species+") item "+set.item+" is banned.");
 		}
 		var item = selfT.getItem(set.item);
 		if (banlistTable['Unreleased'] && item.isUnreleased) {
-			problems.push(set.name+"'s item "+set.item+" is unreleased.");
->>>>>>> 9bb701ec
+			problems.push(set.name+"'s ("+set.species+") item "+set.item+" is unreleased.");
 		}
 		if (toId(set.ability) === toId(template.abilities['DW'])) {
 			var unreleasedDW = {
