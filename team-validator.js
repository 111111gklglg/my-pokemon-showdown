--- conflicted
+++ resolved
@@ -103,17 +103,9 @@
 	if (!''.includes) require('es6-shim');
 	global.Config = require('./config/config.js');
 
-<<<<<<< HEAD
 	process.on('uncaughtException', function (err) {
-		require('./crashlogger.js')(err, 'A team validator process');
+		require('./crashlogger.js')(err, 'A team validator process', true);
 	});
-=======
-	if (Config.crashguard) {
-		process.on('uncaughtException', function (err) {
-			require('./crashlogger.js')(err, 'A team validator process', true);
-		});
-	}
->>>>>>> 4a2ce712
 
 	/**
 	 * Converts anything to an ID. An ID must have only lowercase alphanumeric
