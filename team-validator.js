/**
 * Team Validator
 * Pokemon Showdown - http://pokemonshowdown.com/
 *
 * Handles team validation, and specifically learnset checking.
 *
 * @license MIT license
 */
/* jscs:disable validateIndentation */

var Validator;

/*if (!process.send) {
	var validationCount = 0;
	var pendingValidations = {};

	var ValidatorProcess = (function () {
		function ValidatorProcess() {
			this.process = require('child_process').fork('team-validator.js', {cwd: __dirname});
			var self = this;
			this.process.on('message', function (message) {
				// Protocol:
				// success: "[id]|1[details]"
				// failure: "[id]|0[details]"
				var pipeIndex = message.indexOf('|');
				var id = message.substr(0, pipeIndex);
				var success = (message.charAt(pipeIndex + 1) === '1');

				if (pendingValidations[id]) {
					ValidatorProcess.release(self);
					pendingValidations[id](success, message.substr(pipeIndex + 2));
					delete pendingValidations[id];
				}
			});
		}
		ValidatorProcess.prototype.load = 0;
		ValidatorProcess.prototype.active = true;
		ValidatorProcess.processes = [];
		ValidatorProcess.spawn = function () {
			var num = Config.validatorProcesses || 1;
			for (var i = 0; i < num; ++i) {
				this.processes.push(new ValidatorProcess());
			}
		};
		ValidatorProcess.respawn = function () {
			this.processes.splice(0).forEach(function (process) {
				process.active = false;
				if (!process.load) process.process.disconnect();
			});
			this.spawn();
		};
		ValidatorProcess.acquire = function () {
			var process = this.processes[0];
			for (var i = 1; i < this.processes.length; ++i) {
				if (this.processes[i].load < process.load) {
					process = this.processes[i];
				}
			}
			++process.load;
			return process;
		};
		ValidatorProcess.release = function (process) {
			--process.load;
			if (!process.load && !process.active) {
				process.process.disconnect();
			}
		};
		ValidatorProcess.send = function (format, team, callback) {
			var process = this.acquire();
			pendingValidations[validationCount] = callback;
			try {
				process.process.send('' + validationCount + '|' + format + '|' + team);
			} catch (e) {}
			++validationCount;
		};
		return ValidatorProcess;
	})();

	// Create the initial set of validator processes.
	ValidatorProcess.spawn();

	exports.ValidatorProcess = ValidatorProcess;
	exports.pendingValidations = pendingValidations;*/

	exports.validateTeam = function (format, team, callback) {
		var parsedTeam = Tools.fastUnpackTeam(team);
		var problems = this.validateTeamSync(format, parsedTeam);
		if (problems && problems.length) {
			setImmediate(callback.bind(null, false, problems.join('\n')));
		} else {
			var packedTeam = Tools.packTeam(parsedTeam);
			setImmediate(callback.bind(null, true, packedTeam));
		}
	};

	var synchronousValidators = {};
	exports.validateTeamSync = function (format, team) {
		if (!synchronousValidators[format]) synchronousValidators[format] = new Validator(format);
		return synchronousValidators[format].validateTeam(team);
	};
	exports.validateSetSync = function (format, set, teamHas) {
		if (!synchronousValidators[format]) synchronousValidators[format] = new Validator(format);
		return synchronousValidators[format].validateSet(set, teamHas);
	};
	exports.checkLearnsetSync = function (format, move, template, lsetData) {
		if (!synchronousValidators[format]) synchronousValidators[format] = new Validator(format);
		return synchronousValidators[format].checkLearnset(move, template, lsetData);
	};
/*} else {
	require('sugar');
	if (!''.includes) require('es6-shim');
	global.Config = require('./config/config.js');

	process.on('uncaughtException', function (err) {
		require('./crashlogger.js')(err, 'A team validator process');
	});*/

	/**
	 * Converts anything to an ID. An ID must have only lowercase alphanumeric
	 * characters.
	 * If a string is passed, it will be converted to lowercase and
	 * non-alphanumeric characters will be stripped.
	 * If an object with an ID is passed, its ID will be returned.
	 * Otherwise, an empty string will be returned.
	 */
<<<<<<< HEAD
	/*global.toId = function (text) {
		if (text && text.id) text = text.id;
		else if (text && text.userid) text = text.userid;
=======
	global.toId = function (text) {
		if (text && text.id) {
			text = text.id;
		} else if (text && text.userid) {
			text = text.userid;
		}
>>>>>>> a62423df

		return string(text).toLowerCase().replace(/[^a-z0-9]+/g, '');
	};*/

	/**
	 * Validates a username or Pokemon nickname
	 */
	/*var bannedNameStartChars = {'~':1, '&':1, '@':1, '%':1, '+':1, '-':1, '!':1, '?':1, '#':1, ' ':1};
	global.toName = function (name) {
		name = string(name);
		name = name.replace(/[\|\s\[\]\,]+/g, ' ').trim();
		while (bannedNameStartChars[name.charAt(0)]) {
			name = name.substr(1);
		}
		if (name.length > 18) name = name.substr(0, 18);
		return name.trim();
	};*/

	/**
	 * Safely ensures the passed variable is a string
	 * Simply doing '' + str can crash if str.toString crashes or isn't a function
	 * If we're expecting a string and being given anything that isn't a string
	 * or a number, it's safe to assume it's an error, and return ''
	 */
	/*global.string = function (str) {
		if (typeof str === 'string' || typeof str === 'number') return '' + str;
		return '';
	};

	global.Tools = require('./tools.js');

	require('./repl.js').start('team-validator-', process.pid, function (cmd) { return eval(cmd); });

	var validators = {};

	var respond = function respond(id, success, details) {
		process.send(id + (success ? '|1' : '|0') + details);
	};

	process.on('message', function (message) {
		// protocol:
		// "[id]|[format]|[team]"
		var pipeIndex = message.indexOf('|');
		var pipeIndex2 = message.indexOf('|', pipeIndex + 1);
		var id = message.substr(0, pipeIndex);
		var format = message.substr(pipeIndex + 1, pipeIndex2 - pipeIndex - 1);

		if (!validators[format]) validators[format] = new Validator(format);
		var parsedTeam = [];
		parsedTeam = Tools.fastUnpackTeam(message.substr(pipeIndex2 + 1));

		var problems;
		try {
			problems = validators[format].validateTeam(parsedTeam);
		} catch (err) {
			var stack = err.stack + '\n\n' +
					'Additional information:\n' +
					'team = ' + message.substr(pipeIndex2 + 1) + '\n';
			var fakeErr = {stack: stack};

			require('./crashlogger.js')(fakeErr, 'A team validation');
			problems = ["Your team crashed the team validator. We've been automatically notified and will fix this crash, but you should use a different team for now."];
		}

		if (problems && problems.length) {
			respond(id, false, problems.join('\n'));
		} else {
			var packedTeam = Tools.packTeam(parsedTeam);
			// console.log('FROM: ' + message.substr(pipeIndex2 + 1));
			// console.log('TO: ' + packedTeam);
			respond(id, true, packedTeam);
		}
	});

	process.on('disconnect', function () {
		process.exit();
	});
}*/

Validator = (function () {
	function Validator(format) {
		this.format = format;
	}

	Validator.prototype.validateTeam = function (team) {
		var format = Tools.getFormat(this.format);
		var tools = Tools.mod(format);

		var problems = [];
		tools.getBanlistTable(format);
		if (format.team) {
			return false;
		}
		if (!team || !Array.isArray(team)) {
			if (format.canUseRandomTeam) {
				return false;
			}
			return ["You sent invalid team data. If you're not using a custom client, please report this as a bug."];
		}
		if (team.length > 6) {
			return ["Your team has more than 6 pokemon."];
		}
		switch (format.gameType) {
		case 'doubles':
			if (team.length < 2) return ["Your Doubles team needs at least 2 pokemon."];
			break;
		case 'triples':
			if (team.length < 3) return ["Your Triples team needs at least 3 pokemon."];
			break;
		case 'rotation':
			if (team.length < 3) return ["Your Rotation team needs at least 3 pokemon."];
			break;
		default:
			if (team.length < 1) return ["Your team has no pokemon."];
		}
		var teamHas = {};
		for (var i = 0; i < team.length; i++) {
			if (!team[i]) return ["You sent invalid team data. If you're not using a custom client, please report this as a bug."];
			var setProblems = this.validateSet(team[i], teamHas);
			if (setProblems) {
				problems = problems.concat(setProblems);
			}
		}

		for (var i = 0; i < format.teamBanTable.length; i++) {
			var bannedCombo = true;
			for (var j = 0; j < format.teamBanTable[i].length; j++) {
				if (!teamHas[format.teamBanTable[i][j]]) {
					bannedCombo = false;
					break;
				}
			}
			if (bannedCombo) {
				var clause = format.name ? " by " + format.name : '';
				problems.push("Your team has the combination of " + format.teamBanTable[i].join(' + ') + ", which is banned" + clause + ".");
			}
		}

		if (format.ruleset) {
			for (var i = 0; i < format.ruleset.length; i++) {
				var subformat = tools.getFormat(format.ruleset[i]);
				if (subformat.validateTeam) {
					problems = problems.concat(subformat.validateTeam.call(tools, team, format, teamHas) || []);
				}
			}
		}
		if (format.validateTeam) {
			problems = problems.concat(format.validateTeam.call(tools, team, format, teamHas) || []);
		}

		if (!problems.length) return false;
		return problems;
	};

	Validator.prototype.validateSet = function (set, teamHas) {
		var format = Tools.getFormat(this.format);
		var tools = Tools.mod(format);

		var problems = [];
		if (!set) {
			return ["This is not a Pokemon."];
		}

		var template = tools.getTemplate(string(set.species));
		if (!template.exists) {
			return ["The Pokemon '" + set.species + "' does not exist."];
		}
		set.species = template.species;

		set.name = toName(set.name);
		var item = tools.getItem(string(set.item));
		set.item = item.name;
		var ability = tools.getAbility(string(set.ability));
		set.ability = ability.name;
		if (!Array.isArray(set.moves)) set.moves = [];

		var maxLevel = format.maxLevel || 100;
		var maxForcedLevel = format.maxForcedLevel || maxLevel;
		if (!set.level) {
			set.level = (format.defaultLevel || maxLevel);
		}
		if (format.forcedLevel) {
			set.forcedLevel = format.forcedLevel;
		} else if (set.level >= maxForcedLevel) {
			set.forcedLevel = maxForcedLevel;
		}
		if (set.level > maxLevel || set.level === set.forcedLevel || set.level === set.maxForcedLevel) {
			set.level = maxLevel;
		}

		var nameTemplate = tools.getTemplate(set.name);
		if (nameTemplate.exists && nameTemplate.name.toLowerCase() === set.name.toLowerCase()) set.name = null;
		set.species = set.species;
		set.name = set.name || set.species;
		var name = set.species;
		if (set.species !== set.name) name = set.name + " (" + set.species + ")";
		var isHidden = false;
		var lsetData = {set:set, format:format};

		var setHas = {};

		if (!template || !template.abilities) {
			set.species = 'Unown';
			template = tools.getTemplate('Unown');
		}

		if (format.ruleset) {
			for (var i = 0; i < format.ruleset.length; i++) {
				var subformat = tools.getFormat(format.ruleset[i]);
				if (subformat.validateSet) {
					problems = problems.concat(subformat.validateSet.call(tools, set, format) || []);
				}
			}
		}
		template = tools.getTemplate(set.species);
		item = tools.getItem(set.item);
		if (item.id && !item.exists) {
			return ['"' + set.item + "' is an invalid item."];
		}
		ability = tools.getAbility(set.ability);

		var banlistTable = tools.getBanlistTable(format);

		var check = template.id;
		var clause = '';
		setHas[check] = true;
		if (banlistTable[check]) {
			clause = typeof banlistTable[check] === 'string' ? " by " + banlistTable[check] : '';
			problems.push(set.species + ' is banned' + clause + '.');
		} else if (!tools.data.FormatsData[check] || !tools.data.FormatsData[check].tier) {
			check = toId(template.baseSpecies);
			if (banlistTable[check]) {
				clause = typeof banlistTable[check] === 'string' ? " by " + banlistTable[check] : '';
				problems.push(template.baseSpecies + ' is banned' + clause + '.');
			}
		}

		check = toId(set.ability);
		setHas[check] = true;
		if (banlistTable[check]) {
			clause = typeof banlistTable[check] === 'string' ? " by " + banlistTable[check] : '';
			problems.push(name + "'s ability " + set.ability + " is banned" + clause + ".");
		}
		check = toId(set.item);
		setHas[check] = true;
		if (banlistTable[check]) {
			clause = typeof banlistTable[check] === 'string' ? " by " + banlistTable[check] : '';
			problems.push(name + "'s item " + set.item + " is banned" + clause + ".");
		}
		if (banlistTable['Unreleased'] && item.isUnreleased) {
			problems.push(name + "'s item " + set.item + " is unreleased.");
		}
		if (banlistTable['Unreleased'] && template.isUnreleased) {
			if (!format.requirePentagon || (template.eggGroups[0] === 'Undiscovered' && !template.evos)) {
				problems.push(name + " (" + template.species + ") is unreleased.");
			}
		}
		setHas[toId(set.ability)] = true;
		if (banlistTable['illegal']) {
			// Don't check abilities for metagames with All Abilities
			if (tools.gen <= 2) {
				set.ability = 'None';
			} else if (!banlistTable['ignoreillegalabilities']) {
				if (!ability.name) {
					problems.push(name + " needs to have an ability.");
				} else if (ability.name !== template.abilities['0'] &&
					ability.name !== template.abilities['1'] &&
					ability.name !== template.abilities['H']) {
					problems.push(name + " can't have " + set.ability + ".");
				}
				if (ability.name === template.abilities['H']) {
					isHidden = true;

					if (template.unreleasedHidden && banlistTable['illegal']) {
						problems.push(name + "'s hidden ability is unreleased.");
					} else if (tools.gen === 5 && set.level < 10 && (template.maleOnlyHidden || template.gender === 'N')) {
						problems.push(name + " must be at least level 10 with its hidden ability.");
					}
					if (template.maleOnlyHidden) {
						set.gender = 'M';
						lsetData.sources = ['5D'];
					}
				}
			}
		}
		if (set.moves && Array.isArray(set.moves)) {
			set.moves = set.moves.filter(function (val) { return val; });
		}
		if (!set.moves || !set.moves.length) {
			problems.push(name + " has no moves.");
		} else {
			// A limit is imposed here to prevent too much engine strain or
			// too much layout deformation - to be exact, this is the Debug
			// Mode limitation.
			// The usual limit of 4 moves is handled elsewhere - currently
			// in the cartridge-compliant set validator: rulesets.js:pokemon
			set.moves = set.moves.slice(0, 24);

			for (var i = 0; i < set.moves.length; i++) {
				if (!set.moves[i]) continue;
				var move = tools.getMove(string(set.moves[i]));
				set.moves[i] = move.name;
				check = move.id;
				setHas[check] = true;
				if (banlistTable[check]) {
					clause = typeof banlistTable[check] === 'string' ? " by " + banlistTable[check] : '';
					problems.push(name + "'s move " + set.moves[i] + " is banned" + clause + ".");
				}

				if (banlistTable['Unreleased']) {
					if (move.isUnreleased) problems.push(name + "'s move " + set.moves[i] + " is unreleased.");
				}

				if (banlistTable['illegal']) {
					var problem = this.checkLearnset(move, template, lsetData);
					if (problem) {
						var problemString = name + " can't learn " + move.name;
						if (problem.type === 'incompatible') {
							if (isHidden) {
								problemString = problemString.concat(" because it's incompatible with its ability or another move.");
							} else {
								problemString = problemString.concat(" because it's incompatible with another move.");
							}
						} else if (problem.type === 'oversketched') {
							problemString = problemString.concat(" because it can only sketch " + problem.maxSketches + " move" + (problem.maxSketches > 1 ? "s" : "") + ".");
						} else if (problem.type === 'pokebank') {
							problemString = problemString.concat(" because it's only obtainable from a previous generation.");
						} else {
							problemString = problemString.concat(".");
						}
						problems.push(problemString);
					}
				}
			}

			if (lsetData.sources && lsetData.sources.length === 1 && !lsetData.sourcesBefore) {
				// we're restricted to a single source
				var source = lsetData.sources[0];
				if (source.charAt(1) === 'S') {
					// it's an event
					var eventData = null;
					var splitSource = source.substr(2).split(' ');
					var eventTemplate = tools.getTemplate(splitSource[1]);
					if (eventTemplate.eventPokemon) eventData = eventTemplate.eventPokemon[parseInt(splitSource[0], 10)];
					if (eventData) {
						if (eventData.nature && eventData.nature !== set.nature) {
							problems.push(name + " must have a " + eventData.nature + " nature because it has a move only available from a specific event.");
						}
						if (eventData.shiny) {
							set.shiny = true;
						}
						if (eventData.generation < 5) eventData.isHidden = false;
						if (eventData.isHidden !== undefined && eventData.isHidden !== isHidden) {
							problems.push(name + (isHidden ? " can't have" : " must have") + " its hidden ability because it has a move only available from a specific event.");
						}
						if (tools.gen <= 5 && eventData.abilities && eventData.abilities.indexOf(ability.id) < 0) {
							problems.push(name + " must have " + eventData.abilities.join(" or ") + " because it has a move only available from a specific event.");
						}
						if (eventData.gender) {
							set.gender = eventData.gender;
						}
						if (eventData.level && set.level < eventData.level) {
							problems.push(name + " must be at least level " + eventData.level + " because it has a move only available from a specific event.");
						}
					}
					isHidden = false;
				}
			}
			if (isHidden && lsetData.sourcesBefore) {
				if (!lsetData.sources && lsetData.sourcesBefore < 5) {
					problems.push(name + " has a hidden ability - it can't have moves only learned before gen 5.");
				} else if (lsetData.sources && template.gender && template.gender !== 'F' && !{'Nidoran-M':1, 'Nidorino':1, 'Nidoking':1, 'Volbeat':1}[template.species]) {
					var compatibleSource = false;
					for (var i = 0, len = lsetData.sources.length; i < len; i++) {
						if (lsetData.sources[i].charAt(1) === 'E' || (lsetData.sources[i].substr(0, 2) === '5D' && set.level >= 10)) {
							compatibleSource = true;
							break;
						}
					}
					if (!compatibleSource) {
						problems.push(name + " has moves incompatible with its hidden ability.");
					}
				}
			}
			if (banlistTable['illegal'] && set.level < template.evoLevel) {
				// FIXME: Event pokemon given at a level under what it normally can be attained at gives a false positive
				problems.push(name + " must be at least level " + template.evoLevel + " to be evolved.");
			}
			if (!lsetData.sources && lsetData.sourcesBefore <= 3 && tools.getAbility(set.ability).gen === 4 && !template.prevo && tools.gen <= 5) {
				problems.push(name + " has a gen 4 ability and isn't evolved - it can't use anything from gen 3.");
			}
			if (!lsetData.sources && lsetData.sourcesBefore >= 3 && (isHidden || tools.gen <= 5) && template.gen <= lsetData.sourcesBefore) {
				var oldAbilities = tools.mod('gen' + lsetData.sourcesBefore).getTemplate(set.species).abilities;
				if (ability.name !== oldAbilities['0'] && ability.name !== oldAbilities['1'] && !oldAbilities['H']) {
					problems.push(name + " has moves incompatible with its ability.");
				}
			}
		}
		setHas[toId(template.tier)] = true;
		if (banlistTable[template.tier]) {
			problems.push(name + " is in " + template.tier + ", which is banned.");
		}

		if (teamHas) {
			for (var i in setHas) {
				teamHas[i] = true;
			}
		}
		for (var i = 0; i < format.setBanTable.length; i++) {
			var bannedCombo = true;
			for (var j = 0; j < format.setBanTable[i].length; j++) {
				if (!setHas[format.setBanTable[i][j]]) {
					bannedCombo = false;
					break;
				}
			}
			if (bannedCombo) {
				clause = format.name ? " by " + format.name : '';
				problems.push(name + " has the combination of " + format.setBanTable[i].join(' + ') + ", which is banned" + clause + ".");
			}
		}

		if (format.validateSet) {
			problems = problems.concat(format.validateSet.call(tools, set, format) || []);
		}

		if (!problems.length) {
			if (set.forcedLevel) set.level = set.forcedLevel;
			return false;
		}

		return problems;
	};

	Validator.prototype.checkLearnset = function (move, template, lsetData) {
		var tools = Tools.mod(Tools.getFormat(this.format));

		move = toId(move);
		template = tools.getTemplate(template);

		lsetData = lsetData || {};
		lsetData.eggParents = lsetData.eggParents || [];
		var set = (lsetData.set || (lsetData.set = {}));
		var format = (lsetData.format || (lsetData.format = {}));
		var alreadyChecked = {};
		var level = set.level || 100;

		var isHidden = false;
		if (set.ability && tools.getAbility(set.ability).name === template.abilities['H']) isHidden = true;
		var incompatibleHidden = false;

		var limit1 = true;
		var sketch = false;
		var blockedHM = false;

		var sometimesPossible = false; // is this move in the learnset at all?

		// This is a pretty complicated algorithm

		// Abstractly, what it does is construct the union of sets of all
		// possible ways this pokemon could be obtained, and then intersect
		// it with a the pokemon's existing set of all possible ways it could
		// be obtained. If this intersection is non-empty, the move is legal.

		// We apply several optimizations to this algorithm. The most
		// important is that with, for instance, a TM move, that Pokemon
		// could have been obtained from any gen at or before that TM's gen.
		// Instead of adding every possible source before or during that gen,
		// we keep track of a maximum gen variable, intended to mean "any
		// source at or before this gen is possible."

		// set of possible sources of a pokemon with this move, represented as an array
		var sources = [];
		// the equivalent of adding "every source at or before this gen" to sources
		var sourcesBefore = 0;
		var noPastGen = !!format.requirePentagon;
		// since Gen 3, Pokemon cannot be traded to past generations
		var noFutureGen = tools.gen >= 3 ? true : !!(format.banlistTable && format.banlistTable['tradeback']);

		do {
			alreadyChecked[template.speciesid] = true;
			// STABmons hack to avoid copying all of validateSet to formats
			if (format.banlistTable && format.banlistTable['ignorestabmoves'] && move !== 'chatter') {
				if (template.species === 'Shaymin') template.types = tools.getTemplate('shayminsky').types;
				if (template.types.indexOf(tools.getMove(move).type) >= 0) return false;
			}
			if (template.learnset) {
				if (template.learnset[move] || template.learnset['sketch']) {
					sometimesPossible = true;
					var lset = template.learnset[move];
					if (!lset || template.speciesid === 'smeargle') {
						lset = template.learnset['sketch'];
						sketch = true;
						// Chatter, Struggle and Magikarp's Revenge cannot be sketched
						if (move in {'chatter':1, 'struggle':1, 'magikarpsrevenge':1}) return true;
						// In Gen 2, there is no way for Sketch to copy these moves
						if (tools.gen === 2 && move in {'explosion':1, 'metronome':1, 'mimic':1, 'mirrormove':1, 'selfdestruct':1, 'sleeptalk':1, 'transform':1}) return true;
					}
					if (typeof lset === 'string') lset = [lset];

					for (var i = 0, len = lset.length; i < len; i++) {
						var learned = lset[i];
						if (noPastGen && learned.charAt(0) !== '6') continue;
						if (noFutureGen && parseInt(learned.charAt(0), 10) > tools.gen) continue;
						if (learned.charAt(0) !== '6' && isHidden && !tools.mod('gen' + learned.charAt(0)).getTemplate(template.species).abilities['H']) {
							// check if the Pokemon's hidden ability was available
							incompatibleHidden = true;
							continue;
						}
						if (!template.isNonstandard) {
							// HMs can't be transferred
							if (tools.gen >= 4 && learned.charAt(0) <= 3 && move in {'cut':1, 'fly':1, 'surf':1, 'strength':1, 'flash':1, 'rocksmash':1, 'waterfall':1, 'dive':1}) continue;
							if (tools.gen >= 5 && learned.charAt(0) <= 4 && move in {'cut':1, 'fly':1, 'surf':1, 'strength':1, 'rocksmash':1, 'waterfall':1, 'rockclimb':1}) continue;
							// Defog and Whirlpool can't be transferred together
							if (tools.gen >= 5 && move in {'defog':1, 'whirlpool':1} && learned.charAt(0) <= 4) blockedHM = true;
						}
						if (learned.substr(0, 2) in {'4L':1, '5L':1, '6L':1}) {
							// gen 4-6 level-up moves
							if (level >= parseInt(learned.substr(2), 10)) {
								// we're past the required level to learn it
								return false;
							}
							if (!template.gender || template.gender === 'F') {
								// available as egg move
								learned = learned.charAt(0) + 'Eany';
							} else {
								// this move is unavailable, skip it
								continue;
							}
						}
						if (learned.charAt(1) in {L:1, M:1, T:1}) {
							if (learned.charAt(0) === '6') {
								// current-gen TM or tutor moves:
								//   always available
								return false;
							}
							// past-gen level-up, TM, or tutor moves:
							//   available as long as the source gen was or was before this gen
							limit1 = false;
							sourcesBefore = Math.max(sourcesBefore, parseInt(learned.charAt(0), 10));
							if (tools.gen === 2 && lsetData.hasGen2Move && parseInt(learned.charAt(0), 10) === 1) lsetData.blockedGen2Move = true;
						} else if (learned.charAt(1) in {E:1, S:1, D:1}) {
							// egg, event, or DW moves:
							//   only if that was the source
							if (learned.charAt(1) === 'E') {
								// it's an egg move, so we add each pokemon that can be bred with to its sources
								if (learned.charAt(0) === '6') {
									// gen 6 doesn't have egg move incompatibilities except for certain cases with baby Pokemon
									learned = '6E' + (template.prevo ? template.id : '');
									sources.push(learned);
									continue;
								}
								var eggGroups = template.eggGroups;
								if (!eggGroups) continue;
								if (eggGroups[0] === 'Undiscovered') eggGroups = tools.getTemplate(template.evos[0]).eggGroups;
								var atLeastOne = false;
								var fromSelf = (learned.substr(1) === 'Eany');
								learned = learned.substr(0, 2);
								for (var templateid in tools.data.Pokedex) {
									var dexEntry = tools.getTemplate(templateid);
									if (
										// CAP pokemon can't breed
										!dexEntry.isNonstandard &&
										// can't breed mons from future gens
										dexEntry.gen <= parseInt(learned.charAt(0), 10) &&
										// genderless pokemon can't pass egg moves
										(dexEntry.gender !== 'N' || tools.gen <= 1 && dexEntry.gen <= 1)) {
										if (
											// chainbreeding
											fromSelf ||
											// otherwise parent must be able to learn the move
											!alreadyChecked[dexEntry.speciesid] && dexEntry.learnset && (dexEntry.learnset[move] || dexEntry.learnset['sketch'])) {
											if (dexEntry.eggGroups.intersect(eggGroups).length) {
												if (tools.gen === 2 && lsetData.hasEggMove && lsetData.hasEggMove !== move) {
													// If the mon already has an egg move by a father, other different father can't give it another egg move.
													if (lsetData.eggParents.indexOf(dexEntry.species) >= 0) {
														// We have to test here that the father of both moves doesn't get both by egg breeding
														var learnsFrom = false;
														var lsetToCheck = (dexEntry.learnset[lsetData.hasEggMove]) ? dexEntry.learnset[lsetData.hasEggMove] : dexEntry.learnset['sketch'];
														if (!lsetToCheck || !lsetToCheck.length) continue;
														for (var ltype = 0; ltype < lsetToCheck.length; ltype++) {
															// Save first learning type. After that, only save it if we have egg and it's not egg.
															learnsFrom = !learnsFrom || learnsFrom === 'E' ? lsetToCheck[ltype].charAt(1) : learnsFrom;
														}
														// If the previous egg move was learnt by the father through an egg as well:
														if (learnsFrom === 'E') {
															var secondLearnsFrom = false;
															var lsetToCheck = (dexEntry.learnset[move]) ? dexEntry.learnset[move] : dexEntry.learnset['sketch'];
															// Have here either the move learnset or sketch learnset for Smeargle.
															if (lsetToCheck) {
																for (var ltype = 0; ltype < lsetToCheck.length; ltype++) {
																	// Save first learning type. After that, only save it if we have egg and it's not egg.
																	secondLearnsFrom = !secondLearnsFrom || secondLearnsFrom === 'E' ? dexEntry.learnset[move][ltype].charAt(1) : secondLearnsFrom;
																}
																// Ok, both moves are learnt by father through an egg, therefor, it's impossible.
																if (secondLearnsFrom === 'E') {
																	lsetData.blockedGen2Move = true;
																	continue;
																}
															}
														}
													} else {
														lsetData.blockedGen2Move = true;
														continue;
													}
												}
												lsetData.hasEggMove = move;
												lsetData.eggParents.push(dexEntry.species);
												// Check if it has a move that needs to come from a prior gen to this egg move.
												lsetData.hasGen2Move = lsetData.hasGen2Move || (tools.gen === 2 && tools.getMove(move).gen === 2);
												lsetData.blockedGen2Move = lsetData.hasGen2Move && tools.gen === 2 && (lsetData.sourcesBefore ? lsetData.sourcesBefore : sourcesBefore) > 0 && (lsetData.sourcesBefore ? lsetData.sourcesBefore : sourcesBefore) < parseInt(learned.charAt(0), 10);
												// we can breed with it
												atLeastOne = true;
												sources.push(learned + dexEntry.id);
											}
										}
									}
								}
								// chainbreeding with itself from earlier gen
								if (!atLeastOne) sources.push(learned + template.id);
								// Egg move tradeback for gens 1 and 2.
								if (!noFutureGen) sourcesBefore = Math.max(sourcesBefore, parseInt(learned.charAt(0), 10));
							} else if (learned.charAt(1) === 'S') {
								// Event Pokémon:
								//	Available as long as the past gen can get the Pokémon and then trade it back.
								sources.push(learned + ' ' + template.id);
								if (!noFutureGen) sourcesBefore = Math.max(sourcesBefore, parseInt(learned.charAt(0), 10));
								// Check if it has a move that needs to come from a prior gen to this event move.
								lsetData.hasGen2Move = lsetData.hasGen2Move || (tools.gen === 2 && tools.getMove(move).gen === 2);
								lsetData.blockedGen2Move = lsetData.hasGen2Move && tools.gen === 2 && (lsetData.sourcesBefore ? lsetData.sourcesBefore : sourcesBefore) > 0 && (lsetData.sourcesBefore ? lsetData.sourcesBefore : sourcesBefore) < parseInt(learned.charAt(0), 10);
							} else {
								// DW Pokemon are at level 10 or at the evolution level
								var minLevel = (template.evoLevel && template.evoLevel > 10) ? template.evoLevel : 10;
								if (set.level < minLevel) continue;
								sources.push(learned);
							}
						}
					}
				}
				if (format.mimicGlitch && template.gen < 5) {
					// include the Mimic Glitch when checking this mon's learnset
					var glitchMoves = {metronome:1, copycat:1, transform:1, mimic:1, assist:1};
					var getGlitch = false;
					for (var i in glitchMoves) {
						if (template.learnset[i]) {
							if (!(i === 'mimic' && tools.getAbility(set.ability).gen === 4 && !template.prevo)) {
								getGlitch = true;
								break;
							}
						}
					}
					if (getGlitch) {
						sourcesBefore = Math.max(sourcesBefore, 4);
						if (tools.getMove(move).gen < 5) {
							limit1 = false;
						}
					}
				}
			}
			// also check to see if the mon's prevo or freely switchable formes can learn this move
			if (!template.learnset && template.baseSpecies !== template.species) {
				// forme takes precedence over prevo only if forme has no learnset
				template = tools.getTemplate(template.baseSpecies);
			} else if (template.prevo) {
				template = tools.getTemplate(template.prevo);
				if (template.gen > Math.max(2, tools.gen)) template = null;
				if (template && !template.abilities['H']) isHidden = false;
			} else if (template.baseSpecies !== template.species && template.baseSpecies !== 'Kyurem' && template.baseSpecies !== 'Pikachu') {
				template = tools.getTemplate(template.baseSpecies);
			} else {
				template = null;
			}
		} while (template && template.species && !alreadyChecked[template.speciesid]);

		if (limit1 && sketch) {
			// limit 1 sketch move
			if (lsetData.sketchMove) {
				return {type:'oversketched', maxSketches: 1};
			}
			lsetData.sketchMove = move;
		}

		if (blockedHM) {
			// Limit one of Defog/Whirlpool to be transferred
			if (lsetData.hm) return {type:'incompatible'};
			lsetData.hm = move;
		}

		if (lsetData.blockedGen2Move) {
			// Limit Gen 2 egg moves on gen 1 when move doesn't exist
			return {type:'incompatible'};
		}

		// Now that we have our list of possible sources, intersect it with the current list
		if (!sourcesBefore && !sources.length) {
			if (noPastGen && sometimesPossible) return {type:'pokebank'};
			if (incompatibleHidden) return {type:'incompatible'};
			return true;
		}
		if (!sources.length) sources = null;
		if (sourcesBefore || lsetData.sourcesBefore) {
			// having sourcesBefore is the equivalent of having everything before that gen
			// in sources, so we fill the other array in preparation for intersection
			var learned;
			if (sourcesBefore && lsetData.sources) {
				if (!sources) sources = [];
				for (var i = 0, len = lsetData.sources.length; i < len; i++) {
					learned = lsetData.sources[i];
					if (parseInt(learned.charAt(0), 10) <= sourcesBefore) {
						sources.push(learned);
					}
				}
				if (!lsetData.sourcesBefore) sourcesBefore = 0;
			}
			if (lsetData.sourcesBefore && sources) {
				if (!lsetData.sources) lsetData.sources = [];
				for (var i = 0, len = sources.length; i < len; i++) {
					learned = sources[i];
					if (parseInt(learned.charAt(0), 10) <= lsetData.sourcesBefore) {
						lsetData.sources.push(learned);
					}
				}
				if (!sourcesBefore) delete lsetData.sourcesBefore;
			}
		}
		if (sources) {
			if (lsetData.sources) {
				var intersectSources = lsetData.sources.intersect(sources);
				if (!intersectSources.length && !(sourcesBefore && lsetData.sourcesBefore)) {
					return {type:'incompatible'};
				}
				lsetData.sources = intersectSources;
			} else {
				lsetData.sources = sources.unique();
			}
		}

		if (sourcesBefore) {
			lsetData.sourcesBefore = Math.min(sourcesBefore, lsetData.sourcesBefore || 6);
		}

		return false;
	};

	return Validator;
})();<|MERGE_RESOLUTION|>--- conflicted
+++ resolved
@@ -123,18 +123,12 @@
 	 * If an object with an ID is passed, its ID will be returned.
 	 * Otherwise, an empty string will be returned.
 	 */
-<<<<<<< HEAD
 	/*global.toId = function (text) {
-		if (text && text.id) text = text.id;
-		else if (text && text.userid) text = text.userid;
-=======
-	global.toId = function (text) {
 		if (text && text.id) {
 			text = text.id;
 		} else if (text && text.userid) {
 			text = text.userid;
 		}
->>>>>>> a62423df
 
 		return string(text).toLowerCase().replace(/[^a-z0-9]+/g, '');
 	};*/
