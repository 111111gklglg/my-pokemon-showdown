--- conflicted
+++ resolved
@@ -106,11 +106,7 @@
 
 	process.on('uncaughtException', function (err) {
 		require('./crashlogger.js')(err, 'A team validator process');
-<<<<<<< HEAD
 	});*/
-=======
-	});
->>>>>>> fca78011
 
 	/**
 	 * Converts anything to an ID. An ID must have only lowercase alphanumeric
