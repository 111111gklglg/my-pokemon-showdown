--- conflicted
+++ resolved
@@ -177,7 +177,7 @@
 	onAnyModifyDamage?: (this: Battle, damage: number, source: Pokemon, target: Pokemon, move: Move) => void
 	onAnyRedirectTarget?: (this: Battle, target: Pokemon, source: Pokemon, source2: Pokemon, move: Move) => void
 	onAnyAccuracy?: (this: Battle, accuracy: number, target: Pokemon, source: Pokemon, move: Move) => void
-	onAnyBeforeImmunity?: (this: Battle, target: Pokemon, source: Pokemon, move: Move) => void
+	onAnyTryImmunity?: (this: Battle, target: Pokemon, source: Pokemon, move: Move) => void
 	onAnyFaint?: (this: Battle) => void
 	onAnyModifyBoost?: (this: Battle, boosts: SparseBoostsTable, target: Pokemon) => void
 	onAnyDragOut?: (this: Battle, pokemon: Pokemon) => void
@@ -185,14 +185,11 @@
 	onAttract?: (this: Battle, target: Pokemon, source: Pokemon, effect: UnknownEffect) => void
 	onAccuracy?: (this: Battle, accuracy: number, target: Pokemon, source: Pokemon, move: Move) => number | boolean | null | void
 	onBasePower?: (this: Battle, basePower: number, pokemon: Pokemon, target: Pokemon, move: Move) => void
-	onBeforeImmunity?: (this: Battle, target: Pokemon, source: Pokemon, move: Move) => void
+	onTryImmunity?: (this: Battle, target: Pokemon, source: Pokemon, move: Move) => void
+	onBeforeMove?: (this: Battle, attacker: Pokemon, defender: Pokemon, move: Move) => void
 	onBeforeSwitchIn?: (this: Battle, pokemon: Pokemon) => void
 	onBeforeSwitchOut?: (this: Battle, pokemon: Pokemon) => void
-<<<<<<< HEAD
-	onBeforeMove?: (this: Battle, attacker: Pokemon, defender: Pokemon, move: Move) => void
-=======
 	onBeforeTurn?: (this: Battle, pokemon: Pokemon) => void
->>>>>>> 31cb2e53
 	onBoost?: (this: Battle, boost: SparseBoostsTable, target: Pokemon, source: Pokemon, effect: UnknownEffect) => void
 	onChargeMove?: (this: Battle, pokemon: Pokemon, target: Pokemon, move: Move) => void
 	onCheckShow?: (this: Battle, pokemon: Pokemon) => void
