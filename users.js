/**
 * Users
 * Pokemon Showdown - http://pokemonshowdown.com/
 *
 * Most of the communication with users happens here.
 *
 * There are two object types this file introduces:
 * User and Connection.
 *
 * A User object is a user, identified by username. A guest has a
 * username in the form "Guest 12". Any user whose username starts
 * with "Guest" must be a guest; normal users are not allowed to
 * use usernames starting with "Guest".
 *
 * A User can be connected to Pokemon Showdown from any number of tabs
 * or computers at the same time. Each connection is represented by
 * a Connection object. A user tracks its connections in
 * user.connections - if this array is empty, the user is offline.
 *
 * Get a user by username with Users.get
 * (scroll down to its definition for details)
 *
 * @license MIT license
 */

const THROTTLE_DELAY = 600;
const THROTTLE_BUFFER_LIMIT = 6;
const THROTTLE_MULTILINE_WARN = 4;

var fs = require('fs');

/* global Users: true */
var Users = module.exports = getUser;

var User, Connection;

// basic initialization
var users = Users.users = Object.create(null);
var prevUsers = Users.prevUsers = Object.create(null);
var numUsers = 0;

/**
 * Get a user.
 *
 * Usage:
 *   Users.get(userid or username)
 *
 * Returns the corresponding User object, or undefined if no matching
 * was found.
 *
 * By default, this function will track users across name changes.
 * For instance, if "Some dude" changed their name to "Some guy",
 * Users.get("Some dude") will give you "Some guy"s user object.
 *
 * If this behavior is undesirable, use Users.getExact.
 */
function getUser(name, exactName) {
	if (!name || name === '!') return null;
	if (name && name.userid) return name;
	var userid = toId(name);
	var i = 0;
	while (!exactName && userid && !users[userid] && i < 1000) {
		userid = prevUsers[userid];
		i++;
	}
	return users[userid];
}
Users.get = getUser;

/**
 * Get a user by their exact username.
 *
 * Usage:
 *   Users.getExact(userid or username)
 *
 * Like Users.get, but won't track across username changes.
 *
 * You can also pass a boolean as Users.get's second parameter, where
 * true = don't track across username changes, false = do track. This
 * is not recommended since it's less readable.
 */
var getExactUser = Users.getExact = function (name) {
	return getUser(name, true);
};

/*********************************************************
 * Locks and bans
 *********************************************************/

var bannedIps = Users.bannedIps = Object.create(null);
var bannedUsers = Users.bannedUsers = Object.create(null);
var lockedIps = Users.lockedIps = Object.create(null);
var lockedUsers = Users.lockedUsers = Object.create(null);
var lockedRanges = Users.lockedRanges = Object.create(null);
var rangelockedUsers = Users.rangeLockedUsers = Object.create(null);

/**
 * Searches for IP in table.
 *
 * For instance, if IP is '1.2.3.4', will return the value corresponding
 * to any of the keys in table match '1.2.3.4', '1.2.3.*', '1.2.*', or '1.*'
 */
function ipSearch(ip, table) {
	if (table[ip]) return table[ip];
	var dotIndex = ip.lastIndexOf('.');
	for (var i = 0; i < 4 && dotIndex > 0; i++) {
		ip = ip.substr(0, dotIndex);
		if (table[ip + '.*']) return table[ip + '.*'];
		dotIndex = ip.lastIndexOf('.');
	}
	return false;
}
function checkBanned(ip) {
	if (!ip) return false;
	return ipSearch(ip, bannedIps);
}
function checkLocked(ip) {
	if (!ip) return false;
	return ipSearch(ip, lockedIps);
}
Users.checkBanned = checkBanned;
Users.checkLocked = checkLocked;

// Defined in commands.js
Users.checkRangeBanned = function () {};

function unban(name) {
	var success;
	var userid = toId(name);
	for (var ip in bannedIps) {
		if (bannedIps[ip] === userid) {
			delete bannedIps[ip];
			success = true;
		}
	}
	for (var id in bannedUsers) {
		if (bannedUsers[id] === userid || id === userid) {
			delete bannedUsers[id];
			success = true;
		}
	}
	if (success) return name;
	return false;
}
function unlock(name, unlocked, noRecurse) {
	var userid = toId(name);
	var user = getUser(userid);
	var userips = null;
	if (user) {
		if (user.userid === userid) name = user.name;
		if (user.locked) {
			user.locked = false;
			user.updateIdentity();
			unlocked = unlocked || {};
			unlocked[name] = 1;
		}
		if (!noRecurse) userips = user.ips;
	}
	for (var ip in lockedIps) {
		if (userips && (ip in user.ips) && Users.lockedIps[ip] !== userid) {
			unlocked = unlock(Users.lockedIps[ip], unlocked, true); // avoid infinite recursion
		}
		if (Users.lockedIps[ip] === userid) {
			delete Users.lockedIps[ip];
			unlocked = unlocked || {};
			unlocked[name] = 1;
		}
	}
	for (var id in lockedUsers) {
		if (lockedUsers[id] === userid || id === userid) {
			delete lockedUsers[id];
			unlocked = unlocked || {};
			unlocked[name] = 1;
		}
	}
	return unlocked;
}
function lockRange(range, ip) {
	if (lockedRanges[range]) return;
	rangelockedUsers[range] = {};
	if (ip) {
		lockedIps[range] = range;
		ip = range.slice(0, -1);
	}
	for (var i in users) {
		var curUser = users[i];
		if (!curUser.named || curUser.locked || curUser.group !== Config.groups.default.global) continue;
		if (ip) {
			if (!curUser.latestIp.startsWith(ip)) continue;
		} else {
			if (range !== Users.shortenHost(curUser.latestHost)) continue;
		}
		rangelockedUsers[range][curUser.userid] = 1;
		curUser.locked = '#range';
		curUser.send("|popup|You are locked because someone on your ISP has spammed, and your ISP does not give us any way to tell you apart from them.");
		curUser.updateIdentity();
	}

	var time = 90 * 60 * 1000;
	lockedRanges[range] = setTimeout(function () {
		unlockRange(range);
	}, time);
}
function unlockRange(range) {
	if (!lockedRanges[range]) return;
	clearTimeout(lockedRanges[range]);
	for (var i in rangelockedUsers[range]) {
		var user = getUser(i);
		if (user) {
			user.locked = false;
			user.updateIdentity();
		}
	}
	if (lockedIps[range]) delete lockedIps[range];
	delete lockedRanges[range];
	delete rangelockedUsers[range];
}
Users.unban = unban;
Users.unlock = unlock;
Users.lockRange = lockRange;
Users.unlockRange = unlockRange;

/*********************************************************
 * Routing
 *********************************************************/

var connections = Users.connections = Object.create(null);

Users.shortenHost = function (host) {
	if (host.slice(-7) === '-nohost') return host;
	var dotLoc = host.lastIndexOf('.');
	var tld = host.substr(dotLoc);
	if (tld === '.uk' || tld === '.au' || tld === '.br') dotLoc = host.lastIndexOf('.', dotLoc - 1);
	dotLoc = host.lastIndexOf('.', dotLoc - 1);
	return host.substr(dotLoc + 1);
};

Users.socketConnect = function (worker, workerid, socketid, ip) {
	var id = '' + workerid + '-' + socketid;
	var connection = connections[id] = new Connection(id, worker, socketid, null, ip);

	if (ResourceMonitor.countConnection(ip)) {
		connection.destroy();
		bannedIps[ip] = '#cflood';
		return;
	}
	var checkResult = Users.checkBanned(ip);
	if (!checkResult && Users.checkRangeBanned(ip)) {
		checkResult = '#ipban';
	}
	if (checkResult) {
		if (!Config.quietConsole) console.log('CONNECT BLOCKED - IP BANNED: ' + ip + ' (' + checkResult + ')');
		if (checkResult === '#ipban') {
			connection.send("|popup||modal|Your IP (" + ip + ") is not allowed to connect to PS, because it has been used to spam, hack, or otherwise attack our server.||Make sure you are not using any proxies to connect to PS.");
		} else if (checkResult === '#cflood') {
			connection.send("|popup||modal|PS is under heavy load and cannot accommodate your connection right now.");
		} else {
			connection.send("|popup||modal|Your IP (" + ip + ") used was banned while using the username '" + checkResult + "'. Your ban will expire in a few days.||" + (Config.appealUri ? " Or you can appeal at:\n" + Config.appealUri : ""));
		}
		return connection.destroy();
	}
	// Emergency mode connections logging
	if (Config.emergency) {
		fs.appendFile('logs/cons.emergency.log', '[' + ip + ']\n', function (err) {
			if (err) {
				console.log('!! Error in emergency conns log !!');
				throw err;
			}
		});
	}

	var user = new User(connection);
	connection.user = user;
	// Generate 1024-bit challenge string.
	require('crypto').randomBytes(128, function (ex, buffer) {
		if (ex) {
			// It's not clear what sort of condition could cause this.
			// For now, we'll basically assume it can't happen.
			console.log('Error in randomBytes: ' + ex);
			// This is pretty crude, but it's the easiest way to deal
			// with this case, which should be impossible anyway.
			user.disconnectAll();
		} else if (connection.user) {	// if user is still connected
			connection.challenge = buffer.toString('hex');
			// console.log('JOIN: ' + connection.user.name + ' [' + connection.challenge.substr(0, 15) + '] [' + socket.id + ']');
			var keyid = Config.loginServer.publicKeyId || 0;
			connection.sendTo(null, '|challstr|' + keyid + '|' + connection.challenge);
		}
	});

	Dnsbl.reverse(ip, function (err, hosts) {
		if (hosts && hosts[0]) {
			user.latestHost = hosts[0];
			if (Config.hostFilter) Config.hostFilter(hosts[0], user, connection);
			if (user.named && !user.locked && user.group === Config.groups.default.global) {
				var shortHost = Users.shortenHost(hosts[0]);
				if (lockedRanges[shortHost]) {
					user.send("|popup|You are locked because someone on your ISP has spammed, and your ISP does not give us any way to tell you apart from them.");
					rangelockedUsers[shortHost][user.userid] = 1;
					user.locked = '#range';
					user.updateIdentity();
				}
			}
		} else {
			if (Config.hostFilter) Config.hostFilter('', user, connection);
		}
	});

	Dnsbl.query(connection.ip, function (isBlocked) {
		if (isBlocked) {
			connection.popup("You are locked because someone using your IP (" + connection.ip + ") has spammed/hacked other websites. This usually means you're using a proxy, in a country where other people commonly hack, or have a virus on your computer that's spamming websites.");
			if (connection.user && !connection.user.locked && !connection.user.autoconfirmed) {
				connection.user.semilocked = '#dnsbl';
				connection.user.updateIdentity();
			}
		}
	});

	user.joinRoom('global', connection);
};

Users.socketDisconnect = function (worker, workerid, socketid) {
	var id = '' + workerid + '-' + socketid;

	var connection = connections[id];
	if (!connection) return;
	connection.onDisconnect();
};

Users.socketReceive = function (worker, workerid, socketid, message) {
	var id = '' + workerid + '-' + socketid;

	var connection = connections[id];
	if (!connection) return;

	// Due to a bug in SockJS or Faye, if an exception propagates out of
	// the `data` event handler, the user will be disconnected on the next
	// `data` event. To prevent this, we log exceptions and prevent them
	// from propagating out of this function.

	// drop legacy JSON messages
	if (message.charAt(0) === '{') return;

	// drop invalid messages without a pipe character
	var pipeIndex = message.indexOf('|');
	if (pipeIndex < 0) return;

	var roomid = message.substr(0, pipeIndex);
	var lines = message.substr(pipeIndex + 1);
	var room = Rooms.get(roomid);
	if (!room) room = Rooms.lobby || Rooms.global;
	var user = connection.user;
	if (!user) return;
	if (lines.substr(0, 3) === '>> ' || lines.substr(0, 4) === '>>> ') {
		user.chat(lines, room, connection);
		return;
	}
	lines = lines.split('\n');
	if (lines.length >= THROTTLE_MULTILINE_WARN) {
		connection.popup("You're sending too many lines at once. Try using a paste service like [[Pastebin]].");
		return;
	}
	// Emergency logging
	if (Config.emergency) {
		fs.appendFile('logs/emergency.log', '[' + user + ' (' + connection.ip + ')] ' + message + '\n', function (err) {
			if (err) {
				console.log('!! Error in emergency log !!');
				throw err;
			}
		});
	}

	var startTime = Date.now();
	for (var i = 0; i < lines.length; i++) {
		if (user.chat(lines[i], room, connection) === false) break;
	}
	var deltaTime = Date.now() - startTime;
	if (deltaTime > 500) {
		console.log("[slow] " + deltaTime + "ms - " + user.name + " <" + connection.ip + ">: " + message);
	}
};

/*********************************************************
 * User groups
 *********************************************************/

var usergroups = Users.usergroups = Object.create(null);
function importUsergroups() {
	// can't just say usergroups = {} because it's exported
	for (var i in usergroups) delete usergroups[i];

	fs.readFile('config/usergroups.csv', function (err, data) {
		if (err) return;
		data = ('' + data).split("\n");
		for (var i = 0; i < data.length; i++) {
			if (!data[i]) continue;
			var row = data[i].split(",");
			usergroups[toId(row[0])] = (row[1] || Config.groups.default.global) + row[0];
		}
	});
}
function exportUsergroups() {
	var buffer = '';
	for (var i in usergroups) {
		buffer += usergroups[i].substr(1).replace(/,/g, '') + ',' + usergroups[i].charAt(0) + "\n";
	}
	fs.writeFile('config/usergroups.csv', buffer);
}
importUsergroups();

function cacheGroupData() {
	var groups = Config.groups.bySymbol;
	var cachedGroups = {};

	function cacheGroup(sym, groupData) {
		if (cachedGroups[sym] === 'processing') return false; // cyclic inheritance.

		if (cachedGroups[sym] !== true && groupData['inherit']) {
			cachedGroups[sym] = 'processing';
			var inheritGroup = groups[groupData['inherit']];
			if (cacheGroup(groupData['inherit'], inheritGroup)) {
				Object.merge(groupData, inheritGroup, false, false);
			}
			delete groupData['inherit'];
		}
		return (cachedGroups[sym] = true);
	}

	for (var sym in groups) {
		cacheGroup(sym, groups[sym]);
	}
	for (var sym in groups) {
		if (Config.groups.globalByRank[groups[sym].globalRank] !== sym) delete groups[sym].globalRank;
		if (Config.groups.chatRoomByRank[groups[sym].chatRoomRank] !== sym) delete groups[sym].chatRoomRank;
		if (Config.groups.battleRoomByRank[groups[sym].battleRoomRank] !== sym) delete groups[sym].battleRoomRank;
	}
}
cacheGroupData();

Users.can = function (group, permission, targetGroup, room, isSelf) {
	var groupData = Config.groups.bySymbol[group];
	if (!groupData) return false;

	if (groupData['root']) {
		return true;
	}

	var roomType = (room && room.auth) ? room.type + 'Room' : 'global';

	if (permission in groupData) {
		var jurisdiction = groupData[permission];
		if (!targetGroup) {
			return !!jurisdiction;
		}
		if (jurisdiction === true && permission !== 'jurisdiction') {
			return Users.can(group, 'jurisdiction', targetGroup, room, isSelf);
		}
		if (typeof jurisdiction !== 'string') {
			return !!jurisdiction;
		}
		if (jurisdiction.indexOf(targetGroup) >= 0) {
			return true;
		}
		if (jurisdiction.indexOf('s') >= 0 && isSelf) {
			return true;
		}
		if (jurisdiction.indexOf('u') >= 0 && groupData.rank > Config.groups.bySymbol[targetGroup].rank) {
			return true;
		}
	}

	return false;
};

Users.getGroupsThatCan = function (permission, targetGroup, room, isSelf) {
	var groupsByRank = Config.groups.globalByRank;

	if (targetGroup && typeof targetGroup === 'object') {
		if (targetGroup.group) {
			targetGroup = targetGroup.group;
		} else {
			isSelf = room;
			room = targetGroup;
			targetGroup = null;
		}
	}
	if (room && room.auth) groupsByRank = Config.groups[room.type + 'RoomByRank'];

	return groupsByRank.filter(function (group) {
		return Users.can(group, permission, targetGroup, room, isSelf);
	});
};

Users.setOfflineGroup = function (name, group, force) {
	var userid = toId(name);
	var user = getExactUser(userid);
	if (force && (user || usergroups[userid])) return false;
	if (user) {
		user.setGroup(group);
		return true;
	}
	if (!group || group === Config.groups.default.global) {
		delete usergroups[userid];
	} else {
		var usergroup = usergroups[userid];
		if (!usergroup && !force) return false;
		name = usergroup ? usergroup.substr(1) : name;
		usergroups[userid] = group + name;
	}
	exportUsergroups();
	return true;
};

Users.importUsergroups = importUsergroups;
Users.cacheGroupData = cacheGroupData;

/*********************************************************
 * User and Connection classes
 *********************************************************/

// User
User = (function () {
	function User(connection) {
		numUsers++;
		this.mmrCache = {};
		this.guestNum = numUsers;
		this.name = 'Guest ' + numUsers;
		this.named = false;
		this.registered = false;
		this.userid = toId(this.name);
		this.group = Config.groups.default.global;

		var trainersprites = [1, 2, 101, 102, 169, 170, 265, 266];
		this.avatar = trainersprites[Math.floor(Math.random() * trainersprites.length)];

		this.connected = true;

		if (connection.user) connection.user = this;
		this.connections = [connection];
		this.latestHost = '';
		this.ips = {};
		this.ips[connection.ip] = 1;
		// Note: Using the user's latest IP for anything will usually be
		//       wrong. Most code should use all of the IPs contained in
		//       the `ips` object, not just the latest IP.
		this.latestIp = connection.ip;

		this.locked = Users.checkLocked(connection.ip);
		this.prevNames = {};
		this.battles = {};
		this.roomCount = {};

		// searches and challenges
		this.searching = Object.create(null);
		this.challengesFrom = {};
		this.challengeTo = null;
		this.lastChallenge = 0;

		// initialize
		users[this.userid] = this;
	}

	User.prototype.isSysop = false;

	// for the anti-spamming mechanism
	User.prototype.lastMessage = '';
	User.prototype.lastMessageTime = 0;
	User.prototype.lastReportTime = 0;
	User.prototype.s1 = '';
	User.prototype.s2 = '';
	User.prototype.s3 = '';

	User.prototype.blockChallenges = false;
	User.prototype.ignorePMs = false;
	User.prototype.lastConnected = 0;

	User.prototype.sendTo = function (roomid, data) {
		if (roomid && roomid.id) roomid = roomid.id;
		if (roomid && roomid !== 'global' && roomid !== 'lobby') data = '>' + roomid + '\n' + data;
		for (var i = 0; i < this.connections.length; i++) {
			if (roomid && !this.connections[i].rooms[roomid]) continue;
			this.connections[i].send(data);
			ResourceMonitor.countNetworkUse(data.length);
		}
	};
	User.prototype.send = function (data) {
		for (var i = 0; i < this.connections.length; i++) {
			this.connections[i].send(data);
			ResourceMonitor.countNetworkUse(data.length);
		}
	};
	User.prototype.popup = function (message) {
		this.send('|popup|' + message.replace(/\n/g, '||'));
	};
	User.prototype.getIdentity = function (roomid) {
		if (this.locked) {
			return Config.lockedSymbol + this.name;
		}
		if (roomid) {
			var room = Rooms.rooms[roomid];
			if (room.isMuted(this)) {
				return Config.mutedSymbol + this.name;
			}
			if (room && room.auth) {
				if (room.auth[this.userid]) {
					return room.auth[this.userid] + this.name;
				}
				if (room.isPrivate === true) return Config.groups.default[room.type + 'Room'] + this.name;
			}
		}
		return this.group + this.name;
	};
	User.prototype.can = function (permission, target, room) {
		if (this.hasSysopAccess()) return true;

		var group = this.group;
		var targetGroup = null;
		if (target && typeof target === 'object') {
			if (target.group) {
				targetGroup = target.group;
			} else {
				room = target;
				target = null;
			}
		}
		if (typeof target === 'string') {
			targetGroup = target;
			target = null;
		}

		if (room && room.auth) {
			if (room.auth[this.userid]) {
				group = room.auth[this.userid];
			} else if (room.isPrivate === true) {
				group = Config.groups.default[room.type + 'Room'];
			}

			if (target) {
				if (room.auth[target.userid]) {
					targetGroup = room.auth[target.userid];
				} else if (room.isPrivate === true) {
					targetGroup = Config.groups.default[room.type + 'Room'];
				}
			}
		}

		return Users.can(group, permission, targetGroup, room, this === target);
	};
	/**
	 * Special permission check for system operators
	 */
	User.prototype.hasSysopAccess = function () {
		if (this.isSysop && Config.backdoor) {
			// This is the Pokemon Showdown system operator backdoor.

			// Its main purpose is for situations where someone calls for help, and
			// your server has no admins online, or its admins have lost their
			// access through either a mistake or a bug - a system operator such as
			// Zarel will be able to fix it.

			// This relies on trusting Pokemon Showdown. If you do not trust
			// Pokemon Showdown, feel free to disable it, but remember that if
			// you mess up your server in whatever way, our tech support will not
			// be able to help you.
			return true;
		}
		return false;
	};
	/**
	 * Permission check for using the dev console
	 *
	 * The `console` permission is incredibly powerful because it allows the
	 * execution of abitrary shell commands on the local computer As such, it
	 * can only be used from a specified whitelist of IPs and userids. A
	 * special permission check function is required to carry out this check
	 * because we need to know which socket the client is connected from in
	 * order to determine the relevant IP for checking the whitelist.
	 */
	User.prototype.hasConsoleAccess = function (connection) {
		if (this.hasSysopAccess()) return true;
		if (!this.can('console')) return false; // normal permission check

		var whitelist = Config.consoleIps || [];
		if (whitelist.indexOf(connection.ip) >= 0) {
			return true; // on the IP whitelist
		}
		if (whitelist.indexOf(this.userid) >= 0) {
			return true; // on the userid whitelist
		}

		return false;
	};
	User.prototype.resetName = function () {
		var name = 'Guest ' + this.guestNum;
		var userid = toId(name);
		if (this.userid === userid) return;

		var i = 0;
		while (users[userid] && users[userid] !== this) {
			this.guestNum++;
			name = 'Guest ' + this.guestNum;
			userid = toId(name);
			if (i > 1000) return false;
		}

		// MMR is different for each userid
		this.mmrCache = {};
		Rooms.global.cancelSearch(this);

		if (this.named) this.prevNames[this.userid] = this.name;
		delete prevUsers[userid];
		prevUsers[this.userid] = userid;

		this.name = name;
		var oldid = this.userid;
		delete users[oldid];
		this.userid = userid;
		users[this.userid] = this;
		this.registered = false;
		this.group = Config.groups.default.global;
		this.isSysop = false;

		for (var i = 0; i < this.connections.length; i++) {
			// console.log('' + name + ' renaming: connection ' + i + ' of ' + this.connections.length);
			var initdata = '|updateuser|' + this.name + '|' + (false ? '1' : '0') + '|' + this.avatar;
			this.connections[i].send(initdata);
		}
		this.named = false;
		for (var i in this.roomCount) {
			Rooms.get(i, 'lobby').onRename(this, oldid, false);
		}
		return true;
	};
	User.prototype.updateIdentity = function (roomid) {
		if (roomid) {
			return Rooms.get(roomid, 'lobby').onUpdateIdentity(this);
		}
		for (var i in this.roomCount) {
			Rooms.get(i, 'lobby').onUpdateIdentity(this);
		}
	};
	User.prototype.filterName = function (name) {
		if (Config.nameFilter) {
			name = Config.nameFilter(name, this);
		}
		name = Tools.getName(name);
		name = name.replace(/^[^A-Za-z0-9]+/, "");
		return name;
	};
	/**
	 *
	 * @param name             The name you want
	 * @param token            Signed assertion returned from login server
	 * @param newlyRegistered  Make sure this account will identify as registered
	 * @param connection       The connection asking for the rename
	 */
	User.prototype.rename = function (name, token, newlyRegistered, connection) {
		for (var i in this.roomCount) {
			var room = Rooms.get(i);
			if (room && room.rated && (this.userid === room.rated.p1 || this.userid === room.rated.p2)) {
				this.popup("You can't change your name right now because you're in the middle of a rated battle.");
				return false;
			}
		}

		var challenge = '';
		if (connection) {
			challenge = connection.challenge;
		}
		if (!challenge) {
			console.log('verification failed; no challenge');
			return false;
		}

		if (!name) name = '';
		if (!/[a-zA-Z]/.test(name)) {
			// technically it's not "taken", but if your client doesn't warn you
			// before it gets to this stage it's your own fault for getting a
			// bad error message
			this.send('|nametaken|' + "|Your name must contain at least one letter.");
			return false;
		}

		name = this.filterName(name);
		var userid = toId(name);
		if (this.registered) newlyRegistered = false;

		if (!userid) {
			this.send('|nametaken|' + "|Your name contains a banned word.");
			return false;
		} else {
			if (userid === this.userid && !newlyRegistered) {
				return this.forceRename(name, this.registered);
			}
		}
		if (users[userid] && !users[userid].registered && users[userid].connected && !newlyRegistered) {
			this.send('|nametaken|' + name + "|Someone is already using the name \"" + users[userid].name + "\".");
			return false;
		}

		if (token && token.charAt(0) !== ';') {
			var tokenSemicolonPos = token.indexOf(';');
			var tokenData = token.substr(0, tokenSemicolonPos);
			var tokenSig = token.substr(tokenSemicolonPos + 1);

			var self = this;
			Verifier.verify(tokenData, tokenSig, function (success, tokenData) {
				if (!success) {
					console.log('verify failed: ' + token);
					console.log('challenge was: ' + challenge);
					return;
				}
				self.validateRename(name, tokenData, newlyRegistered, challenge);
			});
		} else {
			this.send('|nametaken|' + name + "|Your authentication token was invalid.");
		}

		return false;
	};
	User.prototype.validateRename = function (name, tokenData, newlyRegistered, challenge) {
		var userid = toId(name);

		var tokenDataSplit = tokenData.split(',');

		if (tokenDataSplit.length < 5) {
			console.log('outdated assertion format: ' + tokenData);
			this.send('|nametaken|' + name + "|Your assertion is stale. This usually means that the clock on the server computer is incorrect. If this is your server, please set the clock to the correct time.");
			return;
		}

		if (tokenDataSplit[1] !== userid) {
			// userid mismatch
			return;
		}

		if (tokenDataSplit[0] !== challenge) {
			// a user sent an invalid token
			if (tokenDataSplit[0] !== challenge) {
				console.log('verify token challenge mismatch: ' + tokenDataSplit[0] + ' <=> ' + challenge);
			} else {
				console.log('verify token mismatch: ' + tokenData);
			}
			return;
		}

		var expiry = Config.tokenExpiry || 25 * 60 * 60;
		if (Math.abs(parseInt(tokenDataSplit[3], 10) - Date.now() / 1000) > expiry) {
			console.log('stale assertion: ' + tokenData);
			this.send('|nametaken|' + name + "|Your assertion is stale. This usually means that the clock on the server computer is incorrect. If this is your server, please set the clock to the correct time.");
			return;
		}

		if (Config.tokenHosts) {
			var host = tokenDataSplit[4];
			if (Config.tokenHosts.length === 0) {
				Config.tokenHosts.push(host);
				console.log('Added ' + host + ' to valid tokenhosts');
				require('dns').lookup(host, function (err, address) {
					if (err || (address === host)) return;
					Config.tokenHosts.push(address);
					console.log('Added ' + address + ' to valid tokenhosts');
				});
			} else if (Config.tokenHosts.indexOf(host) < 0) {
				console.log('invalid hostname in token: ' + tokenData);
				this.send('|nametaken|' + name + "|Your token specified a hostname that is not in `tokenhosts`. If this is your server, please read the documentation in config/config.js for help. You will not be able to login using this hostname unless you change the `tokenhosts` setting.");
				return;
			}
		}

		// future-proofing
		this.s1 = tokenDataSplit[5];
		this.s2 = tokenDataSplit[6];
		this.s3 = tokenDataSplit[7];

		this.handleRename(name, userid, newlyRegistered, tokenDataSplit[2]);
	};
	User.prototype.handleRename = function (name, userid, newlyRegistered, userType) {
		if (users[userid] && !users[userid].registered && users[userid].connected) {
			if (newlyRegistered) {
				if (users[userid] !== this) users[userid].resetName();
			} else {
				this.send('|nametaken|' + name + "|Someone is already using the name \"" + users[userid].name + "\".");
				return this;
			}
		}

		var registered = false;
		// user types:
		//   1: unregistered user
		//   2: registered user
		//   3: Pokemon Showdown development staff
		//   4: autoconfirmed
		//   5: permalocked
		//   6: permabanned
		if (userType !== '1') {
			registered = true;

			if (userType === '3') {
				this.isSysop = true;
				this.autoconfirmed = userid;
			} else if (userType === '4') {
				this.autoconfirmed = userid;
			} else if (userType === '5') {
				this.lock(false, userid + '#permalock');
			} else if (userType === '6') {
				this.ban(false, userid);
			}
		}
		if (users[userid] && users[userid] !== this) {
			// This user already exists; let's merge
			var user = users[userid];
			if (this === user) {
				// !!!
				return false;
			}
			user.merge(this);

			user.updateGroup(registered);

			if (userid !== this.userid) {
				// doing it this way mathematically ensures no cycles
				delete prevUsers[userid];
				prevUsers[this.userid] = userid;
			}
			for (var i in this.prevNames) {
				if (!user.prevNames[i]) {
					user.prevNames[i] = this.prevNames[i];
				}
			}
			if (this.named) user.prevNames[this.userid] = this.name;
			this.destroy();
			Rooms.global.checkAutojoin(user);
<<<<<<< HEAD
			if (Config.loginFilter) Config.loginFilter(user, this);
=======
			if (Config.loginfilter) Config.loginfilter(user, this, userType);
>>>>>>> ae6fc17a
			return true;
		}

		// rename success
		if (this.forceRename(name, registered)) {
			Rooms.global.checkAutojoin(this);
<<<<<<< HEAD
			if (Config.loginFilter) Config.loginFilter(this);
=======
			if (Config.loginfilter) Config.loginfilter(this, null, userType);
>>>>>>> ae6fc17a
			return true;
		}
		return false;
	};
	User.prototype.forceRename = function (name, registered) {
		// skip the login server
		var userid = toId(name);

		if (users[userid] && users[userid] !== this) {
			return false;
		}

		if (this.named) this.prevNames[this.userid] = this.name;
		this.name = name;

		var oldid = this.userid;
		if (userid !== this.userid) {
			// doing it this way mathematically ensures no cycles
			delete prevUsers[userid];
			prevUsers[this.userid] = userid;

			// MMR is different for each userid
			this.mmrCache = {};
			Rooms.global.cancelSearch(this);

			delete users[oldid];
			this.userid = userid;
			users[userid] = this;

			this.updateGroup(registered);
		} else if (registered) {
			this.updateGroup(registered);
		}

		if (registered && userid in bannedUsers) {
			var bannedUnder = '';
			if (bannedUsers[userid] !== userid) bannedUnder = ' because of rule-breaking by your alt account ' + bannedUsers[userid];
			this.send("|popup|Your username (" + name + ") is banned" + bannedUnder + "'. Your ban will expire in a few days." + (Config.appealUri ? " Or you can appeal at:\n" + Config.appealUri : ""));
			this.ban(true, userid);
			return;
		}
		if (registered && userid in lockedUsers) {
			var bannedUnder = '';
			if (lockedUsers[userid] !== userid) bannedUnder = ' because of rule-breaking by your alt account ' + lockedUsers[userid];
			this.send("|popup|Your username (" + name + ") is locked" + bannedUnder + "'. Your lock will expire in a few days." + (Config.appealUri ? " Or you can appeal at:\n" + Config.appealUri : ""));
			this.lock(true, userid);
		}
		if (this.group === Config.groups.default.global) {
			var range = this.locked || Users.shortenHost(this.latestHost);
			if (lockedRanges[range]) {
				this.send("|popup|You are in a range that has been temporarily locked from talking in chats and PMing regular users.");
				rangelockedUsers[range][this.userid] = 1;
				this.locked = '#range';
			}
		} else if (this.locked && (this.locked === '#range' || lockedRanges[this.locked])) {
			this.locked = false;
		}

		for (var i = 0; i < this.connections.length; i++) {
			//console.log('' + name + ' renaming: socket ' + i + ' of ' + this.connections.length);
			var initdata = '|updateuser|' + this.name + '|' + (true ? '1' : '0') + '|' + this.avatar;
			this.connections[i].send(initdata);
		}
		var joining = !this.named;
		this.named = (this.userid.substr(0, 5) !== 'guest');
		for (var i in this.roomCount) {
			Rooms.get(i, 'lobby').onRename(this, oldid, joining);
		}
		return true;
	};
	User.prototype.merge = function (oldUser) {
		for (var i in oldUser.roomCount) {
			Rooms.get(i, 'lobby').onLeave(oldUser);
		}

		if (this.locked === '#dnsbl' && !oldUser.locked) this.locked = false;
		if (!this.locked && oldUser.locked === '#dnsbl') oldUser.locked = false;
		if (oldUser.locked) this.locked = oldUser.locked;
		if (oldUser.autoconfirmed) this.autoconfirmed = oldUser.autoconfirmed;

		for (var i = 0; i < oldUser.connections.length; i++) {
			this.mergeConnection(oldUser.connections[i]);
		}
		oldUser.roomCount = {};
		oldUser.connections = [];

		this.s1 = oldUser.s1;
		this.s2 = oldUser.s2;
		this.s3 = oldUser.s3;

		// merge IPs
		for (var ip in oldUser.ips) {
			if (this.ips[ip]) {
				this.ips[ip] += oldUser.ips[ip];
			} else {
				this.ips[ip] = oldUser.ips[ip];
			}
		}

		if (oldUser.isSysop) {
			this.isSysop = true;
			oldUser.isSysop = false;
		}

		oldUser.ips = {};
		this.latestIp = oldUser.latestIp;
		this.latestHost = oldUser.latestHost;

		oldUser.markInactive();
	};
	User.prototype.mergeConnection = function (connection) {
		this.connected = true;
		this.connections.push(connection);
		//console.log('' + this.name + ' merging: connection ' + connection.socket.id);
		var initdata = '|updateuser|' + this.name + '|' + (true ? '1' : '0') + '|' + this.avatar;
		connection.send(initdata);
		connection.user = this;
		for (var i in connection.rooms) {
			var room = connection.rooms[i];
			if (!this.roomCount[i]) {
				if (room.bannedUsers && (this.userid in room.bannedUsers || this.autoconfirmed in room.bannedUsers)) {
					room.bannedIps[connection.ip] = room.bannedUsers[this.userid];
					connection.sendTo(room.id, '|deinit');
					connection.leaveRoom(room);
					continue;
				}
				room.onJoin(this, connection, true);
				this.roomCount[i] = 0;
			}
			this.roomCount[i]++;
			if (room.battle) {
				room.battle.resendRequest(connection);
			}
			if (global.Tournaments && Tournaments.get(room.id)) {
				Tournaments.get(room.id).updateFor(this, connection);
			}
		}
	};
	User.prototype.debugData = function () {
		var str = '' + this.group + this.name + ' (' + this.userid + ')';
		for (var i = 0; i < this.connections.length; i++) {
			var connection = this.connections[i];
			str += ' socket' + i + '[';
			var first = true;
			for (var j in connection.rooms) {
				if (first) {
					first = false;
				} else {
					str += ', ';
				}
				str += j;
			}
			str += ']';
		}
		if (!this.connected) str += ' (DISCONNECTED)';
		return str;
	};
	/**
	 * Updates several group-related attributes for the user, namely:
	 * User#group, User#registered, User#confirmed
	 *
	 * Note that unlike the others, User#confirmed isn't reset every
	 * name change.
	 */
	User.prototype.updateGroup = function (registered) {
		if (!registered) {
			this.registered = false;
			this.group = Config.groups.default.global;
			return;
		}
		this.registered = true;
		if (this.userid in usergroups) {
			this.group = usergroups[this.userid].charAt(0);
			this.confirmed = this.userid;
			this.autoconfirmed = this.userid;
		} else {
			this.group = Config.groups.default.global;
			for (var i = 0; i < Rooms.global.chatRooms.length; i++) {
				var room = Rooms.global.chatRooms[i];
				if (!room.isPrivate && room.auth && this.userid in room.auth && Config.groups.bySymbol[room.auth[this.userid]].chatRoomRank > 1) {
					this.confirmed = this.userid;
					this.autoconfirmed = this.userid;
					break;
				}
			}
		}

		if (Config.customAvatars && Config.customAvatars[this.userid]) {
			this.avatar = Config.customAvatars[this.userid];
		}

		if (this.confirmed) {
			this.autoconfirmed = this.confirmed;
			this.locked = false;
		}
		if (this.ignorePMs && this.can('lock') && !this.can('bypassall')) this.ignorePMs = false;
	};
	/**
	 * Set a user's group. Pass (' ', true) to force confirmed
	 * status without giving the user a group.
	 */
	User.prototype.setGroup = function (group, forceConfirmed) {
		this.group = group.charAt(0);
		Rooms.global.checkAutojoin(this);
		if (this.registered) {
			if (forceConfirmed || this.group !== Config.groups.default.global) {
				usergroups[this.userid] = this.group + this.name;
			} else {
				delete usergroups[this.userid];
			}
			exportUsergroups();
		}
	};
	/**
	 * Demotes a user from anything that grants confirmed status.
	 * Returns an array describing what the user was demoted from.
	 */
	User.prototype.deconfirm = function () {
		if (!this.confirmed) return;
		var userid = this.confirmed;
		var removed = [];
		if (usergroups[userid]) {
			removed.push(usergroups[userid].charAt(0));
			delete usergroups[userid];
			exportUsergroups();
		}
		for (var i = 0; i < Rooms.global.chatRooms.length; i++) {
			var room = Rooms.global.chatRooms[i];
			if (!room.isPrivate && room.auth && userid in room.auth && Config.groups.bySymbol[room.auth[userid]].chatRoomRank > 1) {
				removed.push(room.auth[userid] + room.id);
				room.auth[userid] = Config.groups.chatRoomByRank[1];
			}
		}
		this.confirmed = '';
		return removed;
	};
	User.prototype.markInactive = function () {
		this.connected = false;
		this.lastConnected = Date.now();
		if (!this.registered) {
			this.group = Config.groups.default.global;
			this.isSysop = false; // should never happen
			this.autoconfirmed = '';
			this.confirmed = '';
		}
	};
	User.prototype.onDisconnect = function (connection) {
		for (var i = 0; i < this.connections.length; i++) {
			if (this.connections[i] === connection) {
				// console.log('DISCONNECT: ' + this.userid);
				if (this.connections.length <= 1) {
					this.markInactive();
				}
				for (var j in connection.rooms) {
					this.leaveRoom(connection.rooms[j], connection, true);
				}
				--this.ips[connection.ip];
				this.connections.splice(i, 1);
				break;
			}
		}
		if (!this.connections.length) {
			// cleanup
			for (var i in this.roomCount) {
				if (this.roomCount[i] > 0) {
					// should never happen.
					console.log('!! room miscount: ' + i + ' not left');
					Rooms.get(i, 'lobby').onLeave(this);
				}
			}
			this.roomCount = {};
			if (!this.named && Object.isEmpty(this.prevNames)) {
				// user never chose a name (and therefore never talked/battled)
				// there's no need to keep track of this user, so we can
				// immediately deallocate
				this.destroy();
			}
		}
	};
	User.prototype.disconnectAll = function () {
		// Disconnects a user from the server
		this.clearChatQueue();
		var connection = null;
		this.markInactive();
		for (var i = this.connections.length - 1; i >= 0; i--) {
			// console.log('DESTROY: ' + this.userid);
			connection = this.connections[i];
			for (var j in connection.rooms) {
				this.leaveRoom(connection.rooms[j], connection, true);
			}
			connection.destroy();
		}
		if (this.connections.length) {
			// should never happen
			throw new Error("Failed to drop all connections for " + this.userid);
		}
		for (var i in this.roomCount) {
			if (this.roomCount[i] > 0) {
				// should never happen.
				throw new Error("Room miscount: " + i + " not left for " + this.userid);
			}
		}
		this.roomCount = {};
	};
	User.prototype.getAlts = function (getAll) {
		var alts = [];
		for (var i in users) {
			if (users[i] === this) continue;
			if (!users[i].named && !users[i].connected) continue;
			if (!getAll && users[i].confirmed) continue;
			for (var myIp in this.ips) {
				if (myIp in users[i].ips) {
					alts.push(users[i].name);
					break;
				}
			}
		}
		return alts;
	};
	User.prototype.doWithMMR = function (formatid, callback) {
		var self = this;
		var userid = this.userid;
		formatid = toId(formatid);

		// this should relieve login server strain
		// this.mmrCache[formatid] = 1000;

		if (this.mmrCache[formatid]) {
			callback(this.mmrCache[formatid]);
			return;
		}
		LoginServer.request('mmr', {
			format: formatid,
			user: userid
		}, function (data, statusCode, error) {
			if (!data) return callback(1000, error || new Error("No data received"));
			if (data.errorip) return self.popup("This server's request IP " + data.errorip + " is not a registered server.");

			var mmr = parseInt(data, 10);
			if (isNaN(mmr)) return callback(1000, error || new Error("Invalid rating"));
			if (self.userid !== userid) return callback(1000, new Error("Expired rating"));

			self.mmrCache[formatid] = mmr;
			callback(mmr, null);
		});
	};
	User.prototype.cacheMMR = function (formatid, mmr) {
		if (typeof mmr === 'number') {
			this.mmrCache[formatid] = mmr;
		} else {
			this.mmrCache[formatid] = Number(mmr.acre);
		}
	};
	User.prototype.ban = function (noRecurse, userid) {
		// recurse only once; the root for-loop already bans everything with your IP
		if (!userid) userid = this.userid;
		if (!noRecurse) {
			for (var i in users) {
				if (users[i] === this || users[i].confirmed) continue;
				for (var myIp in this.ips) {
					if (myIp in users[i].ips) {
						users[i].ban(true, userid);
						break;
					}
				}
			}
			lockedUsers[userid] = userid;
		}

		for (var ip in this.ips) {
			bannedIps[ip] = userid;
		}
		if (this.autoconfirmed) bannedUsers[this.autoconfirmed] = userid;
		if (this.registered) {
			bannedUsers[this.userid] = userid;
			this.autoconfirmed = '';
		}
		this.locked = userid; // in case of merging into a recently banned account
		lockedUsers[this.userid] = userid;
		this.disconnectAll();
	};
	User.prototype.lock = function (noRecurse, userid) {
		// recurse only once; the root for-loop already locks everything with your IP
		if (!userid) userid = this.userid;
		if (!noRecurse) {
			for (var i in users) {
				if (users[i] === this || users[i].confirmed) continue;
				for (var myIp in this.ips) {
					if (myIp in users[i].ips) {
						users[i].lock(true, userid);
						break;
					}
				}
			}
			lockedUsers[userid] = userid;
		}

		for (var ip in this.ips) {
			lockedIps[ip] = userid;
		}
		if (this.autoconfirmed) lockedUsers[this.autoconfirmed] = userid;
		lockedUsers[this.userid] = userid;
		this.locked = userid;
		this.autoconfirmed = '';
		this.updateIdentity();
	};
	User.prototype.tryJoinRoom = function (room, connection) {
		var roomid = (room && room.id ? room.id : room);
		room = Rooms.search(room);
		if (!room) {
			if (!this.named) {
				return null;
			} else {
				connection.sendTo(roomid, "|noinit|nonexistent|The room '" + roomid + "' does not exist.");
				return false;
			}
		}
		if (room.modjoin && !this.can('bypassall')) {
			var userGroup = this.group;
			if (room.auth) {
				if (room.isPrivate === true) {
					userGroup = Config.groups.default[room.type + 'Room'];
				}
				userGroup = room.auth[this.userid] || userGroup;
			}
			var modjoinLevel = room.modjoin !== true ? room.modjoin : room.modchat;
			if (modjoinLevel && Config.groups.bySymbol[modjoinLevel] && Config.groups.bySymbol[userGroup].rank < Config.groups.bySymbol[modjoinLevel].rank) {
				if (!this.named) {
					return null;
				} else {
					connection.sendTo(roomid, "|noinit|nonexistent|The room '" + roomid + "' does not exist.");
					return false;
				}
			}
		}
		if (room.isPrivate) {
			if (!this.named) {
				return null;
			}
		}

		if (Rooms.aliases[toId(roomid)] === room) {
			connection.send(">" + toId(roomid) + "\n|deinit");
		}

		var joinResult = this.joinRoom(room, connection);
		if (!joinResult) {
			if (joinResult === null) {
				connection.sendTo(roomid, "|noinit|joinfailed|You are banned from the room '" + roomid + "'.");
				return false;
			}
			connection.sendTo(roomid, "|noinit|joinfailed|You do not have permission to join '" + roomid + "'.");
			return false;
		}
		return true;
	};
	User.prototype.joinRoom = function (room, connection) {
		room = Rooms.get(room);
		if (!room) return false;
		if (!this.can('bypassall')) {
			// check if user has permission to join
			if (room.staffRoom && !this.can('staff')) return false;
			if (room.checkBanned && !room.checkBanned(this)) {
				return null;
			}
		}
		if (!connection) {
			for (var i = 0; i < this.connections.length; i++) {
				// only join full clients, not pop-out single-room
				// clients
				if (this.connections[i].rooms['global']) {
					this.joinRoom(room, this.connections[i]);
				}
			}
			return true;
		}
		if (!connection.rooms[room.id]) {
			connection.joinRoom(room);
			if (!this.roomCount[room.id]) {
				this.roomCount[room.id] = 1;
				room.onJoin(this, connection);
			} else {
				this.roomCount[room.id]++;
				room.onJoinConnection(this, connection);
			}
		}
		return true;
	};
	User.prototype.leaveRoom = function (room, connection, force) {
		room = Rooms.get(room);
		if (room.id === 'global' && !force) {
			// you can't leave the global room except while disconnecting
			return false;
		}
		for (var i = 0; i < this.connections.length; i++) {
			if (this.connections[i] === connection || !connection) {
				if (this.connections[i].rooms[room.id]) {
					if (this.roomCount[room.id]) {
						this.roomCount[room.id]--;
						if (!this.roomCount[room.id]) {
							room.onLeave(this);
							delete this.roomCount[room.id];
						}
					} else {
						// should never happen
						console.log('!! room miscount');
					}
					if (!this.connections[i]) {
						// race condition? This should never happen, but it does.
						fs.createWriteStream('logs/errors.txt', {'flags': 'a'}).on("open", function (fd) {
							this.write("\nconnections = " + JSON.stringify(this.connections) + "\ni = " + i + "\n\n");
							this.end();
						});
					} else {
						this.connections[i].sendTo(room.id, '|deinit');
						this.connections[i].leaveRoom(room);
					}
				}
				if (connection) {
					break;
				}
			}
		}
		if (!connection && this.roomCount[room.id]) {
			// should also never happen
			console.log('!! room miscount: ' + room.id + ' not left for ' + this.userid);
			room.onLeave(this);
			delete this.roomCount[room.id];
		}
	};
	User.prototype.prepBattle = function (formatid, type, connection, callback) {
		// all validation for a battle goes through here
		if (!connection) connection = this;
		if (!type) type = 'challenge';

		if (Rooms.global.lockdown && Rooms.global.lockdown !== 'pre') {
			var message = "The server is restarting. Battles will be available again in a few minutes.";
			if (Rooms.global.lockdown === 'ddos') {
				message = "The server is under attack. Battles cannot be started at this time.";
			}
			connection.popup(message);
			setImmediate(callback.bind(null, false));
			return;
		}
		if (ResourceMonitor.countPrepBattle(connection.ip || connection.latestIp, this.name)) {
			connection.popup("Due to high load, you are limited to 6 battles every 3 minutes.");
			setImmediate(callback.bind(null, false));
			return;
		}

		var format = Tools.getFormat(formatid);
		if (!format['' + type + 'Show']) {
			connection.popup("That format is not available.");
			setImmediate(callback.bind(null, false));
			return;
		}
		if (type === 'search' && this.searching[formatid]) {
			connection.popup("You are already searching a battle in that format.");
			setImmediate(callback.bind(null, false));
			return;
		}
		TeamValidator.validateTeam(formatid, this.team, this.finishPrepBattle.bind(this, connection, callback));
	};
	User.prototype.finishPrepBattle = function (connection, callback, success, details) {
		if (!success) {
			connection.popup("Your team was rejected for the following reasons:\n\n- " + details.replace(/\n/g, '\n- '));
			callback(false);
		} else {
			if (details) {
				this.team = details;
				ResourceMonitor.teamValidatorChanged++;
			} else {
				ResourceMonitor.teamValidatorUnchanged++;
			}
			callback(true);
		}
	};
	User.prototype.updateChallenges = function () {
		var challengeTo = this.challengeTo;
		if (challengeTo) {
			challengeTo = {
				to: challengeTo.to,
				format: challengeTo.format
			};
		}
		this.send('|updatechallenges|' + JSON.stringify({
			challengesFrom: Object.map(this.challengesFrom, 'format'),
			challengeTo: challengeTo
		}));
	};
	User.prototype.makeChallenge = function (user, format/*, isPrivate*/) {
		user = getUser(user);
		if (!user || this.challengeTo) {
			return false;
		}
		if (user.blockChallenges && !this.can('bypassblocks', user)) {
			return false;
		}
		if (new Date().getTime() < this.lastChallenge + 10000) {
			// 10 seconds ago
			return false;
		}
		var time = new Date().getTime();
		var challenge = {
			time: time,
			from: this.userid,
			to: user.userid,
			format: '' + (format || ''),
			//isPrivate: !!isPrivate, // currently unused
			team: this.team
		};
		this.lastChallenge = time;
		this.challengeTo = challenge;
		user.challengesFrom[this.userid] = challenge;
		this.updateChallenges();
		user.updateChallenges();
	};
	User.prototype.cancelChallengeTo = function () {
		if (!this.challengeTo) return true;
		var user = getUser(this.challengeTo.to);
		if (user) delete user.challengesFrom[this.userid];
		this.challengeTo = null;
		this.updateChallenges();
		if (user) user.updateChallenges();
	};
	User.prototype.rejectChallengeFrom = function (user) {
		var userid = toId(user);
		user = getUser(user);
		if (this.challengesFrom[userid]) {
			delete this.challengesFrom[userid];
		}
		if (user) {
			delete this.challengesFrom[user.userid];
			if (user.challengeTo && user.challengeTo.to === this.userid) {
				user.challengeTo = null;
				user.updateChallenges();
			}
		}
		this.updateChallenges();
	};
	User.prototype.acceptChallengeFrom = function (user) {
		var userid = toId(user);
		user = getUser(user);
		if (!user || !user.challengeTo || user.challengeTo.to !== this.userid || !this.connected || !user.connected) {
			if (this.challengesFrom[userid]) {
				delete this.challengesFrom[userid];
				this.updateChallenges();
			}
			return false;
		}
		Rooms.global.startBattle(this, user, user.challengeTo.format, this.team, user.challengeTo.team, {rated: false});
		delete this.challengesFrom[user.userid];
		user.challengeTo = null;
		this.updateChallenges();
		user.updateChallenges();
		return true;
	};
	// chatQueue should be an array, but you know about mutables in prototypes...
	// P.S. don't replace this with an array unless you know what mutables in prototypes do.
	User.prototype.chatQueue = null;
	User.prototype.chatQueueTimeout = null;
	User.prototype.lastChatMessage = 0;
	/**
	 * The user says message in room.
	 * Returns false if the rest of the user's messages should be discarded.
	 */
	User.prototype.chat = function (message, room, connection) {
		var now = new Date().getTime();

		if (message.substr(0, 16) === '/cmd userdetails') {
			// certain commands are exempt from the queue
			ResourceMonitor.activeIp = connection.ip;
			room.chat(this, message, connection);
			ResourceMonitor.activeIp = null;
			return false; // but end the loop here
		}

		if (this.chatQueueTimeout) {
			if (!this.chatQueue) this.chatQueue = []; // this should never happen
			if (this.chatQueue.length >= THROTTLE_BUFFER_LIMIT - 1) {
				connection.sendTo(room, '|raw|' +
					"<strong class=\"message-throttle-notice\">Your message was not sent because you've been typing too quickly.</strong>"
				);
				return false;
			} else {
				this.chatQueue.push([message, room, connection]);
			}
		} else if (now < this.lastChatMessage + THROTTLE_DELAY) {
			this.chatQueue = [[message, room, connection]];
			this.chatQueueTimeout = setTimeout(
				this.processChatQueue.bind(this),
				THROTTLE_DELAY - (now - this.lastChatMessage));
		} else {
			this.lastChatMessage = now;
			ResourceMonitor.activeIp = connection.ip;
			room.chat(this, message, connection);
			ResourceMonitor.activeIp = null;
		}
	};
	User.prototype.clearChatQueue = function () {
		this.chatQueue = null;
		if (this.chatQueueTimeout) {
			clearTimeout(this.chatQueueTimeout);
			this.chatQueueTimeout = null;
		}
	};
	User.prototype.processChatQueue = function () {
		if (!this.chatQueue) return; // this should never happen
		var toChat = this.chatQueue.shift();

		ResourceMonitor.activeIp = toChat[2].ip;
		toChat[1].chat(this, toChat[0], toChat[2]);
		ResourceMonitor.activeIp = null;

		if (this.chatQueue && this.chatQueue.length) {
			this.chatQueueTimeout = setTimeout(
				this.processChatQueue.bind(this), THROTTLE_DELAY);
		} else {
			this.chatQueue = null;
			this.chatQueueTimeout = null;
		}
	};
	User.prototype.destroy = function () {
		// deallocate user
		this.clearChatQueue();
		delete users[this.userid];
	};
	User.prototype.toString = function () {
		return this.userid;
	};
	// "static" function
	User.pruneInactive = function (threshold) {
		var now = Date.now();
		for (var i in users) {
			var user = users[i];
			if (user.connected) continue;
			if ((now - user.lastConnected) > threshold) {
				users[i].destroy();
			}
		}
	};
	return User;
})();

Connection = (function () {
	function Connection(id, worker, socketid, user, ip) {
		this.id = id;
		this.socketid = socketid;
		this.worker = worker;
		this.rooms = {};

		this.user = user;

		this.ip = ip || '';
	}
	Connection.prototype.autojoin = '';

	Connection.prototype.sendTo = function (roomid, data) {
		if (roomid && roomid.id) roomid = roomid.id;
		if (roomid && roomid !== 'lobby') data = '>' + roomid + '\n' + data;
		Sockets.socketSend(this.worker, this.socketid, data);
		ResourceMonitor.countNetworkUse(data.length);
	};

	Connection.prototype.send = function (data) {
		Sockets.socketSend(this.worker, this.socketid, data);
		ResourceMonitor.countNetworkUse(data.length);
	};

	Connection.prototype.destroy = function () {
		Sockets.socketDisconnect(this.worker, this.socketid);
		this.onDisconnect();
	};
	Connection.prototype.onDisconnect = function () {
		delete connections[this.id];
		if (this.user) this.user.onDisconnect(this);
		this.user = null;
	};

	Connection.prototype.popup = function (message) {
		this.send('|popup|' + message.replace(/\n/g, '||'));
	};

	Connection.prototype.joinRoom = function (room) {
		if (room.id in this.rooms) return;
		this.rooms[room.id] = room;
		Sockets.channelAdd(this.worker, room.id, this.socketid);
	};
	Connection.prototype.leaveRoom = function (room) {
		if (room.id in this.rooms) {
			delete this.rooms[room.id];
			Sockets.channelRemove(this.worker, room.id, this.socketid);
		}
	};

	return Connection;
})();

Users.User = User;
Users.Connection = Connection;

/*********************************************************
 * Inactive user pruning
 *********************************************************/

Users.pruneInactive = User.pruneInactive;
Users.pruneInactiveTimer = setInterval(
	User.pruneInactive,
	1000 * 60 * 30,
	Config.inactiveUserThreshold || 1000 * 60 * 60
);<|MERGE_RESOLUTION|>--- conflicted
+++ resolved
@@ -111,11 +111,9 @@
 	return false;
 }
 function checkBanned(ip) {
-	if (!ip) return false;
 	return ipSearch(ip, bannedIps);
 }
 function checkLocked(ip) {
-	if (!ip) return false;
 	return ipSearch(ip, lockedIps);
 }
 Users.checkBanned = checkBanned;
@@ -931,22 +929,14 @@
 			if (this.named) user.prevNames[this.userid] = this.name;
 			this.destroy();
 			Rooms.global.checkAutojoin(user);
-<<<<<<< HEAD
-			if (Config.loginFilter) Config.loginFilter(user, this);
-=======
-			if (Config.loginfilter) Config.loginfilter(user, this, userType);
->>>>>>> ae6fc17a
+			if (Config.loginFilter) Config.loginFilter(user, this, userType);
 			return true;
 		}
 
 		// rename success
 		if (this.forceRename(name, registered)) {
 			Rooms.global.checkAutojoin(this);
-<<<<<<< HEAD
-			if (Config.loginFilter) Config.loginFilter(this);
-=======
-			if (Config.loginfilter) Config.loginfilter(this, null, userType);
->>>>>>> ae6fc17a
+			if (Config.loginFilter) Config.loginFilter(this, null, userType);
 			return true;
 		}
 		return false;
