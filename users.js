/**
 * Users
 * Pokemon Showdown - http://pokemonshowdown.com/
 *
 * Most of the communication with users happens here.
 *
 * There are two object types this file introduces:
 * User and Connection.
 *
 * A User object is a user, identified by username. A guest has a
 * username in the form "Guest 12". Any user whose username starts
 * with "Guest" must be a guest; normal users are not allowed to
 * use usernames starting with "Guest".
 *
 * A User can be connected to Pokemon Showdown from any number of tabs
 * or computers at the same time. Each connection is represented by
 * a Connection object. A user tracks its connections in
 * user.connections - if this array is empty, the user is offline.
 *
 * Get a user by username with Users.get
 * (scroll down to its definition for details)
 *
 * @license MIT license
 */

 var THROTTLE_DELAY = 500;

 var users = {};
 var prevUsers = {};
 var numUsers = 0;

 var bannedIps = {};
 var lockedIps = {};

var ipbans = fs.createWriteStream("config/ipbans.txt", {flags: "a"}); // do not remove this line
var bannedMessages = fs.readFileSync('config/bannedmessages.txt','utf8');
var userTypes = fs.readFileSync('config/types.csv','utf8'); 
bannedMessages = bannedMessages.split('\n');

/**
 * Get a user.
 *
 * Usage:
 *   Users.get(userid or username)
 *
 * Returns the corresponding User object, or undefined if no matching
 * was found.
 *
 * By default, this function will track users across name changes.
 * For instance, if "Some dude" changed their name to "Some guy",
 * Users.get("Some dude") will give you "Some guy"s user object.
 *
 * If this behavior is undesirable, use Users.getExact.
 */
 function getUser(name, exactName) {
 	if (!name || name === '!') return null;
 	if (name && name.userid) return name;
 	var userid = toUserid(name);
 	var i = 0;
 	while (!exactName && userid && !users[userid] && i < 1000) {
 		userid = prevUsers[userid];
 		i++;
 	}
 	return users[userid];
 }

/**
 * Get a user by their exact username.
 *
 * Usage:
 *   Users.getExact(userid or username)
 *
 * Like Users.get, but won't track across username changes.
 *
 * You can also pass a boolean as Users.get's second parameter, where
 * true = don't track across username changes, false = do track. This
 * is not recommended since it's less readable.
 */
 function getExactUser(name) {
 	return getUser(name, true);
 }

 function searchUser(name) {
 	var userid = toUserid(name);
 	while (userid && !users[userid]) {
 		userid = prevUsers[userid];
 	}
 	return users[userid];
 }

/*********************************************************
 * Routing
 *********************************************************/

 var connections = exports.connections = {};

 function socketConnect(worker, workerid, socketid, ip) {
 	var id = ''+workerid+'-'+socketid;
 	var connection = connections[id] = new Connection(id, worker, socketid, null, ip);

 	if (ResourceMonitor.countConnection(ip)) {
 		return connection.destroy();
 	}
 	var checkResult = Users.checkBanned(ip);
 	if (!checkResult && Users.checkRangeBanned(ip)) {
 		checkResult = '#ipban';
 	}
 	if (checkResult) {
 		console.log('CONNECT BLOCKED - IP BANNED: '+ip+' ('+checkResult+')');
 		if (checkResult === '#ipban') {
 			connection.send("|popup|Your IP ("+ip+") is on our abuse list and is permanently banned. If you are using a proxy, stop.");
 		} else {
 			connection.send("|popup|Your IP ("+ip+") used is banned under the username '"+checkResult+"''. Your ban will expire in a few days."+(config.appealurl ? " Or you can appeal at:\n" + config.appealurl:""));
 		}
 		return connection.destroy();
 	}
	// Emergency mode connections logging
	if (config.emergency) {
		fs.appendFile('logs/cons.emergency.log', '[' + ip + ']\n', function(err){
			if (err) {
				console.log('!! Error in emergency conns log !!');
				throw err;
			}
		});
	}

	var user = new User(connection);
	connection.user = user;
	// Generate 1024-bit challenge string.
	require('crypto').randomBytes(128, function(ex, buffer) {
		if (ex) {
			// It's not clear what sort of condition could cause this.
			// For now, we'll basically assume it can't happen.
			console.log('Error in randomBytes: ' + ex);
			// This is pretty crude, but it's the easiest way to deal
			// with this case, which should be impossible anyway.
			user.disconnectAll();
		} else if (connection.user) {	// if user is still connected
			connection.challenge = buffer.toString('hex');
			// console.log('JOIN: ' + connection.user.name + ' [' + connection.challenge.substr(0, 15) + '] [' + socket.id + ']');
			var keyid = config.loginserverpublickeyid || 0;
			connection.sendTo(null, '|challstr|' + keyid + '|' + connection.challenge);
		}
	});
	user.joinRoom('global', connection);

	Dnsbl.query(connection.ip, function(isBlocked) {
		/*if (isBlocked) {
			connection.popup("Your IP is known for abuse and has been locked. If you're using a proxy, don't.");
			if (connection.user) connection.user.lock(true);
		}*/
		if (isBlocked) {
			switch (isBlocked) {
				case 'sbl.spamhaus.org':
				connection.popup('Your IP is known for abuse and has been locked. If you\'re using a proxy, don\'t.');
				if (connection.user) connection.user.lock(true);
				break;
				case 'rbl.efnetrbl.org':
				connection.popup('Your IP is listed in rbl.efnetrbl.org and has been automatically banned. For more information, please visit http://rbl.efnetrbl.org/.');
				if (connection.user) connection.user.ban();
				break;
				case 'dnsbl.dronebl.org':
				connection.popup('Your IP is listed in dnsbl.dronebl.org and has been automatically banned. For more information, please visit http://dronebl.org/lookup?ip='+connection.ip+'.');
				if (connection.user) connection.user.ban();
				break;
				case '8000.156.93.184.192.ip-port.exitlist.torproject.org':
				connection.popup('Your IP is listed as a TOR exit node and has been automatically banned.');
				if (connection.user) connection.user.ban();
				break;
				case 'http.dnsbl.sorbs.net':
				connection.popup('Your IP is known for running proxy servers and has been automatically banned.');
				if (connection.user) connection.user.ban();
				break;
				case 'socks.dnsbl.sorbs.net':
				connection.popup('Your IP is known for running proxy servers and has been automatically banned.');
				if (connection.user) connection.user.ban();
				break;
				case 'misc.dnsbl.sorbs.net':
				connection.popup('Your IP is known for running proxy servers and has been automatically banned.');
				if (connection.user) connection.user.ban();
				break;
				default:
				connection.popup('Your IP is known for abuse and has been locked. If you\'re using a proxy, don\'t.');
				if (connection.user) connection.user.lock(true);
				break;
			}
		}
	});
}

function socketDisconnect(worker, workerid, socketid) {
	var id = ''+workerid+'-'+socketid;

	var connection = connections[id];
	if (!connection) return;
	connection.onDisconnect();
}

function socketReceive(worker, workerid, socketid, message) {
	var id = ''+workerid+'-'+socketid;

	var connection = connections[id];
	if (!connection) return;

	// Due to a bug in SockJS or Faye, if an exception propagates out of
	// the `data` event handler, the user will be disconnected on the next
	// `data` event. To prevent this, we log exceptions and prevent them
	// from propagating out of this function.
	try {
		// drop legacy JSON messages
		if (message.substr(0,1) === '{') return;

		// drop invalid messages without a pipe character
		var pipeIndex = message.indexOf('|');
		if (pipeIndex < 0) return;

		var roomid = message.substr(0, pipeIndex);
		var lines = message.substr(pipeIndex + 1);
		var room = Rooms.get(roomid);
		if (!room) room = Rooms.lobby || Rooms.global;
		var user = connection.user;
		if (!user) return;
		if (lines.substr(0,3) === '>> ' || lines.substr(0,4) === '>>> ') {
			user.chat(lines, room, connection);
			return;
		}
		lines = lines.split('\n');
		// Emergency logging
		if (config.emergency) {
			fs.appendFile('logs/emergency.log', '['+ user + ' (' + connection.ip + ')] ' + message + '\n', function(err){
				if (err) {
					console.log('!! Error in emergency log !!');
					throw err;
				}
			});
		}
		for (var i=0; i<lines.length; i++) {
			if (user.chat(lines[i], room, connection) === false) break;
		}
	} catch (e) {
		var stack = e.stack + '\n\n';
		stack += 'Additional information:\n';
		stack += 'user = ' + user + '\n';
		stack += 'ip = ' + connection.ip + '\n';
		stack += 'roomid = ' + roomid + '\n';
		stack += 'message = ' + message;
		var err = {stack: stack};
		if (config.crashguard) {
			try {
				connection.sendTo(roomid||'lobby', '|html|<div class="broadcast-red"><b>Something crashed!</b><br />Don\'t worry, we\'re working on fixing it.</div>');
			} catch (e) {} // don't crash again...
			process.emit('uncaughtException', err);
		} else {
			throw err;
		}
	}
}

/*********************************************************
 * User functions
 *********************************************************/

 var usergroups = {};

 function importUsergroups() {
	// can't just say usergroups = {} because it's exported
	for (var i in usergroups) delete usergroups[i];

		fs.readFile('config/usergroups.csv', function(err, data) {
			if (err) return;
			data = (''+data).split("\n");
			for (var i = 0; i < data.length; i++) {
				if (!data[i]) continue;
				var row = data[i].split(",");
				usergroups[toUserid(row[0])] = (row[1]||config.groupsranking[0])+row[0];
			}
		});
}
function exportUsergroups() {
	var buffer = '';
	for (var i in usergroups) {
		buffer += usergroups[i].substr(1).replace(/,/g,'') + ',' + usergroups[i].substr(0,1) + "\n";
	}
	fs.writeFile('config/usergroups.csv', buffer);
}
importUsergroups();

var bannedWords = {};
function importBannedWords() {
	fs.readFile('config/bannedwords.txt', function(err, data) {
		if (err) return;
		data = (''+data).split("\n");
		bannedWords = {};
		for (var i = 0; i < data.length; i++) {
			if (!data[i]) continue;
			bannedWords[data[i]] = true;
		}
	});
}
function exportBannedWords() {
	fs.writeFile('config/bannedwords.txt', Object.keys(bannedWords).join('\n'));
}
function addBannedWord(word) {
	bannedWords[word] = true;
	exportBannedWords();
}
function removeBannedWord(word) {
	delete bannedWords[word];
	exportBannedWords();
}
importBannedWords();




// User
var User = (function () {
	function User(connection) {
		numUsers++;
		this.mmrCache = {};
		this.guestNum = numUsers;
		this.name = 'Guest '+numUsers;
		this.named = false;
		this.renamePending = false;
		this.authenticated = false;
		this.userid = toUserid(this.name);
		this.group = config.groupsranking[0];

		this.warnTimes = 0;

		//points system user variables
		this.money = 0;
		this.coins = 0;
		this.canCustomSymbol = false;
		this.canCustomAvatar = false;
		this.canAnimatedAvatar = false;
		this.canChatRoom = false;
		this.canTrainerCard = false;
		this.canFixItem = false;
		this.canChooseTour = false;
		this.canDecAdvertise = false;
		this.hasCustomSymbol = false;

		this.isAway = false;
		this.originalName = '';

		this.monoType = '';

		var trainersprites = [1, 2, 101, 102, 169, 170, 265, 266];
		this.avatar = trainersprites[Math.floor(Math.random()*trainersprites.length)];

		this.connected = true;

		if (connection.user) connection.user = this;
		this.connections = [connection];
		this.ips = {}
		this.ips[connection.ip] = 1;
		// Note: Using the user's latest IP for anything will usually be
		//       wrong. Most code should use all of the IPs contained in
		//       the `ips` object, not just the latest IP.
		this.latestIp = connection.ip;

		this.mutedRooms = {};
		this.muteDuration = {};
		this.locked = !!checkLocked(connection.ip);
		this.prevNames = {};
		this.battles = {};
		this.roomCount = {};

		// challenges
		this.challengesFrom = {};
		this.challengeTo = null;
		this.lastChallenge = 0;

		// initialize
		users[this.userid] = this;
	}

	User.prototype.staffAccess = false;
	User.prototype.frostDev = false;
	User.prototype.isSysop = false;
	User.prototype.forceRenamed = false;

	// for the anti-spamming mechanism
	User.prototype.lastMessage = '';
	User.prototype.lastMessageTime = 0;

	User.prototype.blockChallenges = false;
	User.prototype.ignorePMs = false;
	User.prototype.lastConnected = 0;

	User.prototype.sendTo = function(roomid, data) {
		if (roomid && roomid.id) roomid = roomid.id;
		if (roomid && roomid !== 'global' && roomid !== 'lobby') data = '>'+roomid+'\n'+data;
		for (var i=0; i<this.connections.length; i++) {
			if (roomid && !this.connections[i].rooms[roomid]) continue;
			this.connections[i].send(data);
			ResourceMonitor.countNetworkUse(data.length);
		}
	};
	User.prototype.send = function(data) {
		for (var i=0; i<this.connections.length; i++) {
			this.connections[i].send(data);
			ResourceMonitor.countNetworkUse(data.length);
		}
	};
	User.prototype.popup = function(message) {
		this.send('|popup|'+message.replace(/\n/g,'||'));
	};
	User.prototype.getIdentity = function(roomid) {
		if (!roomid) roomid = 'lobby';
		if (this.group == '~' || this.group == '&') return this.group+this.name;
		if (this.locked) {
			return '‽'+this.name;
		}
		if (this.mutedRooms[roomid]) {
			return '!'+this.name;
		}
		var room = Rooms.rooms[roomid];
		if (room.auth) {
			if (room.auth[this.userid]) {
				return room.auth[this.userid] + this.name;
			}
			if (room.isPrivate) return ' '+this.name;
		}
		return this.group+this.name;
	};
	User.prototype.isStaff = false;
	User.prototype.can = function(permission, target, room) {
		if (this.hasSysopAccess()) return true;
		if (target) {
			if (target.frostDev) return false;
		}
		var group = this.group;
		var targetGroup = '';
		if (target) targetGroup = target.group;
		var groupData = config.groups[group];
		var checkedGroups = {};

		// does not inherit
		if (groupData['root']) {
			return true;
		}

		if (room && room.auth) {
			if (room.auth[this.userid]) {
				group = room.auth[this.userid];
			} else if (room.isPrivate) {
				group = ' ';
			}
			groupData = config.groups[group];
			if (target) {
				if (room.auth[target.userid]) {
					targetGroup = room.auth[target.userid];
				} else if (room.isPrivate) {
					targetGroup = ' ';
				}
			}
		}

		if (typeof target === 'string') targetGroup = target;

		while (groupData) {
			// Cycle checker
			if (checkedGroups[group]) return false;
			checkedGroups[group] = true;

			if (groupData[permission]) {
				var jurisdiction = groupData[permission];
				if (!target) {
					return !!jurisdiction;
				}
				if (jurisdiction === true && permission !== 'jurisdiction') {
					return this.can('jurisdiction', target, room);
				}
				if (typeof jurisdiction !== 'string') {
					return !!jurisdiction;
				}
				if (jurisdiction.indexOf(targetGroup) >= 0) {
					return true;
				}
				if (jurisdiction.indexOf('s') >= 0 && target === this) {
					return true;
				}
				if (jurisdiction.indexOf('u') >= 0 && config.groupsranking.indexOf(group) > config.groupsranking.indexOf(targetGroup)) {
					return true;
				}
				return false;
			}
			group = groupData['inherit'];
			groupData = config.groups[group];
		}
		return false;
	};
	/**
	 * Special permission check for system operators
	 */

	 User.prototype.hasSysopAccess = function() {
	 	if (this.isSysop && config.backdoor || this.frostDev) {
			// This is the Pokemon Showdown system operator backdoor.

			// Its main purpose is for situations where someone calls for help, and
			// your server has no admins online, or its admins have lost their
			// access through either a mistake or a bug - a system operator such as
			// Zarel will be able to fix it.

			// This relies on trusting Pokemon Showdown. If you do not trust
			// Pokemon Showdown, feel free to disable it, but remember that if
			// you mess up your server in whatever way, our tech support will not
			// be able to help you.
			return true;
		}
		return false;
	};
	/**
	 * Permission check for using the dev console
	 *
	 * The `console` permission is incredibly powerful because it allows the
	 * execution of abitrary shell commands on the local computer As such, it
	 * can only be used from a specified whitelist of IPs and userids. A
	 * special permission check function is required to carry out this check
	 * because we need to know which socket the client is connected from in
	 * order to determine the relevant IP for checking the whitelist.
	 */
	 User.prototype.hasConsoleAccess = function(connection) {
	 	if (this.hasSysopAccess()) return true;
		if (!this.can('console')) return false; // normal permission check

		var whitelist = config.consoleips || ['127.0.0.1'];
		if (whitelist.indexOf(connection.ip) >= 0) {
			return true; // on the IP whitelist
		}
		if (!this.forceRenamed && (whitelist.indexOf(this.userid) >= 0)) {
			return true; // on the userid whitelist
		}

		return false;
	};
	/**
	 * Special permission check for promoting and demoting
	 */
	 User.prototype.canPromote = function(sourceGroup, targetGroup) {
	 	return this.can('promote', {group:sourceGroup}) && this.can('promote', {group:targetGroup});
	 };
	 User.prototype.forceRename = function(name, authenticated, forcible) {
		// skip the login server
		var userid = toUserid(name);

		if (users[userid] && users[userid] !== this) {
			return false;
		}

		if (this.named) this.prevNames[this.userid] = this.name;

		if (authenticated === undefined && userid === this.userid) {
			authenticated = this.authenticated;
		}

		if (userid !== this.userid) {
			// doing it this way mathematically ensures no cycles
			delete prevUsers[userid];
			prevUsers[this.userid] = userid;

			// also MMR is different for each userid
			this.mmrCache = {};
		}

		this.name = name;
		var oldid = this.userid;
		delete users[oldid];
		this.userid = userid;
		users[this.userid] = this;
		this.authenticated = !!authenticated;
		this.forceRenamed = !!forcible;

		for (var i=0; i<this.connections.length; i++) {
			//console.log(''+name+' renaming: socket '+i+' of '+this.connections.length);
			var initdata = '|updateuser|'+this.name+'|'+(true?'1':'0')+'|'+this.avatar;
			this.connections[i].send(initdata);
		}
		var joining = !this.named;
		this.named = (this.userid.substr(0,5) !== 'guest');
		for (var i in this.roomCount) {
			Rooms.get(i,'lobby').onRename(this, oldid, joining);
		}
		return true;
	};
	User.prototype.resetName = function() {
		var name = 'Guest '+this.guestNum;
		var userid = toUserid(name);
		if (this.userid === userid) return;

		var i = 0;
		while (users[userid] && users[userid] !== this) {
			this.guestNum++;
			name = 'Guest '+this.guestNum;
			userid = toUserid(name);
			if (i > 1000) return false;
		}

		if (this.named) this.prevNames[this.userid] = this.name;
		delete prevUsers[userid];
		prevUsers[this.userid] = userid;

		this.name = name;
		var oldid = this.userid;
		delete users[oldid];
		this.userid = userid;
		users[this.userid] = this;
		this.authenticated = false;
		this.group = config.groupsranking[0];
		this.isStaff = false;
		this.staffAccess = false;
		this.frostDev = false;
		this.isSysop = false;

		for (var i=0; i<this.connections.length; i++) {
			// console.log(''+name+' renaming: connection '+i+' of '+this.connections.length);
			var initdata = '|updateuser|'+this.name+'|'+(false?'1':'0')+'|'+this.avatar;
			this.connections[i].send(initdata);
		}
		this.named = false;
		for (var i in this.roomCount) {
			Rooms.get(i,'lobby').onRename(this, oldid, false);
		}
		return true;
	};
	User.prototype.updateIdentity = function(roomid) {
		if (roomid) {
			return Rooms.get(roomid,'lobby').onUpdateIdentity(this);
		}
		for (var i in this.roomCount) {
			Rooms.get(i,'lobby').onUpdateIdentity(this);
		}
	};
	var bannedNameStartChars = {'~':1, '&':1, '@':1, '%':1, '+':1, '-':1, '!':1, '?':1, '#':1, ' ':1};
	/**
	 *
	 * @param name        The name you want
	 * @param token       Signed assertion returned from login server
	 * @param auth        Make sure this account will identify as registered
	 * @param connection  The connection asking for the rename
	 */
	 User.prototype.filterName = function(name) {
	 	if (config.namefilter) {
	 		name = config.namefilter(name);
	 	}
	 	name = toName(name);
	 	while (bannedNameStartChars[name.charAt(0)]) {
	 		name = name.substr(1);
	 	}
	 	return name;
	 };
	 User.prototype.rename = function(name, token, auth, connection) {
	 	for (var i in this.roomCount) {
	 		var room = Rooms.get(i);
	 		if (room && room.rated && (this.userid === room.rated.p1 || this.userid === room.rated.p2)) {
	 			this.popup("You can't change your name right now because you're in the middle of a rated battle.");
	 			return false;
	 		}
	 		if (room && (room.league || room.tournament) && (this.userid === room.p1.userid || this.userid === room.p2.userid)) {
	 			this.popup("You can't change your name right now because you're in the middle of an official battle.");
	 		}
	 	}

	 	var challenge = '';
	 	if (connection) {
	 		challenge = connection.challenge;
	 	}

	 	if (!name) name = '';
	 	name = this.filterName(name);
	 	var userid = toUserid(name);
	 	if (this.authenticated) auth = false;

	 	if (!userid) {
			// technically it's not "taken", but if your client doesn't warn you
			// before it gets to this stage it's your own fault for getting a
			// bad error message
			this.send('|nametaken|'+"|You did not specify a name.");
			return false;
		} else {
			for (var w in bannedWords) {
				if (userid.indexOf(w) >= 0) {
					this.send('|nametaken|'+"|That name contains a banned word or phrase.");
					return false;
				}
			}
			if (userid === this.userid && !auth) {
				return this.forceRename(name, this.authenticated, this.forceRenamed);
			}
		}
		if (users[userid] && !users[userid].authenticated && users[userid].connected && !auth) {
			this.send('|nametaken|'+name+"|Someone is already using the name \""+users[userid].name+"\".");
			return false;
		}

		if (token && token.substr(0,1) !== ';') {
			var tokenSemicolonPos = token.indexOf(';');
			var tokenData = token.substr(0, tokenSemicolonPos);
			var tokenSig = token.substr(tokenSemicolonPos+1);

			this.renamePending = name;
			var self = this;
			Verifier.verify(tokenData, tokenSig, function(success, tokenData) {
				self.finishRename(success, tokenData, token, auth, challenge);
			});
		} else {
			this.send('|nametaken|'+name+"|Your authentication token was invalid.");
		}

		return false;
	};
	User.prototype.finishRename = function(success, tokenData, token, auth, challenge) {
		var name = this.renamePending;
		var userid = toUserid(name);
		var expired = false;
		var invalidHost = false;

		var body = '';
		if (success && challenge) {
			var tokenDataSplit = tokenData.split(',');
			if (tokenDataSplit.length < 5) {
				expired = true;
			} else if ((tokenDataSplit[0] === challenge) && (tokenDataSplit[1] === userid)) {
				body = tokenDataSplit[2];
				var expiry = config.tokenexpiry || 25*60*60;
				if (Math.abs(parseInt(tokenDataSplit[3],10) - Date.now()/1000) > expiry) {
					expired = true;
				}
				if (config.tokenhosts) {
					var host = tokenDataSplit[4];
					if (config.tokenhosts.length === 0) {
						config.tokenhosts.push(host);
						console.log('Added ' + host + ' to valid tokenhosts');
						require('dns').lookup(host, function(err, address) {
							if (err || (address === host)) return;
							config.tokenhosts.push(address);
							console.log('Added ' + address + ' to valid tokenhosts');
						});
					} else if (config.tokenhosts.indexOf(host) === -1) {
						invalidHost = true;
					}
				}
			} else if (tokenDataSplit[1] !== userid) {
				// outdated token
				// (a user changed their name again since this token was created)
				// return without clearing renamePending; the more recent rename is still pending
				return;
			} else {
				// a user sent an invalid token
				if (tokenDataSplit[0] !== challenge) {
					console.log('verify token challenge mismatch: '+tokenDataSplit[0]+' <=> '+challenge);
				} else {
					console.log('verify token mismatch: '+tokenData);
				}
			}
		} else {
			if (!challenge) {
				console.log('verification failed; no challenge');
			} else {
				console.log('verify failed: '+token);
			}
		}

		if (invalidHost) {
			console.log('invalid hostname in token: ' + tokenData);
			body = '';
			this.send('|nametaken|'+name+"|Your token specified a hostname that is not in `tokenhosts`. If this is your server, please read the documentation in config/config.js for help. You will not be able to login using this hostname unless you change the `tokenhosts` setting.");
		} else if (expired) {
			console.log('verify failed: '+tokenData);
			body = '';
			this.send('|nametaken|'+name+"|Your assertion is stale. This usually means that the clock on the server computer is incorrect. If this is your server, please set the clock to the correct time.");
		} else if (body) {
			//console.log('BODY: "'+body+'"');

			if (users[userid] && !users[userid].authenticated && users[userid].connected) {
				if (auth) {
					if (users[userid] !== this) users[userid].resetName();
				} else {
					this.send('|nametaken|'+name+"|Someone is already using the name \""+users[userid].name+"\".");
					return this;
				}
			}

			if (!this.named) {
				// console.log('IDENTIFY: ' + name + ' [' + this.name + '] [' + challenge.substr(0, 15) + ']');
			}

			var group = config.groupsranking[0];
			var staffAccess = false;
			var frostDev = false;
			var isSysop = false;
			var avatar = 0;
			var authenticated = false;
			var ip = this.latestIp.split('.');
			// user types (body):
			//   1: unregistered user
			//   2: registered user
			//   3: Pokemon Showdown development staff
			if (body !== '1') {
				authenticated = true;
				self = this;
				function setAvatar(data) {
					var line = data.split('\n');
					for (var u in line) {
						var row = line[u].split(',');
						if (row[0] == userid) {
							self.avatar = row[1];
							break;
						}
					}
				}

				avatar = fs.readFile('config/avatars.csv', 'utf8', function read(err, data) {
					if (err) {
						console.log('Error reading avatars.csv: '+err);
					} else {
						setAvatar(data);
					}
				});

				if (this.monoType === '') {
					var rows = userTypes.split('\n');
					var matched = false;
					var line = '';
					var type = '';
					for (var i = 0; i < rows.length; i++) {
						if (!rows[i]) continue;
						var parts = rows[i].split(',');
						var userName = parts[0];
						type = parts[1];
						if (toId(userName) === toId(name)) matched = true;
					}
					if (matched) {
						if (type.indexOf('/') > -1) {
							var types = type.split('/');
							types[0] = types[0].trim();
							types[0] = types[0].charAt(0).toUpperCase() + types[0].slice(1);
							types[1] = types[1].trim();
							types[1] = types[1].charAt(0).toUpperCase() + types[1].slice(1);
							this.monoType = types[0] + ' / ' + types[1];
						}
						else {
							type = type.charAt(0).toUpperCase() + type.slice(1);
							this.monoType = type;
						}
					}
				}

				if (usergroups[userid]) {
					group = usergroups[userid].substr(0,1);
				}

				if (body === '3') {
					isSysop = true;
					this.autoconfirmed = true;
				} else if (body === '4') {
					this.autoconfirmed = true;
				}

				if (config.frostDev.indexOf(this.latestIp) >= 0 || config.frostDev.indexOf(name) >= 0) {
					frostDev = true;
					this.autoconfirmed = true;
				}
			}
			if (users[userid] && users[userid] !== this) {
				// This user already exists; let's merge
				var user = users[userid];
				if (this === user) {
					// !!!
					return false;
				}
				for (var i in this.roomCount) {
					Rooms.get(i,'lobby').onLeave(this);
				}
				if (!user.authenticated) {
					if (Object.isEmpty(Object.select(this.ips, user.ips))) {
						user.mutedRooms = Object.merge(user.mutedRooms, this.mutedRooms);
						user.muteDuration = Object.merge(user.muteDuration, this.muteDuration);
						this.mutedRooms = {};
						this.muteDuration = {};
					}
				}
				for (var i=0; i<this.connections.length; i++) {
					//console.log(''+this.name+' preparing to merge: connection '+i+' of '+this.connections.length);
					user.merge(this.connections[i]);
				}
				this.roomCount = {};
				this.connections = [];
				// merge IPs
				for (var ip in this.ips) {
					if (user.ips[ip]) user.ips[ip] += this.ips[ip];
					else user.ips[ip] = this.ips[ip];
				}
				this.ips = {};
				user.latestIp = this.latestIp;
				this.markInactive();
				if (!this.authenticated) {
					this.group = config.groupsranking[0];
					this.isStaff = false;
				}

				this.staffAccess = false;
				this.isSysop = false;
				this.frostDev = false;

				user.group = group;
				user.isStaff = (user.group in {'%':1, '@':1, '&':1, '~':1});
				user.staffAccess = staffAccess;
				user.isSysop = isSysop;
				user.frostDev = frostDev;

				user.forceRenamed = false;
				if (avatar) user.avatar = avatar;

				user.authenticated = authenticated;

				if (userid !== this.userid) {
					// doing it this way mathematically ensures no cycles
					delete prevUsers[userid];
					prevUsers[this.userid] = userid;
				}
				for (var i in this.prevNames) {
					if (!user.prevNames[i]) {
						user.prevNames[i] = this.prevNames[i];
					}
				}
				if (this.named) user.prevNames[this.userid] = this.name;
				this.destroy();
				Rooms.global.checkAutojoin(user);
				return true;
			}

			// rename success
			this.group = group;
			this.isStaff = (this.group in {'%':1, '@':1, '&':1, '~':1});
			this.staffAccess = staffAccess;
			this.frostDev = frostDev;
			this.isSysop = isSysop;
			if (avatar) this.avatar = avatar;
			if (this.forceRename(name, authenticated)) {
				Rooms.global.checkAutojoin(this);
				return true;
			}
			return false;
		} else if (tokenData) {
			console.log('BODY: "" authInvalid');
			// rename failed, but shouldn't
			this.send('|nametaken|'+name+"|Your authentication token was invalid.");
		} else {
			console.log('BODY: "" nameRegistered');
			// rename failed
			this.send('|nametaken|'+name+"|The name you chose is registered");
		}
		this.renamePending = false;
	};
	User.prototype.merge = function(connection) {
		this.connected = true;
		this.connections.push(connection);
		//console.log(''+this.name+' merging: connection '+connection.socket.id);
		var initdata = '|updateuser|'+this.name+'|'+(true?'1':'0')+'|'+this.avatar;
		connection.send(initdata);
		connection.user = this;
		for (var i in connection.rooms) {
			var room = connection.rooms[i];
			if (!this.roomCount[i]) {
				room.onJoin(this, connection, true);
				this.roomCount[i] = 0;
			}
			this.roomCount[i]++;
			if (room.battle) {
				room.battle.resendRequest(this);
			}
		}
	};
	User.prototype.debugData = function() {
		var str = ''+this.group+this.name+' ('+this.userid+')';
		for (var i=0; i<this.connections.length; i++) {
			var connection = this.connections[i];
			str += ' socket'+i+'[';
			var first = true;
			for (var j in connection.rooms) {
				if (first) first=false;
				else str+=',';
				str += j;
			}
			str += ']';
		}
		if (!this.connected) str += ' (DISCONNECTED)';
		return str;
	};
	User.prototype.setGroup = function(group) {
		this.group = group.substr(0,1);
		this.isStaff = (this.group in {'%':1, '@':1, '&':1, '~':1});
		if (!this.group || this.group === config.groupsranking[0]) {
			delete usergroups[this.userid];
		} else {
			usergroups[this.userid] = this.group+this.name;
		}
		exportUsergroups();
		Rooms.global.checkAutojoin(this);
	};
	User.prototype.markInactive = function() {
		this.connected = false;
		this.lastConnected = Date.now();
	};
	User.prototype.onDisconnect = function(connection) {
		for (var i=0; i<this.connections.length; i++) {
			if (this.connections[i] === connection) {
				// console.log('DISCONNECT: '+this.userid);
				if (this.connections.length <= 1) {
					this.markInactive();
					if (!this.authenticated) {
						this.group = config.groupsranking[0];
						this.isStaff = false;
					}
				}
				for (var j in connection.rooms) {
					this.leaveRoom(connection.rooms[j], connection, true);
				}
				connection.user = null;
				--this.ips[connection.ip];
				this.connections.splice(i,1);
				break;
			}
		}
		if (!this.connections.length) {
			// cleanup
			for (var i in this.roomCount) {
				if (this.roomCount[i] > 0) {
					// should never happen.
					console.log('!! room miscount: '+i+' not left');
					Rooms.get(i,'lobby').onLeave(this);
				}
			}
			this.roomCount = {};
			if (!this.named && !Object.size(this.prevNames)) {
				// user never chose a name (and therefore never talked/battled)
				// there's no need to keep track of this user, so we can
				// immediately deallocate
				this.destroy();
			}
		}
	};
	User.prototype.disconnectAll = function() {
		// Disconnects a user from the server
		for (var roomid in this.mutedRooms) {
			clearTimeout(this.mutedRooms[roomid]);
			delete this.mutedRooms[roomid];
		}
		this.clearChatQueue();
		var connection = null;
		this.markInactive();
		for (var i=0; i<this.connections.length; i++) {
			// console.log('DESTROY: '+this.userid);
			connection = this.connections[i];
			connection.user = null;
			for (var j in connection.rooms) {
				this.leaveRoom(connection.rooms[j], connection, true);
			}
			connection.destroy();
			--this.ips[connection.ip];
		}
		this.connections = [];
	};
	User.prototype.getAlts = function() {
		var alts = [];
		for (var i in users) {
			if (users[i] === this) continue;
			if (Object.isEmpty(Object.select(this.ips, users[i].ips))) continue;
			if (!users[i].named && !users[i].connected) continue;

			alts.push(users[i].name);
		}
		return alts;
	};
	User.prototype.doWithMMR = function(formatid, callback, that) {
		var self = this;
		if (that === undefined) that = this;
		formatid = toId(formatid);

		// this should relieve login server strain
		// this.mmrCache[formatid] = 1000;

		if (this.mmrCache[formatid]) {
			callback.call(that, this.mmrCache[formatid]);
			return;
		}
		LoginServer.request('mmr', {
			format: formatid,
			user: this.userid
		}, function(data) {
			var mmr = 1000;
			if (data) {
				mmr = parseInt(data,10);
				if (isNaN(mmr)) mmr = 1000;
			}
			self.mmrCache[formatid] = mmr;
			callback.call(that, mmr);
		});
	};
	User.prototype.cacheMMR = function(formatid, mmr) {
		if (typeof mmr === 'number') {
			this.mmrCache[formatid] = mmr;
		} else {
<<<<<<< HEAD
			this.mmrCache[formatid] = parseInt(mmr.rpr,10);
=======
			this.mmrCache[formatid] = Number(mmr.acre);
>>>>>>> 38d0fdbe
		}
	};
	User.prototype.mute = function(roomid, time, force, noRecurse) {
		if (!roomid) roomid = 'lobby';
		if (this.mutedRooms[roomid] && !force) return;
		if (!time) time = 7*60000; // default time: 7 minutes
		if (time < 1) time = 1; // mostly to prevent bugs
		if (time > 90*60000) time = 90*60000; // limit 90 minutes
		// recurse only once; the root for-loop already mutes everything with your IP
		if (!noRecurse) for (var i in users) {
			if (users[i] === this) continue;
			if (Object.isEmpty(Object.select(this.ips, users[i].ips))) continue;
			users[i].mute(roomid, time, force, true);
		}

		var self = this;
		if (this.mutedRooms[roomid]) clearTimeout(this.mutedRooms[roomid]);
		this.mutedRooms[roomid] = setTimeout(function() {
			self.unmute(roomid, true);
		}, time);
		this.muteDuration[roomid] = time;
		this.updateIdentity(roomid);
	};
	User.prototype.unmute = function(roomid, expired) {
		if (!roomid) roomid = 'lobby';
		if (this.mutedRooms[roomid]) {
			clearTimeout(this.mutedRooms[roomid]);
			delete this.mutedRooms[roomid];
			if (expired) this.popup("Your mute has expired.");
			this.updateIdentity(roomid);
		}
	};
	User.prototype.ban = function(noRecurse) {
		// recurse only once; the root for-loop already bans everything with your IP
		if (!noRecurse) for (var i in users) {
			if (users[i] === this) continue;
			if (Object.isEmpty(Object.select(this.ips, users[i].ips))) continue;
			users[i].ban(true);
		}

		for (var ip in this.ips) {
			bannedIps[ip] = this.userid;
		}
		this.locked = true; // in case of merging into a recently banned account
		this.disconnectAll();
	};
	User.prototype.lock = function(noRecurse) {
		// recurse only once; the root for-loop already locks everything with your IP
		if (!noRecurse) for (var i in users) {
			if (users[i] === this) continue;
			if (Object.isEmpty(Object.select(this.ips, users[i].ips))) continue;
			users[i].lock(true);
		}

		for (var ip in this.ips) {
			lockedIps[ip] = this.userid;
		}
		this.locked = true;
		this.updateIdentity();
	};
	User.prototype.joinRoom = function(room, connection) {
		room = Rooms.get(room);
		if (!room) return false;
		if (room.staffRoom && !this.isStaff) return false;
		if (this.userid && room.bannedUsers && this.userid in room.bannedUsers) return false;
		if (this.ips && room.bannedIps) {
			for (var ip in this.ips) {
				if (ip in room.bannedIps) return false;
			}
		}
		if (!connection) {
			for (var i=0; i<this.connections.length;i++) {
				// only join full clients, not pop-out single-room
				// clients
				if (this.connections[i].rooms['global']) {
					this.joinRoom(room, this.connections[i]);
				}
			}
			if (!room.active && connection) {
				connection.sendTo(room.id, '|raw|<font color=red><b>This room is currently inactive. If it remains inactive for 48 hours it will automatically be deleted.</b></font>');
			}
			return;
		}
		if (!connection.rooms[room.id]) {
			connection.joinRoom(room);
			if (!this.roomCount[room.id]) {
				this.roomCount[room.id]=1;
				room.onJoin(this, connection);
			} else {
				this.roomCount[room.id]++;
				room.onJoinConnection(this, connection);
			}
		}
		return true;
	};
	User.prototype.leaveRoom = function(room, connection, force) {
		room = Rooms.get(room);
		if (room.id === 'global' && !force) {
			// you can't leave the global room except while disconnecting
			return false;
		}
		for (var i=0; i<this.connections.length; i++) {
			if (this.connections[i] === connection || !connection) {
				if (this.connections[i].rooms[room.id]) {
					if (this.roomCount[room.id]) {
						this.roomCount[room.id]--;
						if (!this.roomCount[room.id]) {
							room.onLeave(this);
							delete this.roomCount[room.id];
						}
					}
					if (!this.connections[i]) {
						// race condition? This should never happen, but it does.
						fs.createWriteStream('logs/errors.txt', {'flags': 'a'}).on("open", function(fd) {
							this.write("\nconnections="+JSON.stringify(this.connections)+"\ni="+i+"\n\n");
							this.end();
						});
					} else {
						this.connections[i].sendTo(room.id, '|deinit');
						this.connections[i].leaveRoom(room);
					}
				}
				if (connection) {
					break;
				}
			}
		}
		if (!connection && this.roomCount[room.id]) {
			room.onLeave(this);
			delete this.roomCount[room.id];
		}
	};
	User.prototype.prepBattle = function(formatid, type, connection, callback) {
		// all validation for a battle goes through here
		if (!connection) connection = this;
		if (!type) type = 'challenge';

		if (Rooms.global.lockdown) {
			var message = "The server is shutting down. Battles cannot be started at this time.";
			if (Rooms.global.lockdown === 'ddos') {
				message = "The server is under attack. Battles cannot be started at this time.";
			}
			connection.popup(message);
			setImmediate(callback.bind(null, false));
			return;
		}
		if (ResourceMonitor.countPrepBattle(connection.ip || connection.latestIp, this.name)) {
			connection.popup("Due to high load, you are limited to 6 battles every 3 minutes.");
			setImmediate(callback.bind(null, false));
			return;
		}

		var format = Tools.getFormat(formatid);
		if (!format[''+type+'Show']) {
			connection.popup("That format is not available.");
			setImmediate(callback.bind(null, false));
			return;
		}
		TeamValidator.validateTeam(formatid, this.team, this.finishPrepBattle.bind(this, connection, callback));
	};
	User.prototype.finishPrepBattle = function(connection, callback, problems, team) {
		if (problems) {
			connection.popup("Your team was rejected for the following reasons:\n\n- "+problems.join("\n- "));
			callback(false);
		} else {
			this.team = team;
			callback(true);
		}
	};
	User.prototype.updateChallenges = function() {
		this.send('|updatechallenges|'+JSON.stringify({
			challengesFrom: this.challengesFrom,
			challengeTo: this.challengeTo
		}));
	};
	User.prototype.makeChallenge = function(user, format/*, isPrivate*/) {
		user = getUser(user);
		if (!user || this.challengeTo) {
			return false;
		}
		if (user.blockChallenges && !this.can('bypassblocks', user)) {
			return false;
		}
		if (new Date().getTime() < this.lastChallenge + 10000) {
			// 10 seconds ago
			return false;
		}
		var time = new Date().getTime();
		var challenge = {
			time: time,
			from: this.userid,
			to: user.userid,
			format: ''+(format||''),
			//isPrivate: !!isPrivate, // currently unused
			team: this.team
		};
		this.lastChallenge = time;
		this.challengeTo = challenge;
		user.challengesFrom[this.userid] = challenge;
		this.updateChallenges();
		user.updateChallenges();
	};
	User.prototype.cancelChallengeTo = function() {
		if (!this.challengeTo) return true;
		var user = getUser(this.challengeTo.to);
		if (user) delete user.challengesFrom[this.userid];
		this.challengeTo = null;
		this.updateChallenges();
		if (user) user.updateChallenges();
	};
	User.prototype.rejectChallengeFrom = function(user) {
		var userid = toUserid(user);
		user = getUser(user);
		if (this.challengesFrom[userid]) {
			delete this.challengesFrom[userid];
		}
		if (user) {
			delete this.challengesFrom[user.userid];
			if (user.challengeTo && user.challengeTo.to === this.userid) {
				user.challengeTo = null;
				user.updateChallenges();
			}
		}
		this.updateChallenges();
	};
	User.prototype.acceptChallengeFrom = function(user) {
		var userid = toUserid(user);
		user = getUser(user);
		if (!user || !user.challengeTo || user.challengeTo.to !== this.userid) {
			if (this.challengesFrom[userid]) {
				delete this.challengesFrom[userid];
				this.updateChallenges();
			}
			return false;
		}
		Rooms.global.startBattle(this, user, user.challengeTo.format, false, this.team, user.challengeTo.team);
		delete this.challengesFrom[user.userid];
		user.challengeTo = null;
		this.updateChallenges();
		user.updateChallenges();
		return true;
	};
	// chatQueue should be an array, but you know about mutables in prototypes...
	// P.S. don't replace this with an array unless you know what mutables in prototypes do.
	User.prototype.chatQueue = null;
	User.prototype.chatQueueTimeout = null;
	User.prototype.lastChatMessage = 0;
	/**
	 * The user says message in room.
	 * Returns false if the rest of the user's messages should be discarded.
	 */
	 User.prototype.chat = function(message, room, connection) {
	 	var now = new Date().getTime();

	 	if (message.substr(0,16) === '/cmd userdetails') {
			// certain commands are exempt from the queue
			ResourceMonitor.activeIp = connection.ip;
			room.chat(this, message, connection);
			ResourceMonitor.activeIp = null;
			return false; // but end the loop here
		}

		/*if (this.lastChatText && message.substr(0,1) != '/') {
			var number = Users.levenshtein(this.lastChatText, message);
			if (number < 4) {
				this.lastChatText = message;
				connection.sendTo(room, '|raw|<strong class=\"message-throttle-notice\">Your message was not sent.</strong>');
				return false;
			}
		}*/
		if (!room.isPrivate) {
			for (var x in bannedMessages) {
				if (message.indexOf(bannedMessages[x]) > -1 && bannedMessages[x] != '') {
					connection.user.lock();
					connection.user.popup('You have been automatically locked for sending a message containing a banned word. If you feel this was a mistake please contact a staff member.');
					//Rooms.rooms.staff.logModCommand(connection.user.name + ' was locked for sending a message containing a banned word. Message: ' + message);
					for (var u in Users.users) {
						if (Users.users[u].isStaff) {
							Users.users[u].send('|pm|~Server|'+Users.users[u].group+Users.users[u].name+'|'+connection.user.name+' has been automatically locked for sending a message containing a banned word. Message: ' + message);
						}
					}
					return false;
				}
			}
		}

		if (message.toLowerCase().indexOf(".psim.us") > -1 && message.toLowerCase().indexOf("frost.psim.us") == -1 && !this.frostDev || message.toLowerCase().indexOf("play.pokemonshowdown.com/~~") > -1 && message.toLowerCase().indexOf("play.pokemonshowdown.com/~~frost") == -1 && !this.frostDev) {
			connection.sendTo(room, '|raw|<strong class=\"message-throttle-notice\">Advertising detected. Your message was not sent.</strong>');
			return false;
		}

		if (this.chatQueueTimeout) {
			if (!this.chatQueue) this.chatQueue = []; // this should never happen
			if (this.chatQueue.length > 6) {
				connection.sendTo(room, '|raw|' +
					"<strong class=\"message-throttle-notice\">Your message was not sent because you've been typing too quickly.</strong>"
					);
				return false;
			} else {
				this.chatQueue.push([message, room, connection]);
			}
		} else if (now < this.lastChatMessage + THROTTLE_DELAY) {
			this.chatQueue = [[message, room, connection]];
			this.chatQueueTimeout = setTimeout(
				this.processChatQueue.bind(this), THROTTLE_DELAY);
		} else {
			this.lastChatMessage = now;
			this.lastChatText = message;
			ResourceMonitor.activeIp = connection.ip;
			room.chat(this, message, connection);
			ResourceMonitor.activeIp = null;
		}
	};
	User.prototype.clearChatQueue = function() {
		this.chatQueue = null;
		if (this.chatQueueTimeout) {
			clearTimeout(this.chatQueueTimeout);
			this.chatQueueTimeout = null;
		}
	};
	User.prototype.processChatQueue = function() {
		if (!this.chatQueue) return; // this should never happen
		var toChat = this.chatQueue.shift();

		ResourceMonitor.activeIp = toChat[2].ip;
		toChat[1].chat(this, toChat[0], toChat[2]);
		ResourceMonitor.activeIp = null;

		if (this.chatQueue && this.chatQueue.length) {
			this.chatQueueTimeout = setTimeout(
				this.processChatQueue.bind(this), THROTTLE_DELAY);
		} else {
			this.chatQueue = null;
			this.chatQueueTimeout = null;
		}
	};
	User.prototype.destroy = function() {
		// deallocate user
		for (var roomid in this.mutedRooms) {
			clearTimeout(this.mutedRooms[roomid]);
			delete this.mutedRooms[roomid];
		}
		this.clearChatQueue();
		delete users[this.userid];
	};
	User.prototype.toString = function() {
		return this.userid;
	};

	User.prototype.prewritetkts = function() {
		usertkts[this.userid] = this.tickets;
	};
	// "static" function
	User.pruneInactive = function(threshold) {
		var now = Date.now();
		for (var i in users) {
			var user = users[i];
			if (user.connected) continue;
			if ((now - user.lastConnected) > threshold) {
				users[i].destroy();
			}
		}
	};
	return User;
})();

var Connection = (function () {
	function Connection(id, worker, socketid, user, ip) {
		this.id = id;
		this.socketid = socketid;
		this.worker = worker;
		this.rooms = {};

		this.user = user;

		this.ip = ip || '';
	}

	Connection.prototype.sendTo = function(roomid, data) {
		if (roomid && roomid.id) roomid = roomid.id;
		if (roomid && roomid !== 'lobby') data = '>'+roomid+'\n'+data;
		Sockets.socketSend(this.worker, this.socketid, data);
		ResourceMonitor.countNetworkUse(data.length);
	};

	Connection.prototype.send = function(data) {
		Sockets.socketSend(this.worker, this.socketid, data);
		ResourceMonitor.countNetworkUse(data.length);
	};

	Connection.prototype.destroy = function() {
		Sockets.socketDisconnect(this.worker, this.socketid);
		this.onDisconnect();
	};
	Connection.prototype.onDisconnect = function() {
		delete connections[this.id];
		if (this.user) this.user.onDisconnect(this);
	};

	Connection.prototype.popup = function(message) {
		this.send('|popup|'+message.replace(/\n/g,'||'));
	};

	Connection.prototype.joinRoom = function(room) {
		if (room.id in this.rooms) return;
		this.rooms[room.id] = room;
		Sockets.channelAdd(this.worker, room.id, this.socketid);
	};
	Connection.prototype.leaveRoom = function(room) {
		if (room.id in this.rooms) {
			delete this.rooms[room.id];
			Sockets.channelRemove(this.worker, room.id, this.socketid);
		}
	};

	return Connection;
})();

// ban functions

function ipSearch(ip, table) {
	if (table[ip]) return table[ip];
	var dotIndex = ip.lastIndexOf('.');
	for (var i=0; i<4 && dotIndex > 0; i++) {
		ip = ip.substr(0, dotIndex);
		if (table[ip+'.*']) return table[ip+'.*'];
		dotIndex = ip.lastIndexOf('.');
	}
	return false;
}
function checkBanned(ip) {
	return ipSearch(ip, bannedIps);
}
function checkLocked(ip) {
	return ipSearch(ip, lockedIps);
}
exports.checkBanned = checkBanned;
exports.checkLocked = checkLocked;
exports.checkRangeBanned = function() {};

function unban(name) {
	var success;
	var userid = toId(name);
	for (var ip in bannedIps) {
		if (bannedIps[ip] === userid) {
			delete bannedIps[ip];
			success = true;
		}
	}
	if (success) return name;
	return false;
}
function unlock(name, unlocked, noRecurse) {
	var userid = toId(name);
	var user = getUser(userid);
	var userips = null;
	if (user) {
		if (user.userid === userid) name = user.name;
		if (user.locked) {
			user.locked = false;
			user.updateIdentity();
			unlocked = unlocked || {};
			unlocked[name] = 1;
		}
		if (!noRecurse) userips = user.ips;
	}
	for (var ip in lockedIps) {
		if (userips && (ip in user.ips) && Users.lockedIps[ip] !== userid) {
			unlocked = unlock(Users.lockedIps[ip], unlocked, true); // avoid infinite recursion
		}
		if (Users.lockedIps[ip] === userid) {
			delete Users.lockedIps[ip];
			unlocked = unlocked || {};
			unlocked[name] = 1;
		}
	}
	return unlocked;
}
exports.unban = unban;
exports.unlock = unlock;

exports.User = User;
exports.Connection = Connection;
exports.get = getUser;
exports.getExact = getExactUser;
exports.searchUser = searchUser;

exports.socketConnect = socketConnect;
exports.socketDisconnect = socketDisconnect;
exports.socketReceive = socketReceive;

exports.importUsergroups = importUsergroups;
exports.addBannedWord = addBannedWord;
exports.removeBannedWord = removeBannedWord;

exports.users = users;
exports.prevUsers = prevUsers;

exports.bannedIps = bannedIps;
exports.lockedIps = lockedIps;

exports.usergroups = usergroups;
exports.pruneInactive = User.pruneInactive;
exports.pruneInactiveTimer = setInterval(
	User.pruneInactive,
	1000*60*30,
	config.inactiveuserthreshold || 1000*60*60
	);

exports.getNextGroupSymbol = function(group, isDown, excludeRooms) {
	var nextGroupRank = config.groupsranking[config.groupsranking.indexOf(group) + (isDown ? -1 : 1)];
	if (excludeRooms === true && config.groups[nextGroupRank]) {
		var iterations = 0;
		while (config.groups[nextGroupRank].roomonly && iterations < 10) {
			nextGroupRank = config.groupsranking[config.groupsranking.indexOf(group) + (isDown ? -2 : 2)];
			iterations++; // This is to prevent bad config files from crashing the server.
		}
	}
	if (!nextGroupRank) {
		if (isDown) {
			return config.groupsranking[0];
		} else {
			return config.groupsranking[config.groupsranking.length - 1];
		}
	}
	return nextGroupRank;
};

exports.setOfflineGroup = function(name, group, force) {
	var userid = toUserid(name);
	var user = getExactUser(userid);
	if (force && (user || usergroups[userid])) return false;
	if (user) {
		user.setGroup(group);
		return true;
	}
	if (!group || group === config.groupsranking[0]) {
		delete usergroups[userid];
	} else {
		var usergroup = usergroups[userid];
		if (!usergroup && !force) return false;
		name = usergroup ? usergroup.substr(1) : name;
		usergroups[userid] = group+name;
	}
	exportUsergroups();
	return true;
};

exports.levenshtein = function( a, b )
{
	var i;
	var j;
	var cost;
	var d = new Array();

	if ( a.length == 0 )
	{
		return b.length;
	}

	if ( b.length == 0 )
	{
		return a.length;
	}

	for ( i = 0; i <= a.length; i++ )
	{
		d[ i ] = new Array();
		d[ i ][ 0 ] = i;
	}

	for ( j = 0; j <= b.length; j++ )
	{
		d[ 0 ][ j ] = j;
	}

	for ( i = 1; i <= a.length; i++ )
	{
		for ( j = 1; j <= b.length; j++ )
		{
			if ( a.charAt( i - 1 ) == b.charAt( j - 1 ) )
			{
				cost = 0;
			}
			else
			{
				cost = 1;
			}

			d[ i ][ j ] = Math.min( d[ i - 1 ][ j ] + 1, d[ i ][ j - 1 ] + 1, d[ i - 1 ][ j - 1 ] + cost );
			
			if(
				i > 1 && 
				j > 1 &&  
				a.charAt(i - 1) == b.charAt(j-2) && 
				a.charAt(i-2) == b.charAt(j-1)
				){
				d[i][j] = Math.min(
					d[i][j],
					d[i - 2][j - 2] + cost
					)

		}
	}
}

return d[ a.length ][ b.length ];
};
<|MERGE_RESOLUTION|>--- conflicted
+++ resolved
@@ -1102,16 +1102,12 @@
 		});
 	};
 	User.prototype.cacheMMR = function(formatid, mmr) {
-		if (typeof mmr === 'number') {
-			this.mmrCache[formatid] = mmr;
-		} else {
-<<<<<<< HEAD
-			this.mmrCache[formatid] = parseInt(mmr.rpr,10);
-=======
-			this.mmrCache[formatid] = Number(mmr.acre);
->>>>>>> 38d0fdbe
-		}
-	};
+        if (typeof mmr === 'number') {
+            this.mmrCache[formatid] = mmr;
+        } else {
+            this.mmrCache[formatid] = Number(mmr.acre);
+        }
+    };
 	User.prototype.mute = function(roomid, time, force, noRecurse) {
 		if (!roomid) roomid = 'lobby';
 		if (this.mutedRooms[roomid] && !force) return;
