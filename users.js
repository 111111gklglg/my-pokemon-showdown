--- conflicted
+++ resolved
@@ -247,17 +247,13 @@
 		checkResult = '#ipban';
 	}
 	if (checkResult) {
-		if (!Config.quietconsole) console.log('CONNECT BLOCKED - IP BANNED: ' + ip + ' (' + checkResult + ')');
+		if (!Config.quietConsole) console.log('CONNECT BLOCKED - IP BANNED: ' + ip + ' (' + checkResult + ')');
 		if (checkResult === '#ipban') {
 			connection.send("|popup|Your IP (" + ip + ") is not allowed to connect to PS, because it has been used to spam, hack, or otherwise attack our server.||Make sure you are not using any proxies to connect to PS.");
 		} else if (checkResult === '#cflood') {
 			connection.send("|popup|PS is under heavy load and cannot accommodate your connection right now.");
 		} else {
-<<<<<<< HEAD
-			connection.send("|popup|Your IP (" + ip + ") used is banned under the username '" + checkResult + "'. Your ban will expire in a few days.||" + (Config.appealUri ? " Or you can appeal at:\n" + Config.appealUri : ""));
-=======
-			connection.send("|popup|Your IP (" + ip + ") used was banned while using the username '" + checkResult + "'. Your ban will expire in a few days.||" + (Config.appealurl ? " Or you can appeal at:\n" + Config.appealurl : ""));
->>>>>>> 80e43a39
+			connection.send("|popup|Your IP (" + ip + ") used was banned while using the username '" + checkResult + "'. Your ban will expire in a few days.||" + (Config.appealUri ? " Or you can appeal at:\n" + Config.appealUri : ""));
 		}
 		return connection.destroy();
 	}
@@ -439,7 +435,6 @@
 }
 cacheGroupData();
 
-<<<<<<< HEAD
 Users.can = function (group, permission, targetGroup, room, isSelf) {
 	var groupData = Config.groups.bySymbol[group];
 	if (!groupData) return false;
@@ -494,8 +489,6 @@
 	});
 };
 
-=======
->>>>>>> 80e43a39
 Users.setOfflineGroup = function (name, group, force) {
 	var userid = toId(name);
 	var user = getExactUser(userid);
@@ -600,14 +593,9 @@
 			return Config.lockedSymbol + this.name;
 		}
 		if (roomid) {
-<<<<<<< HEAD
-			if (this.mutedRooms[roomid]) {
-				return Config.mutedSymbol + this.name;
-=======
 			var room = Rooms.rooms[roomid];
 			if (room.isMuted(this)) {
-				return '!' + this.name;
->>>>>>> 80e43a39
+				return Config.mutedSymbol + this.name;
 			}
 			if (room && room.auth) {
 				if (room.auth[this.userid]) {
@@ -730,25 +718,15 @@
 
 		if (registered && userid in bannedUsers) {
 			var bannedUnder = '';
-<<<<<<< HEAD
-			if (bannedUsers[userid] !== userid) bannedUnder = ' under the username ' + bannedUsers[userid];
+			if (bannedUsers[userid] !== userid) bannedUnder = ' because of rule-breaking by your alt account ' + bannedUsers[userid];
 			this.send("|popup|Your username (" + name + ") is banned" + bannedUnder + "'. Your ban will expire in a few days." + (Config.appealUri ? " Or you can appeal at:\n" + Config.appealUri : ""));
-=======
-			if (bannedUsers[userid] !== userid) bannedUnder = ' because of rule-breaking by your alt account ' + bannedUsers[userid];
-			this.send("|popup|Your username (" + name + ") is banned" + bannedUnder + "'. Your ban will expire in a few days." + (Config.appealurl ? " Or you can appeal at:\n" + Config.appealurl : ""));
->>>>>>> 80e43a39
 			this.ban(true, userid);
 			return;
 		}
 		if (registered && userid in lockedUsers) {
 			var bannedUnder = '';
-<<<<<<< HEAD
-			if (lockedUsers[userid] !== userid) bannedUnder = ' under the username ' + lockedUsers[userid];
+			if (lockedUsers[userid] !== userid) bannedUnder = ' because of rule-breaking by your alt account ' + lockedUsers[userid];
 			this.send("|popup|Your username (" + name + ") is locked" + bannedUnder + "'. Your lock will expire in a few days." + (Config.appealUri ? " Or you can appeal at:\n" + Config.appealUri : ""));
-=======
-			if (lockedUsers[userid] !== userid) bannedUnder = ' because of rule-breaking by your alt account ' + lockedUsers[userid];
-			this.send("|popup|Your username (" + name + ") is locked" + bannedUnder + "'. Your lock will expire in a few days." + (Config.appealurl ? " Or you can appeal at:\n" + Config.appealurl : ""));
->>>>>>> 80e43a39
 			this.lock(true, userid);
 		}
 		if (this.group === Config.groups.default.global) {
@@ -824,13 +802,8 @@
 		}
 	};
 	User.prototype.filterName = function (name) {
-<<<<<<< HEAD
 		if (Config.nameFilter) {
-			name = Config.nameFilter(name);
-=======
-		if (Config.namefilter) {
-			name = Config.namefilter(name, this);
->>>>>>> 80e43a39
+			name = Config.nameFilter(name, this);
 		}
 		name = toName(name);
 		name = name.replace(/^[^A-Za-z0-9]+/, "");
@@ -926,11 +899,7 @@
 							Config.tokenHosts.push(address);
 							console.log('Added ' + address + ' to valid tokenhosts');
 						});
-<<<<<<< HEAD
-					} else if (Config.tokenHosts.indexOf(host) === -1) {
-=======
-					} else if (Config.tokenhosts.indexOf(host) < 0) {
->>>>>>> 80e43a39
+					} else if (Config.tokenHosts.indexOf(host) < 0) {
 						invalidHost = true;
 					}
 				}
@@ -1061,7 +1030,7 @@
 				if (this.named) user.prevNames[this.userid] = this.name;
 				this.destroy();
 				Rooms.global.checkAutojoin(user);
-				if (Config.loginfilter) Config.loginfilter(user);
+				if (Config.loginFilter) Config.loginFilter(user);
 				return true;
 			}
 
@@ -1071,7 +1040,7 @@
 			if (this.forceRename(name, registered)) {
 				if (this.ignorePMs && this.can('lock') && !this.can('bypassall')) this.ignorePMs = false;
 				Rooms.global.checkAutojoin(this);
-				if (Config.loginfilter) Config.loginfilter(this);
+				if (Config.loginFilter) Config.loginFilter(this);
 				return true;
 			}
 			return false;
@@ -1381,11 +1350,12 @@
 			var userGroup = this.group;
 			if (room.auth) {
 				if (room.isPrivate === true) {
-					userGroup = ' ';
+					userGroup = Config.groups.default[room.type + 'Room'];
 				}
 				userGroup = room.auth[this.userid] || userGroup;
 			}
-			if (Config.groupsranking.indexOf(userGroup) < Config.groupsranking.indexOf(room.modjoin !== true ? room.modjoin : room.modchat)) {
+			var modjoinLevel = room.modjoin !== true ? room.modjoin : room.modchat;
+			if (modjoinLevel && Config.groups.bySymbol[modjoinLevel] && Config.groups.bySymbol[userGroup].rank < Config.groups.bySymbol[modjoinLevel].rank) {
 				if (!this.named) {
 					return null;
 				} else {
