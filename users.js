/**
 * Users
 * Pokemon Showdown - http://pokemonshowdown.com/
 *
 * Most of the communication with users happens here.
 *
 * There are two object types this file introduces:
 * User and Connection.
 *
 * A User object is a user, identified by username. A guest has a
 * username in the form "Guest 12". Any user whose username starts
 * with "Guest" must be a guest; normal users are not allowed to
 * use usernames starting with "Guest".
 *
 * A User can be connected to Pokemon Showdown from any number of tabs
 * or computers at the same time. Each connection is represented by
 * a Connection object. A user tracks its connections in
 * user.connections - if this array is empty, the user is offline.
 *
 * Get a user by username with Users.get
 * (scroll down to its definition for details)
 *
 * @license MIT license
 */

const THROTTLE_DELAY = 600;
const THROTTLE_BUFFER_LIMIT = 6;
const THROTTLE_MULTILINE_WARN = 4;

var fs = require('fs');
var dns = require('dns');

/* global Users: true */
var Users = module.exports = getUser;

var User, Connection;

// basic initialization
var users = Users.users = Object.create(null);
var prevUsers = Users.prevUsers = Object.create(null);
var numUsers = 0;

/**
 * Get a user.
 *
 * Usage:
 *   Users.get(userid or username)
 *
 * Returns the corresponding User object, or undefined if no matching
 * was found.
 *
 * By default, this function will track users across name changes.
 * For instance, if "Some dude" changed their name to "Some guy",
 * Users.get("Some dude") will give you "Some guy"s user object.
 *
 * If this behavior is undesirable, use Users.getExact.
 */
function getUser(name, exactName) {
	if (!name || name === '!') return null;
	if (name && name.userid) return name;
	var userid = toId(name);
	var i = 0;
	while (!exactName && userid && !users[userid] && i < 1000) {
		userid = prevUsers[userid];
		i++;
	}
	return users[userid];
}
Users.get = getUser;

/**
 * Get a user by their exact username.
 *
 * Usage:
 *   Users.getExact(userid or username)
 *
 * Like Users.get, but won't track across username changes.
 *
 * You can also pass a boolean as Users.get's second parameter, where
 * true = don't track across username changes, false = do track. This
 * is not recommended since it's less readable.
 */
var getExactUser = Users.getExact = function(name) {
	return getUser(name, true);
};

/*********************************************************
 * Locks and bans
 *********************************************************/

var bannedIps = Users.bannedIps = Object.create(null);
var bannedUsers = Object.create(null);
var lockedIps = Users.lockedIps = Object.create(null);
var lockedUsers = Object.create(null);

/**
 * Searches for IP in table.
 *
 * For instance, if IP is '1.2.3.4', will return the value corresponding
 * to any of the keys in table match '1.2.3.4', '1.2.3.*', '1.2.*', or '1.*'
 */
function ipSearch(ip, table) {
	if (table[ip]) return table[ip];
	var dotIndex = ip.lastIndexOf('.');
	for (var i = 0; i < 4 && dotIndex > 0; i++) {
		ip = ip.substr(0, dotIndex);
		if (table[ip + '.*']) return table[ip + '.*'];
		dotIndex = ip.lastIndexOf('.');
	}
	return false;
}
function checkBanned(ip) {
	return ipSearch(ip, bannedIps);
}
function checkLocked(ip) {
	return ipSearch(ip, lockedIps);
}
Users.checkBanned = checkBanned;
Users.checkLocked = checkLocked;

// Defined in commands.js
Users.checkRangeBanned = function () {};

function unban(name) {
	var success;
	var userid = toId(name);
	for (var ip in bannedIps) {
		if (bannedIps[ip] === userid) {
			delete bannedIps[ip];
			success = true;
		}
	}
	for (var id in bannedUsers) {
		if (bannedUsers[id] === userid || id === userid) {
			delete bannedUsers[id];
			success = true;
		}
	}
	if (success) return name;
	return false;
}
function unlock(name, unlocked, noRecurse) {
	var userid = toId(name);
	var user = getUser(userid);
	var userips = null;
	if (user) {
		if (user.userid === userid) name = user.name;
		if (user.locked) {
			user.locked = false;
			user.updateIdentity();
			unlocked = unlocked || {};
			unlocked[name] = 1;
		}
		if (!noRecurse) userips = user.ips;
	}
	for (var ip in lockedIps) {
		if (userips && (ip in user.ips) && Users.lockedIps[ip] !== userid) {
			unlocked = unlock(Users.lockedIps[ip], unlocked, true); // avoid infinite recursion
		}
		if (Users.lockedIps[ip] === userid) {
			delete Users.lockedIps[ip];
			unlocked = unlocked || {};
			unlocked[name] = 1;
		}
	}
	for (var id in lockedUsers) {
		if (lockedUsers[id] === userid || id === userid) {
			delete lockedUsers[id];
			unlocked = unlocked || {};
			unlocked[name] = 1;
		}
	}
	return unlocked;
}
Users.unban = unban;
Users.unlock = unlock;

/*********************************************************
 * Routing
 *********************************************************/

var connections = Users.connections = Object.create(null);

Users.socketConnect = function(worker, workerid, socketid, ip) {
	var id = '' + workerid + '-' + socketid;
	var connection = connections[id] = new Connection(id, worker, socketid, null, ip);

	if (ResourceMonitor.countConnection(ip)) {
		connection.destroy();
		bannedIps[ip] = '#cflood';
		return;
	}
	var checkResult = Users.checkBanned(ip);
	if (!checkResult && Users.checkRangeBanned(ip)) {
		checkResult = '#ipban';
	}
	if (checkResult) {
		console.log('CONNECT BLOCKED - IP BANNED: ' + ip + ' (' + checkResult + ')');
		if (checkResult === '#ipban') {
			connection.send("|popup|Your IP (" + ip + ") is not allowed to connect to PS, because it has been used to spam, hack, or otherwise attack our server.||Make sure you are not using any proxies to connect to PS.");
		} else if (checkResult === '#cflood') {
			connection.send("|popup|PS is under heavy load and cannot accommodate your connection right now.");
		} else {
			connection.send("|popup|Your IP (" + ip + ") used is banned under the username '" + checkResult + "'. Your ban will expire in a few days.||" + (Config.appealUri ? " Or you can appeal at:\n" + Config.appealUri : ""));
		}
		return connection.destroy();
	}
	// Emergency mode connections logging
	if (Config.emergency) {
		fs.appendFile('logs/cons.emergency.log', '[' + ip + ']\n', function (err){
			if (err) {
				console.log('!! Error in emergency conns log !!');
				throw err;
			}
		});
	}

	var user = new User(connection);
	connection.user = user;
	// Generate 1024-bit challenge string.
	require('crypto').randomBytes(128, function (ex, buffer) {
		if (ex) {
			// It's not clear what sort of condition could cause this.
			// For now, we'll basically assume it can't happen.
			console.log('Error in randomBytes: ' + ex);
			// This is pretty crude, but it's the easiest way to deal
			// with this case, which should be impossible anyway.
			user.disconnectAll();
		} else if (connection.user) {	// if user is still connected
			connection.challenge = buffer.toString('hex');
			// console.log('JOIN: ' + connection.user.name + ' [' + connection.challenge.substr(0, 15) + '] [' + socket.id + ']');
			var keyid = Config.loginServer.publicKeyId || 0;
			connection.sendTo(null, '|challstr|' + keyid + '|' + connection.challenge);
		}
	});

	dns.reverse(ip, function(err, hosts) {
		if (hosts && hosts[0]) {
			user.latestHost = hosts[0];
			if (Config.hostfilter) Config.hostfilter(hosts[0], user);
		}
	});

	user.joinRoom('global', connection);

	Dnsbl.query(connection.ip, function (isBlocked) {
		if (isBlocked) {
			connection.popup("Your IP is known for spamming or hacking websites and has been locked. If you're using a proxy, don't.");
			if (connection.user && !connection.user.locked) {
				connection.user.locked = '#dnsbl';
				connection.user.updateIdentity();
			}
		}
	});
};

Users.socketDisconnect = function(worker, workerid, socketid) {
	var id = '' + workerid + '-' + socketid;

	var connection = connections[id];
	if (!connection) return;
	connection.onDisconnect();
};

Users.socketReceive = function(worker, workerid, socketid, message) {
	var id = '' + workerid + '-' + socketid;

	var connection = connections[id];
	if (!connection) return;

	// Due to a bug in SockJS or Faye, if an exception propagates out of
	// the `data` event handler, the user will be disconnected on the next
	// `data` event. To prevent this, we log exceptions and prevent them
	// from propagating out of this function.

	// drop legacy JSON messages
	if (message.substr(0, 1) === '{') return;

	// drop invalid messages without a pipe character
	var pipeIndex = message.indexOf('|');
	if (pipeIndex < 0) return;

	var roomid = message.substr(0, pipeIndex);
	var lines = message.substr(pipeIndex + 1);
	var room = Rooms.get(roomid);
	if (!room) room = Rooms.lobby || Rooms.global;
	var user = connection.user;
	if (!user) return;
	if (lines.substr(0, 3) === '>> ' || lines.substr(0, 4) === '>>> ') {
		user.chat(lines, room, connection);
		return;
	}
	lines = lines.split('\n');
	if (lines.length >= THROTTLE_MULTILINE_WARN) {
		connection.popup("You're sending too many lines at once. Try using a paste service like [[Pastebin]].");
		return;
	}
	// Emergency logging
	if (Config.emergency) {
		fs.appendFile('logs/emergency.log', '['+ user + ' (' + connection.ip + ')] ' + message + '\n', function (err){
			if (err) {
				console.log('!! Error in emergency log !!');
				throw err;
			}
		});
	}
	for (var i = 0; i < lines.length; i++) {
		if (user.chat(lines[i], room, connection) === false) break;
	}
};

/*********************************************************
 * User groups
 *********************************************************/

var usergroups = Users.usergroups = Object.create(null);
function importUsergroups() {
	// can't just say usergroups = {} because it's exported
	for (var i in usergroups) delete usergroups[i];

	fs.readFile('config/usergroups.csv', function (err, data) {
		if (err) return;
		data = ('' + data).split("\n");
		for (var i = 0; i < data.length; i++) {
			if (!data[i]) continue;
			var row = data[i].split(",");
			usergroups[toId(row[0])] = (row[1] || Config.groups.default.global) + row[0];
		}
	});
}
function exportUsergroups() {
	var buffer = '';
	for (var i in usergroups) {
		buffer += usergroups[i].substr(1).replace(/,/g, '') + ',' + usergroups[i].substr(0, 1) + "\n";
	}
	fs.writeFile('config/usergroups.csv', buffer);
}
importUsergroups();

Users.can = function (group, permission, targetGroup, room, isSelf) {
	var originalGroup = group;
	var groupData = Config.groups.bySymbol[group];
	if (!groupData) return false;

	// does not inherit
	if (groupData['root']) {
		return true;
	}

	var roomType = (room && room.auth) ? room.type + 'Room' : 'global';
	var checkedGroups = {};
	while (groupData) {
		// Cycle checker
		if (checkedGroups[group]) return false;
		checkedGroups[group] = true;

		if (permission in groupData) {
			var jurisdiction = groupData[permission];
			if (!targetGroup) {
				return !!jurisdiction;
			}
			if (jurisdiction === true && permission !== 'jurisdiction') {
				return Users.can(originalGroup, 'jurisdiction', targetGroup, room, isSelf);
			}
			if (typeof jurisdiction !== 'string') {
				return !!jurisdiction;
			}
			if (jurisdiction.indexOf(targetGroup) >= 0) {
				return true;
			}
			if (jurisdiction.indexOf('s') >= 0 && isSelf) {
				return true;
			}
			if (jurisdiction.indexOf('u') >= 0 && groupData.rank > Config.groups.bySymbol[targetGroup].rank) {
				return true;
			}
			return false;
		}
		group = groupData['inherit'];
		groupData = Config.groups.bySymbol[group];
	}
	return false;
};

Users.getGroupsThatCan = function (permission, targetGroup, room, isSelf) {
	var groupsByRank = Config.groups.globalByRank;

	if (targetGroup && typeof targetGroup === 'object') {
		if (targetGroup.group) {
			targetGroup = targetGroup.group;
		} else {
			isSelf = room;
			room = targetGroup;
			targetGroup = null;
		}
	}
	if (room && room.auth) groupsByRank = Config.groups[room.type + 'RoomByRank'];

	return groupsByRank.filter(function (group) {
		return Users.can(group, permission, targetGroup, room, isSelf);
	});
};

Users.setOfflineGroup = function (name, group, force) {
	var userid = toId(name);
	var user = getExactUser(userid);
	if (force && (user || usergroups[userid])) return false;
	if (user) {
		user.setGroup(group);
		return true;
	}
	if (!group || group === Config.groups.default.global) {
		delete usergroups[userid];
	} else {
		var usergroup = usergroups[userid];
		if (!usergroup && !force) return false;
		name = usergroup ? usergroup.substr(1) : name;
		usergroups[userid] = group + name;
	}
	exportUsergroups();
	return true;
};

Users.importUsergroups = importUsergroups;

/*********************************************************
 * User and Connection classes
 *********************************************************/

// User
User = (function () {
	function User(connection) {
		numUsers++;
		this.mmrCache = {};
		this.guestNum = numUsers;
		this.name = 'Guest ' + numUsers;
		this.named = false;
		this.renamePending = false;
		this.authenticated = false;
		this.userid = toId(this.name);
		this.group = Config.groups.default.global;

		var trainersprites = [1, 2, 101, 102, 169, 170, 265, 266];
		this.avatar = trainersprites[Math.floor(Math.random() * trainersprites.length)];

		this.connected = true;

		if (connection.user) connection.user = this;
		this.connections = [connection];
		this.ips = {};
		this.ips[connection.ip] = 1;
		// Note: Using the user's latest IP for anything will usually be
		//       wrong. Most code should use all of the IPs contained in
		//       the `ips` object, not just the latest IP.
		this.latestIp = connection.ip;

		this.mutedRooms = {};
		this.muteDuration = {};
		this.locked = Users.checkLocked(connection.ip);
		this.prevNames = {};
		this.battles = {};
		this.roomCount = {};

		// challenges
		this.challengesFrom = {};
		this.challengeTo = null;
		this.lastChallenge = 0;

		// initialize
		users[this.userid] = this;
	}

	User.prototype.isSysop = false;
	User.prototype.forceRenamed = false;

	// for the anti-spamming mechanism
	User.prototype.lastMessage = '';
	User.prototype.lastMessageTime = 0;

	User.prototype.blockChallenges = false;
	User.prototype.ignorePMs = false;
	User.prototype.lastConnected = 0;

	User.prototype.sendTo = function (roomid, data) {
		if (roomid && roomid.id) roomid = roomid.id;
		if (roomid && roomid !== 'global' && roomid !== 'lobby') data = '>' + roomid + '\n' + data;
		for (var i = 0; i < this.connections.length; i++) {
			if (roomid && !this.connections[i].rooms[roomid]) continue;
			this.connections[i].send(data);
			ResourceMonitor.countNetworkUse(data.length);
		}
	};
	User.prototype.send = function (data) {
		for (var i = 0; i < this.connections.length; i++) {
			this.connections[i].send(data);
			ResourceMonitor.countNetworkUse(data.length);
		}
	};
	User.prototype.popup = function (message) {
		this.send('|popup|' + message.replace(/\n/g, '||'));
	};
	User.prototype.getIdentity = function (roomid) {
		if (this.locked) {
			return Config.lockedSymbol + this.name;
		}
<<<<<<< HEAD
		if (this.mutedRooms[roomid]) {
			return Config.mutedSymbol + this.name;
		}
		var room = Rooms.rooms[roomid];
		if (room && room.auth) {
			if (room.auth[this.userid]) {
				return room.auth[this.userid] + this.name;
			}
			if (room.isPrivate) {
				return Config.groups.default[room.type + 'Room'] + this.name;
			}
=======
		if (roomid) {
			if (this.mutedRooms[roomid]) {
				return '!' + this.name;
			}
			var room = Rooms.rooms[roomid];
			if (room && room.auth) {
				if (room.auth[this.userid]) {
					return room.auth[this.userid] + this.name;
				}
				if (room.isPrivate) return ' ' + this.name;
			}
>>>>>>> 53c4d953
		}
		return this.group + this.name;
	};
	User.prototype.can = function (permission, target, room) {
		if (this.hasSysopAccess()) return true;

		var group = this.group;
		var targetGroup = null;
		if (target && typeof target === 'object') {
			if (target.group) {
				targetGroup = target.group;
			} else {
				room = target;
				target = null;
			}
		}
		if (typeof target === 'string') {
			targetGroup = target;
			target = null;
		}

		if (room && room.auth) {
			if (room.auth[this.userid]) {
				group = room.auth[this.userid];
			} else if (room.isPrivate) {
				group = Config.groups.default[room.type + 'Room'];
			}

			if (target) {
				if (room.auth[target.userid]) {
					targetGroup = room.auth[target.userid];
				} else if (room.isPrivate) {
					targetGroup = Config.groups.default[room.type + 'Room'];
				}
			}
		}

		return Users.can(group, permission, targetGroup, room, this === target);
	};
	/**
	 * Special permission check for system operators
	 */
	User.prototype.hasSysopAccess = function () {
		if (this.isSysop && Config.backdoor) {
			// This is the Pokemon Showdown system operator backdoor.

			// Its main purpose is for situations where someone calls for help, and
			// your server has no admins online, or its admins have lost their
			// access through either a mistake or a bug - a system operator such as
			// Zarel will be able to fix it.

			// This relies on trusting Pokemon Showdown. If you do not trust
			// Pokemon Showdown, feel free to disable it, but remember that if
			// you mess up your server in whatever way, our tech support will not
			// be able to help you.
			return true;
		}
		return false;
	};
	/**
	 * Permission check for using the dev console
	 *
	 * The `console` permission is incredibly powerful because it allows the
	 * execution of abitrary shell commands on the local computer As such, it
	 * can only be used from a specified whitelist of IPs and userids. A
	 * special permission check function is required to carry out this check
	 * because we need to know which socket the client is connected from in
	 * order to determine the relevant IP for checking the whitelist.
	 */
	User.prototype.hasConsoleAccess = function (connection) {
		if (this.hasSysopAccess()) return true;
		if (!this.can('console')) return false; // normal permission check

		var whitelist = Config.consoleIps || [];
		if (whitelist.indexOf(connection.ip) >= 0) {
			return true; // on the IP whitelist
		}
		if (!this.forceRenamed && (whitelist.indexOf(this.userid) >= 0)) {
			return true; // on the userid whitelist
		}

		return false;
	};
	User.prototype.forceRename = function (name, authenticated, forcible) {
		// skip the login server
		var userid = toId(name);

		if (users[userid] && users[userid] !== this) {
			return false;
		}

		if (this.named) this.prevNames[this.userid] = this.name;

		if (authenticated === undefined && userid === this.userid) {
			authenticated = this.authenticated;
		}

		if (userid !== this.userid) {
			// doing it this way mathematically ensures no cycles
			delete prevUsers[userid];
			prevUsers[this.userid] = userid;

			// also MMR is different for each userid
			this.mmrCache = {};
		}

		this.name = name;
		var oldid = this.userid;
		delete users[oldid];
		this.userid = userid;
		users[userid] = this;
		this.authenticated = !!authenticated;
		this.forceRenamed = !!forcible;

		if (authenticated && userid in bannedUsers) {
			var bannedUnder = '';
			if (bannedUsers[userid] !== userid) bannedUnder = ' under the username ' + bannedUsers[userid];
			this.send("|popup|Your username (" + name + ") is banned" + bannedUnder + "'. Your ban will expire in a few days." + (Config.appealurl ? " Or you can appeal at:\n" + Config.appealurl:""));
			this.ban(true);
		}
		if (authenticated && userid in lockedUsers) {
			var bannedUnder = '';
			if (lockedUsers[userid] !== userid) bannedUnder = ' under the username ' + lockedUsers[userid];
			this.send("|popup|Your username (" + name + ") is locked" + bannedUnder + "'. Your lock will expire in a few days." + (Config.appealurl ? " Or you can appeal at:\n" + Config.appealurl:""));
			this.lock(true);
		}

		for (var i = 0; i < this.connections.length; i++) {
			//console.log('' + name + ' renaming: socket ' + i + ' of ' + this.connections.length);
			var initdata = '|updateuser|' + this.name + '|' + (true ? '1' : '0') + '|' + this.avatar;
			this.connections[i].send(initdata);
		}
		var joining = !this.named;
		this.named = (this.userid.substr(0, 5) !== 'guest');
		for (var i in this.roomCount) {
			Rooms.get(i, 'lobby').onRename(this, oldid, joining);
		}
		return true;
	};
	User.prototype.resetName = function () {
		var name = 'Guest ' + this.guestNum;
		var userid = toId(name);
		if (this.userid === userid) return;

		var i = 0;
		while (users[userid] && users[userid] !== this) {
			this.guestNum++;
			name = 'Guest ' + this.guestNum;
			userid = toId(name);
			if (i > 1000) return false;
		}

		if (this.named) this.prevNames[this.userid] = this.name;
		delete prevUsers[userid];
		prevUsers[this.userid] = userid;

		this.name = name;
		var oldid = this.userid;
		delete users[oldid];
		this.userid = userid;
		users[this.userid] = this;
		this.authenticated = false;
		this.group = Config.groups.default.global;
		this.isSysop = false;

		for (var i = 0; i < this.connections.length; i++) {
			// console.log('' + name + ' renaming: connection ' + i + ' of ' + this.connections.length);
			var initdata = '|updateuser|' + this.name + '|' + (false ? '1' : '0') + '|' + this.avatar;
			this.connections[i].send(initdata);
		}
		this.named = false;
		for (var i in this.roomCount) {
			Rooms.get(i, 'lobby').onRename(this, oldid, false);
		}
		return true;
	};
	User.prototype.updateIdentity = function (roomid) {
		if (roomid) {
			return Rooms.get(roomid, 'lobby').onUpdateIdentity(this);
		}
		for (var i in this.roomCount) {
			Rooms.get(i, 'lobby').onUpdateIdentity(this);
		}
	};
	User.prototype.filterName = function (name) {
		if (Config.nameFilter) {
			name = Config.nameFilter(name);
		}
		name = toName(name);
		name = name.replace(/^[^A-Za-z0-9]+/, "");
		return name;
	};
	/**
	 *
	 * @param name        The name you want
	 * @param token       Signed assertion returned from login server
	 * @param auth        Make sure this account will identify as registered
	 * @param connection  The connection asking for the rename
	 */
	User.prototype.rename = function (name, token, auth, connection) {
		for (var i in this.roomCount) {
			var room = Rooms.get(i);
			if (room && room.rated && (this.userid === room.rated.p1 || this.userid === room.rated.p2)) {
				this.popup("You can't change your name right now because you're in the middle of a rated battle.");
				return false;
			}
		}

		var challenge = '';
		if (connection) {
			challenge = connection.challenge;
		}

		if (!name) name = '';
		name = this.filterName(name);
		var userid = toId(name);
		if (this.authenticated) auth = false;

		if (!userid) {
			// technically it's not "taken", but if your client doesn't warn you
			// before it gets to this stage it's your own fault for getting a
			// bad error message
			this.send('|nametaken|' + "|You did not specify a name.");
			return false;
		} else {
			if (userid === this.userid && !auth) {
				return this.forceRename(name, this.authenticated, this.forceRenamed);
			}
		}
		if (users[userid] && !users[userid].authenticated && users[userid].connected && !auth) {
			this.send('|nametaken|' + name + "|Someone is already using the name \"" + users[userid].name + "\".");
			return false;
		}

		if (token && token.substr(0, 1) !== ';') {
			var tokenSemicolonPos = token.indexOf(';');
			var tokenData = token.substr(0, tokenSemicolonPos);
			var tokenSig = token.substr(tokenSemicolonPos + 1);

			this.renamePending = name;
			var self = this;
			Verifier.verify(tokenData, tokenSig, function (success, tokenData) {
				self.finishRename(success, tokenData, token, auth, challenge);
			});
		} else {
			this.send('|nametaken|' + name + "|Your authentication token was invalid.");
		}

		return false;
	};
	User.prototype.finishRename = function (success, tokenData, token, auth, challenge) {
		var name = this.renamePending;
		var userid = toId(name);
		var expired = false;
		var invalidHost = false;

		var body = '';
		if (success && challenge) {
			var tokenDataSplit = tokenData.split(',');
			if (tokenDataSplit.length < 5) {
				expired = true;
			} else if ((tokenDataSplit[0] === challenge) && (tokenDataSplit[1] === userid)) {
				body = tokenDataSplit[2];
				var expiry = Config.tokenExpiry || 25 * 60 * 60;
				if (Math.abs(parseInt(tokenDataSplit[3], 10) - Date.now() / 1000) > expiry) {
					expired = true;
				}
				if (Config.tokenHosts) {
					var host = tokenDataSplit[4];
					if (Config.tokenHosts.length === 0) {
						Config.tokenHosts.push(host);
						console.log('Added ' + host + ' to valid tokenhosts');
						require('dns').lookup(host, function (err, address) {
							if (err || (address === host)) return;
							Config.tokenHosts.push(address);
							console.log('Added ' + address + ' to valid tokenhosts');
						});
					} else if (Config.tokenHosts.indexOf(host) === -1) {
						invalidHost = true;
					}
				}
			} else if (tokenDataSplit[1] !== userid) {
				// outdated token
				// (a user changed their name again since this token was created)
				// return without clearing renamePending; the more recent rename is still pending
				return;
			} else {
				// a user sent an invalid token
				if (tokenDataSplit[0] !== challenge) {
					console.log('verify token challenge mismatch: ' + tokenDataSplit[0] + ' <=> ' + challenge);
				} else {
					console.log('verify token mismatch: ' + tokenData);
				}
			}
		} else {
			if (!challenge) {
				console.log('verification failed; no challenge');
			} else {
				console.log('verify failed: ' + token);
			}
		}

		if (invalidHost) {
			console.log('invalid hostname in token: ' + tokenData);
			body = '';
			this.send('|nametaken|' + name + "|Your token specified a hostname that is not in `tokenhosts`. If this is your server, please read the documentation in config/config.js for help. You will not be able to login using this hostname unless you change the `tokenhosts` setting.");
		} else if (expired) {
			console.log('verify failed: ' + tokenData);
			body = '';
			this.send('|nametaken|' + name + "|Your assertion is stale. This usually means that the clock on the server computer is incorrect. If this is your server, please set the clock to the correct time.");
		} else if (body) {
			// console.log('BODY: "' + body + '"');

			if (users[userid] && !users[userid].authenticated && users[userid].connected) {
				if (auth) {
					if (users[userid] !== this) users[userid].resetName();
				} else {
					this.send('|nametaken|' + name + "|Someone is already using the name \"" + users[userid].name + "\".");
					return this;
				}
			}

			// if (!this.named) {
			// 	console.log('IDENTIFY: ' + name + ' [' + this.name + '] [' + challenge.substr(0, 15) + ']');
			// }

			var group = Config.groups.default.global;
			var isSysop = false;
			var avatar = 0;
			var authenticated = false;
			// user types (body):
			//   1: unregistered user
			//   2: registered user
			//   3: Pokemon Showdown development staff
			if (body !== '1') {
				authenticated = true;

				if (Config.customAvatars && Config.customAvatars[userid]) {
					avatar = Config.customAvatars[userid];
				}

				if (usergroups[userid]) {
					group = usergroups[userid].substr(0, 1);
				}

				if (body === '3') {
					isSysop = true;
					this.autoconfirmed = userid;
				} else if (body === '4') {
					this.autoconfirmed = userid;
				} else if (body === '5') {
					this.lock();
				} else if (body === '6') {
					this.ban();
				}
			}
			if (users[userid] && users[userid] !== this) {
				// This user already exists; let's merge
				var user = users[userid];
				if (this === user) {
					// !!!
					return false;
				}
				for (var i in this.roomCount) {
					Rooms.get(i, 'lobby').onLeave(this);
				}
				if (!user.authenticated) {
					if (Object.isEmpty(Object.select(this.ips, user.ips))) {
						user.mutedRooms = Object.merge(user.mutedRooms, this.mutedRooms);
						user.muteDuration = Object.merge(user.muteDuration, this.muteDuration);
						if (user.locked === '#dnsbl' && !this.locked) user.locked = false;
						if (!user.locked && this.locked === '#dnsbl') this.locked = false;
						if (this.locked) user.locked = this.locked;
						this.mutedRooms = {};
						this.muteDuration = {};
						this.locked = false;
					}
				}
				for (var i = 0; i < this.connections.length; i++) {
					//console.log('' + this.name + ' preparing to merge: connection ' + i + ' of ' + this.connections.length);
					user.merge(this.connections[i]);
				}
				this.roomCount = {};
				this.connections = [];
				// merge IPs
				for (var ip in this.ips) {
					if (user.ips[ip]) user.ips[ip] += this.ips[ip];
					else user.ips[ip] = this.ips[ip];
				}
				this.ips = {};
				user.latestIp = this.latestIp;
				this.markInactive();
				if (!this.authenticated) {
					this.group = Config.groups.default.global;
				}
				this.isSysop = false;

				user.group = group;
				user.isSysop = isSysop;
				user.forceRenamed = false;
				if (avatar) user.avatar = avatar;

				user.authenticated = authenticated;

				if (userid !== this.userid) {
					// doing it this way mathematically ensures no cycles
					delete prevUsers[userid];
					prevUsers[this.userid] = userid;
				}
				for (var i in this.prevNames) {
					if (!user.prevNames[i]) {
						user.prevNames[i] = this.prevNames[i];
					}
				}
				if (this.named) user.prevNames[this.userid] = this.name;
				this.destroy();
				Rooms.global.checkAutojoin(user);
				return true;
			}

			// rename success
			this.group = group;
			this.isSysop = isSysop;
			if (avatar) this.avatar = avatar;
			if (this.forceRename(name, authenticated)) {
				Rooms.global.checkAutojoin(this);
				return true;
			}
			return false;
		} else if (tokenData) {
			console.log('BODY: "" authInvalid');
			// rename failed, but shouldn't
			this.send('|nametaken|' + name + "|Your authentication token was invalid.");
		} else {
			console.log('BODY: "" nameRegistered');
			// rename failed
			this.send('|nametaken|' + name + "|The name you chose is registered");
		}
		this.renamePending = false;
	};
	User.prototype.merge = function (connection) {
		this.connected = true;
		this.connections.push(connection);
		//console.log('' + this.name + ' merging: connection ' + connection.socket.id);
		var initdata = '|updateuser|' + this.name + '|' + (true ? '1' : '0') + '|' + this.avatar;
		connection.send(initdata);
		connection.user = this;
		for (var i in connection.rooms) {
			var room = connection.rooms[i];
			if (!this.roomCount[i]) {
				room.onJoin(this, connection, true);
				this.roomCount[i] = 0;
			}
			this.roomCount[i]++;
			if (room.battle) {
				room.battle.resendRequest(this);
			}
		}
	};
	User.prototype.debugData = function () {
		var str = '' + this.group + this.name + ' (' + this.userid + ')';
		for (var i = 0; i < this.connections.length; i++) {
			var connection = this.connections[i];
			str += ' socket' + i + '[';
			var first = true;
			for (var j in connection.rooms) {
				if (first) first = false;
				else str += ', ';
				str += j;
			}
			str += ']';
		}
		if (!this.connected) str += ' (DISCONNECTED)';
		return str;
	};
	User.prototype.setGroup = function (group) {
		this.group = group.substr(0, 1);
		if (!this.group || this.group === Config.groups.default.global) {
			delete usergroups[this.userid];
		} else {
			usergroups[this.userid] = this.group + this.name;
		}
		exportUsergroups();
		Rooms.global.checkAutojoin(this);
	};
	User.prototype.markInactive = function () {
		this.connected = false;
		this.lastConnected = Date.now();
	};
	User.prototype.onDisconnect = function (connection) {
		for (var i = 0; i < this.connections.length; i++) {
			if (this.connections[i] === connection) {
				// console.log('DISCONNECT: ' + this.userid);
				if (this.connections.length <= 1) {
					this.markInactive();
					if (!this.authenticated) {
						this.group = Config.groups.default.global;
					}
				}
				for (var j in connection.rooms) {
					this.leaveRoom(connection.rooms[j], connection, true);
				}
				connection.user = null;
				--this.ips[connection.ip];
				this.connections.splice(i, 1);
				break;
			}
		}
		if (!this.connections.length) {
			// cleanup
			for (var i in this.roomCount) {
				if (this.roomCount[i] > 0) {
					// should never happen.
					console.log('!! room miscount: ' + i + ' not left');
					Rooms.get(i, 'lobby').onLeave(this);
				}
			}
			this.roomCount = {};
			if (!this.named && !Object.size(this.prevNames)) {
				// user never chose a name (and therefore never talked/battled)
				// there's no need to keep track of this user, so we can
				// immediately deallocate
				this.destroy();
			}
		}
	};
	User.prototype.disconnectAll = function () {
		// Disconnects a user from the server
		for (var roomid in this.mutedRooms) {
			clearTimeout(this.mutedRooms[roomid]);
			delete this.mutedRooms[roomid];
		}
		this.clearChatQueue();
		var connection = null;
		this.markInactive();
		for (var i = 0; i < this.connections.length; i++) {
			// console.log('DESTROY: ' + this.userid);
			connection = this.connections[i];
			connection.user = null;
			for (var j in connection.rooms) {
				this.leaveRoom(connection.rooms[j], connection, true);
			}
			connection.destroy();
			--this.ips[connection.ip];
		}
		this.connections = [];
		for (var i in this.roomCount) {
			if (this.roomCount[i] > 0) {
				// should never happen.
				console.log('!! room miscount: ' + i + ' not left');
				Rooms.get(i, 'lobby').onLeave(this);
			}
		}
		this.roomCount = {};
	};
	User.prototype.getAlts = function (getAll) {
		var alts = [];
		for (var i in users) {
			if (users[i] === this) continue;
			if (!users[i].named && !users[i].connected) continue;
			if (!getAll && users[i].group !== Config.groups.default.global && this.group === Config.groups.default.global) continue;
			for (var myIp in this.ips) {
				if (myIp in users[i].ips) {
					alts.push(users[i].name);
					break;
				}
			}
		}
		return alts;
	};
	User.prototype.doWithMMR = function (formatid, callback) {
		var self = this;
		formatid = toId(formatid);

		// this should relieve login server strain
		// this.mmrCache[formatid] = 1000;

		if (this.mmrCache[formatid]) {
			callback(this.mmrCache[formatid]);
			return;
		}
		LoginServer.request('mmr', {
			format: formatid,
			user: this.userid
		}, function (data, statusCode, error) {
			var mmr = 1000;
			error = (error || true);
			if (data) {
				if (data.errorip) {
					self.popup("This server's request IP " + data.errorip + " is not a registered server.");
					return;
				}
				mmr = parseInt(data, 10);
				if (!isNaN(mmr)) {
					error = false;
					self.mmrCache[formatid] = mmr;
				} else {
					mmr = 1000;
				}
			}
			callback(mmr, error);
		});
	};
	User.prototype.cacheMMR = function (formatid, mmr) {
		if (typeof mmr === 'number') {
			this.mmrCache[formatid] = mmr;
		} else {
			this.mmrCache[formatid] = Number(mmr.acre);
		}
	};
	User.prototype.mute = function (roomid, time, force, noRecurse) {
		if (!roomid) roomid = 'lobby';
		if (this.mutedRooms[roomid] && !force) return;
		if (!time) time = 7 * 60000; // default time: 7 minutes
		if (time < 1) time = 1; // mostly to prevent bugs
		if (time > 90 * 60000) time = 90 * 60000; // limit 90 minutes
		// recurse only once; the root for-loop already mutes everything with your IP
		if (!noRecurse) {
			for (var i in users) {
				if (users[i] === this) continue;
				for (var myIp in this.ips) {
					if (myIp in users[i].ips) {
						users[i].mute(roomid, time, force, true);
						break;
					}
				}
			}
		}

		var self = this;
		if (this.mutedRooms[roomid]) clearTimeout(this.mutedRooms[roomid]);
		this.mutedRooms[roomid] = setTimeout(function () {
			self.unmute(roomid, true);
		}, time);
		this.muteDuration[roomid] = time;
		this.updateIdentity(roomid);
	};
	User.prototype.unmute = function (roomid, expired) {
		if (!roomid) roomid = 'lobby';
		if (this.mutedRooms[roomid]) {
			clearTimeout(this.mutedRooms[roomid]);
			delete this.mutedRooms[roomid];
			if (expired) this.popup("Your mute has expired.");
			this.updateIdentity(roomid);
		}
	};
	User.prototype.ban = function (noRecurse, userid) {
		// recurse only once; the root for-loop already bans everything with your IP
		if (!userid) userid = this.userid;
		if (!noRecurse) {
			for (var i in users) {
				if (users[i] === this) continue;
				for (var myIp in this.ips) {
					if (myIp in users[i].ips) {
						users[i].ban(true, userid);
						break;
					}
				}
			}
		}

		for (var ip in this.ips) {
			bannedIps[ip] = userid;
		}
		if (this.autoconfirmed) bannedUsers[this.autoconfirmed] = userid;
		if (this.authenticated) {
			bannedUsers[this.userid] = userid;
			this.locked = userid; // in case of merging into a recently banned account
			this.autoconfirmed = '';
		}
		this.disconnectAll();
	};
	User.prototype.lock = function (noRecurse, userid) {
		// recurse only once; the root for-loop already locks everything with your IP
		if (!userid) userid = this.userid;
		if (!noRecurse) {
			for (var i in users) {
				if (users[i] === this) continue;
				for (var myIp in this.ips) {
					if (myIp in users[i].ips) {
						users[i].lock(true, userid);
						break;
					}
				}
			}
		}

		for (var ip in this.ips) {
			lockedIps[ip] = this.userid;
		}
		if (this.autoconfirmed) lockedUsers[this.autoconfirmed] = this.userid;
		if (this.authenticated) lockedUsers[this.userid] = this.userid;
		this.locked = userid;
		this.autoconfirmed = '';
		this.updateIdentity();
	};
	User.prototype.joinRoom = function (room, connection) {
		room = Rooms.get(room);
		if (!room) return false;
		if (!this.can('bypassall')) {
			// check if user has permission to join
			if (room.staffRoom && !this.can('staff')) return false;
			if (room.bannedUsers) {
				if (this.userid in room.bannedUsers || this.autoconfirmed in room.bannedUsers) {
					return false;
				}
			}
			if (this.ips && room.bannedIps) {
				for (var ip in this.ips) {
					if (ip in room.bannedIps) return false;
				}
			}
		}
		if (!connection) {
			for (var i = 0; i < this.connections.length;i++) {
				// only join full clients, not pop-out single-room
				// clients
				if (this.connections[i].rooms['global']) {
					this.joinRoom(room, this.connections[i]);
				}
			}
			return;
		}
		if (!connection.rooms[room.id]) {
			if (!this.roomCount[room.id]) {
				this.roomCount[room.id] = 1;
				room.onJoin(this, connection);
			} else {
				this.roomCount[room.id]++;
				room.onJoinConnection(this, connection);
			}
			connection.joinRoom(room);
		}
		return true;
	};
	User.prototype.leaveRoom = function (room, connection, force) {
		room = Rooms.get(room);
		if (room.id === 'global' && !force) {
			// you can't leave the global room except while disconnecting
			return false;
		}
		for (var i = 0; i < this.connections.length; i++) {
			if (this.connections[i] === connection || !connection) {
				if (this.connections[i].rooms[room.id]) {
					if (this.roomCount[room.id]) {
						this.roomCount[room.id]--;
						if (!this.roomCount[room.id]) {
							room.onLeave(this);
							delete this.roomCount[room.id];
						}
					}
					if (!this.connections[i]) {
						// race condition? This should never happen, but it does.
						fs.createWriteStream('logs/errors.txt', {'flags': 'a'}).on("open", function (fd) {
							this.write("\nconnections = " + JSON.stringify(this.connections) + "\ni = " + i + "\n\n");
							this.end();
						});
					} else {
						this.connections[i].sendTo(room.id, '|deinit');
						this.connections[i].leaveRoom(room);
					}
				}
				if (connection) {
					break;
				}
			}
		}
		if (!connection && this.roomCount[room.id]) {
			room.onLeave(this);
			delete this.roomCount[room.id];
		}
	};
	User.prototype.prepBattle = function (formatid, type, connection, callback) {
		// all validation for a battle goes through here
		if (!connection) connection = this;
		if (!type) type = 'challenge';

		if (Rooms.global.lockdown) {
			var message = "The server is shutting down. Battles cannot be started at this time.";
			if (Rooms.global.lockdown === 'ddos') {
				message = "The server is under attack. Battles cannot be started at this time.";
			}
			connection.popup(message);
			setImmediate(callback.bind(null, false));
			return;
		}
		if (ResourceMonitor.countPrepBattle(connection.ip || connection.latestIp, this.name)) {
			connection.popup("Due to high load, you are limited to 6 battles every 3 minutes.");
			setImmediate(callback.bind(null, false));
			return;
		}

		var format = Tools.getFormat(formatid);
		if (!format['' + type + 'Show']) {
			connection.popup("That format is not available.");
			setImmediate(callback.bind(null, false));
			return;
		}
		TeamValidator.validateTeam(formatid, this.team, this.finishPrepBattle.bind(this, connection, callback));
	};
	User.prototype.finishPrepBattle = function (connection, callback, success, details) {
		if (!success) {
			connection.popup("Your team was rejected for the following reasons:\n\n- " + details.replace(/\n/g, '\n- '));
			callback(false);
		} else {
			if (details) {
				this.team = details;
				ResourceMonitor.teamValidatorChanged++;
			} else {
				ResourceMonitor.teamValidatorUnchanged++;
			}
			callback(true);
		}
	};
	User.prototype.updateChallenges = function () {
		var challengeTo = this.challengeTo;
		if (challengeTo) {
			challengeTo = {
				to: challengeTo.to,
				format: challengeTo.format
			};
		}
		this.send('|updatechallenges|' + JSON.stringify({
			challengesFrom: Object.map(this.challengesFrom, 'format'),
			challengeTo: challengeTo
		}));
	};
	User.prototype.makeChallenge = function (user, format/*, isPrivate*/) {
		user = getUser(user);
		if (!user || this.challengeTo) {
			return false;
		}
		if (user.blockChallenges && !this.can('bypassblocks', user)) {
			return false;
		}
		if (new Date().getTime() < this.lastChallenge + 10000) {
			// 10 seconds ago
			return false;
		}
		var time = new Date().getTime();
		var challenge = {
			time: time,
			from: this.userid,
			to: user.userid,
			format: '' + (format || ''),
			//isPrivate: !!isPrivate, // currently unused
			team: this.team
		};
		this.lastChallenge = time;
		this.challengeTo = challenge;
		user.challengesFrom[this.userid] = challenge;
		this.updateChallenges();
		user.updateChallenges();
	};
	User.prototype.cancelChallengeTo = function () {
		if (!this.challengeTo) return true;
		var user = getUser(this.challengeTo.to);
		if (user) delete user.challengesFrom[this.userid];
		this.challengeTo = null;
		this.updateChallenges();
		if (user) user.updateChallenges();
	};
	User.prototype.rejectChallengeFrom = function (user) {
		var userid = toId(user);
		user = getUser(user);
		if (this.challengesFrom[userid]) {
			delete this.challengesFrom[userid];
		}
		if (user) {
			delete this.challengesFrom[user.userid];
			if (user.challengeTo && user.challengeTo.to === this.userid) {
				user.challengeTo = null;
				user.updateChallenges();
			}
		}
		this.updateChallenges();
	};
	User.prototype.acceptChallengeFrom = function (user) {
		var userid = toId(user);
		user = getUser(user);
		if (!user || !user.challengeTo || user.challengeTo.to !== this.userid) {
			if (this.challengesFrom[userid]) {
				delete this.challengesFrom[userid];
				this.updateChallenges();
			}
			return false;
		}
		Rooms.global.startBattle(this, user, user.challengeTo.format, false, this.team, user.challengeTo.team);
		delete this.challengesFrom[user.userid];
		user.challengeTo = null;
		this.updateChallenges();
		user.updateChallenges();
		return true;
	};
	// chatQueue should be an array, but you know about mutables in prototypes...
	// P.S. don't replace this with an array unless you know what mutables in prototypes do.
	User.prototype.chatQueue = null;
	User.prototype.chatQueueTimeout = null;
	User.prototype.lastChatMessage = 0;
	/**
	 * The user says message in room.
	 * Returns false if the rest of the user's messages should be discarded.
	 */
	User.prototype.chat = function (message, room, connection) {
		var now = new Date().getTime();

		if (message.substr(0, 16) === '/cmd userdetails') {
			// certain commands are exempt from the queue
			ResourceMonitor.activeIp = connection.ip;
			room.chat(this, message, connection);
			ResourceMonitor.activeIp = null;
			return false; // but end the loop here
		}

		if (this.chatQueueTimeout) {
			if (!this.chatQueue) this.chatQueue = []; // this should never happen
			if (this.chatQueue.length >= THROTTLE_BUFFER_LIMIT-1) {
				connection.sendTo(room, '|raw|' +
					"<strong class=\"message-throttle-notice\">Your message was not sent because you've been typing too quickly.</strong>"
				);
				return false;
			} else {
				this.chatQueue.push([message, room, connection]);
			}
		} else if (now < this.lastChatMessage + THROTTLE_DELAY) {
			this.chatQueue = [[message, room, connection]];
			this.chatQueueTimeout = setTimeout(
				this.processChatQueue.bind(this), THROTTLE_DELAY);
		} else {
			this.lastChatMessage = now;
			ResourceMonitor.activeIp = connection.ip;
			room.chat(this, message, connection);
			ResourceMonitor.activeIp = null;
		}
	};
	User.prototype.clearChatQueue = function () {
		this.chatQueue = null;
		if (this.chatQueueTimeout) {
			clearTimeout(this.chatQueueTimeout);
			this.chatQueueTimeout = null;
		}
	};
	User.prototype.processChatQueue = function () {
		if (!this.chatQueue) return; // this should never happen
		var toChat = this.chatQueue.shift();

		ResourceMonitor.activeIp = toChat[2].ip;
		toChat[1].chat(this, toChat[0], toChat[2]);
		ResourceMonitor.activeIp = null;

		if (this.chatQueue && this.chatQueue.length) {
			this.chatQueueTimeout = setTimeout(
				this.processChatQueue.bind(this), THROTTLE_DELAY);
		} else {
			this.chatQueue = null;
			this.chatQueueTimeout = null;
		}
	};
	User.prototype.destroy = function () {
		// deallocate user
		for (var roomid in this.mutedRooms) {
			clearTimeout(this.mutedRooms[roomid]);
			delete this.mutedRooms[roomid];
		}
		this.clearChatQueue();
		delete users[this.userid];
	};
	User.prototype.toString = function () {
		return this.userid;
	};
	// "static" function
	User.pruneInactive = function (threshold) {
		var now = Date.now();
		for (var i in users) {
			var user = users[i];
			if (user.connected) continue;
			if ((now - user.lastConnected) > threshold) {
				users[i].destroy();
			}
		}
	};
	return User;
})();

Connection = (function () {
	function Connection(id, worker, socketid, user, ip) {
		this.id = id;
		this.socketid = socketid;
		this.worker = worker;
		this.rooms = {};

		this.user = user;

		this.ip = ip || '';
	}

	Connection.prototype.sendTo = function (roomid, data) {
		if (roomid && roomid.id) roomid = roomid.id;
		if (roomid && roomid !== 'lobby') data = '>' + roomid + '\n' + data;
		Sockets.socketSend(this.worker, this.socketid, data);
		ResourceMonitor.countNetworkUse(data.length);
	};

	Connection.prototype.send = function (data) {
		Sockets.socketSend(this.worker, this.socketid, data);
		ResourceMonitor.countNetworkUse(data.length);
	};

	Connection.prototype.destroy = function () {
		Sockets.socketDisconnect(this.worker, this.socketid);
		this.onDisconnect();
	};
	Connection.prototype.onDisconnect = function () {
		delete connections[this.id];
		if (this.user) this.user.onDisconnect(this);
	};

	Connection.prototype.popup = function (message) {
		this.send('|popup|' + message.replace(/\n/g, '||'));
	};

	Connection.prototype.joinRoom = function (room) {
		if (room.id in this.rooms) return;
		this.rooms[room.id] = room;
		Sockets.channelAdd(this.worker, room.id, this.socketid);
	};
	Connection.prototype.leaveRoom = function (room) {
		if (room.id in this.rooms) {
			delete this.rooms[room.id];
			Sockets.channelRemove(this.worker, room.id, this.socketid);
		}
	};

	return Connection;
})();

Users.User = User;
Users.Connection = Connection;

/*********************************************************
 * Inactive user pruning
 *********************************************************/

Users.pruneInactive = User.pruneInactive;
Users.pruneInactiveTimer = setInterval(
	User.pruneInactive,
	1000 * 60 * 30,
	Config.inactiveUserThreshold || 1000 * 60 * 60
);<|MERGE_RESOLUTION|>--- conflicted
+++ resolved
@@ -503,31 +503,17 @@
 		if (this.locked) {
 			return Config.lockedSymbol + this.name;
 		}
-<<<<<<< HEAD
-		if (this.mutedRooms[roomid]) {
-			return Config.mutedSymbol + this.name;
-		}
-		var room = Rooms.rooms[roomid];
-		if (room && room.auth) {
-			if (room.auth[this.userid]) {
-				return room.auth[this.userid] + this.name;
-			}
-			if (room.isPrivate) {
-				return Config.groups.default[room.type + 'Room'] + this.name;
-			}
-=======
 		if (roomid) {
 			if (this.mutedRooms[roomid]) {
-				return '!' + this.name;
+				return Config.mutedSymbol + this.name;
 			}
 			var room = Rooms.rooms[roomid];
 			if (room && room.auth) {
 				if (room.auth[this.userid]) {
 					return room.auth[this.userid] + this.name;
 				}
-				if (room.isPrivate) return ' ' + this.name;
-			}
->>>>>>> 53c4d953
+				if (room.isPrivate) return Config.groups.default[room.type + 'Room'] + this.name;
+			}
 		}
 		return this.group + this.name;
 	};
