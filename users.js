--- conflicted
+++ resolved
@@ -213,55 +213,6 @@
 	// the `data` event handler, the user will be disconnected on the next
 	// `data` event. To prevent this, we log exceptions and prevent them
 	// from propagating out of this function.
-<<<<<<< HEAD
-	try {
-		// drop legacy JSON messages
-		if (message.substr(0,1) === '{') return;
-
-		// drop invalid messages without a pipe character
-		var pipeIndex = message.indexOf('|');
-		if (pipeIndex < 0) return;
-
-		var roomid = message.substr(0, pipeIndex);
-		var lines = message.substr(pipeIndex + 1);
-		var room = Rooms.get(roomid);
-		if (!room) room = Rooms.lobby || Rooms.global;
-		var user = connection.user;
-		if (!user) return;
-		if (lines.substr(0,3) === '>> ' || lines.substr(0,4) === '>>> ') {
-			user.chat(lines, room, connection);
-			return;
-		}
-		lines = lines.split('\n');
-		if (lines.length >= THROTTLE_MULTILINE_WARN) {
-			connection.popup("You're sending too many lines at once. Try using a paste service like [[Pastebin]].");
-			return;
-		}
-		// Emergency logging
-		if (config.emergency) {
-			fs.appendFile('logs/emergency.log', '['+ user + ' (' + connection.ip + ')] ' + message + '\n', function(err){
-				if (err) {
-					console.log('!! Error in emergency log !!');
-					throw err;
-				}
-			});
-		}
-		for (var i=0; i<lines.length; i++) {
-			if (user.chat(lines[i], room, connection) === false) break;
-		}
-	} catch (e) {
-		var stack = e.stack + '\n\n';
-		stack += 'Additional information:\n';
-		stack += 'user = ' + user + '\n';
-		stack += 'ip = ' + connection.ip + '\n';
-		stack += 'roomid = ' + roomid + '\n';
-		stack += 'message = ' + message;
-		var err = {stack: stack};
-		try {
-			connection.sendTo(roomid||'lobby', '|html|<div class="broadcast-red"><b>Something crashed!</b><br />Don\'t worry, we\'re working on fixing it.</div>');
-		} catch (e) {} // don't crash again...
-		process.emit('uncaughtException', err);
-=======
 
 	// drop legacy JSON messages
 	if (message.substr(0,1) === '{') return;
@@ -296,7 +247,6 @@
 	}
 	for (var i=0; i<lines.length; i++) {
 		if (user.chat(lines[i], room, connection) === false) break;
->>>>>>> d144268c
 	}
 }
 
