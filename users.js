--- conflicted
+++ resolved
@@ -1301,22 +1301,9 @@
 		if (!room) return false;
 		if (!this.can('bypassall')) {
 			// check if user has permission to join
-<<<<<<< HEAD
 			if (room.staffRoom && !this.can('staff')) return false;
-			if (room.bannedUsers) {
-				if (this.userid in room.bannedUsers || this.autoconfirmed in room.bannedUsers) {
-					return null;
-				}
-			}
-			if (this.ips && room.bannedIps) {
-				for (var ip in this.ips) {
-					if (ip in room.bannedIps) return null;
-				}
-=======
-			if (room.staffRoom && !this.isStaff) return false;
 			if (room.checkBanned && !room.checkBanned(this)) {
 				return null;
->>>>>>> 313b86c4
 			}
 		}
 		if (!connection) {
