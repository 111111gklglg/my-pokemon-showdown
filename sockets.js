/**
 * Connections
 * Pokemon Showdown - http://pokemonshowdown.com/
 *
 * Abstraction layer for multi-process SockJS connections.
 *
 * This file handles all the communications between the users'
 * browsers, the networking processes, and users.js in the
 * main process.
 *
 * @license MIT license
 */
<<<<<<< HEAD
/* jscs:disable validateIndentation */

//var cluster = require('cluster');
global.Config = require('./config/config');
var fakeProcess = new (require('./fake-process').FakeProcess)();
=======
/* eslint indent: 0 */

'use strict';

//const cluster = require('cluster');
global.Config = require('./config/config');
let fakeProcess = new (require('./fake-process').FakeProcess)();
>>>>>>> b2355502

/*if (cluster.isMaster) {
	cluster.setupMaster({
		exec: require('path').resolve(__dirname, 'sockets.js')
	});*/

	let workers = exports.workers = {};

<<<<<<< HEAD
	var spawnWorker = exports.spawnWorker = function () {
		var worker = fakeProcess.server;
		var id = worker.id;
=======
	let spawnWorker = exports.spawnWorker = function () {
		let worker = fakeProcess.server;
		let id = worker.id;
>>>>>>> b2355502
		workers[id] = worker;
		worker.on('message', function (data) {
			// console.log('master received: ' + data);
			switch (data.charAt(0)) {
			case '*': {
				// *socketid, ip
				// connect
				let nlPos = data.indexOf('\n');
				Users.socketConnect(worker, id, data.substr(1, nlPos - 1), data.substr(nlPos + 1));
				break;
			}

			case '!': {
				// !socketid
				// disconnect
				Users.socketDisconnect(worker, id, data.substr(1));
				break;
			}

			case '<': {
				// <socketid, message
				// message
				let nlPos = data.indexOf('\n');
				Users.socketReceive(worker, id, data.substr(1, nlPos - 1), data.substr(nlPos + 1));
				break;
			}

			default:
			// unhandled
			}
		});
	};

<<<<<<< HEAD
	//var workerCount = typeof Config.workers !== 'undefined' ? Config.workers : 1;
	//for (var i = 0; i < workerCount; i++) {
		spawnWorker();
	//}

	var killWorker = exports.killWorker = function (worker) {
		/*var idd = worker.id + '-';
		var count = 0;
		for (var connectionid in Users.connections) {
=======
	//let workerCount = typeof Config.workers !== 'undefined' ? Config.workers : 1;
	//for (let i = 0; i < workerCount; i++) {
		spawnWorker();
	//}

	exports.killWorker = function (worker) {
		/*let idd = worker.id + '-';
		let count = 0;
		for (let connectionid in Users.connections) {
>>>>>>> b2355502
			if (connectionid.substr(idd.length) === idd) {
				let connection = Users.connections[connectionid];
				Users.socketDisconnect(worker, worker.id, connection.socketid);
				count++;
			}
		}
		try {
			worker.kill();
		} catch (e) {}
		delete workers[worker.id];
		return count;*/
		return 0;
	};

<<<<<<< HEAD
	var killPid = exports.killPid = function (pid) {
		/*pid = '' + pid;
		for (var id in workers) {
			var worker = workers[id];
=======
	exports.killPid = function (pid) {
		/*pid = '' + pid;
		for (let id in workers) {
			let worker = workers[id];
>>>>>>> b2355502
			if (pid === '' + worker.process.pid) {
				return this.killWorker(worker);
			}
		}*/
		return false;
	};

	exports.socketSend = function (worker, socketid, message) {
		worker.send('>' + socketid + '\n' + message);
	};
	exports.socketDisconnect = function (worker, socketid) {
		worker.send('!' + socketid);
	};

	exports.channelBroadcast = function (channelid, message) {
		for (let workerid in workers) {
			workers[workerid].send('#' + channelid + '\n' + message);
		}
	};
	exports.channelSend = function (worker, channelid, message) {
		worker.send('#' + channelid + '\n' + message);
	};
	exports.channelAdd = function (worker, channelid, socketid) {
		worker.send('+' + channelid + '\n' + socketid);
	};
	exports.channelRemove = function (worker, channelid, socketid) {
		worker.send('-' + channelid + '\n' + socketid);
	};

	exports.subchannelBroadcast = function (channelid, message) {
		for (let workerid in workers) {
			workers[workerid].send(':' + channelid + '\n' + message);
		}
	};
	exports.subchannelMove = function (worker, channelid, subchannelid, socketid) {
		worker.send('.' + channelid + '\n' + subchannelid + '\n' + socketid);
	};
//} else {
	// is worker

	if (process.env.PSPORT) Config.port = +process.env.PSPORT;
	if (process.env.PSBINDADDR) Config.bindAddress = process.env.PSBINDADDR;
	if (+process.env.PSNOSSL) Config.ssl = null;

	// ofe is optional
	// if installed, it will heap dump if the process runs out of memory
	try {
		require('ofe').call();
	} catch (e) {}

	// Static HTTP server

	// This handles the custom CSS and custom avatar features, and also
	// redirects yourserver:8001 to yourserver-8001.psim.us

	// It's optional if you don't need these features.

	global.Cidr = require('./cidr');

	// graceful crash
	/*process.on('uncaughtException', function (err) {
		require('./crashlogger.js')(err, 'Socket process ' + cluster.worker.id + ' (' + process.pid + ')', true);
	});*/

	let app = require('http').createServer();
	let appssl;
	if (Config.ssl) {
		appssl = require('https').createServer(Config.ssl.options);
	}
	try {
		(function () {
			let nodestatic = require('node-static');
			let cssserver = new nodestatic.Server('./config');
			let avatarserver = new nodestatic.Server('./config/avatars');
			let staticserver = new nodestatic.Server('./static');
			let staticRequestHandler = function (request, response) {
				// console.log("static rq: " + request.socket.remoteAddress + ":" + request.socket.remotePort + " -> " + request.socket.localAddress + ":" + request.socket.localPort + " - " + request.method + " " + request.url + " " + request.httpVersion + " - " + request.rawHeaders.join('|'));
				request.resume();
				request.addListener('end', function () {
					if (Config.customHttpResponse && Config.customHttpResponse(request, response)) return;
					let server;
					if (request.url === '/custom.css') {
						server = cssserver;
					} else if (request.url.substr(0, 9) === '/avatars/') {
						request.url = request.url.substr(8);
						server = avatarserver;
					} else {
						if (/^\/([A-Za-z0-9][A-Za-z0-9-]*)\/?$/.test(request.url)) {
							request.url = '/';
						}
						server = staticserver;
					}
					server.serve(request, response, function (e, res) {
						if (e && (e.status === 404)) {
							staticserver.serveFile('404.html', 404, {}, request, response);
						}
					});
				});
			};
			app.on('request', staticRequestHandler);
			if (appssl) {
				appssl.on('request', staticRequestHandler);
			}
		})();
	} catch (e) {
		console.log('Could not start node-static - try `npm install` if you want to use it');
	}

	// SockJS server

	// This is the main server that handles users connecting to our server
	// and doing things on our server.

	let sockjs = require('sockjs');

	let server = sockjs.createServer({
		sockjs_url: "//play.pokemonshowdown.com/js/lib/sockjs-0.3.min.js",
		log: function (severity, message) {
			if (severity === 'error') console.log('ERROR: ' + message);
		},
		prefix: '/showdown',
		websocket: !Config.disableWebsocket
	});

	let sockets = {};
	let channels = {};
	let subchannels = {};

	// Deal with phantom connections.
	let sweepClosedSockets = function () {
		for (let s in sockets) {
			if (sockets[s].protocol === 'xhr-streaming' &&
				sockets[s]._session &&
				sockets[s]._session.recv) {
				sockets[s]._session.recv.didClose();
			}

			// A ghost connection's `_session.to_tref._idlePrev` (and `_idleNext`) property is `null` while
			// it is an object for normal users. Under normal circumstances, those properties should only be
			// `null` when the timeout has already been called, but somehow it's not happening for some connections.
			// Simply calling `_session.timeout_cb` (the function bound to the aformentioned timeout) manually
			// on those connections kills those connections. For a bit of background, this timeout is the timeout
			// that sockjs sets to wait for users to reconnect within that time to continue their session.
			if (sockets[s]._session &&
				sockets[s]._session.to_tref &&
				!sockets[s]._session.to_tref._idlePrev) {
				sockets[s]._session.timeout_cb();
			}
		}
	};
	let interval = setInterval(sweepClosedSockets, 1000 * 60 * 10); // eslint-disable-line no-unused-vars

	fakeProcess.client.on('message', function (data) {
		// console.log('worker received: ' + data);
		let socket = null, socketid = '';
		let channel = null, channelid = '';
		let subchannel = null, subchannelid = '';

		switch (data.charAt(0)) {
		case '$': // $code
			eval(data.substr(1));
			break;

		case '!': // !socketid
			// destroy
			socketid = data.substr(1);
			socket = sockets[socketid];
			if (!socket) return;
			socket.end();
			// After sending the FIN packet, we make sure the I/O is totally blocked for this socket
			socket.destroy();
			delete sockets[socketid];
			for (channelid in channels) {
				delete channels[channelid][socketid];
			}
			break;

		case '>': {
			// >socketid, message
			// message
			let nlLoc = data.indexOf('\n');
			socket = sockets[data.substr(1, nlLoc - 1)];
			if (!socket) return;
			socket.write(data.substr(nlLoc + 1));
			break;
		}

		case '#': {
			// #channelid, message
			// message to channel
			let nlLoc = data.indexOf('\n');
			channel = channels[data.substr(1, nlLoc - 1)];
			let message = data.substr(nlLoc + 1);
			for (socketid in channel) {
				channel[socketid].write(message);
			}
			break;
		}

		case '+': {
			// +channelid, socketid
			// add to channel
			let nlLoc = data.indexOf('\n');
			socketid = data.substr(nlLoc + 1);
			socket = sockets[socketid];
			if (!socket) return;
			channelid = data.substr(1, nlLoc - 1);
			channel = channels[channelid];
			if (!channel) channel = channels[channelid] = Object.create(null);
			channel[socketid] = socket;
			break;
		}

		case '-': {
			// -channelid, socketid
			// remove from channel
			let nlLoc = data.indexOf('\n');
			channelid = data.slice(1, nlLoc);
			channel = channels[channelid];
			if (!channel) return;
			socketid = data.slice(nlLoc + 1);
			delete channel[socketid];
			if (subchannels[channelid]) delete subchannels[channelid][socketid];
			let isEmpty = true;
			for (let socketid in channel) { // eslint-disable-line no-unused-vars
				isEmpty = false;
				break;
			}
			if (isEmpty) {
				delete channels[channelid];
				delete subchannels[channelid];
			}
			break;
		}

		case '.': {
			// .channelid, subchannelid, socketid
			// move subchannel
			let nlLoc = data.indexOf('\n');
			channelid = data.slice(1, nlLoc);
			let nlLoc2 = data.indexOf('\n', nlLoc + 1);
			subchannelid = data.slice(nlLoc + 1, nlLoc2);
			socketid = data.slice(nlLoc2 + 1);

			subchannel = subchannels[channelid];
			if (!subchannel) subchannel = subchannels[channelid] = Object.create(null);
			if (subchannelid === '0') {
				delete subchannel[socketid];
			} else {
				subchannel[socketid] = subchannelid;
			}
			break;
		}

		case ':': {
			// :channelid, message
			// message to subchannel
			let nlLoc = data.indexOf('\n');
			channelid = data.slice(1, nlLoc);
			channel = channels[channelid];
			subchannel = subchannels[channelid];
			let message = data.substr(nlLoc + 1);
			let messages = [null, null, null];
			for (socketid in channel) {
				switch (subchannel ? subchannel[socketid] : '0') {
				case '1':
					if (!messages[1]) {
						messages[1] = message.replace(/\n\|split\n[^\n]*\n([^\n]*)\n[^\n]*\n[^\n]*/g, '\n$1\n');
					}
					channel[socketid].write(messages[1]);
					break;
				case '2':
					if (!messages[2]) {
						messages[2] = message.replace(/\n\|split\n[^\n]*\n[^\n]*\n([^\n]*)\n[^\n]*/g, '\n$1\n');
					}
					channel[socketid].write(messages[2]);
					break;
				default:
					if (!messages[0]) {
						messages[0] = message.replace(/\n\|split\n([^\n]*)\n[^\n]*\n[^\n]*\n[^\n]*/g, '\n$1\n');
					}
					channel[socketid].write(messages[0]);
					break;
				}
			}
			break;
		}

		default:
		}
	});

	process.on('disconnect', function () {
		process.exit();
	});

	// this is global so it can be hotpatched if necessary
	let isTrustedProxyIp = Cidr.checker(Config.proxyIps);
	let socketCounter = 0;
	server.on('connection', function (socket) {
		if (!socket) {
			// For reasons that are not entirely clear, SockJS sometimes triggers
			// this event with a null `socket` argument.
			return;
		} else if (!socket.remoteAddress) {
			// This condition occurs several times per day. It may be a SockJS bug.
			try {
				socket.end();
			} catch (e) {}
			return;
		}
		let socketid = socket.id = (++socketCounter);

		sockets[socket.id] = socket;

		if (isTrustedProxyIp(socket.remoteAddress)) {
			let ips = (socket.headers['x-forwarded-for'] || '').split(',');
			let ip;
			while ((ip = ips.pop())) {
				ip = ip.trim();
				if (!isTrustedProxyIp(ip)) {
					socket.remoteAddress = ip;
					break;
				}
			}
		}

		fakeProcess.client.send('*' + socketid + '\n' + socket.remoteAddress);

		socket.on('data', function (message) {
			// drop empty messages (DDoS?)
			if (!message) return;
			// drop legacy JSON messages
			if (typeof message !== 'string' || message.charAt(0) === '{') return;
			// drop blank messages (DDoS?)
			let pipeIndex = message.indexOf('|');
			if (pipeIndex < 0 || pipeIndex === message.length - 1) return;
<<<<<<< HEAD
			// drop legacy JSON messages
			if (!message.charAt) throw new Error('message: ' + JSON.stringify(message));
			if (message.charAt(0) === '{') return;
=======

>>>>>>> b2355502
			fakeProcess.client.send('<' + socketid + '\n' + message);
		});

		socket.on('close', function () {
			fakeProcess.client.send('!' + socketid);
			delete sockets[socketid];
			for (let channelid in channels) {
				delete channels[channelid][socketid];
			}
		});
	});
	server.installHandlers(app, {});
	if (!Config.bindAddress) Config.bindAddress = '0.0.0.0';
	app.listen(Config.port, Config.bindAddress);
	console.log('Worker ' /*+ cluster.worker.id*/ + ' now listening on ' + Config.bindAddress + ':' + Config.port);

	if (appssl) {
		server.installHandlers(appssl, {});
<<<<<<< HEAD
		appssl.listen(Config.ssl.port, Config.bindaddress);
=======
		appssl.listen(Config.ssl.port, Config.bindAddress);
>>>>>>> b2355502
		console.log('Worker ' /*+ cluster.worker.id*/ + ' now listening for SSL on port ' + Config.ssl.port);
	}

	console.log('Test your server at http://' + (Config.bindAddress === '0.0.0.0' ? 'localhost' : Config.bindAddress) + ':' + Config.port);

	require('./repl.js').start('sockets-', /*cluster.worker.id + '-' +*/ process.pid, function (cmd) { return eval(cmd); });
//}<|MERGE_RESOLUTION|>--- conflicted
+++ resolved
@@ -10,13 +10,6 @@
  *
  * @license MIT license
  */
-<<<<<<< HEAD
-/* jscs:disable validateIndentation */
-
-//var cluster = require('cluster');
-global.Config = require('./config/config');
-var fakeProcess = new (require('./fake-process').FakeProcess)();
-=======
 /* eslint indent: 0 */
 
 'use strict';
@@ -24,7 +17,6 @@
 //const cluster = require('cluster');
 global.Config = require('./config/config');
 let fakeProcess = new (require('./fake-process').FakeProcess)();
->>>>>>> b2355502
 
 /*if (cluster.isMaster) {
 	cluster.setupMaster({
@@ -33,15 +25,9 @@
 
 	let workers = exports.workers = {};
 
-<<<<<<< HEAD
-	var spawnWorker = exports.spawnWorker = function () {
-		var worker = fakeProcess.server;
-		var id = worker.id;
-=======
 	let spawnWorker = exports.spawnWorker = function () {
 		let worker = fakeProcess.server;
 		let id = worker.id;
->>>>>>> b2355502
 		workers[id] = worker;
 		worker.on('message', function (data) {
 			// console.log('master received: ' + data);
@@ -75,17 +61,6 @@
 		});
 	};
 
-<<<<<<< HEAD
-	//var workerCount = typeof Config.workers !== 'undefined' ? Config.workers : 1;
-	//for (var i = 0; i < workerCount; i++) {
-		spawnWorker();
-	//}
-
-	var killWorker = exports.killWorker = function (worker) {
-		/*var idd = worker.id + '-';
-		var count = 0;
-		for (var connectionid in Users.connections) {
-=======
 	//let workerCount = typeof Config.workers !== 'undefined' ? Config.workers : 1;
 	//for (let i = 0; i < workerCount; i++) {
 		spawnWorker();
@@ -95,7 +70,6 @@
 		/*let idd = worker.id + '-';
 		let count = 0;
 		for (let connectionid in Users.connections) {
->>>>>>> b2355502
 			if (connectionid.substr(idd.length) === idd) {
 				let connection = Users.connections[connectionid];
 				Users.socketDisconnect(worker, worker.id, connection.socketid);
@@ -110,17 +84,10 @@
 		return 0;
 	};
 
-<<<<<<< HEAD
-	var killPid = exports.killPid = function (pid) {
-		/*pid = '' + pid;
-		for (var id in workers) {
-			var worker = workers[id];
-=======
 	exports.killPid = function (pid) {
 		/*pid = '' + pid;
 		for (let id in workers) {
 			let worker = workers[id];
->>>>>>> b2355502
 			if (pid === '' + worker.process.pid) {
 				return this.killWorker(worker);
 			}
@@ -458,13 +425,7 @@
 			// drop blank messages (DDoS?)
 			let pipeIndex = message.indexOf('|');
 			if (pipeIndex < 0 || pipeIndex === message.length - 1) return;
-<<<<<<< HEAD
-			// drop legacy JSON messages
-			if (!message.charAt) throw new Error('message: ' + JSON.stringify(message));
-			if (message.charAt(0) === '{') return;
-=======
-
->>>>>>> b2355502
+
 			fakeProcess.client.send('<' + socketid + '\n' + message);
 		});
 
@@ -483,11 +444,7 @@
 
 	if (appssl) {
 		server.installHandlers(appssl, {});
-<<<<<<< HEAD
-		appssl.listen(Config.ssl.port, Config.bindaddress);
-=======
 		appssl.listen(Config.ssl.port, Config.bindAddress);
->>>>>>> b2355502
 		console.log('Worker ' /*+ cluster.worker.id*/ + ' now listening for SSL on port ' + Config.ssl.port);
 	}
 
