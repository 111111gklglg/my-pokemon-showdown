/**
 * Connections
 * Pokemon Showdown - http://pokemonshowdown.com/
 *
 * Abstraction layer for multi-process SockJS connections.
 *
 * This file handles all the communications between the users'
 * browsers, the networking processes, and users.js in the
 * main process.
 *
 * @license MIT license
 */
/* jscs:disable validateIndentation */

//var cluster = require('cluster');
global.Config = require('./config/config');
var fakeProcess = new (require('./fake-process').FakeProcess)();

/*if (cluster.isMaster) {
	cluster.setupMaster({
		exec: 'sockets.js'
	});*/

	var workers = exports.workers = {};

	var spawnWorker = exports.spawnWorker = function () {
		var worker = fakeProcess.server;
		var id = worker.id;
		workers[id] = worker;
		worker.on('message', function (data) {
			// console.log('master received: ' + data);
			switch (data.charAt(0)) {
			case '*': // *socketid, ip
				// connect
				var nlPos = data.indexOf('\n');
				Users.socketConnect(worker, id, data.substr(1, nlPos - 1), data.substr(nlPos + 1));
				break;

			case '!': // !socketid
				// disconnect
				Users.socketDisconnect(worker, id, data.substr(1));
				break;

			case '<': // <socketid, message
				// message
				var nlPos = data.indexOf('\n');
				Users.socketReceive(worker, id, data.substr(1, nlPos - 1), data.substr(nlPos + 1));
				break;
			}
		});
	};

	//var workerCount = Config.workers || 1;
	//for (var i = 0; i < workerCount; i++) {
		spawnWorker();
	//}

	var killWorker = exports.killWorker = function (worker) {
		/*var idd = worker.id + '-';
		var count = 0;
		for (var connectionid in Users.connections) {
			if (connectionid.substr(idd.length) === idd) {
				var connection = Users.connections[connectionid];
				Users.socketDisconnect(worker, worker.id, connection.socketid);
				count++;
			}
		}
		try {
			worker.kill();
		} catch (e) {}
		delete workers[worker.id];
		return count;*/
		return 0;
	};

	var killPid = exports.killPid = function (pid) {
		/*pid = '' + pid;
		for (var id in workers) {
			var worker = workers[id];
			if (pid === '' + worker.process.pid) {
				return killWorker(worker);
			}
		}*/
		return false;
	};

	exports.socketSend = function (worker, socketid, message) {
		worker.send('>' + socketid + '\n' + message);
	};
	exports.socketDisconnect = function (worker, socketid) {
		worker.send('!' + socketid);
	};

	exports.channelBroadcast = function (channelid, message) {
		for (var workerid in workers) {
			workers[workerid].send('#' + channelid + '\n' + message);
		}
	};
	exports.channelSend = function (worker, channelid, message) {
		worker.send('#' + channelid + '\n' + message);
	};
	exports.channelAdd = function (worker, channelid, socketid) {
		worker.send('+' + channelid + '\n' + socketid);
	};
	exports.channelRemove = function (worker, channelid, socketid) {
		worker.send('-' + channelid + '\n' + socketid);
	};

	exports.subchannelBroadcast = function (channelid, message) {
		for (var workerid in workers) {
			workers[workerid].send(':' + channelid + '\n' + message);
		}
	};
	exports.subchannelMove = function (worker, channelid, subchannelid, socketid) {
		worker.send('.' + channelid + '\n' + subchannelid + '\n' + socketid);
	};
//} else {
	// is worker

	if (process.env.PSPORT) Config.port = +process.env.PSPORT;
	if (process.env.PSBINDADDR) Config.bindAddress = process.env.PSBINDADDR;

	// ofe is optional
	// if installed, it will heap dump if the process runs out of memory
	try {
		require('ofe').call();
	} catch (e) {}

	// Static HTTP server

	// This handles the custom CSS and custom avatar features, and also
	// redirects yourserver:8001 to yourserver-8001.psim.us

	// It's optional if you don't need these features.

	global.Cidr = require('./cidr');

	// graceful crash
	/*process.on('uncaughtException', function (err) {
		require('./crashlogger.js')(err, 'Socket process ' + cluster.worker.id + ' (' + process.pid + ')');
	});*/

	var app = require('http').createServer();
	var appssl;
	if (Config.ssl) {
		appssl = require('https').createServer(Config.ssl.options);
	}
	try {
		(function () {
			var nodestatic = require('node-static');
			var cssserver = new nodestatic.Server('./config');
			var avatarserver = new nodestatic.Server('./config/avatars');
			var staticserver = new nodestatic.Server('./static');
			var staticRequestHandler = function (request, response) {
				request.resume();
				request.addListener('end', function () {
					if (Config.customHttpResponse && Config.customHttpResponse(request, response)) return;
					var server;
					if (request.url === '/custom.css') {
						server = cssserver;
					} else if (request.url.substr(0, 9) === '/avatars/') {
						request.url = request.url.substr(8);
						server = avatarserver;
					} else {
						if (/^\/([A-Za-z0-9][A-Za-z0-9-]*)\/?$/.test(request.url)) {
							request.url = '/';
						}
						server = staticserver;
					}
					server.serve(request, response, function (e, res) {
						if (e && (e.status === 404)) {
							staticserver.serveFile('404.html', 404, {}, request, response);
						}
					});
				});
			};
			app.on('request', staticRequestHandler);
			if (appssl) {
				appssl.on('request', staticRequestHandler);
			}
		})();
	} catch (e) {
		console.log('Could not start node-static - try `npm install` if you want to use it');
	}

	// SockJS server

	// This is the main server that handles users connecting to our server
	// and doing things on our server.

	var sockjs = require('sockjs');

	var server = sockjs.createServer({
		sockjs_url: "//play.pokemonshowdown.com/js/lib/sockjs-0.3.min.js",
		log: function (severity, message) {
			if (severity === 'error') console.log('ERROR: ' + message);
		},
		prefix: '/showdown',
		websocket: !Config.disableWebsocket
	});

	var sockets = {};
	var channels = {};
	var subchannels = {};

	// Deal with phantom connections.
	var sweepClosedSockets = function () {
		for (var s in sockets) {
			if (sockets[s].protocol === 'xhr-streaming' &&
				sockets[s]._session &&
				sockets[s]._session.recv) {
				sockets[s]._session.recv.didClose();
			}

			// A ghost connection's `_session.to_tref._idlePrev` (and `_idleNext`) property is `null` while
			// it is an object for normal users. Under normal circumstances, those properties should only be
			// `null` when the timeout has already been called, but somehow it's not happening for some connections.
			// Simply calling `_session.timeout_cb` (the function bound to the aformentioned timeout) manually
			// on those connections kills those connections. For a bit of background, this timeout is the timeout
			// that sockjs sets to wait for users to reconnect within that time to continue their session.
			if (sockets[s]._session &&
				sockets[s]._session.to_tref &&
				!sockets[s]._session.to_tref._idlePrev) {
				sockets[s]._session.timeout_cb();
			}
		}
	};
	var interval;
	if (!Config.herokuHack) {
		interval = setInterval(sweepClosedSockets, 1000 * 60 * 10);
	}

	fakeProcess.client.on('message', function (data) {
		// console.log('worker received: ' + data);
		var socket = null;
		var channel = null;
		var socketid = null;
		var channelid = null;
		switch (data.charAt(0)) {
		case '!': // !socketid
			// destroy
			socketid = data.substr(1);
			socket = sockets[socketid];
			if (!socket) return;
			socket.end();
			// After sending the FIN packet, we make sure the I/O is totally blocked for this socket
			socket.destroy();
			delete sockets[socketid];
			for (channelid in channels) {
				delete channels[channelid][socketid];
			}
			break;

		case '>': // >socketid, message
			// message
			var nlLoc = data.indexOf('\n');
			socket = sockets[data.substr(1, nlLoc - 1)];
			if (!socket) return;
			socket.write(data.substr(nlLoc + 1));
			break;

		case '#': // #channelid, message
			// message to channel
			var nlLoc = data.indexOf('\n');
			channel = channels[data.substr(1, nlLoc - 1)];
			var message = data.substr(nlLoc + 1);
			for (socketid in channel) {
				channel[socketid].write(message);
			}
			break;

		case '+': // +channelid, socketid
			// add to channel
			var nlLoc = data.indexOf('\n');
			socketid = data.substr(nlLoc + 1);
			socket = sockets[socketid];
			if (!socket) return;
			channelid = data.substr(1, nlLoc - 1);
			channel = channels[channelid];
			if (!channel) channel = channels[channelid] = Object.create(null);
			channel[socketid] = socket;
			break;

		case '-': // -channelid, socketid
			// remove from channel
			var nlLoc = data.indexOf('\n');
			var channelid = data.slice(1, nlLoc);
			channel = channels[channelid];
			if (!channel) return;
			var socketid = data.slice(nlLoc + 1);
			delete channel[socketid];
			if (subchannels[channelid]) delete subchannels[channelid][socketid];
			var isEmpty = true;
			for (var socketid in channel) {
				isEmpty = false;
				break;
			}
			if (isEmpty) {
				delete channels[channelid];
				delete subchannels[channelid];
			}
			break;

		case '.': // .channelid, subchannelid, socketid
			// move subchannel
			var nlLoc = data.indexOf('\n');
			var channelid = data.slice(1, nlLoc);
			var nlLoc2 = data.indexOf('\n', nlLoc + 1);
			var subchannelid = data.slice(nlLoc + 1, nlLoc2);
			var socketid = data.slice(nlLoc2 + 1);

			var subchannel = subchannels[channelid];
			if (!subchannel) subchannel = subchannels[channelid] = Object.create(null);
			if (subchannelid === '0') {
				delete subchannel[socketid];
			} else {
				subchannel[socketid] = subchannelid;
			}
			break;

		case ':': // :channelid, message
			// message to subchannel
			var nlLoc = data.indexOf('\n');
			var channelid = data.slice(1, nlLoc);
			var channel = channels[channelid];
			var subchannel = subchannels[channelid];
			var message = data.substr(nlLoc + 1);
			var messages = [null, null, null];
			for (socketid in channel) {
				switch (subchannel ? subchannel[socketid] : '0') {
				case '1':
					if (!messages[1]) {
						messages[1] = message.replace(/\n\|split\n[^\n]*\n([^\n]*)\n[^\n]*\n[^\n]*/g, '\n$1\n');
					}
					channel[socketid].write(messages[1]);
					break;
				case '2':
					if (!messages[2]) {
						messages[2] = message.replace(/\n\|split\n[^\n]*\n[^\n]*\n([^\n]*)\n[^\n]*/g, '\n$1\n');
					}
					channel[socketid].write(messages[2]);
					break;
				default:
					if (!messages[0]) {
						messages[0] = message.replace(/\n\|split\n([^\n]*)\n[^\n]*\n[^\n]*\n[^\n]*/g, '\n$1\n');
					}
					channel[socketid].write(messages[0]);
					break;
				}
			}
			break;
		}
	});

	// this is global so it can be hotpatched if necessary
	var isTrustedProxyIp = Cidr.checker(Config.proxyIps);
	var socketCounter = 0;
	server.on('connection', function (socket) {
		if (!socket) {
			// For reasons that are not entirely clear, SockJS sometimes triggers
			// this event with a null `socket` argument.
			return;
		} else if (!socket.remoteAddress) {
			// This condition occurs several times per day. It may be a SockJS bug.
			try {
				socket.end();
			} catch (e) {}
			return;
		}
		var socketid = socket.id = (++socketCounter);

		sockets[socket.id] = socket;

		if (isTrustedProxyIp(socket.remoteAddress)) {
			var ips = (socket.headers['x-forwarded-for'] || '').split(',');
			var ip;
			while ((ip = ips.pop())) {
				ip = ip.trim();
				if (!isTrustedProxyIp(ip)) {
					socket.remoteAddress = ip;
					break;
				}
			}
		}

		fakeProcess.client.send('*' + socketid + '\n' + socket.remoteAddress);

		// console.log('CONNECT: ' + socket.remoteAddress + ' [' + socket.id + ']');
		var interval;
		if (Config.herokuHack) {
			// see https://github.com/sockjs/sockjs-node/issues/57#issuecomment-5242187
			interval = setInterval(function () {
				try {
					socket._session.recv.didClose();
				} catch (e) {}
			}, 15000);
		}

		socket.on('data', function (message) {
			// drop empty messages (DDoS?)
			if (!message) return;
			// drop blank messages (DDoS?)
			var pipeIndex = message.indexOf('|');
			if (pipeIndex < 0 || pipeIndex === message.length - 1) return;
			// drop legacy JSON messages
			if (message.charAt(0) === '{') return;
			fakeProcess.client.send('<' + socketid + '\n' + message);
		});

		socket.on('close', function () {
			if (interval) {
				clearInterval(interval);
			}
			fakeProcess.client.send('!' + socketid);

			delete sockets[socketid];
			for (var channelid in channels) {
				delete channels[channelid][socketid];
			}
		});
	});
	server.installHandlers(app, {});
<<<<<<< HEAD
	app.listen(Config.port);
	console.log('Worker ' /*+ cluster.worker.id*/ + ' now listening on port ' + Config.port);
=======
	app.listen(Config.port, Config.bindAddress || undefined);
	console.log('Worker ' /*+ cluster.worker.id*/ + ' now listening on ' + (Config.bindAddress || '*') + ':' + Config.port);
>>>>>>> b629234b

	if (appssl) {
		server.installHandlers(appssl, {});
		appssl.listen(Config.ssl.port);
		console.log('Worker ' /*+ cluster.worker.id*/ + ' now listening for SSL on port ' + Config.ssl.port);
	}

<<<<<<< HEAD
	console.log('Test your server at http://localhost:' + Config.port);
=======
	console.log('Test your server at http://' + (Config.bindAddress || 'localhost') + ':' + Config.port);
>>>>>>> b629234b
//}<|MERGE_RESOLUTION|>--- conflicted
+++ resolved
@@ -420,13 +420,8 @@
 		});
 	});
 	server.installHandlers(app, {});
-<<<<<<< HEAD
-	app.listen(Config.port);
-	console.log('Worker ' /*+ cluster.worker.id*/ + ' now listening on port ' + Config.port);
-=======
 	app.listen(Config.port, Config.bindAddress || undefined);
 	console.log('Worker ' /*+ cluster.worker.id*/ + ' now listening on ' + (Config.bindAddress || '*') + ':' + Config.port);
->>>>>>> b629234b
 
 	if (appssl) {
 		server.installHandlers(appssl, {});
@@ -434,9 +429,5 @@
 		console.log('Worker ' /*+ cluster.worker.id*/ + ' now listening for SSL on port ' + Config.ssl.port);
 	}
 
-<<<<<<< HEAD
-	console.log('Test your server at http://localhost:' + Config.port);
-=======
 	console.log('Test your server at http://' + (Config.bindAddress || 'localhost') + ':' + Config.port);
->>>>>>> b629234b
 //}