/**
 * Connections
 * Pokemon Showdown - http://pokemonshowdown.com/
 *
 * Abstraction layer for multi-process SockJS connections.
 *
 * This file handles all the communications between the users'
 * browsers, the networking processes, and users.js in the
 * main process.
 *
 * @license MIT license
 */

//var cluster = require('cluster');
global.Config = require('./config/config');
var fakeProcess = new (require('./fake-process').FakeProcess)();

/*if (cluster.isMaster) {

	cluster.setupMaster({
		exec: 'sockets.js'
	});*/

	var workers = exports.workers = {};

	var spawnWorker = exports.spawnWorker = function () {
		var worker = fakeProcess.server;
		var id = worker.id;
		workers[id] = worker;
		worker.on('message', function (data) {
			// console.log('master received: ' + data);
			switch (data.charAt(0)) {
			case '*': // *socketid, ip
				// connect
				var nlPos = data.indexOf('\n');
				Users.socketConnect(worker, id, data.substr(1, nlPos - 1), data.substr(nlPos + 1));
				break;

			case '!': // !socketid
				// disconnect
				Users.socketDisconnect(worker, id, data.substr(1));
				break;

			case '<': // <socketid, message
				// message
				var nlPos = data.indexOf('\n');
				Users.socketReceive(worker, id, data.substr(1, nlPos - 1), data.substr(nlPos + 1));
				break;
			}
		});
	};

	//var workerCount = Config.workers || 1;
	//for (var i = 0; i < workerCount; i++) {
		spawnWorker();
	//}

	var killWorker = exports.killWorker = function (worker) {
		/*var idd = worker.id + '-';
		var count = 0;
		for (var connectionid in Users.connections) {
			if (connectionid.substr(idd.length) === idd) {
				var connection = Users.connections[connectionid];
				Users.socketDisconnect(worker, worker.id, connection.socketid);
				count++;
			}
		}
		try {
			worker.kill();
		} catch (e) {}
		delete workers[worker.id];
		return count;*/
		return 0;
	};

	var killPid = exports.killPid = function (pid) {
		/*pid = '' + pid;
		for (var id in workers) {
			var worker = workers[id];
			if (pid === '' + worker.process.pid) {
				return killWorker(worker);
			}
		}*/
		return false;
	};

	exports.socketSend = function (worker, socketid, message) {
		worker.send('>' + socketid + '\n' + message);
	};
	exports.socketDisconnect = function (worker, socketid) {
		worker.send('!' + socketid);
	};

	exports.channelBroadcast = function (channelid, message) {
		for (var workerid in workers) {
			workers[workerid].send('#' + channelid + '\n' + message);
		}
	};
	exports.channelSend = function (worker, channelid, message) {
		worker.send('#' + channelid + '\n' + message);
	};
	exports.channelAdd = function (worker, channelid, socketid) {
		worker.send('+' + channelid + '\n' + socketid);
	};
	exports.channelRemove = function (worker, channelid, socketid) {
		worker.send('-' + channelid + '\n' + socketid);
	};

<<<<<<< HEAD
//} else {
=======
	exports.subchannelBroadcast = function (channelid, message) {
		for (var workerid in workers) {
			workers[workerid].send(':' + channelid + '\n' + message);
		}
	};
	exports.subchannelMove = function (worker, channelid, subchannelid, socketid) {
		worker.send('.' + channelid + '\n' + subchannelid + '\n' + socketid);
	};

} else {
>>>>>>> f566b348
	// is worker

	if (process.env.PSPORT) Config.port = +process.env.PSPORT;

	// ofe is optional
	// if installed, it will heap dump if the process runs out of memory
	try {
		require('ofe').call();
	} catch (e) {}

	// Static HTTP server

	// This handles the custom CSS and custom avatar features, and also
	// redirects yourserver:8001 to yourserver-8001.psim.us

	// It's optional if you don't need these features.

	global.Cidr = require('./cidr');

	// graceful crash
	/*process.on('uncaughtException', function (err) {
		require('./crashlogger.js')(err, 'Socket process ' + cluster.worker.id + ' (' + process.pid + ')');
	});*/

	var app = require('http').createServer();
	var appssl;
	if (Config.ssl) {
		appssl = require('https').createServer(Config.ssl.options);
	}
	try {
		(function () {
			var fs = require('fs');
			var nodestatic = require('node-static');
			var cssserver = new nodestatic.Server('./config');
			var avatarserver = new nodestatic.Server('./config/avatars');
			var staticserver = new nodestatic.Server('./static');
			var staticRequestHandler = function (request, response) {
				request.resume();
				request.addListener('end', function () {
					if (Config.customHttpResponse && Config.customHttpResponse(request, response)) return;
					var server;
					if (request.url === '/custom.css') {
						server = cssserver;
					} else if (request.url.substr(0, 9) === '/avatars/') {
						request.url = request.url.substr(8);
						server = avatarserver;
					} else {
						if (/^\/([A-Za-z0-9][A-Za-z0-9-]*)\/?$/.test(request.url)) {
							request.url = '/';
						}
						server = staticserver;
					}
					server.serve(request, response, function (e, res) {
						fs.appendFile('logs/access.log',
							request.socket.remoteAddress + ' - - [' + new Date().toLocaleString() + '] "' +
							request.method + ' ' + request.url + ' HTTP/' + request.httpVersion + '" ' +
							(e ? e.status : 200) + ' ? "' + (request.headers['referer'] || '-') + '" "' + (request.headers['user-agent'] || '-') + '"\n');
						if (e && (e.status === 404)) {
							staticserver.serveFile('404.html', 404, {}, request, response);
						}
					});
				});
			};
			app.on('request', staticRequestHandler);
			if (appssl) {
				appssl.on('request', staticRequestHandler);
			}
		})();
	} catch (e) {
		console.log('Could not start node-static - try `npm install` if you want to use it');
	}

	// SockJS server

	// This is the main server that handles users connecting to our server
	// and doing things on our server.

	var sockjs = require('sockjs');

	var server = sockjs.createServer({
		sockjs_url: "//play.pokemonshowdown.com/js/lib/sockjs-0.3.min.js",
		log: function (severity, message) {
			if (severity === 'error') console.log('ERROR: ' + message);
		},
		prefix: '/showdown',
		websocket: !Config.disableWebsocket
	});

	var sockets = {};
	var channels = {};
	var subchannels = {};

	// Deal with phantom connections.
	var sweepClosedSockets = function () {
		for (var s in sockets) {
			if (sockets[s].protocol === 'xhr-streaming' &&
				sockets[s]._session &&
				sockets[s]._session.recv) {
				sockets[s]._session.recv.didClose();
			}

			// A ghost connection's `_session.to_tref._idlePrev` (and `_idleNext`) property is `null` while
			// it is an object for normal users. Under normal circumstances, those properties should only be
			// `null` when the timeout has already been called, but somehow it's not happening for some connections.
			// Simply calling `_session.timeout_cb` (the function bound to the aformentioned timeout) manually
			// on those connections kills those connections. For a bit of background, this timeout is the timeout
			// that sockjs sets to wait for users to reconnect within that time to continue their session.
			if (sockets[s]._session &&
				sockets[s]._session.to_tref &&
				!sockets[s]._session.to_tref._idlePrev) {
				sockets[s]._session.timeout_cb();
			}
		}
	};
	var interval;
	if (!Config.herokuHack) {
		interval = setInterval(sweepClosedSockets, 1000 * 60 * 10);
	}

	fakeProcess.client.on('message', function (data) {
		// console.log('worker received: ' + data);
		var socket = null;
		var channel = null;
		var socketid = null;
		var channelid = null;
		switch (data.charAt(0)) {
		case '!': // !socketid
			// destroy
			socketid = data.substr(1);
			socket = sockets[socketid];
			if (!socket) return;
			socket.end();
			// After sending the FIN packet, we make sure the I/O is totally blocked for this socket
			socket.destroy();
			delete sockets[socketid];
			for (channelid in channels) {
				delete channels[channelid][socketid];
			}
			break;

		case '>': // >socketid, message
			// message
			var nlLoc = data.indexOf('\n');
			socket = sockets[data.substr(1, nlLoc - 1)];
			if (!socket) return;
			socket.write(data.substr(nlLoc + 1));
			break;

		case '#': // #channelid, message
			// message to channel
			var nlLoc = data.indexOf('\n');
			channel = channels[data.substr(1, nlLoc - 1)];
			var message = data.substr(nlLoc + 1);
			for (socketid in channel) {
				channel[socketid].write(message);
			}
			break;

		case '+': // +channelid, socketid
			// add to channel
			var nlLoc = data.indexOf('\n');
			socketid = data.substr(nlLoc + 1);
			socket = sockets[socketid];
			if (!socket) return;
			channelid = data.substr(1, nlLoc - 1);
			channel = channels[channelid];
			if (!channel) channel = channels[channelid] = Object.create(null);
			channel[socketid] = socket;
			break;

		case '-': // -channelid, socketid
			// remove from channel
			var nlLoc = data.indexOf('\n');
			var channelid = data.slice(1, nlLoc);
			channel = channels[channelid];
			if (!channel) return;
			var socketid = data.slice(nlLoc + 1);
			delete channel[socketid];
			if (subchannels[channelid]) delete subchannels[channelid][socketid];
			var isEmpty = true;
			for (var socketid in channel) {
				isEmpty = false;
				break;
			}
			if (isEmpty) {
				delete channels[channelid];
				delete subchannels[channelid];
			}
			break;

		case '.': // .channelid, subchannelid, socketid
			// move subchannel
			var nlLoc = data.indexOf('\n');
			var channelid = data.slice(1, nlLoc);
			var nlLoc2 = data.indexOf('\n', nlLoc + 1);
			var subchannelid = data.slice(nlLoc + 1, nlLoc2);
			var socketid = data.slice(nlLoc2 + 1);

			var subchannel = subchannels[channelid];
			if (!subchannel) subchannel = subchannels[channelid] = Object.create(null);
			if (subchannelid === '0') {
				delete subchannel[socketid];
			} else {
				subchannel[socketid] = subchannelid;
			}
			break;

		case ':': // :channelid, message
			// message to subchannel
			var nlLoc = data.indexOf('\n');
			var channelid = data.slice(1, nlLoc);
			var channel = channels[channelid];
			var subchannel = subchannels[channelid];
			var message = data.substr(nlLoc + 1);
			var messages = [null, null, null];
			for (socketid in channel) {
				switch (subchannel ? subchannel[socketid] : '0') {
				case '1':
					if (!messages[1]) {
						messages[1] = message.replace(/\n\|split\n[^\n]*\n([^\n]*)\n[^\n]*\n[^\n]*/g, '\n$1\n');
					}
					channel[socketid].write(messages[1]);
					break;
				case '2':
					if (!messages[2]) {
						messages[2] = message.replace(/\n\|split\n[^\n]*\n[^\n]*\n([^\n]*)\n[^\n]*/g, '\n$1\n');
					}
					channel[socketid].write(messages[2]);
					break;
				default:
					if (!messages[0]) {
						messages[0] = message.replace(/\n\|split\n([^\n]*)\n[^\n]*\n[^\n]*\n[^\n]*/g, '\n$1\n');
					}
					channel[socketid].write(messages[0]);
					break;
				}
			}
			break;
		}
	});

	// this is global so it can be hotpatched if necessary
	var isTrustedProxyIp = Cidr.checker(Config.proxyIps);
	var socketCounter = 0;
	server.on('connection', function (socket) {
		if (!socket) {
			// For reasons that are not entirely clear, SockJS sometimes triggers
			// this event with a null `socket` argument.
			return;
		} else if (!socket.remoteAddress) {
			// This condition occurs several times per day. It may be a SockJS bug.
			try {
				socket.end();
			} catch (e) {}
			return;
		}
		var socketid = socket.id = (++socketCounter);

		sockets[socket.id] = socket;

		if (isTrustedProxyIp(socket.remoteAddress)) {
			var ips = (socket.headers['x-forwarded-for'] || '').split(',');
			var ip;
			while ((ip = ips.pop())) {
				ip = ip.trim();
				if (!isTrustedProxyIp(ip)) {
					socket.remoteAddress = ip;
					break;
				}
			}
		}

		fakeProcess.client.send('*' + socketid + '\n' + socket.remoteAddress);

		// console.log('CONNECT: ' + socket.remoteAddress + ' [' + socket.id + ']');
		var interval;
		if (Config.herokuHack) {
			// see https://github.com/sockjs/sockjs-node/issues/57#issuecomment-5242187
			interval = setInterval(function () {
				try {
					socket._session.recv.didClose();
				} catch (e) {}
			}, 15000);
		}

		socket.on('data', function (message) {
			// drop empty messages (DDoS?)
			if (!message) return;
			// drop blank messages (DDoS?)
			var pipeIndex = message.indexOf('|');
			if (pipeIndex < 0 || pipeIndex === message.length - 1) return;
			// drop legacy JSON messages
			if (message.charAt(0) === '{') return;
			fakeProcess.client.send('<' + socketid + '\n' + message);
		});

		socket.on('close', function () {
			if (interval) {
				clearInterval(interval);
			}
			fakeProcess.client.send('!' + socketid);

			delete sockets[socketid];
			for (var channelid in channels) {
				delete channels[channelid][socketid];
			}
		});
	});
	server.installHandlers(app, {});
	app.listen(Config.port);
	console.log('Worker ' /*+ cluster.worker.id*/ + ' now listening on port ' + Config.port);

	if (appssl) {
		server.installHandlers(appssl, {});
		appssl.listen(Config.ssl.port);
		console.log('Worker ' /*+ cluster.worker.id*/ + ' now listening for SSL on port ' + Config.ssl.port);
	}

	console.log('Test your server at http://localhost:' + Config.port);

//}<|MERGE_RESOLUTION|>--- conflicted
+++ resolved
@@ -106,9 +106,6 @@
 		worker.send('-' + channelid + '\n' + socketid);
 	};
 
-<<<<<<< HEAD
-//} else {
-=======
 	exports.subchannelBroadcast = function (channelid, message) {
 		for (var workerid in workers) {
 			workers[workerid].send(':' + channelid + '\n' + message);
@@ -118,8 +115,7 @@
 		worker.send('.' + channelid + '\n' + subchannelid + '\n' + socketid);
 	};
 
-} else {
->>>>>>> f566b348
+//} else {
 	// is worker
 
 	if (process.env.PSPORT) Config.port = +process.env.PSPORT;
