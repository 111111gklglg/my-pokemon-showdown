/**
 * Connections
 * Pokemon Showdown - http://pokemonshowdown.com/
 *
 * Abstraction layer for multi-process SockJS connections.
 *
 * This file handles all the communications between the users'
 * browsers, the networking processes, and users.js in the
 * main process.
 *
 * @license MIT license
 */

var cluster = require('cluster');
global.Config = require('./config/config');

if (cluster.isMaster) {
	cluster.setupMaster({
		exec: require('path').resolve(__dirname, 'sockets.js')
	});

	var workers = exports.workers = {};

	var spawnWorker = exports.spawnWorker = function () {
		var worker = cluster.fork({PSPORT: Config.port, PSBINDADDR: Config.bindAddress || '', PSNOSSL: Config.ssl ? 0 : 1});
		var id = worker.id;
		workers[id] = worker;
		worker.on('message', function (data) {
			// console.log('master received: ' + data);
			switch (data.charAt(0)) {
			case '*': // *socketid, ip
				// connect
				var nlPos = data.indexOf('\n');
				Users.socketConnect(worker, id, data.substr(1, nlPos - 1), data.substr(nlPos + 1));
				break;

			case '!': // !socketid
				// disconnect
				Users.socketDisconnect(worker, id, data.substr(1));
				break;

			case '<': // <socketid, message
				// message
				var nlPos = data.indexOf('\n');
				Users.socketReceive(worker, id, data.substr(1, nlPos - 1), data.substr(nlPos + 1));
				break;
			}
		});
	};

	var workerCount = typeof Config.workers !== 'undefined' ? Config.workers : 1;
	for (var i = 0; i < workerCount; i++) {
		spawnWorker();
	}

	var killWorker = exports.killWorker = function (worker) {
		var idd = worker.id + '-';
		var count = 0;
		for (var connectionid in Users.connections) {
			if (connectionid.substr(idd.length) === idd) {
				var connection = Users.connections[connectionid];
				Users.socketDisconnect(worker, worker.id, connection.socketid);
				count++;
			}
		}
		try {
			worker.kill();
		} catch (e) {}
		delete workers[worker.id];
		return count;
	};

	var killPid = exports.killPid = function (pid) {
		pid = '' + pid;
		for (var id in workers) {
			var worker = workers[id];
			if (pid === '' + worker.process.pid) {
				return killWorker(worker);
			}
		}
		return false;
	};

	exports.socketSend = function (worker, socketid, message) {
		worker.send('>' + socketid + '\n' + message);
	};
	exports.socketDisconnect = function (worker, socketid) {
		worker.send('!' + socketid);
	};

	exports.channelBroadcast = function (channelid, message) {
		for (var workerid in workers) {
			workers[workerid].send('#' + channelid + '\n' + message);
		}
	};
	exports.channelSend = function (worker, channelid, message) {
		worker.send('#' + channelid + '\n' + message);
	};
	exports.channelAdd = function (worker, channelid, socketid) {
		worker.send('+' + channelid + '\n' + socketid);
	};
	exports.channelRemove = function (worker, channelid, socketid) {
		worker.send('-' + channelid + '\n' + socketid);
	};

	exports.subchannelBroadcast = function (channelid, message) {
		for (var workerid in workers) {
			workers[workerid].send(':' + channelid + '\n' + message);
		}
	};
	exports.subchannelMove = function (worker, channelid, subchannelid, socketid) {
		worker.send('.' + channelid + '\n' + subchannelid + '\n' + socketid);
	};
} else {
	// is worker

	if (process.env.PSPORT) Config.port = +process.env.PSPORT;
	if (process.env.PSBINDADDR) Config.bindAddress = process.env.PSBINDADDR;
	if (+process.env.PSNOSSL) Config.ssl = null;

	// ofe is optional
	// if installed, it will heap dump if the process runs out of memory
	try {
		require('ofe').call();
	} catch (e) {}

	// Static HTTP server

	// This handles the custom CSS and custom avatar features, and also
	// redirects yourserver:8001 to yourserver-8001.psim.us

	// It's optional if you don't need these features.

	global.Cidr = require('./cidr');

<<<<<<< HEAD
	// graceful crash
	process.on('uncaughtException', function (err) {
		require('./crashlogger.js')(err, 'Socket process ' + cluster.worker.id + ' (' + process.pid + ')');
	});
=======
	if (Config.crashguard) {
		// graceful crash
		process.on('uncaughtException', function (err) {
			require('./crashlogger.js')(err, 'Socket process ' + cluster.worker.id + ' (' + process.pid + ')', true);
		});
	}
>>>>>>> 4a2ce712

	var app = require('http').createServer();
	var appssl;
	if (Config.ssl) {
		appssl = require('https').createServer(Config.ssl.options);
	}
	try {
		(function () {
			var nodestatic = require('node-static');
			var cssserver = new nodestatic.Server('./config');
			var avatarserver = new nodestatic.Server('./config/avatars');
			var staticserver = new nodestatic.Server('./static');
			var staticRequestHandler = function (request, response) {
				// console.log("static rq: " + request.socket.remoteAddress + ":" + request.socket.remotePort + " -> " + request.socket.localAddress + ":" + request.socket.localPort + " - " + request.method + " " + request.url + " " + request.httpVersion + " - " + request.rawHeaders.join('|'));
				request.resume();
				request.addListener('end', function () {
					if (Config.customHttpResponse && Config.customHttpResponse(request, response)) return;
					var server;
					if (request.url === '/custom.css') {
						server = cssserver;
					} else if (request.url.substr(0, 9) === '/avatars/') {
						request.url = request.url.substr(8);
						server = avatarserver;
					} else {
						if (/^\/([A-Za-z0-9][A-Za-z0-9-]*)\/?$/.test(request.url)) {
							request.url = '/';
						}
						server = staticserver;
					}
					server.serve(request, response, function (e, res) {
						if (e && (e.status === 404)) {
							staticserver.serveFile('404.html', 404, {}, request, response);
						}
					});
				});
			};
			app.on('request', staticRequestHandler);
			if (appssl) {
				appssl.on('request', staticRequestHandler);
			}
		})();
	} catch (e) {
		console.log('Could not start node-static - try `npm install` if you want to use it');
	}

	// SockJS server

	// This is the main server that handles users connecting to our server
	// and doing things on our server.

	var sockjs = require('sockjs');

	var server = sockjs.createServer({
		sockjs_url: "//play.pokemonshowdown.com/js/lib/sockjs-0.3.min.js",
		log: function (severity, message) {
			if (severity === 'error') console.log('ERROR: ' + message);
		},
		prefix: '/showdown',
		websocket: !Config.disableWebsocket
	});

	var sockets = {};
	var channels = {};
	var subchannels = {};

	// Deal with phantom connections.
	var sweepClosedSockets = function () {
		for (var s in sockets) {
			if (sockets[s].protocol === 'xhr-streaming' &&
				sockets[s]._session &&
				sockets[s]._session.recv) {
				sockets[s]._session.recv.didClose();
			}

			// A ghost connection's `_session.to_tref._idlePrev` (and `_idleNext`) property is `null` while
			// it is an object for normal users. Under normal circumstances, those properties should only be
			// `null` when the timeout has already been called, but somehow it's not happening for some connections.
			// Simply calling `_session.timeout_cb` (the function bound to the aformentioned timeout) manually
			// on those connections kills those connections. For a bit of background, this timeout is the timeout
			// that sockjs sets to wait for users to reconnect within that time to continue their session.
			if (sockets[s]._session &&
				sockets[s]._session.to_tref &&
				!sockets[s]._session.to_tref._idlePrev) {
				sockets[s]._session.timeout_cb();
			}
		}
	};
	var interval = setInterval(sweepClosedSockets, 1000 * 60 * 10);

	process.on('message', function (data) {
		// console.log('worker received: ' + data);
		var socket = null;
		var channel = null;
		var socketid = null;
		var channelid = null;
		switch (data.charAt(0)) {
		case '$': // $code
			eval(data.substr(1));
			break;

		case '!': // !socketid
			// destroy
			socketid = data.substr(1);
			socket = sockets[socketid];
			if (!socket) return;
			socket.end();
			// After sending the FIN packet, we make sure the I/O is totally blocked for this socket
			socket.destroy();
			delete sockets[socketid];
			for (channelid in channels) {
				delete channels[channelid][socketid];
			}
			break;

		case '>': // >socketid, message
			// message
			var nlLoc = data.indexOf('\n');
			socket = sockets[data.substr(1, nlLoc - 1)];
			if (!socket) return;
			socket.write(data.substr(nlLoc + 1));
			break;

		case '#': // #channelid, message
			// message to channel
			var nlLoc = data.indexOf('\n');
			channel = channels[data.substr(1, nlLoc - 1)];
			var message = data.substr(nlLoc + 1);
			for (socketid in channel) {
				channel[socketid].write(message);
			}
			break;

		case '+': // +channelid, socketid
			// add to channel
			var nlLoc = data.indexOf('\n');
			socketid = data.substr(nlLoc + 1);
			socket = sockets[socketid];
			if (!socket) return;
			channelid = data.substr(1, nlLoc - 1);
			channel = channels[channelid];
			if (!channel) channel = channels[channelid] = Object.create(null);
			channel[socketid] = socket;
			break;

		case '-': // -channelid, socketid
			// remove from channel
			var nlLoc = data.indexOf('\n');
			var channelid = data.slice(1, nlLoc);
			channel = channels[channelid];
			if (!channel) return;
			var socketid = data.slice(nlLoc + 1);
			delete channel[socketid];
			if (subchannels[channelid]) delete subchannels[channelid][socketid];
			var isEmpty = true;
			for (var socketid in channel) {
				isEmpty = false;
				break;
			}
			if (isEmpty) {
				delete channels[channelid];
				delete subchannels[channelid];
			}
			break;

		case '.': // .channelid, subchannelid, socketid
			// move subchannel
			var nlLoc = data.indexOf('\n');
			var channelid = data.slice(1, nlLoc);
			var nlLoc2 = data.indexOf('\n', nlLoc + 1);
			var subchannelid = data.slice(nlLoc + 1, nlLoc2);
			var socketid = data.slice(nlLoc2 + 1);

			var subchannel = subchannels[channelid];
			if (!subchannel) subchannel = subchannels[channelid] = Object.create(null);
			if (subchannelid === '0') {
				delete subchannel[socketid];
			} else {
				subchannel[socketid] = subchannelid;
			}
			break;

		case ':': // :channelid, message
			// message to subchannel
			var nlLoc = data.indexOf('\n');
			var channelid = data.slice(1, nlLoc);
			var channel = channels[channelid];
			var subchannel = subchannels[channelid];
			var message = data.substr(nlLoc + 1);
			var messages = [null, null, null];
			for (socketid in channel) {
				switch (subchannel ? subchannel[socketid] : '0') {
				case '1':
					if (!messages[1]) {
						messages[1] = message.replace(/\n\|split\n[^\n]*\n([^\n]*)\n[^\n]*\n[^\n]*/g, '\n$1\n');
					}
					channel[socketid].write(messages[1]);
					break;
				case '2':
					if (!messages[2]) {
						messages[2] = message.replace(/\n\|split\n[^\n]*\n[^\n]*\n([^\n]*)\n[^\n]*/g, '\n$1\n');
					}
					channel[socketid].write(messages[2]);
					break;
				default:
					if (!messages[0]) {
						messages[0] = message.replace(/\n\|split\n([^\n]*)\n[^\n]*\n[^\n]*\n[^\n]*/g, '\n$1\n');
					}
					channel[socketid].write(messages[0]);
					break;
				}
			}
			break;
		}
	});

	process.on('disconnect', function () {
		process.exit();
	});

	// this is global so it can be hotpatched if necessary
	var isTrustedProxyIp = Cidr.checker(Config.proxyIps);
	var socketCounter = 0;
	server.on('connection', function (socket) {
		if (!socket) {
			// For reasons that are not entirely clear, SockJS sometimes triggers
			// this event with a null `socket` argument.
			return;
		} else if (!socket.remoteAddress) {
			// This condition occurs several times per day. It may be a SockJS bug.
			try {
				socket.end();
			} catch (e) {}
			return;
		}
		var socketid = socket.id = (++socketCounter);

		sockets[socket.id] = socket;

		if (isTrustedProxyIp(socket.remoteAddress)) {
			var ips = (socket.headers['x-forwarded-for'] || '').split(',');
			var ip;
			while ((ip = ips.pop())) {
				ip = ip.trim();
				if (!isTrustedProxyIp(ip)) {
					socket.remoteAddress = ip;
					break;
				}
			}
		}

		process.send('*' + socketid + '\n' + socket.remoteAddress);

		socket.on('data', function (message) {
			// drop empty messages (DDoS?)
			if (!message) return;
			// drop blank messages (DDoS?)
			var pipeIndex = message.indexOf('|');
			if (pipeIndex < 0 || pipeIndex === message.length - 1) return;
			// drop legacy JSON messages
			if (!message.charAt) throw new Error('message: ' + JSON.stringify(message));
			if (message.charAt(0) === '{') return;
			process.send('<' + socketid + '\n' + message);
		});

		socket.on('close', function () {
			process.send('!' + socketid);
			delete sockets[socketid];
			for (var channelid in channels) {
				delete channels[channelid][socketid];
			}
		});
	});
	server.installHandlers(app, {});
	if (!Config.bindAddress) Config.bindAddress = '0.0.0.0';
	app.listen(Config.port, Config.bindAddress);
	console.log('Worker ' + cluster.worker.id + ' now listening on ' + Config.bindAddress + ':' + Config.port);

	if (appssl) {
		server.installHandlers(appssl, {});
		appssl.listen(Config.ssl.port, Config.bindaddress);
		console.log('Worker ' + cluster.worker.id + ' now listening for SSL on port ' + Config.ssl.port);
	}

	console.log('Test your server at http://' + (Config.bindAddress === '0.0.0.0' ? 'localhost' : Config.bindAddress) + ':' + Config.port);

	require('./repl.js').start('sockets-', cluster.worker.id + '-' + process.pid, function (cmd) { return eval(cmd); });
}<|MERGE_RESOLUTION|>--- conflicted
+++ resolved
@@ -133,19 +133,10 @@
 
 	global.Cidr = require('./cidr');
 
-<<<<<<< HEAD
 	// graceful crash
 	process.on('uncaughtException', function (err) {
-		require('./crashlogger.js')(err, 'Socket process ' + cluster.worker.id + ' (' + process.pid + ')');
-	});
-=======
-	if (Config.crashguard) {
-		// graceful crash
-		process.on('uncaughtException', function (err) {
-			require('./crashlogger.js')(err, 'Socket process ' + cluster.worker.id + ' (' + process.pid + ')', true);
-		});
-	}
->>>>>>> 4a2ce712
+		require('./crashlogger.js')(err, 'Socket process ' + cluster.worker.id + ' (' + process.pid + ')', true);
+	});
 
 	var app = require('http').createServer();
 	var appssl;
