/**
 * Connections
 * Pokemon Showdown - http://pokemonshowdown.com/
 *
 * Abstraction layer for multi-process SockJS connections.
 *
 * This file handles all the communications between the users'
 * browsers, the networking processes, and users.js in the
 * main process.
 *
 * @license MIT license
 */

//var cluster = require('cluster');
var config = require('./config/config');
var fakeProcess = new (require('./fake-process').FakeProcess)();

/*if (cluster.isMaster) {

	cluster.setupMaster({
		exec: 'sockets.js'
	});*/

	var workers = exports.workers = {};

	var spawnWorker = exports.spawnWorker = function() {
		var worker = fakeProcess.server; //cluster.fork();
		var id = worker.id;
		workers[id] = worker;
		worker.on('message', function(data) {
			// console.log('master received: '+data);
			switch (data.charAt(0)) {
			case '*': // *socketid, ip
				// connect
				var nlPos = data.indexOf('\n');
				Users.socketConnect(worker, id, data.substr(1, nlPos-1), data.substr(nlPos+1));
				break;

			case '!': // !socketid
				// disconnect
				Users.socketDisconnect(worker, id, data.substr(1));
				break;

			case '<': // <socketid, message
				// message
				var nlPos = data.indexOf('\n');
				Users.socketReceive(worker, id, data.substr(1, nlPos-1), data.substr(nlPos+1));
				break;
			}
		});
	};

	//var workerCount = config.workers || 1;
	//for (var i=0; i<workerCount; i++) {
		spawnWorker();
	//}

	var killWorker = exports.killWorker = function(worker) {
		/*var idd = worker.id+'-';
		var count = 0;
		for (var connectionid in Users.connections) {
			if (connectionid.substr(idd.length) === idd) {
				var connection = Users.connections[connectionid];
				Users.socketDisconnect(worker, worker.id, connection.socketid);
				count++;
			}
		}
		try {
			worker.kill();
		} catch (e) {}
		delete workers[worker.id];
		return count;*/
		return 0;
	};

	var killPid = exports.killPid = function(pid) {
		/*pid = ''+pid;
		for (var id in workers) {
			var worker = workers[id];
			if (pid === ''+worker.process.pid) {
				return killWorker(worker);
			}
		}*/
		return false;
	};

	exports.socketSend = function(worker, socketid, message) {
		worker.send('>'+socketid+'\n'+message);
	};
	exports.socketDisconnect = function(worker, socketid) {
		worker.send('!'+socketid);
	};

	exports.channelBroadcast = function(channelid, message) {
		for (var workerid in workers) {
			workers[workerid].send('#'+channelid+'\n'+message);
		}
	};
	exports.channelSend = function(worker, channelid, message) {
		worker.send('#'+channelid+'\n'+message);
	};
	exports.channelAdd = function(worker, channelid, socketid) {
		worker.send('+'+channelid+'\n'+socketid);
	};
	exports.channelRemove = function(worker, channelid, socketid) {
		worker.send('-'+channelid+'\n'+socketid);
	};

//} else {
	// is worker

	// ofe is optional
	// if installed, it will heap dump if the process runs out of memory
	try {
		require('ofe').call();
	} catch (e) {}

	// Static HTTP server

	// This handles the custom CSS and custom avatar features, and also
	// redirects yourserver:8001 to yourserver-8001.psim.us

	// It's optional if you don't need these features.

	var Cidr = require('./cidr');

	// graceful crash
<<<<<<< HEAD
	/*process.on('uncaughtException', function(err) {
		require('./crashlogger.js')(err, 'Socket process '+cluster.worker.id+' ('+process.pid+')');
	});*/
=======
	process.on('uncaughtException', function(err) {
		require('./crashlogger.js')(err, 'Socket process '+cluster.worker.id+' ('+process.pid+')');
	});
>>>>>>> 56cdce63

	var app = require('http').createServer();
	var appssl;
	if (config.ssl) {
		appssl = require('https').createServer(config.ssl.options);
	}
	try {
		(function() {
			var fs = require('fs');
			var nodestatic = require('node-static');
			var cssserver = new nodestatic.Server('./config');
			var avatarserver = new nodestatic.Server('./config/avatars');
			var staticserver = new nodestatic.Server('./static');
			var staticRequestHandler = function(request, response) {
				request.resume();
				request.addListener('end', function() {
					if (config.customHttpResponse && config.customHttpResponse(request, response)) return;
					var server;
					if (request.url === '/custom.css') {
						server = cssserver;
					} else if (request.url.substr(0, 9) === '/avatars/') {
						request.url = request.url.substr(8);
						server = avatarserver;
					} else {
						if (/^\/([A-Za-z0-9][A-Za-z0-9-]*)\/?$/.test(request.url)) {
							request.url = '/';
						}
						server = staticserver;
					}
					server.serve(request, response, function(e, res) {
						fs.appendFile('logs/access.log',
							request.socket.remoteAddress + ' - - [' + new Date().toLocaleString() + '] "' +
							request.method + ' ' + request.url + ' HTTP/' + request.httpVersion + '" ' +
							(e ? e.status : 200) + ' ? "' + (request.headers['referer'] || '-') + '" "' + (request.headers['user-agent'] || '-') + '"\n');
						if (e && (e.status === 404)) {
							staticserver.serveFile('404.html', 404, {}, request, response);
						}
					});
				});
			};
			app.on('request', staticRequestHandler);
			if (appssl) {
				appssl.on('request', staticRequestHandler);
			}
		})();
	} catch (e) {
		console.log('Could not start node-static - try `npm install` if you want to use it');
	}

	// SockJS server

	// This is the main server that handles users connecting to our server
	// and doing things on our server.

	var sockjs = require('sockjs');

	var server = sockjs.createServer({
		sockjs_url: "//play.pokemonshowdown.com/js/lib/sockjs-0.3.min.js",
		log: function(severity, message) {
			if (severity === 'error') console.log('ERROR: '+message);
		},
		prefix: '/showdown',
		websocket: !config.disableWebsocket
	});

	// Make `app`, `appssl`, and `server` available to the console.
	global.App = app;
	global.AppSSL = appssl;
	global.Server = server;

	var sockets = {};
	var channels = {};

	// Deal with phantom connections.
	global.sweepClosedSockets = function() {
		for (var s in sockets) {
			if (sockets[s].protocol === 'xhr-streaming' &&
				sockets[s]._session &&
				sockets[s]._session.recv) {
				sockets[s]._session.recv.didClose();
			}

			// A ghost connection's `_session.to_tref._idlePrev` (and `_idleNext`) property is `null` while
			// it is an object for normal users. Under normal circumstances, those properties should only be
			// `null` when the timeout has already been called, but somehow it's not happening for some connections.
			// Simply calling `_session.timeout_cb` (the function bound to the aformentioned timeout) manually
			// on those connections kills those connections. For a bit of background, this timeout is the timeout
			// that sockjs sets to wait for users to reconnect within that time to continue their session.
			if (sockets[s]._session &&
				sockets[s]._session.to_tref &&
				!sockets[s]._session.to_tref._idlePrev) {
				sockets[s]._session.timeout_cb();
			}
		}
	};
	if (!config.herokuHack) {
		global.sweepClosedSocketsInterval = setInterval(
			sweepClosedSockets,
			1000 * 60 * 10
		);
	}

	fakeProcess.client.on('message', function(data) {
		// console.log('worker received: '+data);
		var socket = null;
		var socketid = null;
		var channelid = null;
		switch (data.charAt(0)) {
		case '!': // !socketid
			// destroy
			socketid = data.substr(1);
			socket = sockets[socketid];
			if (!socket) return;
			socket.end();
			// After sending the FIN packet, we make sure the I/O is totally blocked for this socket
			socket.destroy();
			delete sockets[socketid];
			for (channelid in channels) {
				delete channels[channelid][socketid];
			}
			break;

		case '>': // >socketid, message
			// message
			var nlLoc = data.indexOf('\n');
			socket = sockets[data.substr(1, nlLoc-1)];
			if (!socket) return;
			socket.write(data.substr(nlLoc+1));
			break;

		case '#': // #channelid, message
			// message to channel
			var nlLoc = data.indexOf('\n');
			channel = channels[data.substr(1, nlLoc-1)];
			var message = data.substr(nlLoc+1);
			for (socketid in channel) {
				channel[socketid].write(message);
			}
			break;

		case '+': // +channelid, socketid
			// add to channel
			var nlLoc = data.indexOf('\n');
			socketid = data.substr(nlLoc+1);
			socket = sockets[socketid];
			if (!socket) return;
			channelid = data.substr(1, nlLoc-1);
			var channel = channels[channelid];
			if (!channel) channel = channels[channelid] = {};
			channel[socketid] = socket;
			break;

		case '-': // -channelid, socketid
			// remove from channel
			var nlLoc = data.indexOf('\n');
			var channelid = data.substr(1, nlLoc-1);
			var channel = channels[channelid];
			if (!channel) return;
			delete channel[data.substr(nlLoc+1)];
			var isEmpty = true;
			for (var socketid in channel) {
				isEmpty = false;
				break;
			}
			if (isEmpty) delete channels[channelid];
			break;
		}
	});

	// this is global so it can be hotpatched if necessary
	var isTrustedProxyIp = Cidr.checker(config.proxyIps);
	var socketCounter = 0;
	server.on('connection', function(socket) {
		if (!socket) {
			// For reasons that are not entirely clear, SockJS sometimes triggers
			// this event with a null `socket` argument.
			return;
		} else if (!socket.remoteAddress) {
			// This condition occurs several times per day. It may be a SockJS bug.
			try {
				socket.end();
			} catch (e) {}
			return;
		}
		var socketid = socket.id = (++socketCounter);

		sockets[socket.id] = socket;

		if (isTrustedProxyIp(socket.remoteAddress)) {
			var ips = (socket.headers['x-forwarded-for'] || '').split(',');
			var ip;
			while (ip = ips.pop()) {
				ip = ip.trim();
				if (!isTrustedProxyIp(ip)) {
					socket.remoteAddress = ip;
					break;
				}
			}
		}

		fakeProcess.client.send('*'+socketid+'\n'+socket.remoteAddress);

		// console.log('CONNECT: '+socket.remoteAddress+' ['+socket.id+']');
		var interval;
		if (config.herokuHack) {
			// see https://github.com/sockjs/sockjs-node/issues/57#issuecomment-5242187
			interval = setInterval(function() {
				try {
					socket._session.recv.didClose();
				} catch (e) {}
			}, 15000);
		}

		socket.on('data', function(message) {
			fakeProcess.client.send('<'+socketid+'\n'+message);
		});

		socket.on('close', function() {
			if (interval) {
				clearInterval(interval);
			}
			fakeProcess.client.send('!'+socketid);

			delete sockets[socketid];
			for (channelid in channels) {
				delete channels[channelid][socketid];
			}
		});
	});
	server.installHandlers(app, {});
	app.listen(config.port);
	console.log('Worker '/*+cluster.worker.id*/+' now listening on port ' + config.port);

	if (appssl) {
		server.installHandlers(appssl, {});
		appssl.listen(config.ssl.port);
		console.log('Worker '/*+cluster.worker.id*/+' now listening for SSL on port ' + config.ssl.port);
	}

	console.log('Test your server at http://localhost:' + config.port);

//}<|MERGE_RESOLUTION|>--- conflicted
+++ resolved
@@ -125,15 +125,9 @@
 	var Cidr = require('./cidr');
 
 	// graceful crash
-<<<<<<< HEAD
 	/*process.on('uncaughtException', function(err) {
 		require('./crashlogger.js')(err, 'Socket process '+cluster.worker.id+' ('+process.pid+')');
 	});*/
-=======
-	process.on('uncaughtException', function(err) {
-		require('./crashlogger.js')(err, 'Socket process '+cluster.worker.id+' ('+process.pid+')');
-	});
->>>>>>> 56cdce63
 
 	var app = require('http').createServer();
 	var appssl;
