/**
 * Trivia plugin. Only works in a room with the id 'trivia'
 * Trivia games are started with the specified mode, category, and length,
 * and end once a user's score has surpassed the score cap
 */

var fs = require('fs');

const MODES = {
	first: 'First',
	timer: 'Timer',
	number: 'Number'
};

const CATEGORIES = {
	ae: 'Arts & Entertainment',
	pokemon: 'Pok\u00e9mon',
	sg: 'Science & Geography',
	sh: 'Society & Humanities',
	random: 'Random'
};

const SCORE_CAPS = {
	short: 20,
	medium: 35,
	long: 50
};

const QUESTION_PERIOD = 15 * 1000;

const INTERMISSION_PERIOD = 30 * 1000;

var triviaData = {};
try {
	triviaData = require('../config/chat-plugins/triviadata.json');
} catch (e) {} // file doesn't exist or contains invalid JSON
if (!Object.isObject(triviaData)) triviaData = {};
if (!Object.isObject(triviaData.leaderboard)) triviaData.leaderboard = {};
if (!Array.isArray(triviaData.ladder)) triviaData.ladder = [];
if (!Array.isArray(triviaData.questions)) triviaData.questions = [];
if (!Array.isArray(triviaData.submissions)) triviaData.submissions = [];

var writeTriviaData = (function () {
	var writing = false;
	var writePending = false; // whether or not a new write is pending

	var finishWriting = function () {
		writing = false;
		if (writePending) {
			writePending = false;
			writeTriviaData();
		}
	};
	return function () {
		if (writing) {
			writePending = true;
			return;
		}
		writing = true;
		var data = JSON.stringify(triviaData, null, 2);
		fs.writeFile('config/chat-plugins/triviadata.json.0', data, function () {
			// rename is atomic on POSIX, but will throw an error on Windows
			fs.rename('config/chat-plugins/triviadata.json.0', 'config/chat-plugins/triviadata.json', function (err) {
				if (err) {
					// This should only happen on Windows
					fs.writeFile('config/chat-plugins/triviadata.json', data, finishWriting);
					return;
				}
				finishWriting();
			});
		});
	};
})();

// Binary search for the index at which to splice in new questions in a category,
// or the index at which to slice up to for a category's questions
function findEndOfCategory(category, inSubmissions) {
	var questions = inSubmissions ? triviaData.submissions : triviaData.questions;
	var left = 0;
	var right = questions.length - 1;
	var i = 0;
	var curCategory;
	while (left <= right) {
		i = ~~((left + right) / 2);
		curCategory = questions[i].category;
		if (curCategory < category) {
			left = i + 1;
		} else if (curCategory > category) {
			right = i - 1;
		} else {
			while (++i < questions.length) {
				if (questions[i].category !== category) break;
			}
			return i;
		}
	}

	return left;
}

function sliceCategory(category) {
	var questions = triviaData.questions;
	if (!questions.length) return [];

	var sliceUpTo = findEndOfCategory(category, false);
	if (!sliceUpTo) return [];

	var categories = Object.keys(CATEGORIES);
	var categoryIdx = categories.indexOf(category);
	if (!categoryIdx) return questions.slice(0, sliceUpTo);

	// findEndOfCategory for the category prior to the specified one in
	// alphabetical order returns the index of the first question in it
	var sliceFrom = findEndOfCategory(categories[categoryIdx - 1], false);
	if (sliceFrom === sliceUpTo) return [];

	return questions.slice(sliceFrom, sliceUpTo);
}

var trivia = {};

var triviaRoom = Rooms.get('trivia');
if (triviaRoom) {
	if (triviaRoom.plugin) {
		triviaData = triviaRoom.plugin.data;
		trivia = triviaRoom.plugin.trivia;
	} else {
		triviaRoom.plugin = {
			data: triviaData,
			write: writeTriviaData,
			trivia: trivia
		};
		var questionWorkshop = Rooms.get('questionworkshop');
		if (questionWorkshop) questionWorkshop.plugin = triviaRoom.plugin;
	}
}

var Trivia = (function () {
	function Trivia(mode, category, scoreCap, room) {
		this.room = room;
		this.mode = mode;
		this.category = category;
		this.scoreCap = scoreCap;
		this.prize = (scoreCap - 5) / 15 + 2;
		this.phase = 'signup';
		this.participants = new Map();
		this.currentQuestions = [];
		this.currentAnswer = [];
		this.phaseTimeout = null;
		this.inactivityCounter = 0;

		if (mode !== 'first') {
			if (mode === 'timer') this.askedAt = 0;
			this.correctResponders = 0;
		}
	}

	Trivia.prototype.addParticipant = function (output, user) {
		if (this.participants.has(user.userid)) return output.sendReply("You have already signed up for this trivia game.");

		var latestIp = user.latestIp;
		for (var participantid, participantsIterator = this.participants.keys(); !!(participantid = participantsIterator.next().value);) { // replace with for-of loop once available
			var participant = Users.get(participantid);
			if (participant && participant.ips[latestIp]) return output.sendReply("You have already signed up for this trivia game.");
		}

		var scoreData = {
			score: 0,
			correctAnswers: 0,
			answered: false
		};
		if (this.mode !== 'first') {
			if (this.mode === 'timer') scoreData.points = 0;
			scoreData.responderIndex = -1;
		}
		this.participants.set(user.userid, scoreData);
		output.sendReply("You have signed up for the trivia game.");
	};

	Trivia.prototype.kickParticipant = function (output, target, user) {
		if (this.participants.size < 3) return output.sendReply("The trivia game requires at least three participants in order to run.");

		var userid = toId(target);
		if (!userid) return output.sendReply("User '" + target + "' does not exist.");
		if (!this.participants.has(userid)) return output.sendReply("User '" + target + "' is not a participant in this trivia game.");

		this.participants.delete(userid);
		output.send("User '" + target + "' has been disqualified from the trivia game by " + user + ".");
	};

	Trivia.prototype.startGame = function (output) {
		if (this.phase !== 'signup') return output.sendReply("There is no trivia game to start.");
		if (this.participants.size < 3) return output.sendReply("Not enough users have signed up yet! Trivia games require at least three participants to run.");

		if (this.category === 'random') {
			this.currentQuestions = triviaData.questions.randomize();
		} else {
			this.currentQuestions = sliceCategory(this.category).randomize();
		}

		if (!this.currentQuestions.length) {
			this.room.addRaw(
				"<div class=\"broadcast-blue\"><strong>There are no questions" + (this.category === 'random' ? "" : " in the " + CATEGORIES[this.category] + " category") + "!</strong><br />" +
				"Questions must be added in the Question Workshop room before a game using this category can be started.</div>"
			);
			delete trivia[this.room.id];
			return false;
		}

		this.room.addRaw("<div class=\"broadcast-blue\">The game has begun!</div>");
		this.askQuestion();
	};

	Trivia.prototype.askQuestion = function () {
		var head = this.currentQuestions.pop();
		this.currentAnswer = head.answers;
		this.phase = 'question';
		this.room.addRaw(
			"<div class=\"broadcast-blue\"><strong>Question: " + head.question + "</strong><br />" +
			"Category: " + CATEGORIES[head.category] + "</div>"
		).update();

		switch (this.mode) {
		case 'first':
			this.phaseTimeout = setTimeout(this.noAnswer.bind(this), QUESTION_PERIOD);
			break;
		case 'timer':
			this.askedAt = Date.now();
			this.phaseTimeout = setTimeout(this.timerAnswers.bind(this), QUESTION_PERIOD);
			break;
		case 'number':
			this.phaseTimeout = setTimeout(this.numberAnswers.bind(this), QUESTION_PERIOD);
			break;
		}
	};

	Trivia.prototype.answerQuestion = function (output, target, user) {
		if (this.phase !== 'question') return output.sendReply("There is no question to answer.");
		if (!this.participants.has(user.userid)) return output.sendReply("You are not a participant in this trivia game.");

		var scoreData = this.participants.get(user.userid);
		if (scoreData.answered && this.mode === 'first') return output.sendReply("You have already submitted an answer for the current question.");

		var correct = false;
		scoreData.answered = true;
		for (var i = 0; i < this.currentAnswer.length; i++) {
			var correctAnswer = this.currentAnswer[i];
			if (target === correctAnswer || correctAnswer.length > 5 && Tools.levenshtein(target, correctAnswer) < 3) {
				correct = true;
				break;
			}
		}

		if (this.mode === 'first') {
			if (correct) return this.firstAnswer(user);
			return output.sendReply("You have selected '" + target + "' as your answer.");
		}

		if (correct) {
			if (scoreData.responderIndex >= 0) return output.sendReply("You have selected '" + target + "' as your answer.");

			scoreData.responderIndex = this.correctResponders++;
			scoreData.correctAnswers++;
			if (this.mode === 'timer') {
				var points = 5 - ~~((Date.now() - this.askedAt) / (QUESTION_PERIOD / 5));
				if ([1, 2, 3, 4, 5].indexOf(points) >= 0) {
					scoreData.score += points;
					scoreData.points = points;
				}
			}
		} else {
			if (scoreData.responderIndex < 0) return output.sendReply("You have selected '" + target + "' as your answer.");

			this.correctResponders--;
			scoreData.responderIndex = -1;
			scoreData.correctAnswers--;
			if (this.mode === 'timer') {
				scoreData.score -= scoreData.points;
				scoreData.points = 0;
			}
		}

		output.sendReply("You have selected '" + target + "' as your answer.");
	};

	Trivia.prototype.noAnswer = function () {
		if (!this.currentQuestions.length) return this.stalemate();

		this.phase = 'intermission';

		var isActive = false;
		for (var scoreData, participantsIterator = this.participants.values(); !!(scoreData = participantsIterator.next().value);) { // replace with for-of loop once available
			if (scoreData.answered) {
				scoreData.answered = false;
				isActive = true;
			}
		}

		if (isActive) {
			this.inactivityCounter = 0;
		} else if (++this.inactivityCounter === 7) {
			this.room.addRaw("<div class=\"broadcast-blue\">The game has forced itself to end due to inactivity.</div>").update();
			return this.updateLeaderboard();
		}

		this.room.addRaw(
			"<div class=\"broadcast-blue\"><strong>The answering period has ended!</strong><br />" +
			"Correct: no one<br />" +
			"Answer" + (this.currentAnswer.length > 1 ? "s: " : ": ") + this.currentAnswer.join(", ") + "<br />" +
			"Nobody gained any points.</div>"
		).update();
		this.phaseTimeout = setTimeout(this.askQuestion.bind(this), INTERMISSION_PERIOD);
	};

	Trivia.prototype.firstAnswer = function (user) {
		clearTimeout(this.phaseTimeout);
		this.phase = 'intermission';

		var scoreData = this.participants.get(user.userid);
		scoreData.score += 5;
		scoreData.correctAnswers++;

		var buffer = "<div class=\"broadcast-blue\"><strong>The answering period has ended!</strong><br />" +
			"Correct: " + Tools.escapeHTML(user.name) + "<br />" +
			"Answer" + (this.currentAnswer.length > 1 ? "s: " : ": ") + this.currentAnswer.join(", ") + "<br />";

		if (scoreData.score >= this.scoreCap) {
			buffer += "They won the game with a final score of <strong>" + scoreData.score + "</strong>, and their leaderboard score has increased by <strong>" + this.prize + "</strong> points!</div>";
			this.room.addRaw(buffer);
			return this.updateLeaderboard(user.userid);
		}

		if (!this.currentQuestions.length) return this.stalemate();

		for (var participantsIterator = this.participants.values(); !!(scoreData = participantsIterator.next().value);) { // replace with for-of loop once available
			scoreData.answered = false;
		}

		if (this.inactivityCounter) this.inactivityCounter = 0;

		buffer += "They gained <strong>5</strong> points!</div>";
		this.room.addRaw(buffer);
		this.phaseTimeout = setTimeout(this.askQuestion.bind(this), INTERMISSION_PERIOD);
	};

	Trivia.prototype.timerAnswers = function () {
		if (!this.correctResponders) return this.noAnswer();

		this.phase = 'intermission';

		var winner = '';
		var winnerIndex = this.correctResponders;
		var score = this.scoreCap;
		var buffer = "<div class=\"broadcast-blue\"><strong>The answering period has ended!</strong><br />" +
			"Answer" + (this.currentAnswer.length > 1 ? "s: " : ": ") + this.currentAnswer.join(", ") + "<br />" +
			"<br />" +
			"<table width=\"100%\" bgcolor=\"#9CBEDF\">" +
			"<tr bgcolor=\"#6688AA\"><th width=\"100px\">Points gained</th><th>Correct</th></tr>";
		var innerBuffer = {5:[], 4:[], 3:[], 2:[], 1:[]};

		for (var data, participantsIterator = this.participants.entries(); !!(data = participantsIterator.next().value);) { // replace with for-of loop once available
			var scoreData = data[1];
			scoreData.answered = false;
			if (scoreData.responderIndex < 0) continue;

			var participant = Users.get(data[0]);
			participant = participant ? participant.name : data[0];
			innerBuffer[scoreData.points].push(participant);

			if (scoreData.score >= score && scoreData.responderIndex < winnerIndex) {
				winner = participant;
				winnerIndex = scoreData.responderIndex;
				score = scoreData.score;
			}
			scoreData.points = 0;
			scoreData.responderIndex = -1;
		}

		for (var i = 6; --i;) {
			if (innerBuffer[i].length) {
				buffer += "<tr bgcolor=\"#6688AA\"><td align=\"center\">" + i + "</td><td>" + Tools.escapeHTML(innerBuffer[i].join(", ")) + "</td></tr>";
			}
		}

		if (winner) {
			buffer += "</table><br />" +
				Tools.escapeHTML(winner) + " won the game with a final score of <strong>" + score + "</strong>, and their leaderboard score has increased by <strong>" + this.prize + "</strong> points!</div>";
			this.room.addRaw(buffer).update();
			return this.updateLeaderboard(toId(winner));
		}

		if (!this.currentQuestions.length) return this.stalemate();
		this.correctResponders = 0;
		this.inactivityCounter = 0;

		buffer += "</table></div>";
		this.room.addRaw(buffer).update();
		this.phaseTimeout = setTimeout(this.askQuestion.bind(this), INTERMISSION_PERIOD);
	};

	Trivia.prototype.numberAnswers = function () {
		if (!this.correctResponders) return this.noAnswer();

		this.phase = 'intermission';

		var winner = '';
		var winnerIndex = this.correctResponders;
		var score = this.scoreCap;
		var points = ~~(5 - 4 * (this.correctResponders - 1) / (this.participants.size - 1 || 1));
		var innerBuffer = [];

		for (var data, participantsIterator = this.participants.entries(); !!(data = participantsIterator.next().value);) { // replace with for-of loop once available
			var scoreData = data[1];
			scoreData.answered = false;
			if (scoreData.responderIndex < 0) continue;

			var participant = Users.get(data[0]);
			participant = participant ? participant.name : data[0];
			innerBuffer.push(participant);

			scoreData.score += points;
			if (scoreData.score >= score && scoreData.responderIndex < winnerIndex) {
				winner = participant;
				winnerIndex = scoreData.responderIndex;
				score = scoreData.score;
			}
			scoreData.responderIndex = -1;
		}

		var buffer = "<div class=\"broadcast-blue\"><strong>The answering period has ended!</strong><br />" +
			"Correct: " + Tools.escapeHTML(innerBuffer.join(", ")) + "<br />" +
			"Answer" + (this.currentAnswer.length > 1 ? "s: " : ": ") + this.currentAnswer.join(", ") + "<br />";

		if (winner) {
			buffer += Tools.escapeHTML(winner) + " won the game with a final score of <strong>" + score + "</strong>, and their leaderboard score has increased by <strong>" + this.prize + "</strong> points!</div>";
			this.room.addRaw(buffer).update();
			return this.updateLeaderboard(toId(winner));
		}

		if (!this.currentQuestions.length) return this.stalemate();
		this.inactivityCounter = 0;

		buffer += (this.correctResponders > 1 ? "Each of them" : "They") + " gained <strong>" + points + "</strong> point" + (points > 1 ? "s!</div>" : "!</div>");
		this.correctResponders = 0;
		this.room.addRaw(buffer).update();
		this.phaseTimeout = setTimeout(this.askQuestion.bind(this), INTERMISSION_PERIOD);
	};

	Trivia.prototype.stalemate = function () {
		this.room.addRaw(
			"<div class=\"broadcast-blue\">No questions are left!<br />" +
			"<strong>Since the game has reached a stalemate, nobody has gained any leaderboard points.</strong></div>"
		).update();
		this.updateLeaderboard();
	};

	Trivia.prototype.updateLeaderboard = function (winnerid) {
		var leaderboard = triviaData.leaderboard;

		// update leaderboard scores
		for (var data, participantsIterator = this.participants.entries(); !!(data = participantsIterator.next().value);) { // replace with for-of loop once available
			var scoreData = data[1];
			if (!scoreData.score) continue;

			var rank = leaderboard[data[0]];
			if (rank) {
				rank[1] += scoreData.score;
				rank[2] += scoreData.correctAnswers;
			} else {
				leaderboard[data[0]] = [0, scoreData.score, scoreData.correctAnswers];
			}
		}
		if (winnerid) leaderboard[winnerid][0] += this.prize;

		// update leaderboard ranks and rebuild the ladder
		var leaders = Object.keys(leaderboard);
		var ladder = triviaData.ladder = [];
		for (var i = 0; i < 3; i++) {
			leaders.sort(function (a, b) {
				return leaderboard[b][i] - leaderboard[a][i];
			});

			var max = Infinity;
			var rank = 0;
			var rankIdx = i + 3;
			for (var j = 0; j < leaders.length; j++) {
				var leader = leaders[j];
				var score = leaderboard[leader][i];
				if (max !== score) {
					if (!i && rank < 15) {
						if (ladder[rank]) {
							ladder[rank].push(leader);
						} else {
							ladder[rank] = [leader];
						}
					}

					rank++;
					max = score;
				}
				leaderboard[leader][rankIdx] = rank;
			}
		}

		writeTriviaData();
		delete trivia[this.room.id];
	};

	Trivia.prototype.getStatus = function (output, user) {
		var buffer = "There is a trivia game in progress, and it is in its " + this.phase + " phase.<br />" +
			"Mode: " + MODES[this.mode] + " | Category: " + CATEGORIES[this.category] + " | Score cap: " + this.scoreCap;
		if (this.phase !== 'signup' && !output.broadcasting) {
			var scoreData = this.participants.get(user.userid);
			if (scoreData) {
				buffer += "<br />" +
					"Current score: " + scoreData.score + " | Correct answers: " + scoreData.correctAnswers;
			}
		}

		output.sendReplyBox(buffer);
	};

	Trivia.prototype.getParticipants = function (output) {
		var participantsLen = this.participants.size;
		if (!participantsLen) return output.sendReplyBox("There are no players in this trivia game.");

		var participants = [];
		var buffer = "There " + (participantsLen > 1 ? "are <strong>" + participantsLen + "</strong> players" : "is <strong>1</strong> player") + " participating in this trivia game:<br />";
		this.participants.forEach(function (scoreData, participantid) {
			var participant = Users.get(participantid);
			participants.push(participant ? participant.name : participantid);
		});
		buffer += Tools.escapeHTML(participants.join(", "));

		output.sendReplyBox(buffer);
	};

	Trivia.prototype.endGame = function (output, user) {
		if (this.phase !== 'signup') clearTimeout(this.phaseTimeout);
		this.room.addRaw("<div class=\"broadcast-blue\">" + Tools.escapeHTML(user.name) + " has forced the game to end.</div>");
		delete trivia[this.room.id];
	};

	return Trivia;
})();

var commands = {
	// trivia game commands
	new: function (target, room, user) {
<<<<<<< HEAD
		if (room.id !== 'trivia' || !this.can('broadcast', room) || !target) return false;
=======
		if (room.id !== 'trivia') return this.sendReply('This command can only be used in Trivia.');
		if (!this.can('broadcast', null, room) || !target) return false;
>>>>>>> 4a2ce712
		if ((user.locked || room.isMuted(user)) && !user.can('bypassall')) return this.sendReply("You cannot do this while unable to talk.");
		if (trivia[room.id]) return this.sendReply("There is already a trivia game in progress.");

		target = target.split(',');
		if (target.length !== 3) return this.sendReply("Invallid arguments specified. View /help trivia for more information.");

		var mode = toId(target[0]);
		if (!MODES[mode]) return this.sendReply("'" + target[0].trim() + "' is not a valid mode. View /help trivia for more information.");

		var category = toId(target[1]);
		if (!CATEGORIES[category]) return this.sendReply("'" + target[1].trim() + "' is not a valid category. View /help trivia for more information.");

		var scoreCap = SCORE_CAPS[toId(target[2])];
		if (!scoreCap) return this.sendReply("'" + target[2].trim() + "' is not a valid score cap. View /help trivia for more information.");

		trivia[room.id] = new Trivia(mode, category, scoreCap, room);
		room.addRaw(
			"<div class=\"broadcast-blue\"><strong>Signups for a new trivia game have begun! Enter /trivia join to join.</strong><br />" +
			"Mode: " + MODES[mode] + " | Category: " + CATEGORIES[category] + " | Score cap: " + scoreCap + "</div>"
		);
	},
	newhelp: ["/trivia new OR create [mode], [category], [length] - Begin signups for a new trivia game. Requires: + % @ # & ~"],

	join: function (target, room, user) {
		if (room.id !== 'trivia') return this.sendReply('This command can only be used in Trivia.');
		var trivium = trivia[room.id];
		if (!trivium) return this.sendReply("There is no trivia game in progress.");
		if (!this.canTalk()) return;
		trivium.addParticipant(this, user);
	},
	joinhelp: ["/trivia join - Join a trivia game during signups."],

	start: function (target, room, user) {
<<<<<<< HEAD
		if (room.id !== 'trivia' || !this.can('broadcast', room)) return false;
=======
		if (room.id !== 'trivia') return this.sendReply('This command can only be used in Trivia.');
		if (!this.can('broadcast', null, room)) return false;
>>>>>>> 4a2ce712
		if ((user.locked || room.isMuted(user)) && !user.can('bypassall')) return this.sendReply("You cannot do this while unable to talk.");
		var trivium = trivia[room.id];
		if (!trivium) return this.sendReply("There is no trivia game to start.");
		trivium.startGame(this);
	},
	starthelp: ["/trivia start - Begin the game once enough users have signed up. Requires: + % @ # & ~"],

	kick: function (target, room, user) {
<<<<<<< HEAD
		if (room.id !== 'trivia' || !this.can('mute', room) || !target) return false;
=======
		if (room.id !== 'trivia') return this.sendReply('This command can only be used in Trivia.');
		if (!this.can('mute', null, room) || !target) return false;
>>>>>>> 4a2ce712
		if ((user.locked || room.isMuted(user)) && !user.can('bypassall')) return this.sendReply("You cannot do this while unable to talk.");
		var trivium = trivia[room.id];
		if (!trivium) return this.sendReply("There is no trivia game in progress.");
		this.parse('/m ' + target);
		trivium.kickParticipant(this, target, user);
	},
	kickhelp: ["/trivia kick [username] - Disqualify a participant from the current trivia game. Requires: % @ # & ~"],

	answer: function (target, room, user) {
		if (room.id !== 'trivia') return this.sendReply('This command can only be used in Trivia.');

		target = toId(target);
		if (!target) return this.sendReply("No valid answer was specified.");

		var trivium = trivia[room.id];
		if (!trivium) return this.sendReply("There is no trivia game in progress.");
		trivium.answerQuestion(this, target, user);
	},
	answerhelp: ["/ta [answer] - Answer the current question."],

	end: function (target, room, user) {
<<<<<<< HEAD
		if (room.id !== 'trivia' || !this.can('broadcast', room)) return false;
=======
		if (room.id !== 'trivia') return this.sendReply('This command can only be used in Trivia.');
		if (!this.can('broadcast', null, room)) return false;
>>>>>>> 4a2ce712
		if ((user.locked || room.isMuted(user)) && !user.can('bypassall')) return this.sendReply("You cannot do this while unable to talk.");
		var trivium = trivia[room.id];
		if (!trivium) return this.sendReply("There is no trivia game in progress.");
		trivium.endGame(this, user);
	},
	endhelp: ["/trivia end - End a trivia game. Requires: + % @ # ~"],

	// question database modifying commands
	submit: 'add',
	add: function (target, room, user, connection, cmd) {
<<<<<<< HEAD
		if (room.id !== 'questionworkshop' || (cmd === 'add' && !this.can('mute', room)) || !target) return false;
=======
		if (room.id !== 'questionworkshop') return this.sendReply('This command can only be used in Question Workshop.');
		if (cmd === 'add' && !this.can('mute', null, room) || !target) return false;
>>>>>>> 4a2ce712
		if ((user.locked || room.isMuted(user)) && !user.can('bypassall')) return this.sendReply("You cannot do this while unable to talk.");

		target = target.split('|');
		if (target.length !== 3) return this.sendReply("Invalid arguments specified. View /help trivia for more information.");

		var category = toId(target[0]);
		if (category === 'random') return false;
		if (!CATEGORIES[category]) return this.sendReply("'" + target[0].trim() + "' is not a valid category. View /help trivia for more information.");

		target[1] = target[1].trim();

		var question = Tools.escapeHTML(target[1]);
		if (!question) return this.sendReply("'" + target[1] + "' is not a valid question.");

		var answers = target[2].split(',');
		var i;
		for (i = 0; i < answers.length; i++) {
			answers[i] = toId(answers[i]);
		}
		while (i--) {
			if (answers.indexOf(answers[i]) !== i) answers.splice(i, 1);
		}
		if (!answers.length) return this.sendReply("No valid answers were specified.");

		var submissions = triviaData.submissions;
		var submission = {
			category: category,
			question: question,
			answers: answers,
			user: user.userid
		};

		if (cmd === 'add') {
			triviaData.questions.splice(findEndOfCategory(category, false), 0, submission);
			writeTriviaData();
			return this.privateModCommand("(Question '" + target[1] + "' was added to the question database by " + user.name + ".)");
		}

		submissions.splice(findEndOfCategory(category, true), 0, submission);
		writeTriviaData();
		if (!user.can('mute', null, room)) this.sendReply("Question '" + target[1] + "' was submitted for review.");
		this.privateModCommand("(" + user.name + " submitted question '" + target[1] + "' for review.)");
	},
	submithelp: ["/trivia submit [category] | [question] | [answer1], [answer2] ... [answern] - Add a question to the submission database for staff to review."],
	addhelp: ["/trivia add [category] | [question] | [answer1], [answer2], ... [answern] - Add a question to the question database. Requires: % @ # & ~"],

	review: function (target, room) {
<<<<<<< HEAD
		if (room.id !== 'questionworkshop' || !this.can('mute', room)) return false;
=======
		if (room.id !== 'questionworkshop') return this.sendReply('This command can only be used in Question Workshop.');
		if (!this.can('mute', null, room)) return false;
>>>>>>> 4a2ce712

		var submissions = triviaData.submissions;
		var submissionsLen = submissions.length;
		if (!submissionsLen) return this.sendReply("No questions await review.");

		var buffer = "|raw|<div class=\"ladder\"><table>" +
			"<tr><td colspan=\"4\"><strong>" + submissionsLen + "</strong> questions await review:</td></tr>" +
			"<tr><th>#</th><th>Category</th><th>Question</th><th>Answer(s)</th><th>Submitted By</th></tr>";

		var i = 0;
		while (i < submissionsLen) {
			var entry = submissions[i];
			buffer += "<tr><td><strong>" + (++i) + "</strong></td><td>" + entry.category + "</td><td>" + entry.question + "</td><td>" + entry.answers.join(", ") + "</td><td>" + entry.user + "</td></tr>";
		}
		buffer += "</table></div>";

		this.sendReply(buffer);
	},
	reviewhelp: ["/trivia review - View the list of submitted questions. Requires: % @ # & ~"],

	reject: 'accept',
	accept: function (target, room, user, connection, cmd) {
<<<<<<< HEAD
		if (room.id !== 'questionworkshop' || !this.can('mute', room)) return false;
=======
		if (room.id !== 'questionworkshop') return this.sendReply('This command can only be used in Question Workshop.');
		if (!this.can('mute', null, room)) return false;
>>>>>>> 4a2ce712
		if ((user.locked || room.isMuted(user)) && !user.can('bypassall')) return this.sendReply("You cannot do this while unable to talk.");

		target = target.trim();
		if (!target) return false;

		var isAccepting = cmd === 'accept';
		var questions = triviaData.questions;
		var submissions = triviaData.submissions;
		var submissionsLen = submissions.length;

		if (toId(target) === 'all') {
			if (isAccepting) {
				for (var i = 0; i < submissionsLen; i++) {
					var submission = submissions[i];
					questions.splice(findEndOfCategory(submission.category, false), 0, submission);
				}
			}

			triviaData.submissions = [];
			writeTriviaData();
			return this.privateModCommand("(" + user.name + (isAccepting ? " added " : " removed ") + "all questions from the submission database.)");
		}

		if (/^\d+(?:-\d+)?(?:, ?\d+(?:-\d+)?)*$/.test(target)) {
			var indices = target.split(',');

			// Parse number ranges and add them to the list of indices,
			// then remove them in addition to entries that aren't valid index numbers
			for (var i = indices.length; i--;) {
				if (!indices[i].includes('-')) {
					var index = Number(indices[i]);
					if (Number.isInteger(index) && index > 0 && index <= submissionsLen) {
						indices[i] = index;
					} else {
						indices.splice(i, 1);
					}
					continue;
				}

				var range = indices[i].split('-');
				var left = Number(range[0]);
				var right = Number(range[1]);
				if (!Number.isInteger(left) || !Number.isInteger(right) ||
						left < 1 || right > submissionsLen || left === right) {
					indices.splice(i, 1);
					continue;
				}

				do {
					indices.push(right);
				} while (--right >= left);

				indices.splice(i, 1);
			}

			indices = indices.sort(function (a, b) {
				return a - b;
			}).filter(function (entry, index) {
				return !index || indices[index - 1] !== entry;
			});

			var indicesLen = indices.length;
			if (!indicesLen) return this.sendReply("'" + target + "' is not a valid set of submission index numbers. View /trivia review and /help trivia for more information.");

			if (isAccepting) {
				for (var i = indicesLen; i--;) {
					var submission = submissions.splice(indices[i] - 1, 1)[0];
					questions.splice(findEndOfCategory(submission.category, false), 0, submission);
				}
			} else {
				for (var i = indicesLen; i--;) {
					submissions.splice(indices[i] - 1, 1);
				}
			}

			writeTriviaData();
			return this.privateModCommand("(" + user.name + " " + (isAccepting ? "added " : "removed ") + "submission number" + (indicesLen > 1 ? "s " : " ") + target + " from the submission database.)");
		}

		this.sendReply("'" + target + "' is an invalid argument. View /help trivia for more information.");
	},
	accepthelp: ["/trivia accept [index1], [index2], ... [indexn] OR all - Add questions from the submission database to the question database using their index numbers or ranges of them. Requires: % @ # & ~"],
	rejecthelp: ["/trivia reject [index1], [index2], ... [indexn] OR all - Remove questions from the submission database using their index numbers or ranges of them. Requires: % @ # & ~"],

	delete: function (target, room, user) {
<<<<<<< HEAD
		if (room.id !== 'questionworkshop' || !this.can('mute', room)) return false;
=======
		if (room.id !== 'questionworkshop') return this.sendReply('This command can only be used in Question Workshop.');
		if (!this.can('mute', null, room)) return false;
>>>>>>> 4a2ce712
		if ((user.locked || room.isMuted(user)) && !user.can('bypassall')) return this.sendReply("You cannot do this while unable to talk.");

		target = target.trim();
		if (!target) return false;

		var question = Tools.escapeHTML(target);
		if (!question) return this.sendReply("'" + target + "' is not a valid argument. View /help trivia for more information.");

		var questions = triviaData.questions;
		for (var i = 0; i < questions.length; i++) {
			if (questions[i].question === question) {
				questions.splice(i, 1);
				writeTriviaData();
				return this.privateModCommand("(" + user.name + " removed question '" + target + "' from the question database.)");
			}
		}

		this.sendReply("Question '" + target + "' was not found in the question database.");
	},
	deletehelp: ["/trivia delete [question] - Delete a question from the trivia database. Requires: % @ # & ~"],

	qs: function (target, room, user) {
		if (room.id !== 'questionworkshop') return this.sendReply('This command can only be used in Question Workshop.');

		var buffer = "|raw|<div class=\"ladder\"><table>";

		if (!target) {
			if (!this.canBroadcast()) return false;

			var questions = triviaData.questions;
			var questionsLen = questions.length;
			if (!questionsLen) return this.sendReplyBox("No questions have been submitted yet.");

			var categories = Object.keys(CATEGORIES);
			var categoryTally = {};
			var lastCategoryIdx = 0;
			buffer += "<tr><th>Category</th><th>Question Count</th></tr>";
			for (var i = 0; i <= 11; i++) {
				var tally = findEndOfCategory(categories[i], false) - lastCategoryIdx;
				lastCategoryIdx += tally;
				buffer += "<tr><td>" + CATEGORIES[categories[i]] + "</td><td>" + tally + " (" + ((tally * 100) / questionsLen).toFixed(2) + "%)</td></tr>";
			}
			buffer += "<tr><td><strong>Total</strong></td><td><strong>" + questionsLen + "</strong></td></table></div>";

			return this.sendReply(buffer);
		}

		if (!this.can('mute', room)) return false;

		var category = toId(target);
		if (category === 'random') return false;
		if (!CATEGORIES[category]) return this.sendReply("'" + target + "' is not a valid category. View /help trivia for more information.");

		var list = sliceCategory(category);
		var listLen = list.length;
		if (!listLen) {
			buffer += "<tr><td>There are no questions in the " + target + " category.</td></table></div>";
			return this.sendReply(buffer);
		}

		if (user.can('declare', room)) {
			buffer += "<tr><td colspan=\"3\">There are <strong>" + listLen + "</strong> questions in the " + target + " category.</td></tr>" +
				"<tr><th>#</th><th>Question</th><th>Answer(s)</th></tr>";
			for (var i = 0; i < listLen; i++) {
				var entry = list[i];
				buffer += "<tr><td><strong>" + (i + 1) + "</strong></td><td>" + entry.question + "</td><td>" + entry.answers.join(", ") + "</td><tr>";
			}
		} else {
			buffer += "<td colspan=\"2\">There are <strong>" + listLen + "</strong> questions in the " + target + " category.</td></tr>" +
				"<tr><th>#</th><th>Question</th></tr>";
			for (var i = 0; i < listLen; i++) {
				buffer += "<tr><td><strong>" + (i + 1) + "</strong></td><td>" + list[i].question + "</td></tr>";
			}
		}
		buffer += "</table></div>";

		this.sendReply(buffer);
	},
	qshelp: [
		"/trivia qs - View the distribution of questions in the question database.",
		"/trivia qs [category] - View the questions in the specified category. Requires: % @ # & ~"
	],

	// informational commands
	'': 'status',
	status: function (target, room, user) {
		if (room.id !== 'trivia') return this.sendReply('This command can only be used in Trivia.');
		if (!this.canBroadcast()) return false;
		var trivium = trivia[room.id];
		if (!trivium) return this.sendReplyBox("There is no trivia game in progress.");
		trivium.getStatus(this, user);
	},
	statushelp: ["/trivia status - View information about any ongoing trivia game."],

	players: function (target, room) {
		if (room.id !== 'trivia') return this.sendReply('This command can only be used in Trivia.');
		if (!this.canBroadcast()) return false;
		var trivium = trivia[room.id];
		if (!trivium) return this.sendReplyBox("There is no trivia game in progress.");
		trivium.getParticipants(this);
	},
	playershelp: ["/trivia players - View the list of the players in the current trivia game."],

	rank: function (target, room, user) {
		if (room.id !== 'trivia') return this.sendReply('This command can only be used in Trivia.');

		var name = '';
		var userid = '';
		if (!target) {
			name = Tools.escapeHTML(user.name);
			userid = user.userid;
		} else {
			target = this.splitTarget(target, true);
			name = Tools.escapeHTML(this.targetUsername);
			userid = toId(name);
		}

		var score = triviaData.leaderboard[userid];
		if (!score) return this.sendReplyBox("User '" + name + "' has not played any trivia games yet.");

		this.sendReplyBox(
			"User: <strong>" + name + "</strong><br />" +
			"Leaderboard score: <strong>" + score[0] + "</strong> (#" + score[3] + ")<br />" +
			"Total game points: <strong>" + score[1] + "</strong> (#" + score[4] + ")<br />" +
			"Total correct answers: <strong>" + score[2] + "</strong> (#" + score[5] + ")"
		);
	},
	rankhelp: ["/trivia rank [username] - View the rank of the specified user. If none is given, view your own."],

	ladder: function (target, room) {
		if (room.id !== 'trivia') return this.sendReply('This command can only be used in Trivia.');
		if (!this.canBroadcast()) return false;

		var ladder = triviaData.ladder;
		var leaderboard = triviaData.leaderboard;
		if (!ladder.length) return this.sendReply("No trivia games have been played yet.");

		var buffer = "|raw|<div class=\"ladder\"><table>" +
			"<tr><th>Rank</th><th>User</th><th>Leaderboard score</th><th>Total game points</th><th>Total correct answers</th></tr>";

		for (var i = 0; i < ladder.length; i++) {
			var leaders = ladder[i];
			for (var j = 0; j < leaders.length; j++) {
				var rank = leaderboard[leaders[j]];
				var leader = Users.getExact(leaders[j]);
				leader = leader ? Tools.escapeHTML(leader.name) : leaders[j];
				buffer += "<tr><td><strong>" + (i + 1) + "</strong></td><td>" + leader + "</td><td>" + rank[0] + "</td><td>" + rank[1] + "</td><td>" + rank[2] + "</td></tr>";
			}
		}
		buffer += "</table></div>";

		return this.sendReply(buffer);
	},
	ladderhelp: ["/trivia ladder - View information about the top 15 users on the trivia leaderboard."]
};

exports.commands = {
	trivia: commands,
	ta: commands.answer,
	triviahelp: [
		"Modes:",
		"- First: the first correct responder gains 5 points.",
		"- Timer: each correct responder gains up to 5 points based on how quickly they answer.",
		"- Number: each correct responder gains up to 5 points based on how many participants are correct.",
		"Categories: Arts & Entertainment, Pok\u00e9mon, Science & Geography, Society & Humanities, and Random.",
		"Game lengths:",
		"- Short: 20 point score cap. The winner gains 3 leaderboard points.",
		"- Medium: 35 point score cap. The winner gains 4 leaderboard points.",
		"- Long: 50 point score cap. The winner gains 5 leaderboard points.",
		"Game commands:",
		"- /trivia new OR create [mode], [category], [length] - Begin signups for a new trivia game. Requires: + % @ # & ~",
		"- /trivia join - Join a trivia game during signups.",
		"- /trivia start - Begin the game once enough users have signed up. Requires: + % @ # & ~",
		"- /ta [answer] - Answer the current question.",
		"- /trivia kick [username] - Disqualify a participant from the current trivia game. Requires: % @ # & ~",
		"- /trivia end - End a trivia game. Requires: + % @ # ~",
		"Question modifying commands:",
		"- /trivia submit [category] | [question] | [answer1], [answer2] ... [answern] - Add a question to the submission database for staff to review.",
		"- /trivia review - View the list of submitted questions. Requires: % @ # & ~",
		"- /trivia accept [index1], [index2], ... [indexn] OR all - Add questions from the submission database to the question database using their index numbers or ranges of them. Requires: % @ # & ~",
		"- /trivia reject [index1], [index2], ... [indexn] OR all - Remove questions from the submission database using their index numbers or ranges of them. Requires: % @ # & ~",
		"- /trivia add [category] | [question] | [answer1], [answer2], ... [answern] - Add a question to the question database. Requires: % @ # & ~",
		"- /trivia delete [question] - Delete a question from the trivia database. Requires: % @ # & ~",
		"- /trivia qs - View the distribution of questions in the question database.",
		"- /trivia qs [category] - View the questions in the specified category. Requires: % @ # & ~",
		"Informational commands:",
		"- /trivia status - View information about any ongoing trivia game.",
		"- /trivia players - View the list of the players in the current trivia game.",
		"- /trivia rank [username] - View the rank of the specified user. If none is given, view your own.",
		"- /trivia ladder - View information about the top 15 users on the trivia leaderboard."
	]
};<|MERGE_RESOLUTION|>--- conflicted
+++ resolved
@@ -547,12 +547,8 @@
 var commands = {
 	// trivia game commands
 	new: function (target, room, user) {
-<<<<<<< HEAD
-		if (room.id !== 'trivia' || !this.can('broadcast', room) || !target) return false;
-=======
 		if (room.id !== 'trivia') return this.sendReply('This command can only be used in Trivia.');
-		if (!this.can('broadcast', null, room) || !target) return false;
->>>>>>> 4a2ce712
+		if (!this.can('broadcast', room) || !target) return false;
 		if ((user.locked || room.isMuted(user)) && !user.can('bypassall')) return this.sendReply("You cannot do this while unable to talk.");
 		if (trivia[room.id]) return this.sendReply("There is already a trivia game in progress.");
 
@@ -586,12 +582,8 @@
 	joinhelp: ["/trivia join - Join a trivia game during signups."],
 
 	start: function (target, room, user) {
-<<<<<<< HEAD
-		if (room.id !== 'trivia' || !this.can('broadcast', room)) return false;
-=======
 		if (room.id !== 'trivia') return this.sendReply('This command can only be used in Trivia.');
-		if (!this.can('broadcast', null, room)) return false;
->>>>>>> 4a2ce712
+		if (!this.can('broadcast', room)) return false;
 		if ((user.locked || room.isMuted(user)) && !user.can('bypassall')) return this.sendReply("You cannot do this while unable to talk.");
 		var trivium = trivia[room.id];
 		if (!trivium) return this.sendReply("There is no trivia game to start.");
@@ -600,12 +592,8 @@
 	starthelp: ["/trivia start - Begin the game once enough users have signed up. Requires: + % @ # & ~"],
 
 	kick: function (target, room, user) {
-<<<<<<< HEAD
-		if (room.id !== 'trivia' || !this.can('mute', room) || !target) return false;
-=======
 		if (room.id !== 'trivia') return this.sendReply('This command can only be used in Trivia.');
-		if (!this.can('mute', null, room) || !target) return false;
->>>>>>> 4a2ce712
+		if (!this.can('mute', room) || !target) return false;
 		if ((user.locked || room.isMuted(user)) && !user.can('bypassall')) return this.sendReply("You cannot do this while unable to talk.");
 		var trivium = trivia[room.id];
 		if (!trivium) return this.sendReply("There is no trivia game in progress.");
@@ -627,12 +615,8 @@
 	answerhelp: ["/ta [answer] - Answer the current question."],
 
 	end: function (target, room, user) {
-<<<<<<< HEAD
-		if (room.id !== 'trivia' || !this.can('broadcast', room)) return false;
-=======
 		if (room.id !== 'trivia') return this.sendReply('This command can only be used in Trivia.');
-		if (!this.can('broadcast', null, room)) return false;
->>>>>>> 4a2ce712
+		if (!this.can('broadcast', room)) return false;
 		if ((user.locked || room.isMuted(user)) && !user.can('bypassall')) return this.sendReply("You cannot do this while unable to talk.");
 		var trivium = trivia[room.id];
 		if (!trivium) return this.sendReply("There is no trivia game in progress.");
@@ -643,12 +627,8 @@
 	// question database modifying commands
 	submit: 'add',
 	add: function (target, room, user, connection, cmd) {
-<<<<<<< HEAD
-		if (room.id !== 'questionworkshop' || (cmd === 'add' && !this.can('mute', room)) || !target) return false;
-=======
 		if (room.id !== 'questionworkshop') return this.sendReply('This command can only be used in Question Workshop.');
-		if (cmd === 'add' && !this.can('mute', null, room) || !target) return false;
->>>>>>> 4a2ce712
+		if (cmd === 'add' && !this.can('mute', room) || !target) return false;
 		if ((user.locked || room.isMuted(user)) && !user.can('bypassall')) return this.sendReply("You cannot do this while unable to talk.");
 
 		target = target.split('|');
@@ -696,12 +676,8 @@
 	addhelp: ["/trivia add [category] | [question] | [answer1], [answer2], ... [answern] - Add a question to the question database. Requires: % @ # & ~"],
 
 	review: function (target, room) {
-<<<<<<< HEAD
-		if (room.id !== 'questionworkshop' || !this.can('mute', room)) return false;
-=======
 		if (room.id !== 'questionworkshop') return this.sendReply('This command can only be used in Question Workshop.');
-		if (!this.can('mute', null, room)) return false;
->>>>>>> 4a2ce712
+		if (!this.can('mute', room)) return false;
 
 		var submissions = triviaData.submissions;
 		var submissionsLen = submissions.length;
@@ -724,12 +700,8 @@
 
 	reject: 'accept',
 	accept: function (target, room, user, connection, cmd) {
-<<<<<<< HEAD
-		if (room.id !== 'questionworkshop' || !this.can('mute', room)) return false;
-=======
 		if (room.id !== 'questionworkshop') return this.sendReply('This command can only be used in Question Workshop.');
-		if (!this.can('mute', null, room)) return false;
->>>>>>> 4a2ce712
+		if (!this.can('mute', room)) return false;
 		if ((user.locked || room.isMuted(user)) && !user.can('bypassall')) return this.sendReply("You cannot do this while unable to talk.");
 
 		target = target.trim();
@@ -815,12 +787,8 @@
 	rejecthelp: ["/trivia reject [index1], [index2], ... [indexn] OR all - Remove questions from the submission database using their index numbers or ranges of them. Requires: % @ # & ~"],
 
 	delete: function (target, room, user) {
-<<<<<<< HEAD
-		if (room.id !== 'questionworkshop' || !this.can('mute', room)) return false;
-=======
 		if (room.id !== 'questionworkshop') return this.sendReply('This command can only be used in Question Workshop.');
-		if (!this.can('mute', null, room)) return false;
->>>>>>> 4a2ce712
+		if (!this.can('mute', room)) return false;
 		if ((user.locked || room.isMuted(user)) && !user.can('bypassall')) return this.sendReply("You cannot do this while unable to talk.");
 
 		target = target.trim();
