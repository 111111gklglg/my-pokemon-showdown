/**
 * Informational Commands
 * Pokemon Showdown - https://pokemonshowdown.com/
 *
 * These are informational commands. For instance, you can define the command
 * 'whois' here, then use it by typing /whois into Pokemon Showdown.
 *
 * For the API, see chat-plugins/COMMANDS.md
 *
 * @license MIT license
 */

const RESULTS_MAX_LENGTH = 10;

var commands = {

	ip: 'whois',
	rooms: 'whois',
	alt: 'whois',
	alts: 'whois',
	whoare: 'whois',
	whois: function (target, room, user, connection, cmd) {
<<<<<<< HEAD
		var targetUser = this.targetUserOrSelf(target, user.group === Config.groups.default.global);
=======
		if (room.id === 'staff' && !this.canBroadcast()) return;
		var targetUser = this.targetUserOrSelf(target, user.group === ' ');
>>>>>>> ae6fc17a
		if (!targetUser) {
			return this.sendReply("User " + this.targetUsername + " not found.");
		}
		var showAll = (cmd === 'ip' || cmd === 'whoare' || cmd === 'alt' || cmd === 'alts');
		if (showAll && !user.can('lock') && targetUser !== user) {
			return this.errorReply("/alts - Access denied.");
		}

		var buf = '<strong class="username"><small style="display:none">' + targetUser.group + '</small>' + Tools.escapeHTML(targetUser.name) + '</strong> ' + (!targetUser.connected ? ' <em style="color:gray">(offline)</em>' : '');
		if (Config.groups[targetUser.group] && Config.groups[targetUser.group].name) {
			buf += "<br />" + Config.groups[targetUser.group].name + " (" + targetUser.group + ")";
		}
		if (targetUser.isSysop) {
			buf += "<br />(Pok&eacute;mon Showdown System Operator)";
		}
		if (!targetUser.registered) {
			buf += "<br />(Unregistered)";
		}
		var publicrooms = "";
		var hiddenrooms = "";
		var privaterooms = "";
		for (var i in targetUser.roomCount) {
			if (i === 'global') continue;
			var targetRoom = Rooms.get(i);

			var output = (targetRoom.auth && targetRoom.auth[targetUser.userid] ? targetRoom.auth[targetUser.userid] : '') + '<a href="/' + i + '" room="' + i + '">' + i + '</a>';
			if (targetRoom.isPrivate === true) {
				if (privaterooms) privaterooms += " | ";
				privaterooms += output;
			} else if (targetRoom.isPrivate) {
				if (hiddenrooms) hiddenrooms += " | ";
				hiddenrooms += output;
			} else {
				if (publicrooms) publicrooms += " | ";
				publicrooms += output;
			}
		}
		buf += '<br />Rooms: ' + (publicrooms || '<em>(no public rooms)</em>');

		if (!showAll) {
			return this.sendReplyBox(buf);
		}
		buf += '<br />';
		if (user.can('alts', targetUser) || user.can('alts') && user === targetUser) {
			var alts = targetUser.getAlts(true);
			var output = Object.keys(targetUser.prevNames).join(", ");
			if (output) buf += "<br />Previous names: " + Tools.escapeHTML(output);

			for (var j = 0; j < alts.length; ++j) {
				var targetAlt = Users.get(alts[j]);
				if (!targetAlt.named && !targetAlt.connected) continue;
				if (Config.groups.bySymbol[targetAlt.group] && Config.groups.bySymbol[user.group] &&
					Config.groups.bySymbol[targetAlt.group].rank > Config.groups.bySymbol[user.group].rank) continue;

				buf += '<br />Alt: <span class="username">' + Tools.escapeHTML(targetAlt.name) + '</span>' + (!targetAlt.connected ? " <em style=\"color:gray\">(offline)</em>" : "");
				output = Object.keys(targetAlt.prevNames).join(", ");
				if (output) buf += "<br />Previous names: " + output;
			}
			if (targetUser.locked) {
				buf += '<br />Locked: ' + targetUser.locked;
				switch (targetUser.locked) {
				case '#dnsbl':
					buf += " - IP is in a DNS-based blacklist";
					break;
				case '#range':
					buf += " - IP or host is in a temporary range-lock";
					break;
				case '#hostfilter':
					buf += " - host is permanently locked for being a proxy";
					break;
				}
			}
			if (targetUser.semilocked) {
				buf += '<br />Semilocked: ' + targetUser.semilocked;
			}
		}
<<<<<<< HEAD
		if (Config.groups.bySymbol[targetUser.group] && Config.groups.bySymbol[targetUser.group].name) {
			this.sendReply("Group: " + Config.groups.bySymbol[targetUser.group].name + " (" + targetUser.group + ")");
		}
		if (targetUser.isSysop) {
			this.sendReply("(Pok\xE9mon Showdown System Operator)");
		}
		if (!targetUser.registered) {
			this.sendReply("(Unregistered)");
		}
		if ((cmd === 'ip' || cmd === 'whoare') && (user.can('ip', targetUser) || user === targetUser)) {
			var ips = Object.keys(targetUser.ips);
			this.sendReply("IP" + ((ips.length > 1) ? "s" : "") + ": " + ips.join(", "));
			this.sendReply("Host: " + targetUser.latestHost);
=======
		if ((user.can('ip', targetUser) || user === targetUser)) {
			var ips = Object.keys(targetUser.ips);
			buf += "<br /> IP" + ((ips.length > 1) ? "s" : "") + ": " + ips.join(", ") +
					(user.group !== ' ' && targetUser.latestHost ? "<br />Host: " + Tools.escapeHTML(targetUser.latestHost) : "");
>>>>>>> ae6fc17a
		}
		if ((user === targetUser || user.can('alts')) && hiddenrooms) {
			buf += '<br />Hidden rooms: ' + hiddenrooms;
		}
		if ((user === targetUser || user.hasConsoleAccess(connection)) && privaterooms) {
			buf += '<br />Private rooms: ' + privaterooms;
		}
		this.sendReplyBox(buf);
	},
	whoishelp: ["/whois - Get details on yourself: alts, group, IP address, and rooms.",
		"/whois [username] - Get details on a username: alts (Requires: " + Users.getGroupsThatCan('alts').join(" ") + "), group, IP address (Requires: " + Users.getGroupsThatCan('ip').join(" ") + "), and rooms."],

	host: function (target, room, user, connection, cmd) {
		if (!target) return this.parse('/help host');
		if (!this.can('rangeban')) return;
		if (!/[0-9.]+/.test(target)) return this.sendReply('You must pass a valid IPv4 IP to /host.');
		var self = this;
		Dnsbl.reverse(target, function (err, hosts) {
			self.sendReply('IP ' + target + ': ' + (hosts ? hosts[0] : 'NULL'));
		});
	},
	hosthelp: ["/host [ip] - Gets the host for a given IP. Requires: " + Users.getGroupsThatCan('rangeban').join(" ")],

	ipsearchall: 'ipsearch',
	hostsearch: 'ipsearch',
	ipsearch: function (target, room, user, connection, cmd) {
		if (!target.trim()) return this.parse('/help ipsearch');
		if (!this.can('rangeban')) return;
		var results = [];

		var isAll = (cmd === 'ipsearchall');

		if (/[a-z]/.test(target)) {
			// host
			this.sendReply("Users with host " + target + ":");
			for (var userid in Users.users) {
				var curUser = Users.users[userid];
				if (!curUser.latestHost || !curUser.latestHost.endsWith(target)) continue;
				if (results.push((curUser.connected ? " \u25C9 " : " \u25CC ") + " " + curUser.name) > 100 && !isAll) {
					return this.sendReply("More than 100 users match the specified IP range. Use /ipsearchall to retrieve the full list.");
				}
			}
		} else if (target.slice(-1) === '*') {
			// IP range
			this.sendReply("Users in IP range " + target + ":");
			target = target.slice(0, -1);
			for (var userid in Users.users) {
				var curUser = Users.users[userid];
				if (!curUser.latestIp.startsWith(target)) continue;
				if (results.push((curUser.connected ? " \u25C9 " : " \u25CC ") + " " + curUser.name) > 100 && !isAll) {
					return this.sendReply("More than 100 users match the specified IP range. Use /ipsearchall to retrieve the full list.");
				}
			}
		} else {
			this.sendReply("Users with IP " + target + ":");
			for (var userid in Users.users) {
				var curUser = Users.users[userid];
				if (curUser.latestIp === target) {
					results.push((curUser.connected ? " \u25C9 " : " \u25CC ") + " " + curUser.name);
				}
			}
		}
		if (!results.length) return this.sendReply("No results found.");
		return this.sendReply(results.join('; '));
	},
	ipsearchhelp: ["/ipsearch [ip|range|host] - Find all users with specified IP, IP range, or host. Requires: " + Users.getGroupsThatCan('rangeban').join(" ")],

	/*********************************************************
	 * Shortcuts
	 *********************************************************/

	inv: 'invite',
	invite: function (target, room, user) {
		if (!target) return this.parse('/help invite');
		target = this.splitTarget(target);
		if (!this.targetUser) {
			return this.sendReply("User " + this.targetUsername + " not found.");
		}
		var targetRoom = (target ? Rooms.search(target) : room);
		if (!targetRoom) {
			return this.sendReply("Room " + target + " not found.");
		}
		return this.parse('/msg ' + this.targetUsername + ', /invite ' + targetRoom.id);
	},
	invitehelp: ["/invite [username], [roomname] - Invites the player [username] to join the room [roomname]."],

	/*********************************************************
	 * Data Search Tools
	 *********************************************************/

	pstats: 'data',
	stats: 'data',
	dex: 'data',
	pokedex: 'data',
	data: function (target, room, user, connection, cmd) {
		if (!this.canBroadcast()) return;

		var buffer = '';
		var targetId = toId(target);
		if (!targetId) return this.parse('/help data');
		if (targetId === '' + parseInt(targetId)) {
			for (var p in Tools.data.Pokedex) {
				var pokemon = Tools.getTemplate(p);
				if (pokemon.num === parseInt(target)) {
					target = pokemon.species;
					targetId = pokemon.id;
					break;
				}
			}
		}
		var newTargets = Tools.dataSearch(target);
		var showDetails = (cmd === 'dt' || cmd === 'details');
		if (newTargets && newTargets.length) {
			for (var i = 0; i < newTargets.length; ++i) {
				if (newTargets[i].id !== targetId && !Tools.data.Aliases[targetId] && !i) {
					buffer = "No Pok\u00e9mon, item, move, ability or nature named '" + target + "' was found. Showing the data of '" + newTargets[0].name + "' instead.\n";
				}
				if (newTargets[i].searchType === 'nature') {
					buffer += "" + newTargets[i].name + " nature: ";
					if (newTargets[i].plus) {
						var statNames = {'atk': "Attack", 'def': "Defense", 'spa': "Special Attack", 'spd': "Special Defense", 'spe': "Speed"};
						buffer += "+10% " + statNames[newTargets[i].plus] + ", -10% " + statNames[newTargets[i].minus] + ".";
					} else {
						buffer += "No effect.";
					}
					return this.sendReply(buffer);
				} else {
					buffer += '|c|~|/data-' + newTargets[i].searchType + ' ' + newTargets[i].name + '\n';
				}
			}
		} else {
			return this.sendReply("No Pok\u00e9mon, item, move, ability or nature named '" + target + "' was found. (Check your spelling?)");
		}

		if (showDetails) {
			var details;
			var isSnatch = false;
			var isMirrorMove = false;
			if (newTargets[0].searchType === 'pokemon') {
				var pokemon = Tools.getTemplate(newTargets[0].name);
				var weighthit = 20;
				if (pokemon.weightkg >= 200) {
					weighthit = 120;
				} else if (pokemon.weightkg >= 100) {
					weighthit = 100;
				} else if (pokemon.weightkg >= 50) {
					weighthit = 80;
				} else if (pokemon.weightkg >= 25) {
					weighthit = 60;
				} else if (pokemon.weightkg >= 10) {
					weighthit = 40;
				}
				details = {
					"Dex#": pokemon.num,
					"Gen": pokemon.gen,
					"Height": pokemon.heightm + " m",
					"Weight": pokemon.weightkg + " kg <em>(" + weighthit + " BP)</em>",
					"Dex Colour": pokemon.color,
					"Egg Group(s)": pokemon.eggGroups.join(", ")
				};
				if (!pokemon.evos.length) {
					details["<font color=#585858>Does Not Evolve</font>"] = "";
				} else {
					details["Evolution"] = pokemon.evos.map(function (evo) {
						evo = Tools.getTemplate(evo);
						return evo.name + " (" + evo.evoLevel + ")";
					}).join(", ");
				}
			} else if (newTargets[0].searchType === 'move') {
				var move = Tools.getMove(newTargets[0].name);
				details = {
					"Priority": move.priority,
					"Gen": move.gen
				};

				if (move.secondary || move.secondaries) details["<font color=black>&#10003; Secondary effect</font>"] = "";
				if (move.flags['contact']) details["<font color=black>&#10003; Contact</font>"] = "";
				if (move.flags['sound']) details["<font color=black>&#10003; Sound</font>"] = "";
				if (move.flags['bullet']) details["<font color=black>&#10003; Bullet</font>"] = "";
				if (move.flags['pulse']) details["<font color=black>&#10003; Pulse</font>"] = "";
				if (!move.flags['protect'] && !/(ally|self)/i.test(move.target)) details["<font color=black>&#10003; Bypasses Protect</font>"] = "";
				if (move.flags['authentic']) details["<font color=black>&#10003; Bypasses Substitutes</font>"] = "";
				if (move.flags['defrost']) details["<font color=black>&#10003; Thaws user</font>"] = "";
				if (move.flags['bite']) details["<font color=black>&#10003; Bite</font>"] = "";
				if (move.flags['punch']) details["<font color=black>&#10003; Punch</font>"] = "";
				if (move.flags['powder']) details["<font color=black>&#10003; Powder</font>"] = "";
				if (move.flags['reflectable']) details["<font color=black>&#10003; Bounceable</font>"] = "";
				if (move.flags['gravity']) details["<font color=black>&#10007; Suppressed by Gravity</font>"] = "";

				if (move.id === 'snatch') isSnatch = true;
				if (move.id === 'mirrormove') isMirrorMove = true;

				details["Target"] = {
					'normal': "One Adjacent Pok\u00e9mon",
					'self': "User",
					'adjacentAlly': "One Ally",
					'adjacentAllyOrSelf': "User or Ally",
					'adjacentFoe': "One Adjacent Opposing Pok\u00e9mon",
					'allAdjacentFoes': "All Adjacent Opponents",
					'foeSide': "Opposing Side",
					'allySide': "User's Side",
					'allyTeam': "User's Side",
					'allAdjacent': "All Adjacent Pok\u00e9mon",
					'any': "Any Pok\u00e9mon",
					'all': "All Pok\u00e9mon"
				}[move.target] || "Unknown";
			} else if (newTargets[0].searchType === 'item') {
				var item = Tools.getItem(newTargets[0].name);
				details = {
					"Gen": item.gen
				};

				if (item.fling) {
					details["Fling Base Power"] = item.fling.basePower;
					if (item.fling.status) details["Fling Effect"] = item.fling.status;
					if (item.fling.volatileStatus) details["Fling Effect"] = item.fling.volatileStatus;
					if (item.isBerry) details["Fling Effect"] = "Activates the Berry's effect on the target.";
					if (item.id === 'whiteherb') details["Fling Effect"] = "Restores the target's negative stat stages to 0.";
					if (item.id === 'mentalherb') details["Fling Effect"] = "Removes the effects of Attract, Disable, Encore, Heal Block, Taunt, and Torment from the target.";
				} else {
					details["Fling"] = "This item cannot be used with Fling.";
				}
				if (item.naturalGift) {
					details["Natural Gift Type"] = item.naturalGift.type;
					details["Natural Gift Base Power"] = item.naturalGift.basePower;
				}
			} else {
				details = {};
			}

			buffer += '|raw|<font size="1">' + Object.keys(details).map(function (detail) {
				return '<font color=#585858>' + detail + (details[detail] !== '' ? ':</font> ' + details[detail] : '</font>');
			}).join("&nbsp;|&ThickSpace;") + '</font>';

			if (isSnatch) buffer += '&nbsp;|&ThickSpace;<a href="https://pokemonshowdown.com/dex/moves/snatch"><font size="1">Snatchable Moves</font></a>';
			if (isMirrorMove) buffer += '&nbsp;|&ThickSpace;<a href="https://pokemonshowdown.com/dex/moves/mirrormove"><font size="1">Mirrorable Moves</font></a>';
		}
		this.sendReply(buffer);
	},
	datahelp: ["/data [pokemon/item/move/ability] - Get details on this pokemon/item/move/ability/nature.",
		"!data [pokemon/item/move/ability] - Show everyone these details. Requires: " + Users.getGroupsThatCan('broadcast').join(" ")],

	dt: 'details',
	details: function (target) {
		if (!target) return this.parse('/help details');
		this.run('data');
	},
	detailshelp: ["/details [pokemon] - Get additional details on this pokemon/item/move/ability/nature.",
		"!details [pokemon] - Show everyone these details. Requires: " + Users.getGroupsThatCan('broadcast').join(" ")],

	ds: 'dexsearch',
	dsearch: 'dexsearch',
	dexsearch: function (target, room, user, connection, cmd, message) {
		if (!this.canBroadcast()) return;

		if (!target) return this.parse('/help dexsearch');
		var targets = target.split(',');
		var searches = {};
		var allTiers = {'uber':1, 'ou':1, 'bl':1, 'uu':1, 'bl2':1, 'ru':1, 'bl3':1, 'nu':1, 'bl4':1, 'pu':1, 'nfe':1, 'lc uber':1, 'lc':1, 'cap':1};
		var allColours = {'green':1, 'red':1, 'blue':1, 'white':1, 'brown':1, 'yellow':1, 'purple':1, 'pink':1, 'gray':1, 'black':1};
		var allStats = {'hp':1, 'atk':1, 'def':1, 'spa':1, 'spd':1, 'spe':1, 'bst':1};
		var showAll = false;
		var megaSearch = null;
		var randomOutput = 0;
		var categories = ['gen', 'tier', 'color', 'types', 'ability', 'stats', 'compileLearnsets', 'moves', 'recovery', 'priority'];

		for (var i = 0; i < targets.length; i++) {
			var isNotSearch = false;
			target = targets[i].trim().toLowerCase();
			if (target.charAt(0) === '!') {
				isNotSearch = true;
				target = target.substr(1);
			}

			var targetAbility = Tools.getAbility(targets[i]);
			if (targetAbility.exists) {
				if (!searches['ability']) searches['ability'] = {};
				if (Object.count(searches['ability'], true) === 1 && !isNotSearch) return this.sendReplyBox("Specify only one ability.");
				if ((searches['ability'][targetAbility.name] && isNotSearch) || (searches['ability'][targetAbility.name] === false && !isNotSearch)) return this.sendReplyBox("A search cannot both exclude and include an ability.");
				searches['ability'][targetAbility.name] = !isNotSearch;
				continue;
			}

			if (target in allTiers) {
				if (!searches['tier']) searches['tier'] = {};
				if ((searches['tier'][target] && isNotSearch) || (searches['tier'][target] === false && !isNotSearch)) return this.sendReplyBox('A search cannot both exclude and include a tier.');
				searches['tier'][target] = !isNotSearch;
				continue;
			}

			if (target in allColours) {
				if (!searches['color']) searches['color'] = {};
				if ((searches['color'][target] && isNotSearch) || (searches['color'][target] === false && !isNotSearch)) return this.sendReplyBox('A search cannot both exclude and include a color.');
				searches['color'][target] = !isNotSearch;
				continue;
			}

			if (target.substr(0, 3) === 'gen' && Number.isInteger(parseFloat(target.substr(3)))) target = target.substr(3).trim();
			var targetInt = parseInt(target);
			if (0 < targetInt && targetInt < 7) {
				if (!searches['gen']) searches['gen'] = {};
				if ((searches['gen'][target] && isNotSearch) || (searches['gen'][target] === false && !isNotSearch)) return this.sendReplyBox('A search cannot both exclude and include a generation.');
				searches['gen'][target] = !isNotSearch;
				continue;
			}

			if (target === 'all') {
				if (this.broadcasting) return this.sendReplyBox("A search with the parameter 'all' cannot be broadcast.");
				showAll = true;
				continue;
			}

			if (target.substr(0, 6) === 'random' && cmd === 'randpoke') {
				randomOutput = parseInt(target.substr(6));
				continue;
			}

			if (target === 'megas' || target === 'mega') {
				if ((megaSearch && isNotSearch) || (megaSearch === false && !isNotSearch)) return this.sendReplyBox('A search cannot both exclude and include Mega Evolutions.');
				megaSearch = !isNotSearch;
				continue;
			}

			if (target === 'recovery') {
				if ((searches['recovery'] && isNotSearch) || (searches['recovery'] === false && !isNotSearch)) return this.sendReplyBox('A search cannot both exclude and recovery moves.');
				searches['recovery'] = !isNotSearch;
				continue;
			}

			if (target === 'priority') {
				if ((searches['priority'] && isNotSearch) || (searches['priority'] === false && !isNotSearch)) return this.sendReplyBox('A search cannot both exclude and recovery moves.');
				searches['priority'] = !isNotSearch;
				continue;
			}

			var targetMove = Tools.getMove(target);
			if (targetMove.exists) {
				if (!searches['moves']) searches['moves'] = {};
				if (Object.count(searches['moves'], true) === 4 && !isNotSearch) return this.sendReplyBox("Specify a maximum of 4 moves.");
				if ((searches['moves'][targetMove.id] && isNotSearch) || (searches['moves'][targetMove.id] === false && !isNotSearch)) return this.sendReplyBox("A search cannot both exclude and include a move.");
				searches['moves'][targetMove.id] = !isNotSearch;
				continue;
			}

			var typeIndex = target.indexOf(' type');
			if (typeIndex >= 0) {
				target = target.charAt(0).toUpperCase() + target.substring(1, typeIndex);
				if (target in Tools.data.TypeChart) {
					if (!searches['types']) searches['types'] = {};
					if (Object.count(searches['types'], true) === 2 && !isNotSearch) return this.sendReplyBox("Specify a maximum of two types.");
					if ((searches['types'][target] && isNotSearch) || (searches['types'][target] === false && !isNotSearch)) return this.sendReplyBox("A search cannot both exclude and include a type.");
					searches['types'][target] = !isNotSearch;
					continue;
				}
			}

			var inequality = target.search(/>|<|=/);
			if (inequality >= 0) {
				if (isNotSearch) return this.sendReplyBox("You cannot use the negation symbol '!' in stat ranges.");
				if (target.charAt(inequality + 1) === '=') {
					inequality = target.substr(inequality, 2);
				} else {
					inequality = target.charAt(inequality);
				}
				var inequalityOffset = (inequality.charAt(1) === '=' ? 0 : -1);
				var targetParts = target.replace(/\s/g, '').split(inequality);
				var num, stat, direction;
				if (!isNaN(targetParts[0])) {
					// e.g. 100 < spe
					num = parseFloat(targetParts[0]);
					stat = targetParts[1];
					switch (inequality.charAt(0)) {
					case '>': direction = 'less'; num += inequalityOffset; break;
					case '<': direction = 'greater'; num -= inequalityOffset; break;
					case '=': direction = 'equal'; break;
					}
				} else if (!isNaN(targetParts[1])) {
					// e.g. spe > 100
					num = parseFloat(targetParts[1]);
					stat = targetParts[0];
					switch (inequality.charAt(0)) {
					case '<': direction = 'less'; num += inequalityOffset; break;
					case '>': direction = 'greater'; num -= inequalityOffset; break;
					case '=': direction = 'equal'; break;
					}
				} else {
					return this.sendReplyBox("No value given to compare with '" + Tools.escapeHTML(target) + "'.");
				}
				switch (toId(stat)) {
				case 'attack': stat = 'atk'; break;
				case 'defense': stat = 'def'; break;
				case 'specialattack': stat = 'spa'; break;
				case 'spatk': stat = 'spa'; break;
				case 'specialdefense': stat = 'spd'; break;
				case 'spdef': stat = 'spd'; break;
				case 'speed': stat = 'spe'; break;
				}
				if (!(stat in allStats)) return this.sendReplyBox("'" + Tools.escapeHTML(target) + "' did not contain a valid stat.");
				if (!searches['stats']) searches['stats'] = {};
				if (direction === 'equal') {
					if (searches['stats'][stat]) return this.sendReplyBox("Invalid stat range for " + stat + ".");
					searches['stats'][stat] = {};
					searches['stats'][stat]['less'] = num;
					searches['stats'][stat]['greater'] = num;
				} else {
					if (!searches['stats'][stat]) searches['stats'][stat] = {};
					if (searches['stats'][stat][direction]) return this.sendReplyBox("Invalid stat range for " + stat + ".");
					searches['stats'][stat][direction] = num;
				}
				continue;
			}
			return this.sendReplyBox("'" + Tools.escapeHTML(target) + "' could not be found in any of the search categories.");
		}

		if (showAll && Object.size(searches) === 0 && megaSearch === null) return this.sendReplyBox("No search parameters other than 'all' were found. Try '/help dexsearch' for more information on this command.");

		var dex = {};
		for (var pokemon in Tools.data.Pokedex) {
			var template = Tools.getTemplate(pokemon);
			var megaSearchResult = (megaSearch === null || (megaSearch === true && template.isMega) || (megaSearch === false && !template.isMega));
			if (template.tier !== 'Unreleased' && template.tier !== 'Illegal' && (template.tier !== 'CAP' || (searches['tier'] && searches['tier']['cap'])) && megaSearchResult) {
				dex[pokemon] = template;
			}
		}

		//Only construct full learnsets for Pokemon if learnsets are used in the search
		if (searches.moves || searches.recovery || searches.priority) searches['compileLearnsets'] = true;

		for (var cat = 0; cat < categories.length; cat++) {
			var search = categories[cat];
			if (!searches[search]) continue;
			switch (search) {
			case 'types':
				for (var mon in dex) {
					if (Object.count(searches[search], true) === 2) {
						if (!(searches[search][dex[mon].types[0]]) || !(searches[search][dex[mon].types[1]])) delete dex[mon];
					} else {
						if (searches[search][dex[mon].types[0]] === false || searches[search][dex[mon].types[1]] === false || (Object.count(searches[search], true) > 0 &&
							(!(searches[search][dex[mon].types[0]]) && !(searches[search][dex[mon].types[1]])))) delete dex[mon];
					}
				}
				break;

			case 'tier':
				for (var mon in dex) {
					if ('lc' in searches[search]) {
						// some LC legal Pokemon are stored in other tiers (Ferroseed/Murkrow etc)
						// this checks for LC legality using the going criteria, instead of dex[mon].tier
						var isLC = (dex[mon].evos && dex[mon].evos.length > 0) && !dex[mon].prevo && dex[mon].tier !== "LC Uber" && Tools.data.Formats['lc'].banlist.indexOf(dex[mon].species) < 0;
						if ((searches[search]['lc'] && !isLC) || (!searches[search]['lc'] && isLC)) {
							delete dex[mon];
							continue;
						}
					}
					if (searches[search][String(dex[mon][search]).toLowerCase()] === false ||
						Object.count(searches[search], true) > 0 && !searches[search][String(dex[mon][search]).toLowerCase()]) {
						delete dex[mon];
					}
				}
				break;

			case 'gen':
			case 'color':
				for (var mon in dex) {
					if (searches[search][String(dex[mon][search]).toLowerCase()] === false ||
						Object.count(searches[search], true) > 0 && !searches[search][String(dex[mon][search]).toLowerCase()]) {
						delete dex[mon];
					}
				}
				break;

			case 'ability':
				for (var mon in dex) {
					for (var ability in searches[search]) {
						var needsAbility = searches[search][ability];
						var hasAbility = Object.count(dex[mon].abilities, ability) > 0;
						if (hasAbility !== needsAbility) {
							delete dex[mon];
							break;
						}
					}
				}
				break;

			case 'compileLearnsets':
				for (var mon in dex) {
					var template = dex[mon];
					if (!template.learnset) template = Tools.getTemplate(template.baseSpecies);
					if (!template.learnset) continue;
					var fullLearnset = template.learnset;
					while (template.prevo) {
						template = Tools.getTemplate(template.prevo);
						for (var move in template.learnset) {
							if (!fullLearnset[move]) fullLearnset[move] = template.learnset[move];
						}
					}
					dex[mon].learnset = fullLearnset;
				}
				break;

			case 'moves':
				for (var mon in dex) {
					if (!dex[mon].learnset) continue;
					for (var move in searches[search]) {
						var canLearn = (dex[mon].learnset.sketch && ['chatter', 'struggle', 'magikarpsrevenge'].indexOf(move) < 0) || dex[mon].learnset[move];
						if ((!canLearn && searches[search][move]) || (searches[search][move] === false && canLearn)) {
							delete dex[mon];
							break;
						}
					}
				}
				break;

			case 'recovery':
				for (var mon in dex) {
					if (!dex[mon].learnset) continue;
					var recoveryMoves = ["recover", "roost", "moonlight", "morningsun", "synthesis", "milkdrink", "slackoff", "softboiled", "wish", "healorder"];
					var canLearn = false;
					for (var i = 0; i < recoveryMoves.length; i++) {
						canLearn = (dex[mon].learnset.sketch) || dex[mon].learnset[recoveryMoves[i]];
						if (canLearn) break;
					}
					if ((!canLearn && searches[search]) || (searches[search] === false && canLearn)) delete dex[mon];
				}
				break;

			case 'priority':
				var priorityMoves = [];
				for (var move in Tools.data.Movedex) {
					var moveData = Tools.getMove(move);
					if (moveData.category === "Status" || moveData.id === "bide") continue;
					if (moveData.priority > 0) priorityMoves.push(move);
				}
				for (var mon in dex) {
					if (!dex[mon].learnset) continue;
					var canLearn = false;
					for (var i = 0; i < priorityMoves.length; i++) {
						canLearn = (dex[mon].learnset.sketch) || dex[mon].learnset[priorityMoves[i]];
						if (canLearn) break;
					}
					if ((!canLearn && searches[search]) || (searches[search] === false && canLearn)) delete dex[mon];
				}
				break;

			case 'stats':
				for (var stat in searches[search]) {
					for (var mon in dex) {
						var monStat = 0;
						if (stat === 'bst') {
							for (var monStats in dex[mon].baseStats) {
								monStat += dex[mon].baseStats[monStats];
							}
						} else {
							monStat = dex[mon].baseStats[stat];
						}
						if (typeof searches[search][stat].less === 'number') {
							if (monStat > searches[search][stat].less) {
								delete dex[mon];
								continue;
							}
						}
						if (typeof searches[search][stat].greater === 'number') {
							if (monStat < searches[search][stat].greater) {
								delete dex[mon];
								continue;
							}
						}
					}
				}
				break;

			default:
				throw new Error("/dexsearch search category '" + search + "' was unrecognised.");
			}
		}

		var results = [];
		for (var mon in dex) {
			if (dex[mon].baseSpecies && results.indexOf(dex[mon].baseSpecies) >= 0) continue;
			results.push(dex[mon].species);
		}

		if (randomOutput && randomOutput < results.length) {
			results = results.randomize().slice(0, randomOutput);
		}

		var resultsStr = this.broadcasting ? "" : ("<font color=#999999>" + message + ":</font><br>");
		if (results.length > 1) {
			if (showAll || results.length <= RESULTS_MAX_LENGTH + 5) {
				results.sort();
				resultsStr += results.join(", ");
			} else {
				resultsStr += results.slice(0, RESULTS_MAX_LENGTH).join(", ") + ", and " + (results.length - RESULTS_MAX_LENGTH) + " more. <font color=#999999>Redo the search with 'all' as a search parameter to show all results.</font>";
			}
		} else if (results.length === 1) {
			return CommandParser.commands.data.call(this, results[0], room, user, connection, 'dt');
		} else {
			resultsStr += "No Pok&eacute;mon found.";
		}
		return this.sendReplyBox(resultsStr);
	},
	dexsearchhelp: ["/dexsearch [type], [move], [move], ... - Searches for Pok\u00e9mon that fulfill the selected criteria",
		"Search categories are: type, tier, color, moves, ability, gen, recovery, priority, stat.",
		"Valid colors are: green, red, blue, white, brown, yellow, purple, pink, gray and black.",
		"Valid tiers are: Uber/OU/BL/UU/BL2/RU/BL3/NU/PU/NFE/LC/CAP.",
		"Types must be followed by ' type', e.g., 'dragon type'.",
		"Inequality ranges use the characters '>' and '<' though they behave as '≥' and '≤', e.g., 'speed > 100' searches for all Pokemon equal to and greater than 100 speed.",
		"Parameters can be excluded through the use of '!', e.g., '!water type' excludes all water types.",
		"The parameter 'mega' can be added to search for Mega Evolutions only, and the parameter 'NFE' can be added to search not-fully evolved Pokemon only.",
		"The order of the parameters does not matter."],

	rollpokemon: 'randompokemon',
	randpoke: 'randompokemon',
	randompokemon: function (target, room, user, connection, cmd, message) {
		var targets = target.split(",");
		var targetsBuffer = [];
		var qty;
		for (var i = 0; i < targets.length; i++) {
			if (!targets[i]) continue;
			var num = Number(targets[i]);
			if (Number.isInteger(num)) {
				if (qty) return this.sendReply("Only specify the number of Pokemon once.");
				qty = num;
				if (qty < 1 || 15 < qty) return this.sendReply("Number of random Pokemon must be between 1 and 15.");
				targetsBuffer.push("random" + qty);
			} else {
				targetsBuffer.push(targets[i]);
			}
		}
		if (!qty) targetsBuffer.push("random1");

		CommandParser.commands.dexsearch.call(this, targetsBuffer.join(","), room, user, connection, "randpoke", message);
	},
	randompokemonhelp: ["/randompokemon - Generates random Pokemon based on given search conditions.",
		"/randompokemon uses the same parameters as /dexsearch (see '/help ds').",
		"Adding a number as a parameter returns that many random Pokemon, e.g., '/randpoke 6' returns 6 random Pokemon."],

	ms: 'movesearch',
	msearch: 'movesearch',
	movesearch: function (target, room, user, connection, cmd, message) {
		if (!this.canBroadcast()) return;

		if (!target) return this.parse('/help movesearch');
		var targets = target.split(',');
		var searches = {};
		var allCategories = {'physical':1, 'special':1, 'status':1};
		var allProperties = {'basePower':1, 'accuracy':1, 'priority':1, 'pp':1};
		var allFlags = {'authentic':1, 'bite':1, 'bullet':1, 'contact':1, 'defrost':1, 'powder':1, 'pulse':1, 'punch':1, 'secondary':1, 'snatch':1, 'sound':1};
		var allStatus = {'psn':1, 'tox':1, 'brn':1, 'par':1, 'frz':1, 'slp':1};
		var allVolatileStatus = {'flinch':1, 'confusion':1, 'partiallytrapped':1};
		var allBoosts = {'hp':1, 'atk':1, 'def':1, 'spa':1, 'spd':1, 'spe':1, 'accuracy':1, 'evasion':1};
		var showAll = false;
		var lsetData = {};
		var targetMon = '';

		for (var i = 0; i < targets.length; i++) {
			var isNotSearch = false;
			target = targets[i].toLowerCase().trim();
			if (target.charAt(0) === '!') {
				isNotSearch = true;
				target = target.substr(1);
			}

			var typeIndex = target.indexOf(' type');
			if (typeIndex >= 0) {
				target = target.charAt(0).toUpperCase() + target.substring(1, typeIndex);
				if (!(target in Tools.data.TypeChart)) return this.sendReplyBox("Type '" + Tools.escapeHTML(target) + "' not found.");
				if (!searches['type']) searches['type'] = {};
				if ((searches['type'][target] && isNotSearch) || (searches['type'][target] === false && !isNotSearch)) return this.sendReplyBox('A search cannot both exclude and include a type.');
				searches['type'][target] = !isNotSearch;
				continue;
			}

			if (target in allCategories) {
				target = target.charAt(0).toUpperCase() + target.substr(1);
				if (!searches['category']) searches['category'] = {};
				if ((searches['category'][target] && isNotSearch) || (searches['category'][target] === false && !isNotSearch)) return this.sendReplyBox('A search cannot both exclude and include a category.');
				searches['category'][target] = !isNotSearch;
				continue;
			}

			if (target === 'bypassessubstitute') target = 'authentic';
			if (target in allFlags) {
				if (!searches['flags']) searches['flags'] = {};
				if ((searches['flags'][target] && isNotSearch) || (searches['flags'][target] === false && !isNotSearch)) return this.sendReplyBox('A search cannot both exclude and include \'' + target + '\'.');
				searches['flags'][target] = !isNotSearch;
				continue;
			}

			if (target === 'all') {
				if (this.broadcasting) return this.sendReplyBox("A search with the parameter 'all' cannot be broadcast.");
				showAll = true;
				continue;
			}

			if (target === 'recovery') {
				if (!searches['recovery']) {
					searches['recovery'] = !isNotSearch;
				} else if ((searches['recovery'] && isNotSearch) || (searches['recovery'] === false && !isNotSearch)) {
					return this.sendReplyBox('A search cannot both exclude and include recovery moves.');
				}
				continue;
			}

			var template = Tools.getTemplate(target);
			if (template.exists) {
				if (Object.size(lsetData) !== 0) return this.sendReplyBox("A search can only include one Pok\u00e9mon learnset.");
				if (!template.learnset) template = Tools.getTemplate(template.baseSpecies);
				lsetData = template.learnset;
				targetMon = template.name;
				while (template.prevo) {
					template = Tools.getTemplate(template.prevo);
					for (var move in template.learnset) {
						if (!lsetData[move]) lsetData[move] = template.learnset[move];
					}
				}
				continue;
			}

			var inequality = target.search(/>|<|=/);
			if (inequality >= 0) {
				if (isNotSearch) return this.sendReplyBox("You cannot use the negation symbol '!' in quality ranges.");
				inequality = target.charAt(inequality);
				var targetParts = target.replace(/\s/g, '').split(inequality);
				var numSide, propSide, direction;
				if (!isNaN(targetParts[0])) {
					numSide = 0;
					propSide = 1;
					switch (inequality) {
					case '>': direction = 'less'; break;
					case '<': direction = 'greater'; break;
					case '=': direction = 'equal'; break;
					}
				} else if (!isNaN(targetParts[1])) {
					numSide = 1;
					propSide = 0;
					switch (inequality) {
					case '<': direction = 'less'; break;
					case '>': direction = 'greater'; break;
					case '=': direction = 'equal'; break;
					}
				} else {
					return this.sendReplyBox("No value given to compare with '" + Tools.escapeHTML(target) + "'.");
				}
				var prop = targetParts[propSide];
				switch (toId(targetParts[propSide])) {
				case 'basepower': prop = 'basePower'; break;
				case 'bp': prop = 'basePower'; break;
				case 'acc': prop = 'accuracy'; break;
				}
				if (!(prop in allProperties)) return this.sendReplyBox("'" + Tools.escapeHTML(target) + "' did not contain a valid property.");
				if (!searches['property']) searches['property'] = {};
				if (direction === 'equal') {
					if (searches['property'][prop]) return this.sendReplyBox("Invalid property range for " + prop + ".");
					searches['property'][prop] = {};
					searches['property'][prop]['less'] = parseFloat(targetParts[numSide]);
					searches['property'][prop]['greater'] = parseFloat(targetParts[numSide]);
				} else {
					if (!searches['property'][prop]) searches['property'][prop] = {};
					if (searches['property'][prop][direction]) {
						return this.sendReplyBox("Invalid property range for " + prop + ".");
					} else {
						searches['property'][prop][direction] = parseFloat(targetParts[numSide]);
					}
				}
				continue;
			}

			if (target.substr(0, 8) === 'priority') {
				var sign = '';
				target = target.substr(8).trim();
				if (target === "+") {
					sign = 'greater';
				} else if (target === "-") {
					sign = 'less';
				} else {
					return this.sendReplyBox("Priority type '" + target + "' not recognized.");
				}
				if (!searches['property']) searches['property'] = {};
				if (searches['property']['priority']) {
					return this.sendReplyBox("Priority cannot be set with both shorthand and inequality range.");
				} else {
					searches['property']['priority'] = {};
					searches['property']['priority'][sign] = (sign === 'less' ? -1 : 1);
				}
				continue;
			}

			if (target.substr(0, 7) === 'boosts ') {
				switch (target.substr(7)) {
				case 'attack': target = 'atk'; break;
				case 'defense': target = 'def'; break;
				case 'specialattack': target = 'spa'; break;
				case 'spatk': target = 'spa'; break;
				case 'specialdefense': target = 'spd'; break;
				case 'spdef': target = 'spd'; break;
				case 'speed': target = 'spe'; break;
				case 'acc': target = 'accuracy'; break;
				case 'evasiveness': target = 'evasion'; break;
				default: target = target.substr(7);
				}
				if (!(target in allBoosts)) return this.sendReplyBox("'" + Tools.escapeHTML(target.substr(7)) + "' is not a recognized stat.");
				if (!searches['boost']) searches['boost'] = {};
				if ((searches['boost'][target] && isNotSearch) || (searches['boost'][target] === false && !isNotSearch)) return this.sendReplyBox('A search cannot both exclude and include a stat boost.');
				searches['boost'][target] = !isNotSearch;
				continue;
			}

			var oldTarget = target;
			if (target.charAt(target.length - 1) === 's') target = target.substr(0, target.length - 1);
			switch (target) {
			case 'toxic': target = 'tox'; break;
			case 'poison': target = 'psn'; break;
			case 'burn': target = 'brn'; break;
			case 'paralyze': target = 'par'; break;
			case 'freeze': target = 'frz'; break;
			case 'sleep': target = 'slp'; break;
			case 'confuse': target = 'confusion'; break;
			case 'trap': target = 'partiallytrapped'; break;
			case 'flinche': target = 'flinch'; break;
			}

			if (target in allStatus) {
				if (!searches['status']) searches['status'] = {};
				if ((searches['status'][target] && isNotSearch) || (searches['status'][target] === false && !isNotSearch)) return this.sendReplyBox('A search cannot both exclude and include a status.');
				searches['status'][target] = !isNotSearch;
				continue;
			}

			if (target in allVolatileStatus) {
				if (!searches['volatileStatus']) searches['volatileStatus'] = {};
				if ((searches['volatileStatus'][target] && isNotSearch) || (searches['volatileStatus'][target] === false && !isNotSearch)) return this.sendReplyBox('A search cannot both exclude and include a volitile status.');
				searches['volatileStatus'][target] = !isNotSearch;
				continue;
			}

			return this.sendReplyBox("'" + Tools.escapeHTML(oldTarget) + "' could not be found in any of the search categories.");
		}

		if (showAll && Object.size(searches) === 0 && !targetMon) return this.sendReplyBox("No search parameters other than 'all' were found. Try '/help movesearch' for more information on this command.");

		var dex = {};
		if (targetMon) {
			for (var move in lsetData) {
				dex[move] = Tools.getMove(move);
			}
		} else {
			for (var move in Tools.data.Movedex) {
				dex[move] = Tools.getMove(move);
			}
			delete dex.magikarpsrevenge;
		}

		for (var search in searches) {
			switch (search) {
			case 'type':
			case 'category':
				for (var move in dex) {
					if (searches[search][String(dex[move][search])] === false ||
						Object.count(searches[search], true) > 0 && !searches[search][String(dex[move][search])]) {
						delete dex[move];
					}
				}
				break;

			case 'flags':
				for (var flag in searches[search]) {
					for (var move in dex) {
						if (flag !== 'secondary') {
							if ((!dex[move].flags[flag] && searches[search][flag]) || (dex[move].flags[flag] && !searches[search][flag])) delete dex[move];
						} else {
							if (searches[search][flag]) {
								if (!dex[move].secondary && !dex[move].secondaries) delete dex[move];
							} else {
								if (dex[move].secondary && dex[move].secondaries) delete dex[move];
							}
						}
					}
				}
				break;

			case 'recovery':
				for (var move in dex) {
					var hasRecovery = (dex[move].drain || dex[move].flags.heal);
					if ((!hasRecovery && searches[search]) || (hasRecovery && !searches[search])) delete dex[move];
				}
				break;

			case 'property':
				for (var prop in searches[search]) {
					for (var move in dex) {
						if (typeof searches[search][prop].less === "number") {
							if (dex[move][prop] === true) {
								delete dex[move];
								continue;
							}
							if (dex[move][prop] > searches[search][prop].less) {
								delete dex[move];
								continue;
							}
						}
						if (typeof searches[search][prop].greater === "number") {
							if (dex[move][prop] === true) {
								if (dex[move].category === "Status") delete dex[move];
								continue;
							}
							if (dex[move][prop] < searches[search][prop].greater) {
								delete dex[move];
								continue;
							}
						}
					}
				}
				break;

			case 'boost':
				for (var boost in searches[search]) {
					for (var move in dex) {
						if (dex[move].boosts) {
							if ((dex[move].boosts[boost] > 0 && searches[search][boost]) ||
								(dex[move].boosts[boost] < 1 && !searches[search][boost])) continue;
						} else if (dex[move].secondary && dex[move].secondary.self && dex[move].secondary.self.boosts) {
							if ((dex[move].secondary.self.boosts[boost] > 0 && searches[search][boost]) ||
								(dex[move].secondary.self.boosts[boost] < 1 && !searches[search][boost])) continue;
						}
						delete dex[move];
					}
				}
				break;

			case 'status':
			case 'volatileStatus':
				for (var searchStatus in searches[search]) {
					for (var move in dex) {
						if (dex[move][search] !== searchStatus) {
							if (!dex[move].secondaries) {
								if (!dex[move].secondary) {
									if (searches[search][searchStatus]) delete dex[move];
								} else {
									if ((dex[move].secondary[search] !== searchStatus && searches[search][searchStatus]) ||
										(dex[move].secondary[search] === searchStatus && !searches[search][searchStatus])) delete dex[move];
								}
							} else {
								var hasSecondary = false;
								for (var i = 0; i < dex[move].secondaries.length; i++) {
									if (dex[move].secondaries[i][search] === searchStatus) hasSecondary = true;
								}
								if ((!hasSecondary && searches[search][searchStatus]) || (hasSecondary && !searches[search][searchStatus])) delete dex[move];
							}
						} else {
							if (!searches[search][searchStatus]) delete dex[move];
						}
					}
				}
				break;

			default:
				throw new Error("/movesearch search category '" + search + "' was unrecognised.");
			}
		}

		var results = [];
		for (var move in dex) {
			results.push(dex[move].name);
		}

		var resultsStr = "";
		if (targetMon) {
			resultsStr += "<font color=#999999>Matching moves found in learnset for</font> " + targetMon + ":<br>";
		} else {
			resultsStr += this.broadcasting ? "" : ("<font color=#999999>" + message + ":</font><br>");
		}
		if (results.length > 0) {
			if (showAll || results.length <= RESULTS_MAX_LENGTH + 5) {
				results.sort();
				resultsStr += results.join(", ");
			} else {
				resultsStr += results.slice(0, RESULTS_MAX_LENGTH).join(", ") + ", and " + (results.length - RESULTS_MAX_LENGTH) + " more. <font color=#999999>Redo the search with 'all' as a search parameter to show all results.</font>";
			}
		} else {
			resultsStr += "No moves found.";
		}
		return this.sendReplyBox(resultsStr);
	},
	movesearchhelp: ["/movesearch [parameter], [parameter], [parameter], ... - Searches for moves that fulfill the selected criteria.",
		"Search categories are: type, category, flag, status inflicted, type boosted, and numeric range for base power, pp, and accuracy.",
		"Types must be followed by ' type', e.g., 'dragon type'.",
		"Stat boosts must be preceded with 'boosts ', e.g., 'boosts attack' searches for moves that boost the attack stat.",
		"Inequality ranges use the characters '>' and '<' though they behave as '≥' and '≤', e.g., 'bp > 100' searches for all moves equal to and greater than 100 base power.",
		"Parameters can be excluded through the use of '!', e.g., !water type' excludes all water type moves.",
		"Valid flags are: authentic (bypasses substitute), bite, bullet, contact, defrost, powder, pulse, punch, secondary, snatch, sound",
		"If a Pok\u00e9mon is included as a parameter, moves will be searched from it's movepool.",
		"The order of the parameters does not matter."],

	itemsearch: function (target, room, user, connection, cmd, message) {
		if (!target) return this.parse('/help itemsearch');
		if (!this.canBroadcast()) return;

		var showAll = false;

		target = target.trim();
		if (target.substr(target.length - 5) === ', all' || target.substr(target.length - 4) === ',all') {
			showAll = true;
			target = target.substr(0, target.length - 5);
		}

		target = target.toLowerCase().replace('-', ' ').replace(/[^a-z0-9.\s\/]/g, '');
		var rawSearch = target.split(' ');
		var searchedWords = [];
		var foundItems = [];

		//refine searched words
		for (var i = 0; i < rawSearch.length; i++) {
			var newWord = rawSearch[i].trim();
			if (isNaN(newWord)) newWord = newWord.replace('.', '');
			switch (newWord) {
			// words that don't really help identify item removed to speed up search
			case 'a':
			case 'an':
			case 'is':
			case 'it':
			case 'its':
			case 'the':
			case 'that':
			case 'which':
			case 'user':
			case 'holder':
			case 'holders':
				newWord = '';
				break;
			// replace variations of common words with standardized versions
			case 'opponent': newWord = 'attacker'; break;
			case 'flung': newWord = 'fling'; break;
			case 'heal': case 'heals':
			case 'recovers': newWord = 'restores'; break;
			case 'boost':
			case 'boosts': newWord = 'raises'; break;
			case 'weakens': newWord = 'halves'; break;
			case 'more': newWord = 'increases'; break;
			case 'super':
				if (rawSearch[i + 1] === 'effective') {
					newWord = 'supereffective';
					rawSearch.splice(i + 1, 1);
				}
				break;
			case 'special': newWord = 'sp'; break;
			case 'spa':
				newWord = 'sp';
				rawSearch.splice(i, 0, 'atk');
				break;
			case 'atk':
			case 'attack':
				if (rawSearch[i - 1] === 'sp') {
					newWord = 'atk';
				} else {
					newWord = 'attack';
				}
				break;
			case 'spd':
				newWord = 'sp';
				rawSearch.splice(i, 0, 'def');
				break;
			case 'def':
			case 'defense':
				if (rawSearch[i - 1] === 'sp') {
					newWord = 'def';
				} else {
					newWord = 'defense';
				}
				break;
			case 'burns': newWord = 'burn'; break;
			case 'poisons': newWord = 'poison'; break;
			default:
				if (/x[\d\.]+/.test(newWord)) {
					newWord = newWord.substr(1) + 'x';
				}
			}
			if (!newWord || searchedWords.indexOf(newWord) >= 0) continue;
			searchedWords.push(newWord);
		}

		if (searchedWords.length === 0) return this.sendReplyBox("No distinguishing words were used. Try a more specific search.");

		if (searchedWords.indexOf('fling') >= 0) {
			var basePower = 0;
			var effect;

			for (var k = 0; k < searchedWords.length; k++) {
				var wordEff = "";
				switch (searchedWords[k]) {
				case 'burn': case 'burns':
				case 'brn': wordEff = 'brn'; break;
				case 'paralyze': case 'paralyzes':
				case 'par': wordEff = 'par'; break;
				case 'poison': case 'poisons':
				case 'psn': wordEff = 'psn'; break;
				case 'toxic':
				case 'tox': wordEff = 'tox'; break;
				case 'flinches':
				case 'flinch': wordEff = 'flinch'; break;
				case 'badly': wordEff = 'tox'; break;
				}
				if (wordEff && effect) {
					if (!(wordEff === 'psn' && effect === 'tox')) return this.sendReplyBox("Only specify fling effect once.");
				} else if (wordEff) {
					effect = wordEff;
				} else {
					if (searchedWords[k].substr(searchedWords[k].length - 2) === 'bp' && searchedWords[k].length > 2) searchedWords[k] = searchedWords[k].substr(0, searchedWords[k].length - 2);
					if (Number.isInteger(Number(searchedWords[k]))) {
						if (basePower) return this.sendReplyBox("Only specify a number for base power once.");
						basePower = parseInt(searchedWords[k]);
					}
				}
			}

			for (var n in Tools.data.Items) {
				var item = Tools.getItem(n);
				if (!item.fling) continue;

				if (basePower && effect) {
					if (item.fling.basePower === basePower &&
					(item.fling.status === effect || item.fling.volatileStatus === effect)) foundItems.push(item.name);
				} else if (basePower) {
					if (item.fling.basePower === basePower) foundItems.push(item.name);
				} else {
					if (item.fling.status === effect || item.fling.volatileStatus === effect) foundItems.push(item.name);
				}
			}
			if (foundItems.length === 0) return this.sendReplyBox('No items inflict ' + basePower + 'bp damage when used with Fling.');
		} else if (target.search(/natural ?gift/i) >= 0) {
			var basePower = 0;
			var type = "";

			for (var k = 0; k < searchedWords.length; k++) {
				searchedWords[k] = searchedWords[k].capitalize();
				if (searchedWords[k] in Tools.data.TypeChart) {
					if (type) return this.sendReplyBox("Only specify natural gift type once.");
					type = searchedWords[k];
				} else {
					if (searchedWords[k].substr(searchedWords[k].length - 2) === 'bp' && searchedWords[k].length > 2) searchedWords[k] = searchedWords[k].substr(0, searchedWords[k].length - 2);
					if (Number.isInteger(Number(searchedWords[k]))) {
						if (basePower) return this.sendReplyBox("Only specify a number for base power once.");
						basePower = parseInt(searchedWords[k]);
					}
				}
			}

			for (var n in Tools.data.Items) {
				var item = Tools.getItem(n);
				if (!item.isBerry) continue;

				if (basePower && type) {
					if (item.naturalGift.basePower === basePower && item.naturalGift.type === type) foundItems.push(item.name);
				} else if (basePower) {
					if (item.naturalGift.basePower === basePower) foundItems.push(item.name);
				} else {
					if (item.naturalGift.type === type) foundItems.push(item.name);
				}
			}
			if (foundItems.length === 0) return this.sendReplyBox('No berries inflict ' + basePower + 'bp damage when used with Natural Gift.');
		} else {
			var bestMatched = 0;
			for (var n in Tools.data.Items) {
				var item = Tools.getItem(n);
				var matched = 0;
				// splits words in the description into a toId()-esk format except retaining / and . in numbers
				var descWords = item.desc;
				// add more general quantifier words to descriptions
				if (/[1-9\.]+x/.test(descWords)) descWords += ' increases';
				if (item.isBerry) descWords += ' berry';
				descWords = descWords.replace(/super[\-\s]effective/g, 'supereffective');
				descWords = descWords.toLowerCase().replace('-', ' ').replace(/[^a-z0-9\s\/]/g, '').replace(/(\D)\./, function (p0, p1) { return p1; }).split(' ');

				for (var k = 0; k < searchedWords.length; k++) {
					if (descWords.indexOf(searchedWords[k]) >= 0) matched++;
				}

				if (matched >= bestMatched && matched >= (searchedWords.length * 3 / 5)) foundItems.push(item.name);
				if (matched > bestMatched) bestMatched = matched;
			}

			// iterate over found items again to make sure they all are the best match
			for (var l = 0; l < foundItems.length; l++) {
				var item = Tools.getItem(foundItems[l]);
				var matched = 0;
				var descWords = item.desc;
				if (/[1-9\.]+x/.test(descWords)) descWords += ' increases';
				if (item.isBerry) descWords += ' berry';
				descWords = descWords.replace(/super[\-\s]effective/g, 'supereffective');
				descWords = descWords.toLowerCase().replace('-', ' ').replace(/[^a-z0-9\s\/]/g, '').replace(/(\D)\./, function (p0, p1) { return p1; }).split(' ');

				for (var k = 0; k < searchedWords.length; k++) {
					if (descWords.indexOf(searchedWords[k]) >= 0) matched++;
				}

				if (matched !== bestMatched) {
					foundItems.splice(l, 1);
					l--;
				}
			}
		}

		var resultsStr = this.broadcasting ? "" : ("<font color=#999999>" + message + ":</font><br>");
		if (foundItems.length > 0) {
			if (showAll || foundItems.length <= RESULTS_MAX_LENGTH + 5) {
				foundItems.sort();
				resultsStr += foundItems.join(", ");
			} else {
				resultsStr += foundItems.slice(0, RESULTS_MAX_LENGTH).join(", ") + ", and " + (foundItems.length - RESULTS_MAX_LENGTH) + " more. <font color=#999999>Redo the search with ', all' at the end to show all results.</font>";
			}
		} else {
			resultsStr += "No items found. Try a more general search";
		}
		return this.sendReplyBox(resultsStr);
	},
	itemsearchhelp: ["/itemsearch [move description] - finds items that match the given key words.",
	"Command accepts natural language. (tip: fewer words tend to work better)",
	"Searches with \"fling\" in them will find items with the specified Fling behavior.",
	"Searches with \"natural gift\" in them will find items with the specified Natural Gift behavior."],

	learnset: 'learn',
	learnall: 'learn',
	learn5: 'learn',
	g6learn: 'learn',
	rbylearn: 'learn',
	gsclearn: 'learn',
	advlearn: 'learn',
	dpplearn: 'learn',
	bw2learn: 'learn',
	learn: function (target, room, user, connection, cmd) {
		if (!target) return this.parse('/help learn');

		if (!this.canBroadcast()) return;

		var lsetData = {set:{}};
		var targets = target.split(',');
		var template = Tools.getTemplate(targets[0]);
		var move = {};
		var problem;
		var format = {rby:'gen1ou', gsc:'gen2ou', adv:'gen3ou', dpp:'gen4ou', bw2:'gen5ou'}[cmd.substring(0, 3)];
		var all = (cmd === 'learnall');
		if (cmd === 'learn5') lsetData.set.level = 5;
		if (cmd === 'g6learn') lsetData.format = {noPokebank: true};

		if (!template.exists) {
			return this.sendReply("Pok\u00e9mon '" + template.id + "' not found.");
		}

		if (targets.length < 2) {
			return this.sendReply("You must specify at least one move.");
		}

		for (var i = 1, len = targets.length; i < len; ++i) {
			move = Tools.getMove(targets[i]);
			if (!move.exists) {
				return this.sendReply("Move '" + move.id + "' not found.");
			}
			problem = TeamValidator.checkLearnsetSync(format, move, template.species, lsetData);
			if (problem) break;
		}
		var buffer = template.name + (problem ? " <span class=\"message-learn-cannotlearn\">can't</span> learn " : " <span class=\"message-learn-canlearn\">can</span> learn ") + (targets.length > 2 ? "these moves" : move.name);
		if (format) buffer += ' on ' + cmd.substring(0, 3).toUpperCase();
		if (!problem) {
			var sourceNames = {E:"egg", S:"event", D:"dream world"};
			if (lsetData.sources || lsetData.sourcesBefore) buffer += " only when obtained from:<ul class=\"message-learn-list\">";
			if (lsetData.sources) {
				var sources = lsetData.sources.sort();
				var prevSource;
				var prevSourceType;
				var prevSourceCount = 0;
				for (var i = 0, len = sources.length; i < len; ++i) {
					var source = sources[i];
					if (source.substr(0, 2) === prevSourceType) {
						if (prevSourceCount < 0) {
							buffer += ": " + source.substr(2);
						} else if (all || prevSourceCount < 3) {
							buffer += ", " + source.substr(2);
						} else if (prevSourceCount === 3) {
							buffer += ", ...";
						}
						++prevSourceCount;
						continue;
					}
					prevSourceType = source.substr(0, 2);
					prevSourceCount = source.substr(2) ? 0 : -1;
					buffer += "<li>gen " + source.charAt(0) + " " + sourceNames[source.charAt(1)];
					if (prevSourceType === '5E' && template.maleOnlyHidden) buffer += " (cannot have hidden ability)";
					if (source.substr(2)) buffer += ": " + source.substr(2);
				}
			}
			if (lsetData.sourcesBefore) {
				if (!(cmd.substring(0, 3) in {'rby':1, 'gsc':1})) {
					buffer += "<li>any generation before " + (lsetData.sourcesBefore + 1);
				} else if (!lsetData.sources) {
					buffer += "<li>gen " + lsetData.sourcesBefore;
				}
			}
			buffer += "</ul>";
		}
		this.sendReplyBox(buffer);
	},
	learnhelp: ["/learn [pokemon], [move, move, ...] - Displays how a Pok\u00e9mon can learn the given moves, if it can at all.",
		"!learn [pokemon], [move, move, ...] - Show everyone that information. Requires: " + Users.getGroupsThatCan('broadcast').join(" ")],

	weaknesses: 'weakness',
	weak: 'weakness',
	resist: 'weakness',
	weakness: function (target, room, user) {
		if (!target) return this.parse('/help weakness');
		if (!this.canBroadcast()) return;
		target = target.trim();
		var targets = target.split(/ ?[,\/ ] ?/);

		var pokemon = Tools.getTemplate(target);
		var type1 = Tools.getType(targets[0]);
		var type2 = Tools.getType(targets[1]);

		if (pokemon.exists) {
			target = pokemon.species;
		} else if (type1.exists && type2.exists && type1 !== type2) {
			pokemon = {types: [type1.id, type2.id]};
			target = type1.id + "/" + type2.id;
		} else if (type1.exists) {
			pokemon = {types: [type1.id]};
			target = type1.id;
		} else {
			return this.sendReplyBox("" + Tools.escapeHTML(target) + " isn't a recognized type or pokemon.");
		}

		var weaknesses = [];
		var resistances = [];
		var immunities = [];
		Object.keys(Tools.data.TypeChart).forEach(function (type) {
			var notImmune = Tools.getImmunity(type, pokemon);
			if (notImmune) {
				var typeMod = Tools.getEffectiveness(type, pokemon);
				switch (typeMod) {
				case 1:
					weaknesses.push(type);
					break;
				case 2:
					weaknesses.push("<b>" + type + "</b>");
					break;
				case -1:
					resistances.push(type);
					break;
				case -2:
					resistances.push("<b>" + type + "</b>");
					break;
				}
			} else {
				immunities.push(type);
			}
		});

		var buffer = [];
		buffer.push(pokemon.exists ? "" + target + ' (ignoring abilities):' : '' + target + ':');
		buffer.push('<span class="message-effect-weak">Weaknesses</span>: ' + (weaknesses.join(', ') || '<font color=#999999>None</font>'));
		buffer.push('<span class="message-effect-resist">Resistances</span>: ' + (resistances.join(', ') || '<font color=#999999>None</font>'));
		buffer.push('<span class="message-effect-immune">Immunities</span>: ' + (immunities.join(', ') || '<font color=#999999>None</font>'));
		this.sendReplyBox(buffer.join('<br>'));
	},
	weaknesshelp: ["/weakness [pokemon] - Provides a Pok\u00e9mon's resistances, weaknesses, and immunities, ignoring abilities.",
		"/weakness [type 1]/[type 2] - Provides a type or type combination's resistances, weaknesses, and immunities, ignoring abilities.",
		"!weakness [pokemon] - Shows everyone a Pok\u00e9mon's resistances, weaknesses, and immunities, ignoring abilities. Requires: " + Users.getGroupsThatCan('broadcast').join(" "),
		"!weakness [type 1]/[type 2] - Shows everyone a type or type combination's resistances, weaknesses, and immunities, ignoring abilities. Requires: " + Users.getGroupsThatCan('broadcast').join(" ")],

	eff: 'effectiveness',
	type: 'effectiveness',
	matchup: 'effectiveness',
	effectiveness: function (target, room, user) {
		var targets = target.split(/[,/]/).slice(0, 2);
		if (targets.length !== 2) return this.sendReply("Attacker and defender must be separated with a comma.");

		var searchMethods = {'getType':1, 'getMove':1, 'getTemplate':1};
		var sourceMethods = {'getType':1, 'getMove':1};
		var targetMethods = {'getType':1, 'getTemplate':1};
		var source, defender, foundData, atkName, defName;

		for (var i = 0; i < 2; ++i) {
			var method;
			for (method in searchMethods) {
				foundData = Tools[method](targets[i]);
				if (foundData.exists) break;
			}
			if (!foundData.exists) return this.parse('/help effectiveness');
			if (!source && method in sourceMethods) {
				if (foundData.type) {
					source = foundData;
					atkName = foundData.name;
				} else {
					source = foundData.id;
					atkName = foundData.id;
				}
				searchMethods = targetMethods;
			} else if (!defender && method in targetMethods) {
				if (foundData.types) {
					defender = foundData;
					defName = foundData.species + " (not counting abilities)";
				} else {
					defender = {types: [foundData.id]};
					defName = foundData.id;
				}
				searchMethods = sourceMethods;
			}
		}

		if (!this.canBroadcast()) return;

		var factor = 0;
		if (Tools.getImmunity(source, defender) || source.ignoreImmunity && (source.ignoreImmunity === true || source.ignoreImmunity[source.type])) {
			var totalTypeMod = 0;
			if (source.effectType !== 'Move' || source.category !== 'Status' && (source.basePower || source.basePowerCallback)) {
				for (var i = 0; i < defender.types.length; i++) {
					var baseMod = Tools.getEffectiveness(source, defender.types[i]);
					var moveMod = source.onEffectiveness && source.onEffectiveness.call(Tools, baseMod, defender.types[i], source);
					totalTypeMod += typeof moveMod === 'number' ? moveMod : baseMod;
				}
			}
			factor = Math.pow(2, totalTypeMod);
		}

		var hasThousandArrows = source.id === 'thousandarrows' && defender.types.indexOf('Flying') >= 0;
		var additionalInfo = hasThousandArrows ? "<br>However, Thousand Arrows will be 1x effective on the first hit." : "";

		this.sendReplyBox("" + atkName + " is " + factor + "x effective against " + defName + "." + additionalInfo);
	},
	effectivenesshelp: ["/effectiveness [attack], [defender] - Provides the effectiveness of a move or type on another type or a Pok\u00e9mon.",
		"!effectiveness [attack], [defender] - Shows everyone the effectiveness of a move or type on another type or a Pok\u00e9mon."],

	cover: 'coverage',
	coverage: function (target, room, user) {
		if (!this.canBroadcast()) return;
		if (!target) return this.parse("/help coverage");

		var targets = target.split(/[,+]/);
		var sources = [];

		var dispTable = false;
		var bestCoverage = {};
		var hasThousandArrows = false;

		for (var type in Tools.data.TypeChart) {
			// This command uses -5 to designate immunity
			bestCoverage[type] = -5;
		}

		for (var i = 0; i < targets.length; i++) {
			var move = targets[i].trim().capitalize();
			if (move === 'Table' || move === 'All') {
				if (this.broadcasting) return this.sendReplyBox("The full table cannot be broadcast.");
				dispTable = true;
				continue;
			}

			var eff;
			if (move in Tools.data.TypeChart) {
				sources.push(move);
				for (var type in bestCoverage) {
					if (!Tools.getImmunity(move, type) && !move.ignoreImmunity) continue;
					eff = Tools.getEffectiveness(move, type);
					if (eff > bestCoverage[type]) bestCoverage[type] = eff;
				}
				continue;
			}
			move = Tools.getMove(move);
			if (move.exists) {
				if (!move.basePower && !move.basePowerCallback) continue;
				if (move.id === 'thousandarrows') hasThousandArrows = true;
				sources.push(move);
				for (var type in bestCoverage) {
					if (move.id === "struggle") {
						eff = 0;
					} else {
						if (!Tools.getImmunity(move.type, type) && !move.ignoreImmunity) continue;
						var baseMod = Tools.getEffectiveness(move, type);
						var moveMod = move.onEffectiveness && move.onEffectiveness.call(Tools, baseMod, type, move);
						eff = typeof moveMod === 'number' ? moveMod : baseMod;
					}
					if (eff > bestCoverage[type]) bestCoverage[type] = eff;
				}
				continue;
			}

			return this.sendReply("No type or move '" + targets[i] + "' found.");
		}
		if (sources.length === 0) return this.sendReply("No moves using a type table for determining damage were specified.");
		if (sources.length > 4) return this.sendReply("Specify a maximum of 4 moves or types.");

		// converts to fractional effectiveness, 0 for immune
		for (var type in bestCoverage) {
			if (bestCoverage[type] === -5) {
				bestCoverage[type] = 0;
				continue;
			}
			bestCoverage[type] = Math.pow(2, bestCoverage[type]);
		}

		if (!dispTable) {
			var buffer = [];
			var superEff = [];
			var neutral = [];
			var resists = [];
			var immune = [];

			for (var type in bestCoverage) {
				switch (bestCoverage[type]) {
				case 0:
					immune.push(type);
					break;
				case 0.25:
				case 0.5:
					resists.push(type);
					break;
				case 1:
					neutral.push(type);
					break;
				case 2:
				case 4:
					superEff.push(type);
					break;
				default:
					throw new Error("/coverage effectiveness of " + bestCoverage[type] + " from parameters: " + target);
				}
			}
			buffer.push('Coverage for ' + sources.join(' + ') + ':');
			buffer.push('<b><font color=#559955>Super Effective</font></b>: ' + (superEff.join(', ') || '<font color=#999999>None</font>'));
			buffer.push('<span class="message-effect-resist">Neutral</span>: ' + (neutral.join(', ') || '<font color=#999999>None</font>'));
			buffer.push('<span class="message-effect-weak">Resists</span>: ' + (resists.join(', ') || '<font color=#999999>None</font>'));
			buffer.push('<span class="message-effect-immune">Immunities</span>: ' + (immune.join(', ') || '<font color=#999999>None</font>'));
			return this.sendReplyBox(buffer.join('<br>'));
		} else {
			var buffer = '<div class="scrollable"><table cellpadding="1" width="100%"><tr><th></th>';
			var icon = {};
			for (var type in Tools.data.TypeChart) {
				icon[type] = '<img src="https://play.pokemonshowdown.com/sprites/types/' + type + '.png" width="32" height="14">';
				// row of icons at top
				buffer += '<th>' + icon[type] + '</th>';
			}
			buffer += '</tr>';
			for (var type1 in Tools.data.TypeChart) {
				// assembles the rest of the rows
				buffer += '<tr><th>' + icon[type1] + '</th>';
				for (var type2 in Tools.data.TypeChart) {
					var typing;
					var cell = '<th ';
					var bestEff = -5;
					if (type1 === type2) {
						// when types are the same it's considered pure type
						typing = type1;
						bestEff = bestCoverage[type1];
					} else {
						typing = type1 + "/" + type2;
						for (var i = 0; i < sources.length; i++) {
							var move = sources[i];

							var curEff = 0;
							if ((!Tools.getImmunity((move.type || move), type1) || !Tools.getImmunity((move.type || move), type2)) && !move.ignoreImmunity) continue;
							var baseMod = Tools.getEffectiveness(move, type1);
							var moveMod = move.onEffectiveness && move.onEffectiveness.call(Tools, baseMod, type1, move);
							curEff += typeof moveMod === 'number' ? moveMod : baseMod;
							baseMod = Tools.getEffectiveness(move, type2);
							moveMod = move.onEffectiveness && move.onEffectiveness.call(Tools, baseMod, type2, move);
							curEff += typeof moveMod === 'number' ? moveMod : baseMod;

							if (curEff > bestEff) bestEff = curEff;
						}
						if (bestEff === -5) {
							bestEff = 0;
						} else {
							bestEff = Math.pow(2, bestEff);
						}
					}
					switch (bestEff) {
					case 0:
						cell += 'bgcolor=#666666 title="' + typing + '"><font color=#000000>' + bestEff + '</font>';
						break;
					case 0.25:
					case 0.5:
						cell += 'bgcolor=#AA5544 title="' + typing + '"><font color=#660000>' + bestEff + '</font>';
						break;
					case 1:
						cell += 'bgcolor=#6688AA title="' + typing + '"><font color=#000066>' + bestEff + '</font>';
						break;
					case 2:
					case 4:
						cell += 'bgcolor=#559955 title="' + typing + '"><font color=#003300>' + bestEff + '</font>';
						break;
					default:
						throw new Error("/coverage effectiveness of " + bestEff + " from parameters: " + target);
					}
					cell += '</th>';
					buffer += cell;
				}
			}
			buffer += '</table></div>';

			if (hasThousandArrows) {
				buffer += "<br><b>Thousand Arrows has neutral type effectiveness on Flying-type Pokemon if not already smacked down.";
			}

			this.sendReplyBox('Coverage for ' + sources.join(' + ') + ':<br>' + buffer);
		}
	},
	coveragehelp: ["/coverage [move 1], [move 2] ... - Provides the best effectiveness match-up against all defending types for given moves or attacking types",
		"!coverage [move 1], [move 2] ... - Shows this information to everyone.",
		"Adding the parameter 'all' or 'table' will display the information with a table of all type combinations."],

	/*********************************************************
	 * Informational commands
	 *********************************************************/

	uptime: function (target, room, user) {
		if (!this.canBroadcast()) return;
		var uptime = process.uptime();
		var uptimeText;
		if (uptime > 24 * 60 * 60) {
			var uptimeDays = Math.floor(uptime / (24 * 60 * 60));
			uptimeText = uptimeDays + " " + (uptimeDays === 1 ? "day" : "days");
			var uptimeHours = Math.floor(uptime / (60 * 60)) - uptimeDays * 24;
			if (uptimeHours) uptimeText += ", " + uptimeHours + " " + (uptimeHours === 1 ? "hour" : "hours");
		} else {
			uptimeText = uptime.seconds().duration();
		}
		this.sendReplyBox("Uptime: <b>" + uptimeText + "</b>");
	},

	groups: function (target, room, user) {
		if (!this.canBroadcast()) return;
		this.sendReplyBox(Config.groups.byRank.reduce(function (info, group) {
			if (!Config.groups.bySymbol[group].name || !Config.groups.bySymbol[group].description) {
				return info;
			}
			return info + (info ? "<br />" : "") + Tools.escapeHTML(group) + " <strong>" + Tools.escapeHTML(Config.groups.bySymbol[group].name) + "</strong> - " + Tools.escapeHTML(Config.groups.bySymbol[group].description);
		}, ""));
	},
	groupshelp: ["/groups - Explains what the " + Users.getGroupsThatCan('description').join(" ") + " next to people's names mean.",
		"!groups - Shows everyone that information. Requires: " + Users.getGroupsThatCan('broadcast').join(" ")],

	repo: 'opensource',
	repository: 'opensource',
	git: 'opensource',
	opensource: function (target, room, user) {
		if (!this.canBroadcast()) return;
		this.sendReplyBox(
			"Pok&eacute;mon Showdown is open source:<br />" +
			"- Language: JavaScript (Node.js or io.js)<br />" +
			"- <a href=\"https://github.com/Zarel/Pokemon-Showdown/commits/master\">What's new?</a><br />" +
			"- <a href=\"https://github.com/Zarel/Pokemon-Showdown\">Server source code</a><br />" +
			"- <a href=\"https://github.com/Zarel/Pokemon-Showdown-Client\">Client source code</a>"
		);
	},
	opensourcehelp: ["/opensource - Links to PS's source code repository.",
		"!opensource - Show everyone that information. Requires: " + Users.getGroupsThatCan('broadcast').join(" ")],

	staff: function (target, room, user) {
		if (!this.canBroadcast()) return;
		this.sendReplyBox("<a href=\"https://www.smogon.com/sim/staff_list\">Pok&eacute;mon Showdown Staff List</a>");
	},

	forums: function (target, room, user) {
		if (!this.canBroadcast()) return;
		this.sendReplyBox("<a href=\"https://www.smogon.com/forums/forums/pok%C3%A9mon-showdown.209\">Pok&eacute;mon Showdown Forums</a>");
	},

	suggestions: function (target, room, user) {
		if (!this.canBroadcast()) return;
		this.sendReplyBox("<a href=\"https://www.smogon.com/forums/threads/3534365/\">Make a suggestion for Pok&eacute;mon Showdown</a>");
	},

	bugreport: 'bugs',
	bugs: function (target, room, user) {
		if (!this.canBroadcast()) return;
		if (room.battle) {
			this.sendReplyBox("<center><button name=\"saveReplay\"><i class=\"icon-upload\"></i> Save Replay</button> &mdash; <a href=\"https://www.smogon.com/forums/threads/3520646/\">Questions</a> &mdash; <a href=\"https://www.smogon.com/forums/threads/3469932/\">Bug Reports</a></center>");
		} else {
			this.sendReplyBox(
				"Have a replay showcasing a bug on Pok&eacute;mon Showdown?<br />" +
				"- <a href=\"https://www.smogon.com/forums/threads/3520646/\">Questions</a><br />" +
				"- <a href=\"https://www.smogon.com/forums/threads/3469932/\">Bug Reports</a>"
			);
		}
	},

	avatars: function (target, room, user) {
		if (!this.canBroadcast()) return;
		this.sendReplyBox("You can <button name=\"avatars\">change your avatar</button> by clicking on it in the <button name=\"openOptions\"><i class=\"icon-cog\"></i> Options</button> menu in the upper right. Custom avatars are only obtainable by staff.");
	},
	avatarshelp: ["/avatars - Explains how to change avatars.",
		"!avatars - Show everyone that information. Requires: " + Users.getGroupsThatCan('broadcast').join(" ")],

	introduction: 'intro',
	intro: function (target, room, user) {
		if (!this.canBroadcast()) return;
		this.sendReplyBox(
			"New to competitive Pok&eacute;mon?<br />" +
			"- <a href=\"https://www.smogon.com/sim/ps_guide\">Beginner's Guide to Pok&eacute;mon Showdown</a><br />" +
			"- <a href=\"https://www.smogon.com/dp/articles/intro_comp_pokemon\">An introduction to competitive Pok&eacute;mon</a><br />" +
			"- <a href=\"https://www.smogon.com/bw/articles/bw_tiers\">What do 'OU', 'UU', etc mean?</a><br />" +
			"- <a href=\"https://www.smogon.com/xyhub/tiers\">What are the rules for each format? What is 'Sleep Clause'?</a>"
		);
	},
	introhelp: ["/intro - Provides an introduction to competitive Pok\u00e9mon.",
		"!intro - Show everyone that information. Requires: " + Users.getGroupsThatCan('broadcast').join(" ")],

	mentoring: 'smogintro',
	smogonintro: 'smogintro',
	smogintro: function (target, room, user) {
		if (!this.canBroadcast()) return;
		this.sendReplyBox(
			"Welcome to Smogon's official simulator! The <a href=\"https://www.smogon.com/forums/forums/264\">Smogon Info / Intro Hub</a> can help you get integrated into the community.<br />" +
			"- <a href=\"https://www.smogon.com/forums/threads/3526346\">Useful Smogon Info</a><br />" +
			"- <a href=\"https://www.smogon.com/forums/threads/3498332\">Tiering FAQ</a><br />"
		);
	},

	calculator: 'calc',
	calc: function (target, room, user) {
		if (!this.canBroadcast()) return;
		this.sendReplyBox(
			"Pok&eacute;mon Showdown! damage calculator. (Courtesy of Honko)<br />" +
			"- <a href=\"https://pokemonshowdown.com/damagecalc/\">Damage Calculator</a>"
		);
	},
	calchelp: ["/calc - Provides a link to a damage calculator",
		"!calc - Shows everyone a link to a damage calculator. Requires: " + Users.getGroupsThatCan('broadcast').join(" ")],

	capintro: 'cap',
	cap: function (target, room, user) {
		if (!this.canBroadcast()) return;
		this.sendReplyBox(
			"An introduction to the Create-A-Pok&eacute;mon project:<br />" +
			"- <a href=\"https://www.smogon.com/cap/\">CAP project website and description</a><br />" +
			"- <a href=\"https://www.smogon.com/forums/threads/48782/\">What Pok&eacute;mon have been made?</a><br />" +
			"- <a href=\"https://www.smogon.com/forums/forums/311\">Talk about the metagame here</a><br />" +
			"- <a href=\"https://www.smogon.com/forums/threads/3512318/\">Sample XY CAP teams</a>"
		);
	},
	caphelp: ["/cap - Provides an introduction to the Create-A-Pok&eacute;mon project.",
		"!cap - Show everyone that information. Requires: " + Users.getGroupsThatCan('broadcast').join(" ")],

	gennext: function (target, room, user) {
		if (!this.canBroadcast()) return;
		this.sendReplyBox(
			"NEXT (also called Gen-NEXT) is a mod that makes changes to the game:<br />" +
			"- <a href=\"https://github.com/Zarel/Pokemon-Showdown/blob/master/mods/gennext/README.md\">README: overview of NEXT</a><br />" +
			"Example replays:<br />" +
			"- <a href=\"https://replay.pokemonshowdown.com/gennextou-120689854\">Zergo vs Mr Weegle Snarf</a><br />" +
			"- <a href=\"https://replay.pokemonshowdown.com/gennextou-130756055\">NickMP vs Khalogie</a>"
		);
	},

	om: 'othermetas',
	othermetas: function (target, room, user) {
		if (!this.canBroadcast()) return;
		target = toId(target);
		var buffer = "";
		var matched = false;

		if (target === 'all' && this.broadcasting) {
			return this.sendReplyBox("You cannot broadcast information about all Other Metagames at once.");
		}

		if (!target || target === 'all') {
			matched = true;
			buffer += "- <a href=\"https://www.smogon.com/tiers/om/\">Other Metagames Hub</a><br />";
			buffer += "- <a href=\"https://www.smogon.com/forums/threads/3505031/\">Other Metagames Index</a><br />";
			if (!target) return this.sendReplyBox(buffer);
		}
		var showMonthly = (target === 'all' || target === 'omofthemonth' || target === 'omotm' || target === 'month');
		var monthBuffer = "- <a href=\"https://www.smogon.com/forums/threads/3541792/\">Other Metagame of the Month</a>";

		if (target === 'all') {
			// Display OMotM formats, with forum thread links as caption
			this.parse('/formathelp omofthemonth');
			if (showMonthly) this.sendReply('|raw|<center>' + monthBuffer + '</center>');

			// Display the rest of OM formats, with OM hub/index forum links as caption
			this.parse('/formathelp othermetagames');
			return this.sendReply('|raw|<center>' + buffer + '</center>');
		}
		if (showMonthly) {
			this.target = 'omofthemonth';
			this.run('formathelp');
			this.sendReply('|raw|<center>' + monthBuffer + '</center>');
		} else {
			this.run('formathelp');
		}
	},
	othermetashelp: ["/om - Provides links to information on the Other Metagames.",
		"!om - Show everyone that information. Requires: " + Users.getGroupsThatCan('broadcast').join(" ")],

	banlists: 'formathelp',
	tier: 'formathelp',
	tiers: 'formathelp',
	formats: 'formathelp',
	tiershelp: 'formathelp',
	formatshelp: 'formathelp',
	formathelp: function (target, room, user, connection, cmd) {
		if (!this.canBroadcast()) return;
		if (!target) {
			return this.sendReplyBox(
				"- <a href=\"https://www.smogon.com/tiers/\">Smogon Tiers</a><br />" +
				"- <a href=\"https://www.smogon.com/forums/threads/3498332/\">Tiering FAQ</a><br />" +
				"- <a href=\"https://www.smogon.com/xyhub/tiers\">The banlists for each tier</a><br />" +
				"<br /><em>Type /formatshelp <strong>[format|section]</strong> to get details about an available format or group of formats.</em>"
			);
		}
		var targetId = toId(target);
		if (targetId === 'ladder') targetId = 'search';
		if (targetId === 'all') targetId = '';

		var formatList;
		var format = Tools.getFormat(targetId);
		if (format.effectType === 'Format') formatList = [targetId];
		if (!formatList) {
			if (this.broadcasting && (cmd !== 'om' && cmd !== 'othermetas')) return this.sendReply("'" + target + "' is not a format. This command's search mode is too spammy to broadcast.");
			formatList = Object.keys(Tools.data.Formats).filter(function (formatid) {return Tools.data.Formats[formatid].effectType === 'Format';});
		}

		// Filter formats and group by section
		var exactMatch = '';
		var sections = {};
		var totalMatches = 0;
		for (var i = 0; i < formatList.length; i++) {
			var format = Tools.getFormat(formatList[i]);
			var sectionId = toId(format.section);
			if (targetId && !format[targetId + 'Show'] && sectionId !== targetId && format.id === formatList[i] && !format.id.startsWith(targetId)) continue;
			totalMatches++;
			if (!sections[sectionId]) sections[sectionId] = {name: format.section, formats: []};
			sections[sectionId].formats.push(format.id);
			if (format.id !== targetId) continue;
			exactMatch = sectionId;
			break;
		}

		if (!totalMatches) return this.sendReply("No " + (target ? "matched " : "") + "formats found.");
		if (totalMatches === 1) {
			var format = Tools.getFormat(Object.values(sections)[0].formats[0]);
			if (!format.desc) return this.sendReplyBox("No description found for this " + (format.gameType || "singles").capitalize() + " " + format.section + " format.");
			return this.sendReplyBox(format.desc.join("<br />"));
		}

		// Build tables
		var buf = [];
		for (var sectionId in sections) {
			if (exactMatch && sectionId !== exactMatch) continue;
			buf.push("<h3>" + Tools.escapeHTML(sections[sectionId].name) + "</h3>");
			buf.push("<table class=\"scrollable\" style=\"display:inline-block; max-height:200px; border:1px solid gray; border-collapse:collapse\" cellspacing=\"0\" cellpadding=\"5\"><thead><th style=\"border:1px solid gray\" >Name</th><th style=\"border:1px solid gray\" >Description</th></thead><tbody>");
			for (var i = 0; i < sections[sectionId].formats.length; i++) {
				var format = Tools.getFormat(sections[sectionId].formats[i]);
				var mod = format.mod && format.mod !== 'base' ? " - " + Tools.escapeHTML(format.mod === format.id ? format.name : format.mod).capitalize() : "";
				buf.push("<tr><td style=\"border:1px solid gray\">" + Tools.escapeHTML(format.name) + "</td><td style=\"border: 1px solid gray; margin-left:10px\">" + (format.desc ? format.desc.join("<br />") : "&mdash;") + "</td></tr>");
			}
			buf.push("</tbody></table>");
		}
		return this.sendReply("|raw|<center>" + buf.join("") + "</center>");
	},

	roomhelp: function (target, room, user) {
		if (room.id === 'lobby' || room.battle) return this.sendReply("This command is too spammy for lobby/battles.");
		if (!this.canBroadcast()) return;
		this.sendReplyBox(
			"Room drivers (%) can use:<br />" +
			"- /warn OR /k <em>username</em>: warn a user and show the Pok&eacute;mon Showdown rules<br />" +
			"- /mute OR /m <em>username</em>: 7 minute mute<br />" +
			"- /hourmute OR /hm <em>username</em>: 60 minute mute<br />" +
			"- /unmute <em>username</em>: unmute<br />" +
			"- /announce OR /wall <em>message</em>: make an announcement<br />" +
			"- /modlog <em>username</em>: search the moderator log of the room<br />" +
			"- /modnote <em>note</em>: adds a moderator note that can be read through modlog<br />" +
			"<br />" +
			"Room moderators (@) can also use:<br />" +
			"- /roomban OR /rb <em>username</em>: bans user from the room<br />" +
			"- /roomunban <em>username</em>: unbans user from the room<br />" +
			"- /roomvoice <em>username</em>: appoint a room voice<br />" +
			"- /roomdevoice <em>username</em>: remove a room voice<br />" +
			"- /modchat <em>[off/autoconfirmed/+]</em>: set modchat level<br />" +
			"<br />" +
			"Room owners (#) can also use:<br />" +
			"- /roomintro <em>intro</em>: sets the room introduction that will be displayed for all users joining the room<br />" +
			"- /rules <em>rules link</em>: set the room rules link seen when using /rules<br />" +
			"- /roommod, /roomdriver <em>username</em>: appoint a room moderator/driver<br />" +
			"- /roomdemod, /roomdedriver <em>username</em>: remove a room moderator/driver<br />" +
			"- /modchat <em>[%/@/#]</em>: set modchat level<br />" +
			"- /declare <em>message</em>: make a large blue declaration to the room<br />" +
			"- !htmlbox <em>HTML code</em>: broadcasts a box of HTML code to the room<br />" +
			"- !showimage <em>[url], [width], [height]</em>: shows an image to the room<br />" +
			"<br />" +
			"More detailed help can be found in the <a href=\"https://www.smogon.com/sim/roomauth_guide\">roomauth guide</a><br />" +
			"</div>"
		);
	},

	restarthelp: function (target, room, user) {
		if (room.id === 'lobby' && !this.can('lockdown')) return false;
		if (!this.canBroadcast()) return;
		this.sendReplyBox(
			"The server is restarting. Things to know:<br />" +
			"- We wait a few minutes before restarting so people can finish up their battles<br />" +
			"- The restart itself will take around 0.6 seconds<br />" +
			"- Your ladder ranking and teams will not change<br />" +
			"- We are restarting to update Pok&eacute;mon Showdown to a newer version"
		);
	},

	rule: 'rules',
	rules: function (target, room, user) {
		if (!target) {
			if (!this.canBroadcast()) return;
			this.sendReplyBox("Please follow the rules:<br />" +
				(room.rulesLink ? "- <a href=\"" + Tools.escapeHTML(room.rulesLink) + "\">" + Tools.escapeHTML(room.title) + " room rules</a><br />" : "") +
				"- <a href=\"https://pokemonshowdown.com/rules\">" + (room.rulesLink ? "Global rules" : "Rules") + "</a>");
			return;
		}
		if (!this.can('declare', room)) return;
		if (target.length > 100) {
			return this.sendReply("Error: Room rules link is too long (must be under 100 characters). You can use a URL shortener to shorten the link.");
		}

		room.rulesLink = target.trim();
		this.sendReply("(The room rules link is now: " + target + ")");

		if (room.chatRoomData) {
			room.chatRoomData.rulesLink = room.rulesLink;
			Rooms.global.writeChatRoomData();
		}
	},

	faq: function (target, room, user) {
		if (!this.canBroadcast()) return;
		target = target.toLowerCase();
		var buffer = "";
		var matched = false;

		if (target === 'all' && this.broadcasting) {
			return this.sendReplyBox("You cannot broadcast all FAQs at once.");
		}

		if (!target || target === 'all') {
			matched = true;
			buffer += "<a href=\"https://www.smogon.com/sim/faq\">Frequently Asked Questions</a><br />";
		}
		if (target === 'all' || target === 'elo') {
			matched = true;
			buffer += "<a href=\"https://www.smogon.com/sim/faq#elo\">Why did this user gain or lose so many points?</a><br />";
		}
		if (target === 'all' || target === 'doubles' || target === 'triples' || target === 'rotation') {
			matched = true;
			buffer += "<a href=\"https://www.smogon.com/sim/faq#doubles\">Can I play doubles/triples/rotation battles here?</a><br />";
		}
		if (target === 'all' || target === 'restarts') {
			matched = true;
			buffer += "<a href=\"https://www.smogon.com/sim/faq#restarts\">Why is the server restarting?</a><br />";
		}
		if (target === 'all' || target === 'star' || target === 'player') {
			matched = true;
			buffer += '<a href="https://www.smogon.com/sim/faq#star">Why is there this star (&starf;) in front of my username?</a><br />';
		}
		if (target === 'all' || target === 'staff') {
			matched = true;
			buffer += "<a href=\"https://www.smogon.com/sim/staff_faq\">Staff FAQ</a><br />";
		}
		if (target === 'all' || target === 'autoconfirmed' || target === 'ac') {
			matched = true;
			buffer += "A user is autoconfirmed when they have won at least one rated battle and have been registered for a week or longer.<br />";
		}
		if (target === 'all' || target === 'customavatar' || target === 'ca') {
			matched = true;
			buffer += "<a href=\"https://www.smogon.com/sim/faq#customavatar\">How can I get a custom avatar?</a><br />";
		}
		if (target === 'all' || target === 'pm' || target === 'msg' || target === 'w') {
			matched = true;
			buffer += "<a href=\"https://www.smogon.com/sim/faq#pm\">How can I send a user a private message?</a><br />";
		}
		if (target === 'all' || target === 'challenge' || target === 'chall') {
			matched = true;
			buffer += "<a href=\"https://www.smogon.com/sim/faq#challenge\">How can I battle a specific user?</a><br />";
		}
		if (target === 'all'  || target === 'gxe') {
			matched = true;
			buffer += "<a href=\"https://www.smogon.com/sim/faq#gxe\">What does GXE mean?</a><br />";
		}
		if (target === 'all'  || target === 'coil') {
			matched = true;
			buffer += "<a href=\"http://www.smogon.com/forums/threads/coil-explained.3508013\">What is COIL?</a><br />";
		}
		if (!matched) {
			return this.sendReply("The FAQ entry '" + target + "' was not found. Try /faq for general help.");
		}
		this.sendReplyBox(buffer);
	},
	faqhelp: ["/faq [theme] - Provides a link to the FAQ. Add deviation, doubles, randomcap, restart, or staff for a link to these questions. Add all for all of them.",
		"!faq [theme] - Shows everyone a link to the FAQ. Add deviation, doubles, randomcap, restart, or staff for a link to these questions. Add all for all of them. Requires: " + Users.getGroupsThatCan('broadcast').join(" ")],

	analysis: 'smogdex',
	strategy: 'smogdex',
	smogdex: function (target, room, user) {
		if (!this.canBroadcast()) return;

		var targets = target.split(',');
		var pokemon = Tools.getTemplate(targets[0]);
		var item = Tools.getItem(targets[0]);
		var move = Tools.getMove(targets[0]);
		var ability = Tools.getAbility(targets[0]);
		var format = Tools.getFormat(targets[0]);
		var atLeastOne = false;
		var generation = (targets[1] || 'xy').trim().toLowerCase();
		var genNumber = 6;
		var extraFormat = Tools.getFormat(targets[2]);

		if (generation === 'xy' || generation === 'oras' || generation === '6' || generation === 'six') {
			generation = 'xy';
		} else if (generation === 'bw' || generation === 'bw2' || generation === '5' || generation === 'five') {
			generation = 'bw';
			genNumber = 5;
		} else if (generation === 'dp' || generation === 'dpp' || generation === '4' || generation === 'four') {
			generation = 'dp';
			genNumber = 4;
		} else if (generation === 'adv' || generation === 'rse' || generation === 'rs' || generation === '3' || generation === 'three') {
			generation = 'rs';
			genNumber = 3;
		} else if (generation === 'gsc' || generation === 'gs' || generation === '2' || generation === 'two') {
			generation = 'gs';
			genNumber = 2;
		} else if (generation === 'rby' || generation === 'rb' || generation === '1' || generation === 'one') {
			generation = 'rb';
			genNumber = 1;
		} else {
			generation = 'xy';
		}

		// Pokemon
		if (pokemon.exists) {
			atLeastOne = true;
			if (genNumber < pokemon.gen) {
				return this.sendReplyBox("" + pokemon.name + " did not exist in " + generation.toUpperCase() + "!");
			}
			// if (pokemon.tier === 'CAP') generation = 'cap';
			if (pokemon.tier === 'CAP') return this.sendReply("CAP is not currently supported by Smogon Strategic Pokedex.");

			var illegalStartNums = {'351':1, '421':1, '487':1, '555':1, '647':1, '648':1, '649':1, '681':1};
			if (pokemon.isMega || pokemon.num in illegalStartNums) pokemon = Tools.getTemplate(pokemon.baseSpecies);

			var formatName = extraFormat.name;
			var formatId = extraFormat.id;
			if (formatId === 'doublesou') {
				formatId = 'doubles';
			} else if (formatId.includes('vgc')) {
				formatId = 'vgc' + formatId.slice(-2);
				formatName = 'VGC20' + formatId.slice(-2);
			} else if (extraFormat.effectType !== 'Format') {
				formatName = formatId = '';
			}
			var speciesid = pokemon.speciesid;
			// Special case for Meowstic-M
			if (speciesid === 'meowstic') speciesid = 'meowsticm';
			this.sendReplyBox("<a href=\"https://www.smogon.com/dex/" + generation + "/pokemon/" + speciesid + (formatId ? '/' + formatId : '') + "\">" + generation.toUpperCase() + " " + Tools.escapeHTML(formatName) + " " + pokemon.name + " analysis</a>, brought to you by <a href=\"https://www.smogon.com\">Smogon University</a>");
		}

		// Item
		if (item.exists && genNumber > 1 && item.gen <= genNumber) {
			atLeastOne = true;
			this.sendReplyBox("<a href=\"https://www.smogon.com/dex/" + generation + "/items/" + item.id + "\">" + generation.toUpperCase() + " " + item.name + " item analysis</a>, brought to you by <a href=\"https://www.smogon.com\">Smogon University</a>");
		}

		// Ability
		if (ability.exists && genNumber > 2 && ability.gen <= genNumber) {
			atLeastOne = true;
			this.sendReplyBox("<a href=\"https://www.smogon.com/dex/" + generation + "/abilities/" + ability.id + "\">" + generation.toUpperCase() + " " + ability.name + " ability analysis</a>, brought to you by <a href=\"https://www.smogon.com\">Smogon University</a>");
		}

		// Move
		if (move.exists && move.gen <= genNumber) {
			atLeastOne = true;
			this.sendReplyBox("<a href=\"https://www.smogon.com/dex/" + generation + "/moves/" + toId(move.name) + "\">" + generation.toUpperCase() + " " + move.name + " move analysis</a>, brought to you by <a href=\"https://www.smogon.com\">Smogon University</a>");
		}

		// Format
		if (format.id) {
			var formatName = format.name;
			var formatId = format.id;
			if (formatId === 'doublesou') {
				formatId = 'doubles';
			} else if (formatId.includes('vgc')) {
				formatId = 'vgc' + formatId.slice(-2);
				formatName = 'VGC20' + formatId.slice(-2);
			} else if (format.effectType !== 'Format') {
				formatName = formatId = '';
			}
			if (formatName) {
				atLeastOne = true;
				this.sendReplyBox("<a href=\"https://www.smogon.com/dex/" + generation + "/formats/" + formatId + "\">" + generation.toUpperCase() + " " + Tools.escapeHTML(formatName) + " format analysis</a>, brought to you by <a href=\"https://www.smogon.com\">Smogon University</a>");
			}
		}

		if (!atLeastOne) {
			return this.sendReplyBox("Pok&eacute;mon, item, move, ability, or format not found for generation " + generation.toUpperCase() + ".");
		}
	},
	smogdexhelp: ["/analysis [pokemon], [generation] - Links to the Smogon University analysis for this Pok\u00e9mon in the given generation.",
		"!analysis [pokemon], [generation] - Shows everyone this link. Requires: " + Users.getGroupsThatCan('broadcast').join(" ")],

	register: function () {
		if (!this.canBroadcast()) return;
		this.sendReplyBox('You will be prompted to register upon winning a rated battle. Alternatively, there is a register button in the <button name="openOptions"><i class="icon-cog"></i> Options</button> menu in the upper right.');
	},

	/*********************************************************
	 * Miscellaneous commands
	 *********************************************************/

	potd: function (target, room, user) {
		if (!this.can('potd')) return false;

		Config.potd = target;
		Simulator.SimulatorProcess.eval('Config.potd = \'' + toId(target) + '\'');
		if (target) {
			if (Rooms.lobby) Rooms.lobby.addRaw("<div class=\"broadcast-blue\"><b>The Pokemon of the Day is now " + target + "!</b><br />This Pokemon will be guaranteed to show up in random battles.</div>");
			this.logModCommand("The Pokemon of the Day was changed to " + target + " by " + user.name + ".");
		} else {
			if (Rooms.lobby) Rooms.lobby.addRaw("<div class=\"broadcast-blue\"><b>The Pokemon of the Day was removed!</b><br />No pokemon will be guaranteed in random battles.</div>");
			this.logModCommand("The Pokemon of the Day was removed by " + user.name + ".");
		}
	},

	roll: 'dice',
	dice: function (target, room, user) {
		if (!target || target.match(/[^d\d\s\-\+HL]/i)) return this.parse('/help dice');
		if (!this.canBroadcast()) return;

		// ~30 is widely regarded as the sample size required for sum to be a Gaussian distribution.
		// This also sets a computation time constraint for safety.
		var maxDice = 40;

		var diceQuantity = 1;
		var diceDataStart = target.indexOf('d');
		if (diceDataStart >= 0) {
			if (diceDataStart) diceQuantity = Number(target.slice(0, diceDataStart));
			target = target.slice(diceDataStart + 1);
			if (!Number.isInteger(diceQuantity) || diceQuantity <= 0 || diceQuantity > maxDice) return this.sendReply("The amount of dice rolled should be a natural number up to " + maxDice + ".");
		}
		var offset = 0;
		var removeOutlier = 0;

		var modifierData = target.match(/[\-\+]/);
		if (modifierData) {
			switch (target.slice(modifierData.index).trim().toLowerCase()) {
			case '-l':
				removeOutlier = -1;
				break;
			case '-h':
				removeOutlier = +1;
				break;
			default:
				offset = Number(target.slice(modifierData.index));
				if (isNaN(offset)) return this.parse('/help dice');
				if (!Number.isSafeInteger(offset)) return this.sendReply("The specified offset must be an integer up to " + Number.MAX_SAFE_INTEGER + ".");
			}
			if (removeOutlier && diceQuantity <= 1) return this.sendReply("More than one dice should be rolled before removing outliers.");
			target = target.slice(0, modifierData.index);
		}

		var diceFaces = 6;
		if (target.length) {
			diceFaces = Number(target);
			if (!Number.isSafeInteger(diceFaces) || diceFaces <= 0) {
				return this.sendReply("Rolled dice must have a natural amount of faces up to " + Number.MAX_SAFE_INTEGER + ".");
			}
		}

		if (diceQuantity > 1) {
			// Make sure that we can deal with high rolls
			if (!Number.isSafeInteger(offset < 0 ? diceQuantity * diceFaces : diceQuantity * diceFaces + offset)) {
				return this.sendReply("The maximum sum of rolled dice must be lower or equal than " + Number.MAX_SAFE_INTEGER + ".");
			}
		}

		var maxRoll = 0;
		var minRoll = Number.MAX_SAFE_INTEGER;

		var trackRolls = diceQuantity * (('' + diceFaces).length + 1) <= 60;
		var rolls = [];
		var rollSum = 0;

		for (var i = 0; i < diceQuantity; ++i) {
			var curRoll = Math.floor(Math.random() * diceFaces) + 1;
			rollSum += curRoll;
			if (curRoll > maxRoll) maxRoll = curRoll;
			if (curRoll < minRoll) minRoll = curRoll;
			if (trackRolls) rolls.push(curRoll);
		}

		// Apply modifiers

		if (removeOutlier > 0) {
			rollSum -= maxRoll;
		} else if (removeOutlier < 0) {
			rollSum -= minRoll;
		}
		if (offset) rollSum += offset;

		// Reply with relevant information

		var offsetFragment = "";
		if (offset) offsetFragment += (offset > 0 ? "+" + offset : offset);

		if (diceQuantity === 1) return this.sendReplyBox("Roll (1 - " + diceFaces + ")" + offsetFragment + ": " + rollSum);

		var sumFragment = "<br />Sum" + offsetFragment + (removeOutlier ? " except " + (removeOutlier > 0 ? "highest" : "lowest") : "");
		return this.sendReplyBox("" + diceQuantity + " rolls (1 - " + diceFaces + ")" + (trackRolls ? ": " + rolls.join(", ") : "") + sumFragment + ": " + rollSum);
	},
	dicehelp: ["/dice [max number] - Randomly picks a number between 1 and the number you choose.",
		"/dice [number of dice]d[number of sides] - Simulates rolling a number of dice, e.g., /dice 2d4 simulates rolling two 4-sided dice.",
		"/dice [number of dice]d[number of sides][+/-][offset] - Simulates rolling a number of dice and adding an offset to the sum, e.g., /dice 2d6+10: two standard dice are rolled; the result lies between 12 and 22.",
		"/dice [number of dice]d[number of sides]-[H/L] - Simulates rolling a number of dice with removal of extreme values, e.g., /dice 3d8-L: rolls three 8-sided dice; the result ignores the lowest value."],

	pr: 'pickrandom',
	pick: 'pickrandom',
	pickrandom: function (target, room, user) {
		var options = target.split(',');
		if (options.length < 2) return this.parse('/help pick');
		if (!this.canBroadcast()) return false;
		return this.sendReplyBox('<em>We randomly picked:</em> ' + Tools.escapeHTML(options.sample().trim()));
	},
	pickrandomhelp: ["/pick [option], [option], ... - Randomly selects an item from a list containing 2 or more elements."],

	showimage: function (target, room, user) {
		if (!target) return this.parse('/help showimage');
		if (!this.can('declare', room)) return false;
		if (!this.canBroadcast()) return;

		var targets = target.split(',');
		if (targets.length !== 3) {
			return this.parse('/help showimage');
		}

		this.sendReply('|raw|<img src="' + Tools.escapeHTML(targets[0]) + '" alt="" width="' + toId(targets[1]) + '" height="' + toId(targets[2]) + '" />');
	},
	showimagehelp: ["/showimage [url], [width], [height] - Show an image. Requires: " + Users.getGroupsThatCan('declare').join(" ")],

	htmlbox: function (target, room, user) {
		if (!target) return this.parse('/help htmlbox');
		if (!this.can('declare', room)) return;
		if (!this.canHTML(target)) return;
		if (!this.canBroadcast('!htmlbox')) return;

		this.sendReplyBox(target);
	},
<<<<<<< HEAD
	htmlboxhelp: ["/htmlbox [message] - Displays a message, parsing HTML code contained. Requires: " + Users.getGroupsThatCan('declare').join(" ") + " with global authority"]
};
=======
	htmlboxhelp: ["/htmlbox [message] - Displays a message, parsing HTML code contained. Requires: ~ # with global authority"]
};

process.nextTick(function () {
	// This slow operation is done *after* we start listening for connections
	// to the server. Anybody who connects while data is loading will
	// have to wait a couple seconds before they are able to join the server, but
	// at least they probably won't receive a connection error message.

	Tools.includeData();
	exports.commands = commands;
	Object.merge(CommandParser.commands, commands);
});
>>>>>>> ae6fc17a
<|MERGE_RESOLUTION|>--- conflicted
+++ resolved
@@ -20,12 +20,8 @@
 	alts: 'whois',
 	whoare: 'whois',
 	whois: function (target, room, user, connection, cmd) {
-<<<<<<< HEAD
+		if (room.id === 'staff' && !this.canBroadcast()) return;
 		var targetUser = this.targetUserOrSelf(target, user.group === Config.groups.default.global);
-=======
-		if (room.id === 'staff' && !this.canBroadcast()) return;
-		var targetUser = this.targetUserOrSelf(target, user.group === ' ');
->>>>>>> ae6fc17a
 		if (!targetUser) {
 			return this.sendReply("User " + this.targetUsername + " not found.");
 		}
@@ -35,8 +31,8 @@
 		}
 
 		var buf = '<strong class="username"><small style="display:none">' + targetUser.group + '</small>' + Tools.escapeHTML(targetUser.name) + '</strong> ' + (!targetUser.connected ? ' <em style="color:gray">(offline)</em>' : '');
-		if (Config.groups[targetUser.group] && Config.groups[targetUser.group].name) {
-			buf += "<br />" + Config.groups[targetUser.group].name + " (" + targetUser.group + ")";
+		if (Config.groups.bySymbol[targetUser.group] && Config.groups.bySymbol[targetUser.group].name) {
+			buf += "<br />" + Config.groups.bySymbol[targetUser.group].name + " (" + targetUser.group + ")";
 		}
 		if (targetUser.isSysop) {
 			buf += "<br />(Pok&eacute;mon Showdown System Operator)";
@@ -102,26 +98,10 @@
 				buf += '<br />Semilocked: ' + targetUser.semilocked;
 			}
 		}
-<<<<<<< HEAD
-		if (Config.groups.bySymbol[targetUser.group] && Config.groups.bySymbol[targetUser.group].name) {
-			this.sendReply("Group: " + Config.groups.bySymbol[targetUser.group].name + " (" + targetUser.group + ")");
-		}
-		if (targetUser.isSysop) {
-			this.sendReply("(Pok\xE9mon Showdown System Operator)");
-		}
-		if (!targetUser.registered) {
-			this.sendReply("(Unregistered)");
-		}
-		if ((cmd === 'ip' || cmd === 'whoare') && (user.can('ip', targetUser) || user === targetUser)) {
-			var ips = Object.keys(targetUser.ips);
-			this.sendReply("IP" + ((ips.length > 1) ? "s" : "") + ": " + ips.join(", "));
-			this.sendReply("Host: " + targetUser.latestHost);
-=======
 		if ((user.can('ip', targetUser) || user === targetUser)) {
 			var ips = Object.keys(targetUser.ips);
-			buf += "<br /> IP" + ((ips.length > 1) ? "s" : "") + ": " + ips.join(", ") +
-					(user.group !== ' ' && targetUser.latestHost ? "<br />Host: " + Tools.escapeHTML(targetUser.latestHost) : "");
->>>>>>> ae6fc17a
+			buf += "<br /> IP" + ((ips.length > 1) ? "s" : "") + ": " + ips.join(", ");
+			buf += "<br />Host: " + targetUser.latestHost;
 		}
 		if ((user === targetUser || user.can('alts')) && hiddenrooms) {
 			buf += '<br />Hidden rooms: ' + hiddenrooms;
@@ -2371,11 +2351,7 @@
 
 		this.sendReplyBox(target);
 	},
-<<<<<<< HEAD
 	htmlboxhelp: ["/htmlbox [message] - Displays a message, parsing HTML code contained. Requires: " + Users.getGroupsThatCan('declare').join(" ") + " with global authority"]
-};
-=======
-	htmlboxhelp: ["/htmlbox [message] - Displays a message, parsing HTML code contained. Requires: ~ # with global authority"]
 };
 
 process.nextTick(function () {
@@ -2387,5 +2363,4 @@
 	Tools.includeData();
 	exports.commands = commands;
 	Object.merge(CommandParser.commands, commands);
-});
->>>>>>> ae6fc17a
+});