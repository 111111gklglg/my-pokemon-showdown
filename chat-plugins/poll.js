--- conflicted
+++ resolved
@@ -201,7 +201,6 @@
 					return this.sendReply("There's no timer for this poll.");
 				}
 			}
-<<<<<<< HEAD
 		},
 		timerhelp: ["/poll timer [minutes] - Sets the poll to automatically end after [minutes] minutes. Requires: % @ # & ~", "/poll timer clear - Clears the poll's timer. Requires: % @ # & ~"],
 
@@ -210,16 +209,6 @@
 
 			return room.poll.blankvote(user);
 		},
-=======
-		},
-		timerhelp: ["/poll timer [minutes] - Sets the poll to automatically end after [minutes] minutes. Requires: % @ # & ~", "/poll timer clear - Clears the poll's timer. Requires: % @ # & ~"],
-
-		results: function (target, room, user) {
-			if (!room.poll) return this.errorReply("There is no poll running in this room.");
-
-			return room.poll.blankvote(user);
-		},
->>>>>>> 9106519a
 		resultshelp: ["/poll results - Shows the results of the poll without voting. NOTE: you can't go back and vote after using this."],
 
 		close: 'end',
