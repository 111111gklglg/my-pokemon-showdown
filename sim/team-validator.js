--- conflicted
+++ resolved
@@ -327,18 +327,6 @@
 				if (ruleTable.has('-illegal')) {
 					let problem = this.checkLearnset(move, template, lsetData, set);
 					if (problem) {
-<<<<<<< HEAD
-=======
-						// Sketchmons hack
-						// @ts-ignore
-						const noSketch = format.noSketch || dex.getFormat('gen7sketchmons').noSketch;
-						// @ts-ignore
-						if (ruleTable.has('allowonesketch') && noSketch.indexOf(move.name) < 0 && !set.sketchmonsMove && !move.noSketch && !move.isZ) {
-							// @ts-ignore
-							set.sketchmonsMove = move.id;
-							continue;
-						}
->>>>>>> a9fd7da4
 						let problemString = `${name} can't learn ${move.name}`;
 						if (problem.type === 'incompatibleAbility') {
 							problemString = problemString.concat(` because it's incompatible with its ability.`);
