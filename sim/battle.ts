/**
 * Simulator Battle
 * Pokemon Showdown - http://pokemonshowdown.com/
 *
 * This file is where the battle simulation itself happens.
 *
 * The most important part of the simulation is the event system:
 * see the `runEvent` function definition for details.
 *
 * General battle mechanics are in `battle-actions`; move-specific,
 * item-specific, etc mechanics are in the corresponding file in
 * `data`.
 *
 * @license MIT
 */

import { Dex, toID } from './dex';
import { Teams } from './teams';
import { Field } from './field';
import { Pokemon, type EffectState, RESTORATIVE_BERRIES } from './pokemon';
import { PRNG, type PRNGSeed } from './prng';
import { type MoveRequest, type ChoiceRequest, Side } from './side';
import { State } from './state';
import { BattleQueue, type Action } from './battle-queue';
import { BattleActions } from './battle-actions';
import { Utils } from '../lib/utils';
declare const __version: any;

export type ChannelID = 0 | 1 | 2 | 3 | 4;

export type ChannelMessages<T extends ChannelID | -1> = Record<T, string[]>;

const splitRegex = /^\|split\|p([1234])\n(.*)\n(.*)|.+/gm;

export function extractChannelMessages<T extends ChannelID | -1>(message: string, channelIds: T[]): ChannelMessages<T> {
	const channelIdSet = new Set(channelIds);
	const channelMessages: ChannelMessages<ChannelID | -1> = {
		[-1]: [],
		0: [],
		1: [],
		2: [],
		3: [],
		4: [],
	};

	for (const [lineMatch, playerMatch, secretMessage, sharedMessage] of message.matchAll(splitRegex)) {
		const player = playerMatch ? parseInt(playerMatch) : 0;
		for (const channelId of channelIdSet) {
			let line = lineMatch;
			if (player) {
				line = channelId === -1 || player === channelId ? secretMessage : sharedMessage;
				if (!line) continue;
			}
			channelMessages[channelId].push(line);
		}
	}

	return channelMessages;
}

interface BattleOptions {
	format?: Format;
	formatid: ID;
	/** Output callback */
	send?: (type: string, data: string | string[]) => void;
	prng?: PRNG; // PRNG override (you usually don't need this, just pass a seed)
	seed?: PRNGSeed; // PRNG seed
	rated?: boolean | string; // Rated string
	p1?: PlayerOptions; // Player 1 data
	p2?: PlayerOptions; // Player 2 data
	p3?: PlayerOptions; // Player 3 data
	p4?: PlayerOptions; // Player 4 data
	debug?: boolean; // show debug mode option
	forceRandomChance?: boolean; // force Battle#randomChance to always return true or false (used in some tests)
	deserialized?: boolean;
	strictChoices?: boolean; // whether invalid choices should throw
}

interface EventListenerWithoutPriority {
	effect: Effect;
	target?: Pokemon;
	index?: number;
	callback?: Function;
	state: EffectState | null;
	end: Function | null;
	endCallArgs?: any[];
	effectHolder: Pokemon | Side | Field | Battle;
}
interface EventListener extends EventListenerWithoutPriority {
	order: number | false;
	priority: number;
	subOrder: number;
	effectOrder?: number;
	speed?: number;
}

type Part = string | number | boolean | Pokemon | Side | Effect | Move | null | undefined;

// The current request state of the Battle:
//
//   - 'teampreview': beginning of BW/XY/SM battle (Team Preview)
//   - 'move': beginning of each turn
//   - 'switch': end of turn if fainted (or mid turn with switching effects)
//   - '': no request. Used between turns, or when the battle is over.
//
// An individual Side's request state is encapsulated in its `activeRequest` field.
export type RequestState = 'teampreview' | 'move' | 'switch' | '';

export class Battle {
	readonly id: ID;
	readonly debugMode: boolean;
	readonly forceRandomChance: boolean | null;
	readonly deserialized: boolean;
	readonly strictChoices: boolean;
	readonly format: Format;
	readonly formatData: EffectState;
	readonly gameType: GameType;
	/**
	 * The number of active pokemon per half-field.
	 * See header comment in side.ts for details.
	 */
	readonly activePerHalf: 1 | 2 | 3;
	readonly field: Field;
	readonly sides: [Side, Side] | [Side, Side, Side, Side];
	readonly prngSeed: PRNGSeed;
	dex: ModdedDex;
	gen: number;
	ruleTable: Dex.RuleTable;
	prng: PRNG;
	rated: boolean | string;
	reportExactHP: boolean;
	reportPercentages: boolean;
	supportCancel: boolean;

	actions: BattleActions;
	queue: BattleQueue;
	readonly faintQueue: {
		target: Pokemon,
		source: Pokemon | null,
		effect: Effect | null,
	}[];

	readonly log: string[];
	readonly inputLog: string[];
	readonly messageLog: string[];
	sentLogPos: number;
	sentEnd: boolean;

	requestState: RequestState;
	turn: number;
	midTurn: boolean;
	started: boolean;
	ended: boolean;
	winner?: string;

	effect: Effect;
	effectState: EffectState;

	event: AnyObject;
	events: AnyObject | null;
	eventDepth: number;

	activeMove: ActiveMove | null;
	activePokemon: Pokemon | null;
	activeTarget: Pokemon | null;

	lastMove: ActiveMove | null;
	lastSuccessfulMoveThisTurn: ID | null;
	lastMoveLine: number;
	/** The last damage dealt by a move in the battle - only used by Gen 1 Counter. */
	lastDamage: number;
	effectOrder: number;
	quickClawRoll: boolean;
	speedOrder: number[];

	teamGenerator: ReturnType<typeof Teams.getGenerator> | null;

	readonly hints: Set<string>;

	readonly NOT_FAIL: '';
	readonly HIT_SUBSTITUTE: 0;
	readonly FAIL: false;
	readonly SILENT_FAIL: null;

	readonly send: (type: string, data: string | string[]) => void;

	trunc: (num: number, bits?: number) => number;
	clampIntRange: (num: any, min?: number, max?: number) => number;
	toID = toID;
	constructor(options: BattleOptions) {
		this.log = [];
		this.add('t:', Math.floor(Date.now() / 1000));

		const format = options.format || Dex.formats.get(options.formatid, true);
		this.format = format;
		this.dex = Dex.forFormat(format);
		this.gen = this.dex.gen;
		this.ruleTable = this.dex.formats.getRuleTable(format);

		this.trunc = this.dex.trunc;
		this.clampIntRange = Utils.clampIntRange;
		// Object.assign(this, this.dex.data.Scripts);
		for (const i in this.dex.data.Scripts) {
			const entry = this.dex.data.Scripts[i];
			if (typeof entry === 'function') (this as any)[i] = entry;
		}
		if (format.battle) Object.assign(this, format.battle);

		this.id = '';
		this.debugMode = format.debug || !!options.debug;
		// Require debug mode and explicitly passed true/false
		this.forceRandomChance = (this.debugMode && typeof options.forceRandomChance === 'boolean') ?
			options.forceRandomChance : null;
		this.deserialized = !!options.deserialized;
		this.strictChoices = !!options.strictChoices;
		this.formatData = this.initEffectState({ id: format.id });
		this.gameType = (format.gameType || 'singles');
		this.field = new Field(this);
		this.sides = Array(format.playerCount).fill(null) as any;
		this.activePerHalf = this.gameType === 'triples' ? 3 :
			(format.playerCount > 2 || this.gameType === 'doubles') ? 2 :
			1;
		this.prng = options.prng || new PRNG(options.seed || undefined);
		this.prngSeed = this.prng.startingSeed;
		this.rated = options.rated || !!options.rated;
		this.reportExactHP = !!format.debug;
		this.reportPercentages = false;
		this.supportCancel = false;

		this.queue = new BattleQueue(this);
		this.actions = new BattleActions(this);
		this.faintQueue = [];

		this.inputLog = [];
		this.messageLog = [];
		this.sentLogPos = 0;
		this.sentEnd = false;

		this.requestState = '';
		this.turn = 0;
		this.midTurn = false;
		this.started = false;
		this.ended = false;

		this.effect = { id: '' } as Effect;
		this.effectState = this.initEffectState({ id: '' });

		this.event = { id: '' };
		this.events = null;
		this.eventDepth = 0;

		this.activeMove = null;
		this.activePokemon = null;
		this.activeTarget = null;

		this.lastMove = null;
		this.lastMoveLine = -1;
		this.lastSuccessfulMoveThisTurn = null;
		this.lastDamage = 0;
		this.effectOrder = 0;
		this.quickClawRoll = false;
		this.speedOrder = [];
		for (let i = 0; i < this.activePerHalf * 2; i++) {
			this.speedOrder.push(i);
		}

		this.teamGenerator = null;

		this.hints = new Set();

		this.NOT_FAIL = '';
		this.HIT_SUBSTITUTE = 0;
		this.FAIL = false;
		this.SILENT_FAIL = null;

		this.send = options.send || (() => {});

		const inputOptions: { formatid: ID, seed: PRNGSeed, rated?: string | true } = {
			formatid: options.formatid, seed: this.prngSeed,
		};
		if (this.rated) inputOptions.rated = this.rated;
		if (typeof __version !== 'undefined') {
			if (__version.head) {
				this.inputLog.push(`>version ${__version.head}`);
			}
			if (__version.origin) {
				this.inputLog.push(`>version-origin ${__version.origin}`);
			}
		}
		this.inputLog.push(`>start ` + JSON.stringify(inputOptions));

		this.add('gametype', this.gameType);

		// timing is early enough to hook into ModifySpecies event
		for (const rule of this.ruleTable.keys()) {
			if ('+*-!'.includes(rule.charAt(0))) continue;
			const subFormat = this.dex.formats.get(rule);
			if (subFormat.exists) {
				const hasEventHandler = Object.keys(subFormat).some(
					// skip event handlers that are handled elsewhere
					val => val.startsWith('on') && ![
						'onBegin', 'onTeamPreview', 'onBattleStart', 'onValidateRule', 'onValidateTeam', 'onChangeSet', 'onValidateSet',
					].includes(val)
				);
				if (hasEventHandler) this.field.addPseudoWeather(rule);
			}
		}

		const sides: SideID[] = ['p1', 'p2', 'p3', 'p4'];
		for (const side of sides) {
			if (options[side]) {
				this.setPlayer(side, options[side]);
			}
		}
	}

	toJSON(): AnyObject {
		return State.serializeBattle(this);
	}

	static fromJSON(serialized: string | AnyObject): Battle {
		return State.deserializeBattle(serialized);
	}

	get p1() {
		return this.sides[0];
	}

	get p2() {
		return this.sides[1];
	}

	get p3() {
		return this.sides[2];
	}

	get p4() {
		return this.sides[3];
	}

	toString() {
		return `Battle: ${this.format}`;
	}

	random(m?: number, n?: number) {
		return this.prng.random(m, n);
	}

	randomChance(numerator: number, denominator: number) {
		if (this.forceRandomChance !== null) return this.forceRandomChance;
		return this.prng.randomChance(numerator, denominator);
	}

	sample<T>(items: readonly T[]): T {
		return this.prng.sample(items);
	}

	/** Note that passing `undefined` resets to the starting seed, but `null` will roll a new seed */
	resetRNG(seed: PRNGSeed | null = this.prngSeed) {
		this.prng = new PRNG(seed);
		this.add('message', "The battle's RNG was reset.");
	}

	suppressingAbility(target?: Pokemon) {
		return this.activePokemon && this.activePokemon.isActive && (this.activePokemon !== target || this.gen < 8) &&
			this.activeMove && this.activeMove.ignoreAbility && !target?.hasItem('Ability Shield');
	}

	setActiveMove(move?: ActiveMove | null, pokemon?: Pokemon | null, target?: Pokemon | null) {
		this.activeMove = move || null;
		this.activePokemon = pokemon || null;
		this.activeTarget = target || pokemon || null;
	}

	clearActiveMove(failed?: boolean) {
		if (this.activeMove) {
			if (!failed) {
				this.lastMove = this.activeMove;
			}
			this.activeMove = null;
			this.activePokemon = null;
			this.activeTarget = null;
		}
	}

	updateSpeed() {
		for (const pokemon of this.getAllActive()) {
			pokemon.updateSpeed();
		}
	}

	/**
	 * The default sort order for actions, but also event listeners.
	 *
	 * 1. Order, low to high (default last)
	 * 2. Priority, high to low (default 0)
	 * 3. Speed, high to low (default 0)
	 * 4. SubOrder, low to high (default 0)
	 * 5. EffectOrder, low to high (default 0)
	 *
	 * Doesn't reference `this` so doesn't need to be bound.
	 */
	comparePriority(this: void, a: AnyObject, b: AnyObject) {
		return -((b.order || 4294967296) - (a.order || 4294967296)) ||
			((b.priority || 0) - (a.priority || 0)) ||
			((b.speed || 0) - (a.speed || 0)) ||
			-((b.subOrder || 0) - (a.subOrder || 0)) ||
			-((b.effectOrder || 0) - (a.effectOrder || 0)) ||
			0;
	}

	static compareRedirectOrder(this: void, a: AnyObject, b: AnyObject) {
		return ((b.priority || 0) - (a.priority || 0)) ||
			((b.speed || 0) - (a.speed || 0)) ||
			((a.effectHolder?.abilityState && b.effectHolder?.abilityState) ?
				-(b.effectHolder.abilityState.effectOrder - a.effectHolder.abilityState.effectOrder) : 0) ||
				0;
	}

	static compareLeftToRightOrder(this: void, a: AnyObject, b: AnyObject) {
		return -((b.order || 4294967296) - (a.order || 4294967296)) ||
			((b.priority || 0) - (a.priority || 0)) ||
			-((b.index || 0) - (a.index || 0)) ||
			0;
	}

	/** Sort a list, resolving speed ties the way the games do. */
	speedSort<T extends AnyObject>(list: T[], comparator: (a: T, b: T) => number = this.comparePriority) {
		if (list.length < 2) return;
		let sorted = 0;
		// This is a Selection Sort - not the fastest sort in general, but
		// actually faster than QuickSort for small arrays like the ones
		// `speedSort` is used for.
		// More importantly, it makes it easiest to resolve speed ties
		// properly.
		while (sorted + 1 < list.length) {
			let nextIndexes = [sorted];
			// grab list of next indexes
			for (let i = sorted + 1; i < list.length; i++) {
				const delta = comparator(list[nextIndexes[0]], list[i]);
				if (delta < 0) continue;
				if (delta > 0) nextIndexes = [i];
				if (delta === 0) nextIndexes.push(i);
			}
			// put list of next indexes where they belong
			for (let i = 0; i < nextIndexes.length; i++) {
				const index = nextIndexes[i];
				if (index !== sorted + i) {
					// nextIndexes is guaranteed to be in order, so it will never have
					// been disturbed by an earlier swap
					[list[sorted + i], list[index]] = [list[index], list[sorted + i]];
				}
			}
			if (nextIndexes.length > 1) {
				this.prng.shuffle(list, sorted, sorted + nextIndexes.length);
			}
			sorted += nextIndexes.length;
		}
	}

	/**
	 * Runs an event with no source on each Pokémon on the field, in Speed order.
	 */
	eachEvent(eventid: string, effect?: Effect | null, relayVar?: boolean) {
		const actives = this.getAllActive();
		if (!effect && this.effect) effect = this.effect;
		this.speedSort(actives, (a, b) => b.speed - a.speed);
		for (const pokemon of actives) {
			this.runEvent(eventid, pokemon, null, effect, relayVar);
		}
		if (eventid === 'Weather' && this.gen >= 7) {
			// TODO: further research when updates happen
			this.eachEvent('Update');
		}
	}

	/**
	 * Runs an event with no source on each effect on the field, in Speed order.
	 *
	 * Unlike `eachEvent`, this contains a lot of other handling and is only intended for
	 * the 'Residual' and 'SwitchIn' events.
	 */
	fieldEvent(eventid: string, targets?: Pokemon[]) {
		const callbackName = `on${eventid}`;
		let getKey: undefined | 'duration';
		if (eventid === 'Residual') {
			getKey = 'duration';
		}
		let handlers = this.findFieldEventHandlers(this.field, `onField${eventid}`, getKey);
		for (const side of this.sides) {
			if (side.n < 2 || !side.allySide) {
				handlers = handlers.concat(this.findSideEventHandlers(side, `onSide${eventid}`, getKey));
			}
			for (const active of side.active) {
				if (!active) continue;
				if (eventid === 'SwitchIn') {
					handlers = handlers.concat(this.findPokemonEventHandlers(active, `onAny${eventid}`));
				}
				if (targets && !targets.includes(active)) continue;
				handlers = handlers.concat(this.findPokemonEventHandlers(active, callbackName, getKey));
				handlers = handlers.concat(this.findSideEventHandlers(side, callbackName, undefined, active));
				handlers = handlers.concat(this.findFieldEventHandlers(this.field, callbackName, undefined, active));
				handlers = handlers.concat(this.findBattleEventHandlers(callbackName, getKey, active));
			}
		}
		this.speedSort(handlers);
		while (handlers.length) {
			const handler = handlers[0];
			handlers.shift();
			const effect = handler.effect;
			if ((handler.effectHolder as Pokemon).fainted) {
				if (!(handler.state?.isSlotCondition)) continue;
			}
<<<<<<< HEAD
			// FIXME: this shouldn't be necessary, emergency exiting Pokemon should be ignoring everything
			if ((handler.effectHolder as Pokemon).abilityState?.emergencyExiting) continue;
			if (eventid === 'Residual' && handler.end && handler.state && handler.state.duration) {
=======
			if (eventid === 'Residual' && handler.end && handler.state?.duration) {
>>>>>>> 62023bd2
				handler.state.duration--;
				if (!handler.state.duration) {
					const endCallArgs = handler.endCallArgs || [handler.effectHolder, effect.id];
					handler.end.call(...endCallArgs as [any, ...any[]]);
					if (this.ended) return;
					continue;
				}
			}

			let handlerEventid = eventid;
			if ((handler.effectHolder as Side).sideConditions) handlerEventid = `Side${eventid}`;
			if ((handler.effectHolder as Field).pseudoWeather) handlerEventid = `Field${eventid}`;
			if (handler.callback) {
				const originalHp = (handler.effectHolder as Pokemon).hp;
				this.singleEvent(handlerEventid, effect, handler.state, handler.effectHolder, null, null, undefined, handler.callback);
				if (originalHp) {
					const pokemon = handler.effectHolder as Pokemon;
					const maxhp = pokemon.getUndynamaxedHP(pokemon.maxhp);
					if (pokemon.hp && pokemon.getUndynamaxedHP() <= maxhp / 2 && originalHp > maxhp / 2) {
						this.runEvent('EmergencyExit', pokemon);
					}
				}
			}

			this.faintMessages();
			if (this.ended) return;
		}
	}

	/** The entire event system revolves around this function and runEvent. */
	singleEvent(
		eventid: string, effect: Effect, state: EffectState | Record<string, never> | null,
		target: string | Pokemon | Side | Field | Battle | null, source?: string | Pokemon | Effect | false | null,
		sourceEffect?: Effect | string | null, relayVar?: any, customCallback?: unknown
	) {
		if (this.eventDepth >= 8) {
			// oh fuck
			this.add('message', 'STACK LIMIT EXCEEDED');
			this.add('message', 'PLEASE REPORT IN BUG THREAD');
			this.add('message', 'Event: ' + eventid);
			this.add('message', 'Parent event: ' + this.event.id);
			throw new Error("Stack overflow");
		}
		if (this.log.length - this.sentLogPos > 1000) {
			this.add('message', 'LINE LIMIT EXCEEDED');
			this.add('message', 'PLEASE REPORT IN BUG THREAD');
			this.add('message', 'Event: ' + eventid);
			this.add('message', 'Parent event: ' + this.event.id);
			throw new Error("Infinite loop");
		}
		// this.add('Event: ' + eventid + ' (depth ' + this.eventDepth + ')');
		let hasRelayVar = true;
		if (relayVar === undefined) {
			relayVar = true;
			hasRelayVar = false;
		}

		if (effect.effectType === 'Status' && (target instanceof Pokemon) && target.status !== effect.id) {
			// it's changed; call it off
			return relayVar;
		}
		if (eventid !== 'Start' && eventid !== 'TakeItem' && effect.effectType === 'Item' &&
			(target instanceof Pokemon) && target.ignoringItem()) {
			this.debug(eventid + ' handler suppressed by Embargo, Klutz or Magic Room');
			return relayVar;
		}
		if (eventid !== 'End' && effect.effectType === 'Ability' && (target instanceof Pokemon) && target.ignoringAbility()) {
			this.debug(eventid + ' handler suppressed by Gastro Acid or Neutralizing Gas');
			return relayVar;
		}
		if (
			effect.effectType === 'Weather' && eventid !== 'FieldStart' && eventid !== 'FieldResidual' &&
			eventid !== 'FieldEnd' && this.field.suppressingWeather()
		) {
			this.debug(eventid + ' handler suppressed by Air Lock');
			return relayVar;
		}

		const callback = customCallback || (effect as any)[`on${eventid}`];
		if (callback === undefined) return relayVar;

		const parentEffect = this.effect;
		const parentEffectState = this.effectState;
		const parentEvent = this.event;

		this.effect = effect;
		this.effectState = state as EffectState || this.initEffectState({});
		this.event = { id: eventid, target, source, effect: sourceEffect };
		this.eventDepth++;

		const args = [target, source, sourceEffect];
		if (hasRelayVar) args.unshift(relayVar);

		let returnVal;
		if (typeof callback === 'function') {
			returnVal = callback.apply(this, args);
		} else {
			returnVal = callback;
		}

		this.eventDepth--;
		this.effect = parentEffect;
		this.effectState = parentEffectState;
		this.event = parentEvent;

		return returnVal === undefined ? relayVar : returnVal;
	}

	/**
	 * runEvent is the core of Pokemon Showdown's event system.
	 *
	 * Basic usage
	 * ===========
	 *
	 *   this.runEvent('Blah')
	 * will trigger any onBlah global event handlers.
	 *
	 *   this.runEvent('Blah', target)
	 * will additionally trigger any onBlah handlers on the target, onAllyBlah
	 * handlers on any active pokemon on the target's team, and onFoeBlah
	 * handlers on any active pokemon on the target's foe's team
	 *
	 *   this.runEvent('Blah', target, source)
	 * will additionally trigger any onSourceBlah handlers on the source
	 *
	 *   this.runEvent('Blah', target, source, effect)
	 * will additionally pass the effect onto all event handlers triggered
	 *
	 *   this.runEvent('Blah', target, source, effect, relayVar)
	 * will additionally pass the relayVar as the first argument along all event
	 * handlers
	 *
	 * You may leave any of these null. For instance, if you have a relayVar but
	 * no source or effect:
	 *   this.runEvent('Damage', target, null, null, 50)
	 *
	 * Event handlers
	 * ==============
	 *
	 * Items, abilities, statuses, and other effects like SR, confusion, weather,
	 * or Trick Room can have event handlers. Event handlers are functions that
	 * can modify what happens during an event.
	 *
	 * event handlers are passed:
	 *   function (target, source, effect)
	 * although some of these can be blank.
	 *
	 * certain events have a relay variable, in which case they're passed:
	 *   function (relayVar, target, source, effect)
	 *
	 * Relay variables are variables that give additional information about the
	 * event. For instance, the damage event has a relayVar which is the amount
	 * of damage dealt.
	 *
	 * If a relay variable isn't passed to runEvent, there will still be a secret
	 * relayVar defaulting to `true`, but it won't get passed to any event
	 * handlers.
	 *
	 * After an event handler is run, its return value helps determine what
	 * happens next:
	 * 1. If the return value isn't `undefined`, relayVar is set to the return
	 *    value
	 * 2. If relayVar is falsy, no more event handlers are run
	 * 3. Otherwise, if there are more event handlers, the next one is run and
	 *    we go back to step 1.
	 * 4. Once all event handlers are run (or one of them results in a falsy
	 *    relayVar), relayVar is returned by runEvent
	 *
	 * As a shortcut, an event handler that isn't a function will be interpreted
	 * as a function that returns that value.
	 *
	 * You can have return values mean whatever you like, but in general, we
	 * follow the convention that returning `false` or `null` means
	 * stopping or interrupting the event.
	 *
	 * For instance, returning `false` from a TrySetStatus handler means that
	 * the pokemon doesn't get statused.
	 *
	 * If a failed event usually results in a message like "But it failed!"
	 * or "It had no effect!", returning `null` will suppress that message and
	 * returning `false` will display it. Returning `null` is useful if your
	 * event handler already gave its own custom failure message.
	 *
	 * Returning `undefined` means "don't change anything" or "keep going".
	 * A function that does nothing but return `undefined` is the equivalent
	 * of not having an event handler at all.
	 *
	 * Returning a value means that that value is the new `relayVar`. For
	 * instance, if a Damage event handler returns 50, the damage event
	 * will deal 50 damage instead of whatever it was going to deal before.
	 *
	 * Useful values
	 * =============
	 *
	 * In addition to all the methods and attributes of Dex, Battle, and
	 * Scripts, event handlers have some additional values they can access:
	 *
	 * this.effect:
	 *   the Effect having the event handler
	 * this.effectState:
	 *   the data store associated with the above Effect. This is a plain Object
	 *   and you can use it to store data for later event handlers.
	 * this.effectState.target:
	 *   the Pokemon, Side, or Battle that the event handler's effect was
	 *   attached to.
	 * this.event.id:
	 *   the event ID
	 * this.event.target, this.event.source, this.event.effect:
	 *   the target, source, and effect of the event. These are the same
	 *   variables that are passed as arguments to the event handler, but
	 *   they're useful for functions called by the event handler.
	 */
	runEvent(
		eventid: string, target?: Pokemon | Pokemon[] | Side | Battle | null, source?: string | Pokemon | false | null,
		sourceEffect?: Effect | null, relayVar?: any, onEffect?: boolean, fastExit?: boolean
	) {
		// if (Battle.eventCounter) {
		// 	if (!Battle.eventCounter[eventid]) Battle.eventCounter[eventid] = 0;
		// 	Battle.eventCounter[eventid]++;
		// }
		if (this.eventDepth >= 8) {
			// oh fuck
			this.add('message', 'STACK LIMIT EXCEEDED');
			this.add('message', 'PLEASE REPORT IN BUG THREAD');
			this.add('message', 'Event: ' + eventid);
			this.add('message', 'Parent event: ' + this.event.id);
			throw new Error("Stack overflow");
		}
		if (!target) target = this;
		let effectSource = null;
		if (source instanceof Pokemon) effectSource = source;
		const handlers = this.findEventHandlers(target, eventid, effectSource);
		if (onEffect) {
			if (!sourceEffect) throw new Error("onEffect passed without an effect");
			const callback = (sourceEffect as any)[`on${eventid}`];
			if (callback !== undefined) {
				if (Array.isArray(target)) throw new Error("");
				handlers.unshift(this.resolvePriority({
					effect: sourceEffect, callback, state: this.initEffectState({}), end: null, effectHolder: target,
				}, `on${eventid}`));
			}
		}

		if (['Invulnerability', 'TryHit', 'DamagingHit', 'EntryHazard'].includes(eventid)) {
			handlers.sort(Battle.compareLeftToRightOrder);
		} else if (fastExit) {
			handlers.sort(Battle.compareRedirectOrder);
		} else {
			this.speedSort(handlers);
		}
		let hasRelayVar = 1;
		const args = [target, source, sourceEffect];
		// console.log('Event: ' + eventid + ' (depth ' + this.eventDepth + ') t:' + target.id + ' s:' + (!source || source.id) + ' e:' + effect.id);
		if (relayVar === undefined || relayVar === null) {
			relayVar = true;
			hasRelayVar = 0;
		} else {
			args.unshift(relayVar);
		}

		const parentEvent = this.event;
		this.event = { id: eventid, target, source, effect: sourceEffect, modifier: 1 };
		this.eventDepth++;

		let targetRelayVars = [];
		if (Array.isArray(target)) {
			if (Array.isArray(relayVar)) {
				targetRelayVars = relayVar;
			} else {
				for (let i = 0; i < target.length; i++) targetRelayVars[i] = true;
			}
		}
		for (const handler of handlers) {
			if (handler.index !== undefined) {
				// TODO: find a better way to do this
				if (!targetRelayVars[handler.index] && !(targetRelayVars[handler.index] === 0 &&
					eventid === 'DamagingHit')) continue;
				if (handler.target) {
					args[hasRelayVar] = handler.target;
					this.event.target = handler.target;
				}
				if (hasRelayVar) args[0] = targetRelayVars[handler.index];
			}
			const effect = handler.effect;
			const effectHolder = handler.effectHolder;
			// this.debug('match ' + eventid + ': ' + status.id + ' ' + status.effectType);
			if (effect.effectType === 'Status' && (effectHolder as Pokemon).status !== effect.id) {
				// it's changed; call it off
				continue;
			}
			if (effect.effectType === 'Ability' && effect.flags['breakable'] &&
				this.suppressingAbility(effectHolder as Pokemon)) {
				if (effect.flags['breakable']) {
					this.debug(eventid + ' handler suppressed by Mold Breaker');
					continue;
				}
				if (!effect.num) {
					// ignore attacking events for custom abilities
					const AttackingEvents = {
						BeforeMove: 1,
						BasePower: 1,
						Immunity: 1,
						RedirectTarget: 1,
						Heal: 1,
						SetStatus: 1,
						CriticalHit: 1,
						ModifyAtk: 1, ModifyDef: 1, ModifySpA: 1, ModifySpD: 1, ModifySpe: 1, ModifyAccuracy: 1,
						ModifyBoost: 1,
						ModifyDamage: 1,
						ModifySecondaries: 1,
						ModifyWeight: 1,
						TryAddVolatile: 1,
						TryHit: 1,
						TryHitSide: 1,
						TryMove: 1,
						Boost: 1,
						DragOut: 1,
						Effectiveness: 1,
					};
					if (eventid in AttackingEvents) {
						this.debug(eventid + ' handler suppressed by Mold Breaker');
						continue;
					} else if (eventid === 'Damage' && sourceEffect && sourceEffect.effectType === 'Move') {
						this.debug(eventid + ' handler suppressed by Mold Breaker');
						continue;
					}
				}
			}
			if (eventid !== 'Start' && eventid !== 'SwitchIn' && eventid !== 'TakeItem' &&
				effect.effectType === 'Item' && (effectHolder instanceof Pokemon) && effectHolder.ignoringItem()) {
				if (eventid !== 'Update') {
					this.debug(eventid + ' handler suppressed by Embargo, Klutz or Magic Room');
				}
				continue;
			} else if (
				eventid !== 'End' && effect.effectType === 'Ability' &&
				(effectHolder instanceof Pokemon) && effectHolder.ignoringAbility()
			) {
				if (eventid !== 'Update') {
					this.debug(eventid + ' handler suppressed by Gastro Acid or Neutralizing Gas');
				}
				continue;
			}
			if (
				(effect.effectType === 'Weather' || eventid === 'Weather') &&
				eventid !== 'Residual' && eventid !== 'End' && this.field.suppressingWeather()
			) {
				this.debug(eventid + ' handler suppressed by Air Lock');
				continue;
			}
			let returnVal;
			if (typeof handler.callback === 'function') {
				const parentEffect = this.effect;
				const parentEffectState = this.effectState;
				this.effect = handler.effect;
				this.effectState = handler.state || this.initEffectState({});
				this.effectState.target = effectHolder;

				returnVal = handler.callback.apply(this, args);

				this.effect = parentEffect;
				this.effectState = parentEffectState;
			} else {
				returnVal = handler.callback;
			}

			if (returnVal !== undefined) {
				relayVar = returnVal;
				if (!relayVar || fastExit) {
					if (handler.index !== undefined) {
						targetRelayVars[handler.index] = relayVar;
						if (targetRelayVars.every(val => !val)) break;
					} else {
						break;
					}
				}
				if (hasRelayVar) {
					args[0] = relayVar;
				}
			}
		}

		this.eventDepth--;
		if (typeof relayVar === 'number' && relayVar === Math.abs(Math.floor(relayVar))) {
			// this.debug(eventid + ' modifier: 0x' +
			// 	('0000' + (this.event.modifier * 4096).toString(16)).slice(-4).toUpperCase());
			relayVar = this.modify(relayVar, this.event.modifier);
		}
		this.event = parentEvent;

		return Array.isArray(target) ? targetRelayVars : relayVar;
	}

	/**
	 * priorityEvent works just like runEvent, except it exits and returns
	 * on the first non-undefined value instead of only on null/false.
	 */
	priorityEvent(
		eventid: string, target: Pokemon | Side | Battle, source?: Pokemon | null,
		effect?: Effect, relayVar?: any, onEffect?: boolean
	): any {
		return this.runEvent(eventid, target, source, effect, relayVar, onEffect, true);
	}

	resolvePriority(h: EventListenerWithoutPriority, callbackName: string) {
		const handler = h as EventListener;
		handler.order = (handler.effect as any)[`${callbackName}Order`] || false;
		handler.priority = (handler.effect as any)[`${callbackName}Priority`] || 0;
		handler.subOrder = (handler.effect as any)[`${callbackName}SubOrder`] || 0;
		if (!handler.subOrder) {
			// https://www.smogon.com/forums/threads/sword-shield-battle-mechanics-research.3655528/page-59#post-8685465
			const effectTypeOrder: { [k in EffectType]?: number } = {
				// Z-Move: 1,
				Condition: 2,
				// Slot Condition: 3,
				// Side Condition: 4,
				// Field Condition: 5, (includes weather but also terrains and pseudoweathers)
				Weather: 5,
				Format: 5,
				Rule: 5,
				Ruleset: 5,
				// Poison Touch: 6, (also includes Perish Body)
				Ability: 7,
				Item: 8,
				// Stall: 9,
			};
			handler.subOrder = effectTypeOrder[handler.effect.effectType] || 0;
			if (handler.effect.effectType === 'Condition') {
				if (handler.state?.target instanceof Side) {
					if (handler.state.isSlotCondition) {
						// slot condition
						handler.subOrder = 3;
					} else {
						// side condition
						handler.subOrder = 4;
					}
				} else if (handler.state?.target instanceof Field) {
					// field condition
					handler.subOrder = 5;
				}
			} else if (handler.effect.effectType === 'Ability') {
				if (handler.effect.name === 'Poison Touch' || handler.effect.name === 'Perish Body') {
					handler.subOrder = 6;
				} else if (handler.effect.name === 'Stall') {
					handler.subOrder = 9;
				}
			}
		}
		if (callbackName.endsWith('SwitchIn') || callbackName.endsWith('RedirectTarget') ||
			// FIXME: this is a quick fix because can't set effectOrder on Destiny Bond (and possibly other effects)
			(callbackName.endsWith('Residual') && handler.effect.effectType === 'Condition' &&
			(handler.state?.target instanceof Side || handler.state?.target instanceof Field))) {
			// If multiple hazards are present on one side, their event handlers all perfectly tie in speed, priority,
			// and subOrder. They should activate in the order they were created, which is where effectOrder comes in.
			// This also applies to speed ties for which ability like Lightning Rod redirects moves.
			// TODO: In-game, other events are also sorted this way, but that's an implementation for another refactor
			handler.effectOrder = handler.state?.effectOrder;
		}
		if (handler.effectHolder && (handler.effectHolder as Pokemon).getStat) {
			const pokemon = handler.effectHolder as Pokemon;
			handler.speed = pokemon.speed;
			if (callbackName.endsWith('SwitchIn')) {
				// Pokemon speeds including ties are resolved before all onSwitchIn handlers and aren't re-sorted in-between
				// so we subtract a fractional speed from each Pokemon's respective event handlers by using the index of their
				// unique field position in a pre-sorted-by-speed array
				const fieldPositionValue = pokemon.side.n * this.sides.length + pokemon.position;
				handler.speed -= this.speedOrder.indexOf(fieldPositionValue) / (this.activePerHalf * 2);
			}
		}
		return handler;
	}

	findEventHandlers(target: Pokemon | Pokemon[] | Side | Battle, eventName: string, source?: Pokemon | null) {
		let handlers: EventListener[] = [];
		if (Array.isArray(target)) {
			for (const [i, pokemon] of target.entries()) {
				// console.log(`Event: ${eventName}, Target: ${pokemon}, ${i}`);
				const curHandlers = this.findEventHandlers(pokemon, eventName, source);
				for (const handler of curHandlers) {
					handler.target = pokemon; // Original "effectHolder"
					handler.index = i;
				}
				handlers = handlers.concat(curHandlers);
			}
			return handlers;
		}
		// events usually run through EachEvent should never have any handlers besides `on${eventName}` so don't check for them
		const prefixedHandlers = !['BeforeTurn', 'Update', 'Weather', 'WeatherChange', 'TerrainChange'].includes(eventName);
		if (target instanceof Pokemon && (target.isActive || source?.isActive)) {
			handlers = this.findPokemonEventHandlers(target, `on${eventName}`);
			if (prefixedHandlers) {
				for (const allyActive of target.alliesAndSelf()) {
					handlers.push(...this.findPokemonEventHandlers(allyActive, `onAlly${eventName}`));
					handlers.push(...this.findPokemonEventHandlers(allyActive, `onAny${eventName}`));
				}
				for (const foeActive of target.foes()) {
					handlers.push(...this.findPokemonEventHandlers(foeActive, `onFoe${eventName}`));
					handlers.push(...this.findPokemonEventHandlers(foeActive, `onAny${eventName}`));
				}
			}
			target = target.side;
		}
		if (source && prefixedHandlers) {
			handlers.push(...this.findPokemonEventHandlers(source, `onSource${eventName}`));
		}
		if (target instanceof Side) {
			for (const side of this.sides) {
				if (side.n >= 2 && side.allySide) break;
				if (side === target || side === target.allySide) {
					handlers.push(...this.findSideEventHandlers(side, `on${eventName}`));
				} else if (prefixedHandlers) {
					handlers.push(...this.findSideEventHandlers(side, `onFoe${eventName}`));
				}
				if (prefixedHandlers) handlers.push(...this.findSideEventHandlers(side, `onAny${eventName}`));
			}
		}
		handlers.push(...this.findFieldEventHandlers(this.field, `on${eventName}`));
		handlers.push(...this.findBattleEventHandlers(`on${eventName}`));
		return handlers;
	}

	findPokemonEventHandlers(pokemon: Pokemon, callbackName: string, getKey?: 'duration') {
		const handlers: EventListener[] = [];

		const status = pokemon.getStatus();
		// @ts-expect-error dynamic lookup
		let callback = status[callbackName];
		if (callback !== undefined || (getKey && pokemon.statusState[getKey])) {
			handlers.push(this.resolvePriority({
				effect: status, callback, state: pokemon.statusState, end: pokemon.clearStatus, effectHolder: pokemon,
			}, callbackName));
		}
		for (const id in pokemon.volatiles) {
			const volatileState = pokemon.volatiles[id];
			const volatile = this.dex.conditions.getByID(id as ID);
			// @ts-expect-error dynamic lookup
			callback = volatile[callbackName];
			if (callback !== undefined || (getKey && volatileState[getKey])) {
				handlers.push(this.resolvePriority({
					effect: volatile, callback, state: volatileState, end: pokemon.removeVolatile, effectHolder: pokemon,
				}, callbackName));
			} else if (['ability', 'item'].includes(volatile.id.split(':')[0])) {
				// Innate abilities/items; see comment below
				// @ts-expect-error dynamic lookup
				if (this.gen >= 5 && callbackName === 'onSwitchIn' && !volatile.onAnySwitchIn) {
					callback = volatile.onStart;
					if (callback !== undefined || (getKey && volatileState[getKey])) {
						handlers.push(this.resolvePriority({
							effect: volatile, callback, state: volatileState, end: pokemon.removeVolatile, effectHolder: pokemon,
						}, callbackName));
					}
				}
			}
		}
		// Abilities and items Start at different times during the SwitchIn event, so we run their onStart handlers
		// during the SwitchIn event instead of running the Start event during switch-ins
		// gens 4 and before still use the old system, though
		const ability = pokemon.getAbility();
		// @ts-expect-error dynamic lookup
		callback = ability[callbackName];
		if (callback !== undefined || (getKey && pokemon.abilityState[getKey])) {
			handlers.push(this.resolvePriority({
				effect: ability, callback, state: pokemon.abilityState, end: pokemon.clearAbility, effectHolder: pokemon,
			}, callbackName));
			// @ts-expect-error dynamic lookup
		} else if (this.gen >= 5 && callbackName === 'onSwitchIn' && !ability.onAnySwitchIn) {
			// @ts-expect-error dynamic lookup
			callback = ability.onStart;
			if (callback !== undefined || (getKey && pokemon.abilityState[getKey])) {
				handlers.push(this.resolvePriority({
					effect: ability, callback, state: pokemon.abilityState, end: pokemon.clearAbility, effectHolder: pokemon,
				}, callbackName));
			}
		}
		const item = pokemon.getItem();
		// @ts-expect-error dynamic lookup
		callback = item[callbackName];
		if (callback !== undefined || (getKey && pokemon.itemState[getKey])) {
			handlers.push(this.resolvePriority({
				effect: item, callback, state: pokemon.itemState, end: pokemon.clearItem, effectHolder: pokemon,
			}, callbackName));
			// @ts-expect-error dynamic lookup
		} else if (this.gen >= 5 && callbackName === 'onSwitchIn' && !item.onAnySwitchIn) {
			callback = item.onStart;
			if (callback !== undefined || (getKey && pokemon.itemState[getKey])) {
				handlers.push(this.resolvePriority({
					effect: item, callback, state: pokemon.itemState, end: pokemon.clearItem, effectHolder: pokemon,
				}, callbackName));
			}
		}
		const species = pokemon.baseSpecies;
		// @ts-expect-error dynamic lookup
		callback = species[callbackName];
		if (callback !== undefined) {
			handlers.push(this.resolvePriority({
				effect: species, callback, state: pokemon.speciesState, end() {}, effectHolder: pokemon,
			}, callbackName));
		}
		const side = pokemon.side;
		for (const conditionid in side.slotConditions[pokemon.position]) {
			const slotConditionState = side.slotConditions[pokemon.position][conditionid];
			const slotCondition = this.dex.conditions.getByID(conditionid as ID);
			// @ts-expect-error dynamic lookup
			callback = slotCondition[callbackName];
			if (callback !== undefined || (getKey && slotConditionState[getKey])) {
				handlers.push(this.resolvePriority({
					effect: slotCondition,
					callback,
					state: slotConditionState,
					end: side.removeSlotCondition,
					endCallArgs: [side, pokemon, slotCondition.id],
					effectHolder: pokemon,
				}, callbackName));
			}
		}

		return handlers;
	}

	findBattleEventHandlers(callbackName: string, getKey?: 'duration', customHolder?: Pokemon) {
		const handlers: EventListener[] = [];

		let callback;
		const format = this.format;
		// @ts-expect-error dynamic lookup
		callback = format[callbackName];
		if (callback !== undefined || (getKey && this.formatData[getKey])) {
			handlers.push(this.resolvePriority({
				effect: format, callback, state: this.formatData, end: null, effectHolder: customHolder || this,
			}, callbackName));
		}
		if (this.events && (callback = this.events[callbackName]) !== undefined) {
			for (const handler of callback) {
				const state = (handler.target.effectType === 'Format') ? this.formatData : null;
				handlers.push({
					effect: handler.target, callback: handler.callback, state, end: null, effectHolder: customHolder || this,
					priority: handler.priority, order: handler.order, subOrder: handler.subOrder,
				});
			}
		}
		return handlers;
	}

	findFieldEventHandlers(field: Field, callbackName: string, getKey?: 'duration', customHolder?: Pokemon) {
		const handlers: EventListener[] = [];

		let callback;
		for (const id in field.pseudoWeather) {
			const pseudoWeatherState = field.pseudoWeather[id];
			const pseudoWeather = this.dex.conditions.getByID(id as ID);
			// @ts-expect-error dynamic lookup
			callback = pseudoWeather[callbackName];
			if (callback !== undefined || (getKey && pseudoWeatherState[getKey])) {
				handlers.push(this.resolvePriority({
					effect: pseudoWeather, callback, state: pseudoWeatherState,
					end: customHolder ? null : field.removePseudoWeather, effectHolder: customHolder || field,
				}, callbackName));
			}
		}
		const weather = field.getWeather();
		// @ts-expect-error dynamic lookup
		callback = weather[callbackName];
		if (callback !== undefined || (getKey && this.field.weatherState[getKey])) {
			handlers.push(this.resolvePriority({
				effect: weather, callback, state: this.field.weatherState,
				end: customHolder ? null : field.clearWeather, effectHolder: customHolder || field,
			}, callbackName));
		}
		const terrain = field.getTerrain();
		// @ts-expect-error dynamic lookup
		callback = terrain[callbackName];
		if (callback !== undefined || (getKey && field.terrainState[getKey])) {
			handlers.push(this.resolvePriority({
				effect: terrain, callback, state: field.terrainState,
				end: customHolder ? null : field.clearTerrain, effectHolder: customHolder || field,
			}, callbackName));
		}

		return handlers;
	}

	findSideEventHandlers(side: Side, callbackName: string, getKey?: 'duration', customHolder?: Pokemon) {
		const handlers: EventListener[] = [];

		for (const id in side.sideConditions) {
			const sideConditionData = side.sideConditions[id];
			const sideCondition = this.dex.conditions.getByID(id as ID);
			// @ts-expect-error dynamic lookup
			const callback = sideCondition[callbackName];
			if (callback !== undefined || (getKey && sideConditionData[getKey])) {
				handlers.push(this.resolvePriority({
					effect: sideCondition, callback, state: sideConditionData,
					end: customHolder ? null : side.removeSideCondition, effectHolder: customHolder || side,
				}, callbackName));
			}
		}
		return handlers;
	}

	/**
	 * Use this function to attach custom event handlers to a battle. See Battle#runEvent for
	 * more information on how to write callbacks for event handlers.
	 *
	 * Try to use this sparingly. Most event handlers can be simply placed in a format instead.
	 *
	 *     this.onEvent(eventid, target, callback)
	 * will set the callback as an event handler for the target when eventid is called with the
	 * default priority. Currently only valid formats are supported as targets but this will
	 * eventually be expanded to support other target types.
	 *
	 *     this.onEvent(eventid, target, priority, callback)
	 * will set the callback as an event handler for the target when eventid is called with the
	 * provided priority. Priority can either be a number or an object that contains the priority,
	 * order, and subOrder for the event handler as needed (undefined keys will use default values)
	 */
	onEvent(eventid: string, target: Format, ...rest: AnyObject[]) { // rest = [priority, callback]
		if (!eventid) throw new TypeError("Event handlers must have an event to listen to");
		if (!target) throw new TypeError("Event handlers must have a target");
		if (!rest.length) throw new TypeError("Event handlers must have a callback");

		if (target.effectType !== 'Format') {
			throw new TypeError(`${target.name} is a ${target.effectType} but only Format targets are supported right now`);
		}

		let callback, priority, order, subOrder, data;
		if (rest.length === 1) {
			[callback] = rest;
			priority = 0;
			order = false;
			subOrder = 0;
		} else {
			[data, callback] = rest;
			if (typeof data === 'object') {
				priority = data['priority'] || 0;
				order = data['order'] || false;
				subOrder = data['subOrder'] || 0;
			} else {
				priority = data || 0;
				order = false;
				subOrder = 0;
			}
		}

		const eventHandler = { callback, target, priority, order, subOrder };

		if (!this.events) this.events = {};
		const callbackName = `on${eventid}`;
		const eventHandlers = this.events[callbackName];
		if (eventHandlers === undefined) {
			this.events[callbackName] = [eventHandler];
		} else {
			eventHandlers.push(eventHandler);
		}
	}

	checkMoveMakesContact(move: ActiveMove, attacker: Pokemon, defender: Pokemon, announcePads = false) {
		if (move.flags['contact'] && attacker.hasItem('protectivepads')) {
			if (announcePads) {
				this.add('-activate', defender, this.effect.fullname);
				this.add('-activate', attacker, 'item: Protective Pads');
			}
			return false;
		}
		return !!move.flags['contact'];
	}

	getPokemon(fullname: string | Pokemon) {
		if (typeof fullname !== 'string') fullname = fullname.fullname;
		for (const side of this.sides) {
			for (const pokemon of side.pokemon) {
				if (pokemon.fullname === fullname) return pokemon;
			}
		}
		return null;
	}

	getAllPokemon() {
		const pokemonList: Pokemon[] = [];
		for (const side of this.sides) {
			pokemonList.push(...side.pokemon);
		}
		return pokemonList;
	}

	getAllActive(includeFainted?: boolean) {
		const pokemonList: Pokemon[] = [];
		for (const side of this.sides) {
			for (const pokemon of side.active) {
				if (pokemon && (includeFainted || !pokemon.fainted)) {
					pokemonList.push(pokemon);
				}
			}
		}
		return pokemonList;
	}

	makeRequest(type?: RequestState) {
		if (type) {
			this.requestState = type;
			for (const side of this.sides) {
				side.clearChoice();
			}
		} else {
			type = this.requestState;
		}

		for (const side of this.sides) {
			side.activeRequest = null;
		}

		if (type === 'teampreview') {
			// `pickedTeamSize = 6` means the format wants the user to select
			// the entire team order, unlike `pickedTeamSize = undefined` which
			// will only ask the user to select their lead(s).
			const pickedTeamSize = this.ruleTable.pickedTeamSize;
			this.add(`teampreview${pickedTeamSize ? `|${pickedTeamSize}` : ''}`);
		}

		const requests = this.getRequests(type);
		for (let i = 0; i < this.sides.length; i++) {
			this.sides[i].emitRequest(requests[i]);
		}

		if (this.sides.every(side => side.isChoiceDone())) {
			throw new Error(`Choices are done immediately after a request`);
		}
	}

	clearRequest() {
		this.requestState = '';
		for (const side of this.sides) {
			side.activeRequest = null;
			side.clearChoice();
		}
	}

	getRequests(type: RequestState) {
		// default to no request
		const requests: ChoiceRequest[] = Array(this.sides.length).fill(null);

		switch (type) {
		case 'switch':
			for (let i = 0; i < this.sides.length; i++) {
				const side = this.sides[i];
				if (!side.pokemonLeft) continue;
				const switchTable = side.active.map(pokemon => !!pokemon?.switchFlag);
				if (switchTable.some(Boolean)) {
					requests[i] = { forceSwitch: switchTable, side: side.getRequestData() };
				}
			}
			break;

		case 'teampreview':
			for (let i = 0; i < this.sides.length; i++) {
				const side = this.sides[i];
				const maxChosenTeamSize = this.ruleTable.pickedTeamSize || undefined;
				requests[i] = { teamPreview: true, maxChosenTeamSize, side: side.getRequestData() };
			}
			break;

		default:
			for (let i = 0; i < this.sides.length; i++) {
				const side = this.sides[i];
				if (!side.pokemonLeft) continue;
				const activeData = side.active.map(pokemon => pokemon?.getMoveRequestData());
				requests[i] = { active: activeData, side: side.getRequestData() };
				if (side.allySide) {
					(requests[i] as MoveRequest).ally = side.allySide.getRequestData(true);
				}
			}
			break;
		}

		const multipleRequestsExist = requests.filter(Boolean).length >= 2;
		for (let i = 0; i < this.sides.length; i++) {
			if (requests[i]) {
				if (!this.supportCancel || !multipleRequestsExist) requests[i].noCancel = true;
			} else {
				requests[i] = { wait: true, side: this.sides[i].getRequestData() };
			}
		}

		return requests;
	}

	tiebreak() {
		if (this.ended) return false;

		this.inputLog.push(`>tiebreak`);
		this.add('message', "Time's up! Going to tiebreaker...");
		const notFainted = this.sides.map(side => (
			side.pokemon.filter(pokemon => !pokemon.fainted).length
		));
		this.add('-message', this.sides.map((side, i) => (
			`${side.name}: ${notFainted[i]} Pokemon left`
		)).join('; '));
		const maxNotFainted = Math.max(...notFainted);
		let tiedSides = this.sides.filter((side, i) => notFainted[i] === maxNotFainted);
		if (tiedSides.length <= 1) {
			return this.win(tiedSides[0]);
		}

		const hpPercentage = tiedSides.map(side => (
			side.pokemon.map(pokemon => pokemon.hp / pokemon.maxhp).reduce((a, b) => a + b) * 100 / 6
		));
		this.add('-message', tiedSides.map((side, i) => (
			`${side.name}: ${Math.round(hpPercentage[i])}% total HP left`
		)).join('; '));
		const maxPercentage = Math.max(...hpPercentage);
		tiedSides = tiedSides.filter((side, i) => hpPercentage[i] === maxPercentage);
		if (tiedSides.length <= 1) {
			return this.win(tiedSides[0]);
		}

		const hpTotal = tiedSides.map(side => (
			side.pokemon.map(pokemon => pokemon.hp).reduce((a, b) => a + b)
		));
		this.add('-message', tiedSides.map((side, i) => (
			`${side.name}: ${Math.round(hpTotal[i])} total HP left`
		)).join('; '));
		const maxTotal = Math.max(...hpTotal);
		tiedSides = tiedSides.filter((side, i) => hpTotal[i] === maxTotal);
		if (tiedSides.length <= 1) {
			return this.win(tiedSides[0]);
		}
		return this.tie();
	}

	forceWin(side: SideID | null = null) {
		if (this.ended) return false;
		this.inputLog.push(side ? `>forcewin ${side}` : `>forcetie`);
		return this.win(side);
	}

	tie() {
		return this.win();
	}

	win(side?: SideID | '' | Side | null) {
		if (this.ended) return false;
		if (side && typeof side === 'string') {
			side = this.getSide(side);
		} else if (!side || !this.sides.includes(side)) {
			side = null;
		}
		this.winner = side ? side.name : '';

		this.add('');
		if (side?.allySide) {
			this.add('win', side.name + ' & ' + side.allySide.name);
		} else if (side) {
			this.add('win', side.name);
		} else {
			this.add('tie');
		}
		this.ended = true;
		this.requestState = '';
		for (const s of this.sides) {
			if (s) s.activeRequest = null;
		}
		return true;
	}

	lose(side: SideID | Side) {
		if (typeof side === 'string') {
			side = this.getSide(side);
		}
		if (!side) return; // can happen if a battle crashes
		if (this.gameType !== 'freeforall') {
			return this.win(side.foe);
		}
		if (!side.pokemonLeft) return;

		side.pokemonLeft = 0;
		side.active[0]?.faint();
		this.faintMessages(false, true);
		if (!this.ended && side.requestState) {
			side.emitRequest({ wait: true, side: side.getRequestData() });
			side.clearChoice();
			if (this.allChoicesDone()) this.commitChoices();
		}
		return true;
	}

	canSwitch(side: Side) {
		return this.possibleSwitches(side).length;
	}

	getRandomSwitchable(side: Side) {
		const canSwitchIn = this.possibleSwitches(side);
		return canSwitchIn.length ? this.sample(canSwitchIn) : null;
	}

	private possibleSwitches(side: Side) {
		if (!side.pokemonLeft) return [];

		const canSwitchIn = [];
		for (let i = side.active.length; i < side.pokemon.length; i++) {
			const pokemon = side.pokemon[i];
			if (!pokemon.fainted) {
				canSwitchIn.push(pokemon);
			}
		}
		return canSwitchIn;
	}

	swapPosition(pokemon: Pokemon, newPosition: number, attributes?: string) {
		if (newPosition >= pokemon.side.active.length) {
			throw new Error("Invalid swap position");
		}
		const target = pokemon.side.active[newPosition];
		if (newPosition !== 1 && (!target || target.fainted)) return false;

		this.add('swap', pokemon, newPosition, attributes || '');

		const side = pokemon.side;
		side.pokemon[pokemon.position] = target;
		side.pokemon[newPosition] = pokemon;
		side.active[pokemon.position] = side.pokemon[pokemon.position];
		side.active[newPosition] = side.pokemon[newPosition];
		if (target) target.position = pokemon.position;
		pokemon.position = newPosition;
		this.runEvent('Swap', target, pokemon);
		this.runEvent('Swap', pokemon, target);
		return true;
	}

	getAtSlot(slot: PokemonSlot): Pokemon;
	getAtSlot(slot: PokemonSlot | null): Pokemon | null;
	getAtSlot(slot: PokemonSlot | null) {
		if (!slot) return null;
		const side = this.sides[slot.charCodeAt(1) - 49]; // 49 is '1'
		const position = slot.charCodeAt(2) - 97; // 97 is 'a'
		const positionOffset = Math.floor(side.n / 2) * side.active.length;
		return side.active[position - positionOffset];
	}

	faint(pokemon: Pokemon, source?: Pokemon, effect?: Effect) {
		pokemon.faint(source, effect);
	}

	endTurn() {
		this.turn++;
		this.lastSuccessfulMoveThisTurn = null;

		const dynamaxEnding: Pokemon[] = [];
		for (const pokemon of this.getAllActive()) {
			if (pokemon.volatiles['dynamax']?.turns === 3) {
				dynamaxEnding.push(pokemon);
			}
		}
		if (dynamaxEnding.length > 1) {
			this.updateSpeed();
			this.speedSort(dynamaxEnding);
		}
		for (const pokemon of dynamaxEnding) {
			pokemon.removeVolatile('dynamax');
		}

		// Gen 1 partial trapping ends when either Pokemon or a switch in faints to residual damage
		if (this.gen === 1) {
			for (const pokemon of this.getAllActive()) {
				if (pokemon.volatiles['partialtrappinglock']) {
					const target = pokemon.volatiles['partialtrappinglock'].locked;
					if (target.hp <= 0 || !target.volatiles['partiallytrapped']) {
						delete pokemon.volatiles['partialtrappinglock'];
					}
				}
				if (pokemon.volatiles['partiallytrapped']) {
					const source = pokemon.volatiles['partiallytrapped'].source;
					if (source.hp <= 0 || !source.volatiles['partialtrappinglock']) {
						delete pokemon.volatiles['partiallytrapped'];
					}
				}
			}
		}

		const trappedBySide: boolean[] = [];
		const stalenessBySide: ('internal' | 'external' | undefined)[] = [];
		for (const side of this.sides) {
			let sideTrapped = true;
			let sideStaleness: 'internal' | 'external' | undefined;
			for (const pokemon of side.active) {
				if (!pokemon) continue;
				pokemon.moveThisTurn = '';
				pokemon.newlySwitched = false;
				pokemon.moveLastTurnResult = pokemon.moveThisTurnResult;
				pokemon.moveThisTurnResult = undefined;
				if (this.turn !== 1) {
					pokemon.usedItemThisTurn = false;
					pokemon.statsRaisedThisTurn = false;
					pokemon.statsLoweredThisTurn = false;
					// It shouldn't be possible in a normal battle for a Pokemon to be damaged before turn 1's move selection
					// However, this could be potentially relevant in certain OMs
					pokemon.hurtThisTurn = null;
				}

				pokemon.maybeDisabled = false;
				for (const moveSlot of pokemon.moveSlots) {
					moveSlot.disabled = false;
					moveSlot.disabledSource = '';
				}
				this.runEvent('DisableMove', pokemon);
				for (const moveSlot of pokemon.moveSlots) {
					const activeMove = this.dex.getActiveMove(moveSlot.id);
					this.singleEvent('DisableMove', activeMove, null, pokemon);
					if (activeMove.flags['cantusetwice'] && pokemon.lastMove?.id === moveSlot.id) {
						pokemon.disableMove(pokemon.lastMove.id);
					}
				}

				// If it was an illusion, it's not any more
				if (pokemon.getLastAttackedBy() && this.gen >= 7) pokemon.knownType = true;

				for (let i = pokemon.attackedBy.length - 1; i >= 0; i--) {
					const attack = pokemon.attackedBy[i];
					if (attack.source.isActive) {
						attack.thisTurn = false;
					} else {
						pokemon.attackedBy.splice(pokemon.attackedBy.indexOf(attack), 1);
					}
				}

				if (this.gen >= 7 && !pokemon.terastallized) {
					// In Gen 7, the real type of every Pokemon is visible to all players via the bottom screen while making choices
					const seenPokemon = pokemon.illusion || pokemon;
					const realTypeString = seenPokemon.getTypes(true).join('/');
					if (realTypeString !== seenPokemon.apparentType) {
						this.add('-start', pokemon, 'typechange', realTypeString, '[silent]');
						seenPokemon.apparentType = realTypeString;
						if (pokemon.addedType) {
							// The typechange message removes the added type, so put it back
							this.add('-start', pokemon, 'typeadd', pokemon.addedType, '[silent]');
						}
					}
				}

				pokemon.trapped = pokemon.maybeTrapped = false;
				this.runEvent('TrapPokemon', pokemon);
				if (!pokemon.knownType || this.dex.getImmunity('trapped', pokemon)) {
					this.runEvent('MaybeTrapPokemon', pokemon);
				}
				// canceling switches would leak information
				// if a foe might have a trapping ability
				if (this.gen > 2) {
					for (const source of pokemon.foes()) {
						const species = (source.illusion || source).species;
						if (!species.abilities) continue;
						for (const abilitySlot in species.abilities) {
							const abilityName = species.abilities[abilitySlot as keyof Species['abilities']];
							if (abilityName === source.ability) {
								// pokemon event was already run above so we don't need
								// to run it again.
								continue;
							}
							const ruleTable = this.ruleTable;
							if ((ruleTable.has('+hackmons') || !ruleTable.has('obtainableabilities')) && !this.format.team) {
								// hackmons format
								continue;
							} else if (abilitySlot === 'H' && species.unreleasedHidden) {
								// unreleased hidden ability
								continue;
							}
							const ability = this.dex.abilities.get(abilityName);
							if (ruleTable.has('-ability:' + ability.id)) continue;
							if (pokemon.knownType && !this.dex.getImmunity('trapped', pokemon)) continue;
							this.singleEvent('FoeMaybeTrapPokemon', ability, {}, pokemon, source);
						}
					}
				}

				if (pokemon.fainted) continue;

				sideTrapped = sideTrapped && pokemon.trapped;
				const staleness = pokemon.volatileStaleness || pokemon.staleness;
				if (staleness) sideStaleness = sideStaleness === 'external' ? sideStaleness : staleness;
				pokemon.activeTurns++;
			}
			trappedBySide.push(sideTrapped);
			stalenessBySide.push(sideStaleness);
			side.faintedLastTurn = side.faintedThisTurn;
			side.faintedThisTurn = null;
		}

		if (this.maybeTriggerEndlessBattleClause(trappedBySide, stalenessBySide)) return;

		if (this.gameType === 'triples' && this.sides.every(side => side.pokemonLeft === 1)) {
			// If both sides have one Pokemon left in triples and they are not adjacent, they are both moved to the center.
			const actives = this.getAllActive();
			if (actives.length > 1 && !actives[0].isAdjacent(actives[1])) {
				this.swapPosition(actives[0], 1, '[silent]');
				this.swapPosition(actives[1], 1, '[silent]');
				this.add('-center');
			}
		}

		this.add('turn', this.turn);
		if (this.gameType === 'multi') {
			for (const side of this.sides) {
				if (side.canDynamaxNow()) {
					if (this.turn === 1) {
						this.addSplit(side.id, ['-candynamax', side.id]);
					} else {
						this.add('-candynamax', side.id);
					}
				}
			}
		}
		if (this.gen === 2) this.quickClawRoll = this.randomChance(60, 256);
		if (this.gen === 3) this.quickClawRoll = this.randomChance(1, 5);

		this.makeRequest('move');
	}

	maybeTriggerEndlessBattleClause(
		trappedBySide: boolean[], stalenessBySide: ('internal' | 'external' | undefined)[]
	) {
		// Gen 1 Endless Battle Clause triggers
		// These are checked before the 100 turn minimum as the battle cannot progress if they are true
		if (this.gen <= 1) {
			const noProgressPossible = this.sides.every(side => {
				const foeAllGhosts = side.foe.pokemon.every(pokemon => pokemon.fainted || pokemon.hasType('Ghost'));
				const foeAllTransform = side.foe.pokemon.every(pokemon => (
					pokemon.fainted ||
					// true if transforming into this pokemon would lead to an endless battle
					// Transform will fail (depleting PP) if used against Ditto in Stadium 1
					(this.dex.currentMod !== 'gen1stadium' || pokemon.species.id !== 'ditto') &&
					// there are some subtleties such as a Mew with only Transform and auto-fail moves,
					// but it's unlikely to come up in a real game so there's no need to handle it
					pokemon.moves.every(moveid => moveid === 'transform')
				));
				return side.pokemon.every(pokemon => (
					pokemon.fainted ||
					// frozen pokemon can't thaw in gen 1 without outside help
					pokemon.status === 'frz' ||
					// a pokemon can't lose PP if it Transforms into a pokemon with only Transform
					(pokemon.moves.every(moveid => moveid === 'transform') && foeAllTransform) ||
					// Struggle can't damage yourself if every foe is a Ghost
					(pokemon.moveSlots.every(slot => slot.pp === 0) && foeAllGhosts)
				));
			});
			if (noProgressPossible) {
				this.add('-message', `This battle cannot progress. Endless Battle Clause activated!`);
				return this.tie();
			}
		}

		if (this.turn <= 100) return;

		// the turn limit is not a part of Endless Battle Clause
		if (this.turn >= 1000) {
			this.add('message', `It is turn 1000. You have hit the turn limit!`);
			this.tie();
			return true;
		}
		if (
			(this.turn >= 500 && this.turn % 100 === 0) || // every 100 turns past turn 500,
			(this.turn >= 900 && this.turn % 10 === 0) || // every 10 turns past turn 900,
			this.turn >= 990 // every turn past turn 990
		) {
			const turnsLeft = 1000 - this.turn;
			const turnsLeftText = (turnsLeft === 1 ? `1 turn` : `${turnsLeft} turns`);
			this.add('bigerror', `You will auto-tie if the battle doesn't end in ${turnsLeftText} (on turn 1000).`);
		}

		if (!this.ruleTable.has('endlessbattleclause')) return;
		// for now, FFA doesn't support Endless Battle Clause
		if (this.format.gameType === 'freeforall') return;

		// Are all Pokemon on every side stale, with at least one side containing an externally stale Pokemon?
		if (!stalenessBySide.every(s => !!s) || !stalenessBySide.some(s => s === 'external')) return;

		// Can both sides switch to a non-stale Pokemon?
		const canSwitch = [];
		for (const [i, trapped] of trappedBySide.entries()) {
			canSwitch[i] = false;
			if (trapped) break;
			const side = this.sides[i];

			for (const pokemon of side.pokemon) {
				if (!pokemon.fainted && !(pokemon.volatileStaleness || pokemon.staleness)) {
					canSwitch[i] = true;
					break;
				}
			}
		}
		if (canSwitch.every(s => s)) return;

		// Endless Battle Clause activates - we determine the winner by looking at each side's sets.
		const losers: Side[] = [];
		for (const side of this.sides) {
			let berry = false; // Restorative Berry
			let cycle = false; // Harvest or Recycle
			for (const pokemon of side.pokemon) {
				berry = RESTORATIVE_BERRIES.has(toID(pokemon.set.item));
				if (['harvest', 'pickup'].includes(toID(pokemon.set.ability)) ||
					pokemon.set.moves.map(toID).includes('recycle' as ID)) {
					cycle = true;
				}
				if (berry && cycle) break;
			}
			if (berry && cycle) losers.push(side);
		}

		if (losers.length === 1) {
			const loser = losers[0];
			this.add('-message', `${loser.name}'s team started with the rudimentary means to perform restorative berry-cycling and thus loses.`);
			return this.win(loser.foe);
		}
		if (losers.length === this.sides.length) {
			this.add('-message', `Each side's team started with the rudimentary means to perform restorative berry-cycling.`);
		}

		return this.tie();
	}

	start() {
		// Deserialized games should use restart()
		if (this.deserialized) return;
		// need all players to start
		if (!this.sides.every(side => !!side)) throw new Error(`Missing sides: ${this.sides}`);

		if (this.started) throw new Error(`Battle already started`);

		const format = this.format;
		this.started = true;
		if (this.gameType === 'multi') {
			this.sides[1].foe = this.sides[2]!;
			this.sides[0].foe = this.sides[3]!;
			this.sides[2]!.foe = this.sides[1];
			this.sides[3]!.foe = this.sides[0];
			this.sides[1].allySide = this.sides[3]!;
			this.sides[0].allySide = this.sides[2]!;
			this.sides[2]!.allySide = this.sides[0];
			this.sides[3]!.allySide = this.sides[1];
			// sync side conditions
			this.sides[2]!.sideConditions = this.sides[0].sideConditions;
			this.sides[3]!.sideConditions = this.sides[1].sideConditions;
		} else {
			this.sides[1].foe = this.sides[0];
			this.sides[0].foe = this.sides[1];
			if (this.sides.length > 2) { // ffa
				this.sides[2]!.foe = this.sides[3]!;
				this.sides[3]!.foe = this.sides[2]!;
			}
		}

		for (const side of this.sides) {
			this.add('teamsize', side.id, side.pokemon.length);
		}

		this.add('gen', this.gen);

		this.add('tier', format.name);
		if (this.rated) {
			if (this.rated === 'Rated battle') this.rated = true;
			this.add('rated', typeof this.rated === 'string' ? this.rated : '');
		}

		format.onBegin?.call(this);
		for (const rule of this.ruleTable.keys()) {
			if ('+*-!'.includes(rule.charAt(0))) continue;
			const subFormat = this.dex.formats.get(rule);
			subFormat.onBegin?.call(this);
		}

		if (this.sides.some(side => !side.pokemon[0])) {
			throw new Error('Battle not started: A player has an empty team.');
		}

		if (this.debugMode) {
			this.checkEVBalance();
		}

		format.onTeamPreview?.call(this);
		for (const rule of this.ruleTable.keys()) {
			if ('+*-!'.includes(rule.charAt(0))) continue;
			const subFormat = this.dex.formats.get(rule);
			subFormat.onTeamPreview?.call(this);
		}

		this.queue.addChoice({ choice: 'start' });
		this.midTurn = true;
		if (!this.requestState) this.turnLoop();
	}

	restart(send?: (type: string, data: string | string[]) => void) {
		if (!this.deserialized) throw new Error('Attempt to restart a battle which has not been deserialized');

		(this as any).send = send;
	}

	checkEVBalance() {
		let limitedEVs: boolean | null = null;
		for (const side of this.sides) {
			const sideLimitedEVs = !side.pokemon.some(
				pokemon => Object.values(pokemon.set.evs).reduce((a, b) => a + b, 0) > 510
			);
			if (limitedEVs === null) {
				limitedEVs = sideLimitedEVs;
			} else if (limitedEVs !== sideLimitedEVs) {
				this.add('bigerror', "Warning: One player isn't adhering to a 510 EV limit, and the other player is.");
			}
		}
	}

	boost(
		boost: SparseBoostsTable, target: Pokemon | null = null, source: Pokemon | null = null,
		effect: Effect | null = null, isSecondary = false, isSelf = false
	) {
		if (this.event) {
			target ||= this.event.target;
			source ||= this.event.source;
			effect ||= this.effect;
		}
		if (!target?.hp) return 0;
		if (!target.isActive) return false;
		if (this.gen > 5 && !target.side.foePokemonLeft()) return false;
		boost = this.runEvent('ChangeBoost', target, source, effect, { ...boost });
		boost = target.getCappedBoost(boost);
		boost = this.runEvent('TryBoost', target, source, effect, { ...boost });
		let success = null;
		let boosted = isSecondary;
		let boostName: BoostID;
		for (boostName in boost) {
			const currentBoost: SparseBoostsTable = {
				[boostName]: boost[boostName],
			};
			let boostBy = target.boostBy(currentBoost);
			let msg = '-boost';
			if (boost[boostName]! < 0 || target.boosts[boostName] === -6) {
				msg = '-unboost';
				boostBy = -boostBy;
			}
			if (boostBy) {
				success = true;
				switch (effect?.id) {
				case 'bellydrum': case 'angerpoint':
					this.add('-setboost', target, 'atk', target.boosts['atk'], '[from] ' + effect.fullname);
					break;
				case 'bellydrum2':
					this.add(msg, target, boostName, boostBy, '[silent]');
					this.hint("In Gen 2, Belly Drum boosts by 2 when it fails.");
					break;
				case 'zpower':
					this.add(msg, target, boostName, boostBy, '[zeffect]');
					break;
				default:
					if (!effect) break;
					if (effect.effectType === 'Move') {
						this.add(msg, target, boostName, boostBy);
					} else if (effect.effectType === 'Item') {
						this.add(msg, target, boostName, boostBy, '[from] item: ' + effect.name);
					} else {
						if (effect.effectType === 'Ability' && !boosted) {
							this.add('-ability', target, effect.name, 'boost');
							boosted = true;
						}
						this.add(msg, target, boostName, boostBy);
					}
					break;
				}
				this.runEvent('AfterEachBoost', target, source, effect, currentBoost);
			} else if (effect?.effectType === 'Ability') {
				if (isSecondary || isSelf) this.add(msg, target, boostName, boostBy);
			} else if (!isSecondary && !isSelf) {
				this.add(msg, target, boostName, boostBy);
			}
		}
		this.runEvent('AfterBoost', target, source, effect, boost);
		if (success) {
			if (Object.values(boost).some(x => x > 0)) target.statsRaisedThisTurn = true;
			if (Object.values(boost).some(x => x < 0)) target.statsLoweredThisTurn = true;
		}
		return success;
	}

	spreadDamage(
		damage: SpreadMoveDamage, targetArray: (false | Pokemon | null)[] | null = null,
		source: Pokemon | null = null, effect: 'drain' | 'recoil' | Effect | null = null, instafaint = false
	) {
		if (!targetArray) return [0];
		const retVals: (number | false | undefined)[] = [];
		if (typeof effect === 'string' || !effect) effect = this.dex.conditions.getByID((effect || '') as ID);
		for (const [i, curDamage] of damage.entries()) {
			const target = targetArray[i];
			let targetDamage = curDamage;
			if (!(targetDamage || targetDamage === 0)) {
				retVals[i] = targetDamage;
				continue;
			}
			if (!target || !target.hp) {
				retVals[i] = 0;
				continue;
			}
			if (!target.isActive) {
				retVals[i] = false;
				continue;
			}
			if (targetDamage !== 0) targetDamage = this.clampIntRange(targetDamage, 1);

			if (effect.id !== 'struggle-recoil') { // Struggle recoil is not affected by effects
				if (effect.effectType === 'Weather' && !target.runStatusImmunity(effect.id)) {
					this.debug('weather immunity');
					retVals[i] = 0;
					continue;
				}
				targetDamage = this.runEvent('Damage', target, source, effect, targetDamage, true);
				if (!(targetDamage || targetDamage === 0)) {
					this.debug('damage event failed');
					retVals[i] = curDamage === true ? undefined : targetDamage;
					continue;
				}
			}
			if (targetDamage !== 0) targetDamage = this.clampIntRange(targetDamage, 1);

			if (this.gen <= 1) {
				if (this.dex.currentMod === 'gen1stadium' ||
					!['recoil', 'drain', 'leechseed'].includes(effect.id) && effect.effectType !== 'Status') {
					this.lastDamage = targetDamage;
				}
			}

			retVals[i] = targetDamage = target.damage(targetDamage, source, effect);
			if (targetDamage !== 0) target.hurtThisTurn = target.hp;
			if (source && effect.effectType === 'Move') source.lastDamage = targetDamage;

			const name = effect.fullname === 'tox' ? 'psn' : effect.fullname;
			switch (effect.id) {
			case 'partiallytrapped':
				this.add('-damage', target, target.getHealth, '[from] ' + this.effectState.sourceEffect.fullname, '[partiallytrapped]');
				break;
			case 'powder':
				this.add('-damage', target, target.getHealth, '[silent]');
				break;
			case 'confused':
				this.add('-damage', target, target.getHealth, '[from] confusion');
				break;
			default:
				if (effect.effectType === 'Move' || !name) {
					this.add('-damage', target, target.getHealth);
				} else if (source && (source !== target || effect.effectType === 'Ability')) {
					this.add('-damage', target, target.getHealth, `[from] ${name}`, `[of] ${source}`);
				} else {
					this.add('-damage', target, target.getHealth, `[from] ${name}`);
				}
				break;
			}

			if (targetDamage && effect.effectType === 'Move') {
				if (this.gen <= 1 && effect.recoil && source) {
					if (this.dex.currentMod !== 'gen1stadium' || target.hp > 0) {
						const amount = this.clampIntRange(Math.floor(targetDamage * effect.recoil[0] / effect.recoil[1]), 1);
						this.damage(amount, source, target, 'recoil');
					}
				}
				if (this.gen <= 4 && effect.drain && source) {
					const amount = this.clampIntRange(Math.floor(targetDamage * effect.drain[0] / effect.drain[1]), 1);
					// Draining can be countered in gen 1
					if (this.gen <= 1) this.lastDamage = amount;
					this.heal(amount, source, target, 'drain');
				}
				if (this.gen > 4 && effect.drain && source) {
					const amount = Math.round(targetDamage * effect.drain[0] / effect.drain[1]);
					this.heal(amount, source, target, 'drain');
				}
			}
			// for moves, it needs to run after the 'AfterHit' event
			if (effect.effectType !== 'Move') this.runEvent('AfterDamage', target, source, effect, targetDamage);
		}

		if (instafaint) {
			for (const [i, target] of targetArray.entries()) {
				if (!retVals[i] || !target) continue;

				if (target.hp <= 0) {
					this.debug(`instafaint: ${this.faintQueue.map(entry => entry.target.name)}`);
					this.faintMessages(true);
					if (this.gen <= 2) {
						target.faint();
						if (this.gen <= 1) {
							this.queue.clear();
							// Fainting clears accumulated Bide damage
							for (const pokemon of this.getAllActive()) {
								if (pokemon.volatiles['bide']?.damage) {
									pokemon.volatiles['bide'].damage = 0;
									this.hint("Desync Clause Mod activated!");
									this.hint("In Gen 1, Bide's accumulated damage is reset to 0 when a Pokemon faints.");
								}
							}
						}
					}
				}
			}
		}

		return retVals;
	}

	damage(
		damage: number, target: Pokemon | null = null, source: Pokemon | null = null,
		effect: 'drain' | 'recoil' | Effect | null = null, instafaint = false
	) {
		if (this.event) {
			target ||= this.event.target;
			source ||= this.event.source;
			effect ||= this.effect;
		}
		return this.spreadDamage([damage], [target], source, effect, instafaint)[0];
	}

	directDamage(damage: number, target?: Pokemon, source: Pokemon | null = null, effect: Effect | null = null) {
		if (this.event) {
			target ||= this.event.target;
			source ||= this.event.source;
			effect ||= this.effect;
		}
		if (!target?.hp) return 0;
		if (!damage) return 0;
		damage = this.clampIntRange(damage, 1);

		if (typeof effect === 'string' || !effect) effect = this.dex.conditions.getByID((effect || '') as ID);

		// In Gen 1 BUT NOT STADIUM, Substitute also takes confusion and HJK recoil damage
		if (this.gen <= 1 && this.dex.currentMod !== 'gen1stadium' &&
			['confusion', 'jumpkick', 'highjumpkick'].includes(effect.id)) {
			// Confusion and recoil damage can be countered
			this.lastDamage = damage;
			if (target.volatiles['substitute']) {
				const hint = "In Gen 1, if a Pokemon with a Substitute hurts itself due to confusion or Jump Kick/Hi Jump Kick recoil and the target";
				// if the move was a self-targeting move, the source is the same as the target. We need to check the opposing substitute
				const foe = target.side.foe.active[0];
				if (foe?.volatiles['substitute']) {
					foe.volatiles['substitute'].hp -= damage;
					if (foe.volatiles['substitute'].hp <= 0) {
						foe.removeVolatile('substitute');
						foe.subFainted = true;
					} else {
						this.add('-activate', foe, 'Substitute', '[damage]');
					}
					this.hint(hint + " has a Substitute, the target's Substitute takes the damage.");
					return damage;
				} else {
					this.hint(hint + " does not have a Substitute there is no damage dealt.");
					return 0;
				}
			}
		}

		damage = target.damage(damage, source, effect);
		switch (effect.id) {
		case 'strugglerecoil':
			this.add('-damage', target, target.getHealth, '[from] recoil');
			break;
		case 'confusion':
			this.add('-damage', target, target.getHealth, '[from] confusion');
			break;
		default:
			this.add('-damage', target, target.getHealth);
			break;
		}
		this.runEvent('AfterDamage', target, source, effect, damage);
		if (target.fainted) this.faint(target);
		return damage;
	}

	heal(damage: number, target?: Pokemon, source: Pokemon | null = null, effect: 'drain' | Effect | null = null) {
		if (this.event) {
			target ||= this.event.target;
			source ||= this.event.source;
			effect ||= this.effect;
		}
		if (effect === 'drain') effect = this.dex.conditions.getByID(effect as ID);
		if (damage && damage <= 1) damage = 1;
		damage = this.trunc(damage);
		// for things like Liquid Ooze, the Heal event still happens when nothing is healed.
		damage = this.runEvent('TryHeal', target, source, effect, damage);
		if (!damage) return damage;
		if (!target?.hp) return false;
		if (!target.isActive) return false;
		if (target.hp >= target.maxhp) return false;
		const finalDamage = target.heal(damage, source, effect);
		switch (effect?.id) {
		case 'leechseed':
		case 'rest':
			this.add('-heal', target, target.getHealth, '[silent]');
			break;
		case 'drain':
			this.add('-heal', target, target.getHealth, '[from] drain', `[of] ${source}`);
			break;
		case 'wish':
			break;
		case 'zpower':
			this.add('-heal', target, target.getHealth, '[zeffect]');
			break;
		default:
			if (!effect) break;
			if (effect.effectType === 'Move') {
				this.add('-heal', target, target.getHealth);
			} else if (source && source !== target) {
				this.add('-heal', target, target.getHealth, `[from] ${effect.fullname}`, `[of] ${source}`);
			} else {
				this.add('-heal', target, target.getHealth, `[from] ${effect.fullname}`);
			}
			break;
		}
		this.runEvent('Heal', target, source, effect, finalDamage);
		return finalDamage;
	}

	chain(previousMod: number | number[], nextMod: number | number[]) {
		// previousMod or nextMod can be either a number or an array [numerator, denominator]
		if (Array.isArray(previousMod)) {
			previousMod = this.trunc(previousMod[0] * 4096 / previousMod[1]);
		} else {
			previousMod = this.trunc(previousMod * 4096);
		}

		if (Array.isArray(nextMod)) {
			nextMod = this.trunc(nextMod[0] * 4096 / nextMod[1]);
		} else {
			nextMod = this.trunc(nextMod * 4096);
		}
		return ((previousMod * nextMod + 2048) >> 12) / 4096; // M'' = ((M * M') + 0x800) >> 12
	}

	chainModify(numerator: number | number[], denominator = 1) {
		const previousMod = this.trunc(this.event.modifier * 4096);

		if (Array.isArray(numerator)) {
			denominator = numerator[1];
			numerator = numerator[0];
		}
		const nextMod = this.trunc(numerator * 4096 / denominator);
		this.event.modifier = ((previousMod * nextMod + 2048) >> 12) / 4096;
	}

	modify(value: number, numerator: number | number[], denominator = 1) {
		// You can also use:
		// modify(value, [numerator, denominator])
		// modify(value, fraction) - assuming you trust JavaScript's floating-point handler
		if (Array.isArray(numerator)) {
			denominator = numerator[1];
			numerator = numerator[0];
		}
		const tr = this.trunc;
		const modifier = tr(numerator * 4096 / denominator);
		return tr((tr(value * modifier) + 2048 - 1) / 4096);
	}

	/** Given a table of base stats and a pokemon set, return the actual stats. */
	spreadModify(baseStats: StatsTable, set: PokemonSet): StatsTable {
		const modStats: SparseStatsTable = { atk: 10, def: 10, spa: 10, spd: 10, spe: 10 };
		const tr = this.trunc;
		let statName: keyof StatsTable;
		for (statName in modStats) {
			const stat = baseStats[statName];
			modStats[statName] = tr(tr(2 * stat + set.ivs[statName] + tr(set.evs[statName] / 4)) * set.level / 100 + 5);
		}
		if ('hp' in baseStats) {
			const stat = baseStats['hp'];
			modStats['hp'] = tr(tr(2 * stat + set.ivs['hp'] + tr(set.evs['hp'] / 4) + 100) * set.level / 100 + 10);
		}
		return this.natureModify(modStats as StatsTable, set);
	}

	natureModify(stats: StatsTable, set: PokemonSet): StatsTable {
		// Natures are calculated with 16-bit truncation.
		// This only affects Eternatus-Eternamax in Pure Hackmons.
		const tr = this.trunc;
		const nature = this.dex.natures.get(set.nature);
		let s: StatIDExceptHP;
		if (nature.plus) {
			s = nature.plus;
			const stat = this.ruleTable.has('overflowstatmod') ? Math.min(stats[s], 595) : stats[s];
			stats[s] = tr(tr(stat * 110, 16) / 100);
		}
		if (nature.minus) {
			s = nature.minus;
			const stat = this.ruleTable.has('overflowstatmod') ? Math.min(stats[s], 728) : stats[s];
			stats[s] = tr(tr(stat * 90, 16) / 100);
		}
		return stats;
	}

	finalModify(relayVar: number) {
		relayVar = this.modify(relayVar, this.event.modifier);
		this.event.modifier = 1;
		return relayVar;
	}

	getCategory(move: string | Move) {
		return this.dex.moves.get(move).category || 'Physical';
	}

	randomizer(baseDamage: number) {
		const tr = this.trunc;
		return tr(tr(baseDamage * (100 - this.random(16))) / 100);
	}

	/**
	 * Returns whether a proposed target for a move is valid.
	 */
	validTargetLoc(targetLoc: number, source: Pokemon, targetType: string) {
		if (targetLoc === 0) return true;
		const numSlots = this.activePerHalf;
		const sourceLoc = source.getLocOf(source);
		if (Math.abs(targetLoc) > numSlots) return false;
		const isSelf = (sourceLoc === targetLoc);
		const isFoe = (this.gameType === 'freeforall' ? !isSelf : targetLoc > 0);
		const acrossFromTargetLoc = -(numSlots + 1 - targetLoc);
		const isAdjacent = (targetLoc > 0 ?
			Math.abs(acrossFromTargetLoc - sourceLoc) <= 1 :
			Math.abs(targetLoc - sourceLoc) === 1);

		if (this.gameType === 'freeforall' && targetType === 'adjacentAlly') {
			// moves targeting one ally can instead target foes in Battle Royal
			return isAdjacent;
		}

		switch (targetType) {
		case 'randomNormal':
		case 'scripted':
		case 'normal':
			return isAdjacent;
		case 'adjacentAlly':
			return isAdjacent && !isFoe;
		case 'adjacentAllyOrSelf':
			return isAdjacent && !isFoe || isSelf;
		case 'adjacentFoe':
			return isAdjacent && isFoe;
		case 'any':
			return !isSelf;
		}
		return false;
	}

	validTarget(target: Pokemon, source: Pokemon, targetType: string) {
		return this.validTargetLoc(source.getLocOf(target), source, targetType);
	}

	getTarget(pokemon: Pokemon, move: string | Move, targetLoc: number, originalTarget?: Pokemon) {
		move = this.dex.moves.get(move);

		let tracksTarget = move.tracksTarget;
		// Stalwart sets trackTarget in ModifyMove, but ModifyMove happens after getTarget, so
		// we need to manually check for Stalwart here
		if (pokemon.hasAbility(['stalwart', 'propellertail'])) tracksTarget = true;
		if (tracksTarget && originalTarget?.isActive) {
			// smart-tracking move's original target is on the field: target it
			return originalTarget;
		}

		// banning Dragon Darts from directly targeting itself is done in side.ts, but
		// Dragon Darts can target itself if Ally Switch is used afterwards
		if (move.smartTarget) {
			const curTarget = pokemon.getAtLoc(targetLoc);
			return curTarget && !curTarget.fainted ? curTarget : this.getRandomTarget(pokemon, move);
		}

		// Fails if the target is the user and the move can't target its own position
		const selfLoc = pokemon.getLocOf(pokemon);
		if (
			['adjacentAlly', 'any', 'normal'].includes(move.target) && targetLoc === selfLoc &&
			!pokemon.volatiles['twoturnmove'] && !pokemon.volatiles['iceball'] && !pokemon.volatiles['rollout']
		) {
			return move.flags['futuremove'] ? pokemon : null;
		}
		if (move.target !== 'randomNormal' && this.validTargetLoc(targetLoc, pokemon, move.target)) {
			const target = pokemon.getAtLoc(targetLoc);
			if (target?.fainted) {
				if (this.gameType === 'freeforall') {
					// Target is a fainted opponent in a free-for-all battle; attack shouldn't retarget
					return target;
				}
				if (target.isAlly(pokemon)) {
					if (move.target === 'adjacentAllyOrSelf' && this.gen !== 5) {
						return pokemon;
					}
					// Target is a fainted ally: attack shouldn't retarget
					return target;
				}
			}
			if (target && !target.fainted) {
				// Target is unfainted: use selected target location
				return target;
			}

			// Chosen target not valid,
			// retarget randomly with getRandomTarget
		}
		return this.getRandomTarget(pokemon, move);
	}

	getRandomTarget(pokemon: Pokemon, move: string | Move) {
		// A move was used without a chosen target

		// For instance: Metronome chooses Ice Beam. Since the user didn't
		// choose a target when choosing Metronome, Ice Beam's target must
		// be chosen randomly.

		// The target is chosen randomly from possible targets, EXCEPT that
		// moves that can target either allies or foes will only target foes
		// when used without an explicit target.

		move = this.dex.moves.get(move);
		if (['self', 'all', 'allySide', 'allyTeam', 'adjacentAllyOrSelf'].includes(move.target)) {
			return pokemon;
		} else if (move.target === 'adjacentAlly') {
			if (this.gameType === 'singles') return null;
			const adjacentAllies = pokemon.adjacentAllies();
			return adjacentAllies.length ? this.sample(adjacentAllies) : null;
		}
		if (this.gameType === 'singles') return pokemon.side.foe.active[0];

		if (this.activePerHalf > 2) {
			if (move.target === 'adjacentFoe' || move.target === 'normal' || move.target === 'randomNormal') {
				// even if a move can target an ally, auto-resolution will never make it target an ally
				// i.e. if both your opponents faint before you use Flamethrower, it will fail instead of targeting your ally
				const adjacentFoes = pokemon.adjacentFoes();
				if (adjacentFoes.length) return this.sample(adjacentFoes);
				// no valid target at all, return slot directly across for any possible redirection
				return pokemon.side.foe.active[pokemon.side.foe.active.length - 1 - pokemon.position];
			}
		}
		return pokemon.side.randomFoe() || pokemon.side.foe.active[0];
	}

	checkFainted() {
		for (const side of this.sides) {
			for (const pokemon of side.active) {
				if (pokemon.fainted) {
					pokemon.status = 'fnt' as ID;
					pokemon.switchFlag = true;
				}
			}
		}
	}

	faintMessages(lastFirst = false, forceCheck = false, checkWin = true) {
		if (this.ended) return;
		const length = this.faintQueue.length;
		if (!length) {
			if (forceCheck && this.checkWin()) return true;
			return false;
		}
		if (lastFirst) {
			this.faintQueue.unshift(this.faintQueue[this.faintQueue.length - 1]);
			this.faintQueue.pop();
		}
		let faintQueueLeft, faintData;
		while (this.faintQueue.length) {
			faintQueueLeft = this.faintQueue.length;
			faintData = this.faintQueue.shift()!;
			const pokemon: Pokemon = faintData.target;
			if (!pokemon.fainted && this.runEvent('BeforeFaint', pokemon, faintData.source, faintData.effect)) {
				this.add('faint', pokemon);
				if (pokemon.side.pokemonLeft) pokemon.side.pokemonLeft--;
				if (pokemon.side.totalFainted < 100) pokemon.side.totalFainted++;
				this.runEvent('Faint', pokemon, faintData.source, faintData.effect);
				this.singleEvent('End', pokemon.getAbility(), pokemon.abilityState, pokemon);
				this.singleEvent('End', pokemon.getItem(), pokemon.itemState, pokemon);
				if (pokemon.regressionForme) {
					// before clearing volatiles
					pokemon.baseSpecies = this.dex.species.get(pokemon.set.species || pokemon.set.name);
					pokemon.baseAbility = toID(pokemon.set.ability);
				}
				pokemon.clearVolatile(false);
				pokemon.fainted = true;
				pokemon.illusion = null;
				pokemon.isActive = false;
				pokemon.isStarted = false;
				delete pokemon.terastallized;
				if (pokemon.regressionForme) {
					// after clearing volatiles
					pokemon.details = pokemon.getUpdatedDetails();
					pokemon.regressionForme = false;
				}
				pokemon.side.faintedThisTurn = pokemon;
				if (this.faintQueue.length >= faintQueueLeft) checkWin = true;
			}
		}

		if (this.gen <= 1) {
			// in gen 1, fainting skips the rest of the turn
			// residuals don't exist in gen 1
			this.queue.clear();
			// Fainting clears accumulated Bide damage
			for (const pokemon of this.getAllActive()) {
				if (pokemon.volatiles['bide']?.damage) {
					pokemon.volatiles['bide'].damage = 0;
					this.hint("Desync Clause Mod activated!");
					this.hint("In Gen 1, Bide's accumulated damage is reset to 0 when a Pokemon faints.");
				}
			}
		} else if (this.gen <= 3 && this.gameType === 'singles') {
			// in gen 3 or earlier, fainting in singles skips to residuals
			for (const pokemon of this.getAllActive()) {
				if (this.gen <= 2) {
					// in gen 2, fainting skips moves only
					this.queue.cancelMove(pokemon);
				} else {
					// in gen 3, fainting skips all moves and switches
					this.queue.cancelAction(pokemon);
				}
			}
		}

		if (checkWin && this.checkWin(faintData)) return true;

		if (faintData && length) {
			this.runEvent('AfterFaint', faintData.target, faintData.source, faintData.effect, length);
		}
		return false;
	}

	checkWin(faintData?: Battle['faintQueue'][0]) {
		const team1PokemonLeft = this.sides[0].pokemonLeft + (this.sides[0].allySide?.pokemonLeft || 0);
		const team2PokemonLeft = this.sides[1].pokemonLeft + (this.sides[1].allySide?.pokemonLeft || 0);
		const team3PokemonLeft = this.gameType === 'freeforall' && this.sides[2]!.pokemonLeft;
		const team4PokemonLeft = this.gameType === 'freeforall' && this.sides[3]!.pokemonLeft;
		if (!team1PokemonLeft && !team2PokemonLeft && !team3PokemonLeft && !team4PokemonLeft) {
			this.win(faintData && this.gen > 4 ? faintData.target.side : null);
			return true;
		}
		for (const side of this.sides) {
			if (!side.foePokemonLeft()) {
				this.win(side);
				return true;
			}
		}
	}

	getActionSpeed(action: AnyObject) {
		if (action.choice === 'move') {
			let move = action.move;
			if (action.zmove) {
				const zMoveName = this.actions.getZMove(action.move, action.pokemon, true);
				if (zMoveName) {
					const zMove = this.dex.getActiveMove(zMoveName);
					if (zMove.exists && zMove.isZ) {
						move = zMove;
					}
				}
			}
			if (action.maxMove) {
				const maxMoveName = this.actions.getMaxMove(action.maxMove, action.pokemon);
				if (maxMoveName) {
					const maxMove = this.actions.getActiveMaxMove(action.move, action.pokemon);
					if (maxMove.exists && maxMove.isMax) {
						move = maxMove;
					}
				}
			}
			// take priority from the base move, so abilities like Prankster only apply once
			// (instead of compounding every time `getActionSpeed` is called)
			let priority = this.dex.moves.get(move.id).priority;
			// Grassy Glide priority
			priority = this.singleEvent('ModifyPriority', move, null, action.pokemon, null, null, priority);
			priority = this.runEvent('ModifyPriority', action.pokemon, null, move, priority);
			action.priority = priority + action.fractionalPriority;
			// In Gen 6, Quick Guard blocks moves with artificially enhanced priority.
			if (this.gen > 5) action.move.priority = priority;
		}

		if (!action.pokemon) {
			action.speed = 1;
		} else {
			action.speed = action.pokemon.getActionSpeed();
		}
	}

	runAction(action: Action) {
		// returns whether or not we ended in a callback
		switch (action.choice) {
		case 'start': {
			for (const side of this.sides) {
				if (side.pokemonLeft) side.pokemonLeft = side.pokemon.length;
			}

			this.add('start');

			// Change Zacian/Zamazenta into their Crowned formes
			for (const pokemon of this.getAllPokemon()) {
				let rawSpecies: Species | null = null;
				if (pokemon.species.id === 'zacian' && pokemon.item === 'rustedsword') {
					rawSpecies = this.dex.species.get('Zacian-Crowned');
				} else if (pokemon.species.id === 'zamazenta' && pokemon.item === 'rustedshield') {
					rawSpecies = this.dex.species.get('Zamazenta-Crowned');
				}
				if (!rawSpecies) continue;
				const species = pokemon.setSpecies(rawSpecies);
				if (!species) continue;
				pokemon.baseSpecies = rawSpecies;
				pokemon.details = pokemon.getUpdatedDetails();
				pokemon.setAbility(species.abilities['0'], null, true);
				pokemon.baseAbility = pokemon.ability;

				const behemothMove: { [k: string]: string } = {
					'Zacian-Crowned': 'behemothblade', 'Zamazenta-Crowned': 'behemothbash',
				};
				const ironHead = pokemon.baseMoves.indexOf('ironhead');
				if (ironHead >= 0) {
					const move = this.dex.moves.get(behemothMove[rawSpecies.name]);
					pokemon.baseMoveSlots[ironHead] = {
						move: move.name,
						id: move.id,
						pp: move.noPPBoosts ? move.pp : move.pp * 8 / 5,
						maxpp: move.noPPBoosts ? move.pp : move.pp * 8 / 5,
						target: move.target,
						disabled: false,
						disabledSource: '',
						used: false,
					};
					pokemon.moveSlots = pokemon.baseMoveSlots.slice();
				}
			}

			if (this.format.onBattleStart) this.format.onBattleStart.call(this);
			for (const rule of this.ruleTable.keys()) {
				if ('+*-!'.includes(rule.charAt(0))) continue;
				const subFormat = this.dex.formats.get(rule);
				if (subFormat.onBattleStart) subFormat.onBattleStart.call(this);
			}

			for (const side of this.sides) {
				for (let i = 0; i < side.active.length; i++) {
					if (!side.pokemonLeft) {
						// forfeited before starting
						side.active[i] = side.pokemon[i];
						side.active[i].fainted = true;
						side.active[i].hp = 0;
					} else {
						this.actions.switchIn(side.pokemon[i], i);
					}
				}
			}
			for (const pokemon of this.getAllPokemon()) {
				this.singleEvent('Start', this.dex.conditions.getByID(pokemon.species.id), pokemon.speciesState, pokemon);
			}
			this.midTurn = true;
			break;
		}

		case 'move':
			if (!action.pokemon.isActive) return false;
			if (action.pokemon.fainted) return false;
			this.actions.runMove(action.move, action.pokemon, action.targetLoc, {
				sourceEffect: action.sourceEffect, zMove: action.zmove,
				maxMove: action.maxMove, originalTarget: action.originalTarget,
			});
			break;
		case 'megaEvo':
			this.actions.runMegaEvo(action.pokemon);
			break;
		case 'megaEvoX':
			this.actions.runMegaEvoX?.(action.pokemon);
			break;
		case 'megaEvoY':
			this.actions.runMegaEvoY?.(action.pokemon);
			break;
		case 'runDynamax':
			action.pokemon.addVolatile('dynamax');
			action.pokemon.side.dynamaxUsed = true;
			if (action.pokemon.side.allySide) action.pokemon.side.allySide.dynamaxUsed = true;
			break;
		case 'terastallize':
			this.actions.terastallize(action.pokemon);
			break;
		case 'beforeTurnMove':
			if (!action.pokemon.isActive) return false;
			if (action.pokemon.fainted) return false;
			this.debug('before turn callback: ' + action.move.id);
			const target = this.getTarget(action.pokemon, action.move, action.targetLoc);
			if (!target) return false;
			if (!action.move.beforeTurnCallback) throw new Error(`beforeTurnMove has no beforeTurnCallback`);
			action.move.beforeTurnCallback.call(this, action.pokemon, target);
			break;
		case 'priorityChargeMove':
			if (!action.pokemon.isActive) return false;
			if (action.pokemon.fainted) return false;
			this.debug('priority charge callback: ' + action.move.id);
			if (!action.move.priorityChargeCallback) throw new Error(`priorityChargeMove has no priorityChargeCallback`);
			action.move.priorityChargeCallback.call(this, action.pokemon);
			break;

		case 'event':
			this.runEvent(action.event!, action.pokemon);
			break;
		case 'team':
			if (action.index === 0) {
				action.pokemon.side.pokemon = [];
			}
			action.pokemon.side.pokemon.push(action.pokemon);
			action.pokemon.position = action.index;
			// we return here because the update event would crash since there are no active pokemon yet
			return;

		case 'pass':
			return;
		case 'instaswitch':
		case 'switch':
			if (action.choice === 'switch' && action.pokemon.status) {
				this.singleEvent('CheckShow', this.dex.abilities.getByID('naturalcure' as ID), null, action.pokemon);
			}
			if (this.actions.switchIn(action.target, action.pokemon.position, action.sourceEffect) === 'pursuitfaint') {
				// a pokemon fainted from Pursuit before it could switch
				if (this.gen <= 4) {
					// in gen 2-4, the switch still happens
					this.hint("Previously chosen switches continue in Gen 2-4 after a Pursuit target faints.");
					action.priority = -101;
					this.queue.unshift(action);
					break;
				} else {
					// in gen 5+, the switch is cancelled
					this.hint("A Pokemon can't switch between when it runs out of HP and when it faints");
					break;
				}
			}
			break;
		case 'revivalblessing':
			action.pokemon.side.pokemonLeft++;
			if (action.target.position < action.pokemon.side.active.length) {
				this.queue.addChoice({
					choice: 'instaswitch',
					pokemon: action.target,
					target: action.target,
				});
			}
			action.target.fainted = false;
			action.target.faintQueued = false;
			action.target.subFainted = false;
			action.target.status = '';
			action.target.hp = 1; // Needed so hp functions works
			action.target.sethp(action.target.maxhp / 2);
			this.add('-heal', action.target, action.target.getHealth, '[from] move: Revival Blessing');
			action.pokemon.side.removeSlotCondition(action.pokemon, 'revivalblessing');
			break;
		case 'runSwitch':
			this.actions.runSwitch(action.pokemon);
			break;
		case 'shift':
			if (!action.pokemon.isActive) return false;
			if (action.pokemon.fainted) return false;
			this.swapPosition(action.pokemon, 1);
			break;

		case 'beforeTurn':
			this.eachEvent('BeforeTurn');
			break;
		case 'residual':
			this.add('');
			this.clearActiveMove(true);
			this.updateSpeed();
			this.fieldEvent('Residual');
			this.add('upkeep');
			break;
		}

		// phazing (Roar, etc)
		for (const side of this.sides) {
			for (const pokemon of side.active) {
				if (pokemon.forceSwitchFlag) {
					if (pokemon.hp) this.actions.dragIn(pokemon.side, pokemon.position);
					pokemon.forceSwitchFlag = false;
				}
			}
		}

		this.clearActiveMove();

		// fainting

		this.faintMessages();
		if (this.ended) return true;

		// switching (fainted pokemon, U-turn, Baton Pass, etc)

		if (!this.queue.peek() || (this.gen <= 3 && ['move', 'residual'].includes(this.queue.peek()!.choice))) {
			// in gen 3 or earlier, switching in fainted pokemon is done after
			// every move, rather than only at the end of the turn.
			this.checkFainted();
		} else if (['megaEvo', 'megaEvoX', 'megaEvoY'].includes(action.choice) && this.gen === 7) {
			this.eachEvent('Update');
			// In Gen 7, the action order is recalculated for a Pokémon that mega evolves.
			for (const [i, queuedAction] of this.queue.list.entries()) {
				if (queuedAction.pokemon === action.pokemon && queuedAction.choice === 'move') {
					this.queue.list.splice(i, 1);
					queuedAction.mega = 'done';
					this.queue.insertChoice(queuedAction, true);
					break;
				}
			}
			return false;
		} else if (this.queue.peek()?.choice === 'instaswitch') {
			return false;
		}

		if (this.gen >= 5 && action.choice !== 'start') {
			this.eachEvent('Update');
		}

		if (this.getAllActive(true).some(pokemon => pokemon.abilityState.emergencyExiting)) {
			// reject switch requests of other Pokemon
			for (const pokemon of this.getAllActive(true)) {
				if (!pokemon.abilityState.emergencyExiting) {
					pokemon.switchFlag = false;
				}
			}
		}

		const switches = this.sides.map(
			side => side.active.some(pokemon => pokemon && !!pokemon.switchFlag)
		);

		for (let i = 0; i < this.sides.length; i++) {
			let reviveSwitch = false; // Used to ignore the fake switch for Revival Blessing
			if (switches[i] && !this.canSwitch(this.sides[i])) {
				for (const pokemon of this.sides[i].active) {
					if (this.sides[i].slotConditions[pokemon.position]['revivalblessing']) {
						reviveSwitch = true;
						continue;
					}
					pokemon.switchFlag = false;
				}
				if (!reviveSwitch) switches[i] = false;
			} else if (switches[i]) {
				for (const pokemon of this.sides[i].active) {
					if (
						pokemon.hp && pokemon.switchFlag && pokemon.switchFlag !== 'revivalblessing' &&
						!pokemon.skipBeforeSwitchOutEventFlag
					) {
						this.runEvent('BeforeSwitchOut', pokemon);
						pokemon.skipBeforeSwitchOutEventFlag = true;
						this.faintMessages(); // Pokemon may have fainted in BeforeSwitchOut
						if (this.ended) return true;
						if (pokemon.fainted) {
							switches[i] = this.sides[i].active.some(sidePokemon => sidePokemon && !!sidePokemon.switchFlag);
						}
					}
				}
			}
		}

		for (const playerSwitch of switches) {
			if (playerSwitch) {
				this.makeRequest('switch');
				return true;
			}
		}

		if (this.gen < 5) this.eachEvent('Update');

		if (this.gen >= 8 && (this.queue.peek()?.choice === 'move' || this.queue.peek()?.choice === 'runDynamax')) {
			// In gen 8, speed is updated dynamically so update the queue's speed properties and sort it.
			this.updateSpeed();
			for (const queueAction of this.queue.list) {
				if (queueAction.pokemon) this.getActionSpeed(queueAction);
			}
			this.queue.sort();
		}

		return false;
	}

	/**
	 * Generally called at the beginning of a turn, to go through the
	 * turn one action at a time.
	 *
	 * If there is a mid-turn decision (like U-Turn), this will return
	 * and be called again later to resume the turn.
	 */
	turnLoop() {
		this.add('');
		this.add('t:', Math.floor(Date.now() / 1000));
		if (this.requestState) this.requestState = '';

		if (!this.midTurn) {
			this.queue.insertChoice({ choice: 'beforeTurn' });
			this.queue.addChoice({ choice: 'residual' });
			this.midTurn = true;
		}

		let action;
		while ((action = this.queue.shift())) {
			this.runAction(action);
			if (this.requestState || this.ended) return;
		}

		this.endTurn();
		this.midTurn = false;
		this.queue.clear();
	}

	/**
	 * Takes a choice string passed from the client. Starts the next
	 * turn if all required choices have been made.
	 */
	choose(sideid: SideID, input: string) {
		const side = this.getSide(sideid);

		if (!side.choose(input)) {
			if (!side.choice.error) {
				side.emitChoiceError(`Unknown error for choice: ${input}. If you're not using a custom client, please report this as a bug.`);
			}
			return false;
		}

		if (!side.isChoiceDone()) {
			side.emitChoiceError(`Incomplete choice: ${input} - missing other pokemon`);
			return false;
		}
		if (this.allChoicesDone()) this.commitChoices();
		return true;
	}

	/**
	 * Convenience method for easily making choices.
	 */
	makeChoices(...inputs: string[]) {
		if (inputs.length) {
			for (const [i, input] of inputs.entries()) {
				if (input) this.sides[i].choose(input);
			}
		} else {
			for (const side of this.sides) {
				side.autoChoose();
			}
		}
		this.commitChoices();
	}

	commitChoices() {
		this.updateSpeed();

		// Sometimes you need to make switch choices mid-turn (e.g. U-turn,
		// fainting). When this happens, the rest of the turn is saved (and not
		// re-sorted), but the new switch choices are sorted and inserted before
		// the rest of the turn.
		const oldQueue = this.queue.list;
		this.queue.clear();
		if (!this.allChoicesDone()) throw new Error("Not all choices done");

		for (const side of this.sides) {
			const choice = side.getChoice();
			if (choice) this.inputLog.push(`>${side.id} ${choice}`);
		}
		for (const side of this.sides) {
			this.queue.addChoice(side.choice.actions);
		}
		this.clearRequest();

		this.queue.sort();
		this.queue.list.push(...oldQueue);

		this.requestState = '';
		for (const side of this.sides) {
			side.activeRequest = null;
		}

		this.turnLoop();

		// workaround for tests
		if (this.log.length - this.sentLogPos > 500) this.sendUpdates();
	}

	undoChoice(sideid: SideID) {
		const side = this.getSide(sideid);
		if (!side.requestState) return;

		if (side.choice.cantUndo) {
			side.emitChoiceError(`Can't undo: A trapping/disabling effect would cause undo to leak information`);
			return;
		}

		side.clearChoice();
	}

	/**
	 * returns true if both decisions are complete
	 */
	allChoicesDone() {
		let totalActions = 0;
		for (const side of this.sides) {
			if (side.isChoiceDone()) {
				if (!this.supportCancel) side.choice.cantUndo = true;
				totalActions++;
			}
		}
		return totalActions >= this.sides.length;
	}

	hint(hint: string, once?: boolean, side?: Side) {
		if (this.hints.has(hint)) return;

		if (side) {
			this.addSplit(side.id, ['-hint', hint]);
		} else {
			this.add('-hint', hint);
		}

		if (once) this.hints.add(hint);
	}

	addSplit(side: SideID, secret: Part[], shared?: Part[]) {
		this.log.push(`|split|${side}`);
		this.add(...secret);
		if (shared) {
			this.add(...shared);
		} else {
			this.log.push('');
		}
	}

	add(...parts: (Part | (() => { side: SideID, secret: string, shared: string }))[]) {
		if (!parts.some(part => typeof part === 'function')) {
			this.log.push(`|${parts.join('|')}`);
			return;
		}

		let side: SideID | null = null;
		const secret = [];
		const shared = [];
		for (const part of parts) {
			if (typeof part === 'function') {
				const split = part();
				if (side && side !== split.side) throw new Error("Multiple sides passed to add");
				side = split.side;
				secret.push(split.secret);
				shared.push(split.shared);
			} else {
				secret.push(part);
				shared.push(part);
			}
		}
		this.addSplit(side!, secret, shared);
	}

	addMove(...args: (string | number | Function | AnyObject)[]) {
		this.lastMoveLine = this.log.length;
		// eslint-disable-next-line @typescript-eslint/no-base-to-string
		this.log.push(`|${args.join('|')}`);
	}

	attrLastMove(...args: (string | number | Function | AnyObject)[]) {
		if (this.lastMoveLine < 0) return;
		if (this.log[this.lastMoveLine].startsWith('|-anim|')) {
			if (args.includes('[still]')) {
				this.log.splice(this.lastMoveLine, 1);
				this.lastMoveLine = -1;
				return;
			}
		} else if (args.includes('[still]')) {
			// If no animation plays, the target should never be known
			const parts = this.log[this.lastMoveLine].split('|');
			parts[4] = '';
			this.log[this.lastMoveLine] = parts.join('|');
		}
		// eslint-disable-next-line @typescript-eslint/no-base-to-string
		this.log[this.lastMoveLine] += `|${args.join('|')}`;
	}

	retargetLastMove(newTarget: Pokemon) {
		if (this.lastMoveLine < 0) return;
		const parts = this.log[this.lastMoveLine].split('|');
		parts[4] = newTarget.toString();
		this.log[this.lastMoveLine] = parts.join('|');
	}

	debug(activity: string) {
		if (this.debugMode) {
			this.add('debug', activity);
		}
	}

	getDebugLog() {
		const channelMessages = extractChannelMessages(this.log.join('\n'), [-1]);
		return channelMessages[-1].join('\n');
	}

	debugError(activity: string) {
		this.add('debug', activity);
	}

	// players

	getTeam(options: PlayerOptions): PokemonSet[] {
		let team = options.team;
		if (typeof team === 'string') team = Teams.unpack(team);
		if (team) return team;

		if (!options.seed) {
			options.seed = PRNG.generateSeed();
		}

		if (!this.teamGenerator) {
			this.teamGenerator = Teams.getGenerator(this.format, options.seed);
		} else {
			this.teamGenerator.setSeed(options.seed);
		}

		team = this.teamGenerator.getTeam(options);
		return team as PokemonSet[];
	}

	showOpenTeamSheets() {
		if (this.turn !== 0) return;
		for (const side of this.sides) {
			const team = side.pokemon.map(pokemon => {
				const set = pokemon.set;
				const newSet: PokemonSet = {
					name: '',
					species: set.species,
					item: set.item,
					ability: set.ability,
					moves: set.moves,
					nature: '',
					gender: pokemon.gender,
					evs: null!,
					ivs: null!,
					level: set.level,
				};
				if (this.gen === 8) newSet.gigantamax = set.gigantamax;
				if (this.gen === 9) newSet.teraType = set.teraType;
				// Only display Hidden Power type if the Pokemon has Hidden Power
				// This is based on how team sheets were written in past VGC formats
				if (set.moves.some(m => this.dex.moves.get(m).id === 'hiddenpower')) newSet.hpType = set.hpType;
				// This is done so the client doesn't flag Zacian/Zamazenta as illusions
				// when they use their signature move
				if ((toID(set.species) === 'zacian' && toID(set.item) === 'rustedsword') ||
					(toID(set.species) === 'zamazenta' && toID(set.item) === 'rustedshield')) {
					newSet.species = Dex.species.get(set.species + 'crowned').name;
					const crowned: { [k: string]: string } = {
						'Zacian-Crowned': 'behemothblade', 'Zamazenta-Crowned': 'behemothbash',
					};
					const ironHead = set.moves.map(toID).indexOf('ironhead' as ID);
					if (ironHead >= 0) {
						newSet.moves[ironHead] = crowned[newSet.species];
					}
				}
				return newSet;
			});

			this.add('showteam', side.id, Teams.pack(team));
		}
	}

	setPlayer(slot: SideID, options: PlayerOptions) {
		let side;
		let didSomething = true;
		const slotNum = parseInt(slot[1]) - 1;
		if (!this.sides[slotNum]) {
			// create player
			const team = this.getTeam(options);
			side = new Side(options.name || `Player ${slotNum + 1}`, this, slotNum, team);
			if (options.avatar) side.avatar = `${options.avatar}`;
			this.sides[slotNum] = side;
		} else {
			// edit player
			side = this.sides[slotNum];
			didSomething = false;
			if (options.name && side.name !== options.name) {
				side.name = options.name;
				didSomething = true;
			}
			if (options.avatar && side.avatar !== `${options.avatar}`) {
				side.avatar = `${options.avatar}`;
				didSomething = true;
			}
			if (options.team) throw new Error(`Player ${slot} already has a team!`);
		}
		if (options.team && typeof options.team !== 'string') {
			options.team = Teams.pack(options.team);
		}
		if (!didSomething) return;
		this.inputLog.push(`>player ${slot} ` + JSON.stringify(options));
		this.add('player', side.id, side.name, side.avatar, options.rating || '');

		// Start the battle if it's ready to start
		if (this.sides.every(playerSide => !!playerSide) && !this.started) this.start();
	}

	/** @deprecated */
	join(slot: SideID, name: string, avatar: string, team: PokemonSet[] | string | null) {
		this.setPlayer(slot, { name, avatar, team });
		return this.getSide(slot);
	}

	sendUpdates() {
		if (this.sentLogPos >= this.log.length) return;
		this.send('update', this.log.slice(this.sentLogPos));
		this.sentLogPos = this.log.length;

		if (!this.sentEnd && this.ended) {
			const log = {
				winner: this.winner,
				seed: this.prngSeed,
				turns: this.turn,
				p1: this.sides[0].name,
				p2: this.sides[1].name,
				p3: this.sides[2]?.name,
				p4: this.sides[3]?.name,
				p1team: this.sides[0].team,
				p2team: this.sides[1].team,
				p3team: this.sides[2]?.team,
				p4team: this.sides[3]?.team,
				score: [this.sides[0].pokemonLeft, this.sides[1].pokemonLeft],
				inputLog: this.inputLog,
			};
			if (this.sides[2]) {
				log.score.push(this.sides[2].pokemonLeft);
			} else {
				delete log.p3;
				delete log.p3team;
			}
			if (this.sides[3]) {
				log.score.push(this.sides[3].pokemonLeft);
			} else {
				delete log.p4;
				delete log.p4team;
			}
			this.send('end', JSON.stringify(log));
			this.sentEnd = true;
		}
	}

	getSide(sideid: SideID): Side {
		return this.sides[parseInt(sideid[1]) - 1];
	}

	/**
	 * Currently, we treat Team Preview as turn 0, but the games start counting their turns at turn 0
	 * There is also overflow that occurs in Gen 8+ that affects moves like Wish / Future Sight
	 * https://www.smogon.com/forums/threads/10352797
	 */
	getOverflowedTurnCount(): number {
		return this.gen >= 8 ? (this.turn - 1) % 256 : this.turn - 1;
	}

	initEffectState(obj: Partial<EffectState>, effectOrder?: number): EffectState {
		if (!obj.id) obj.id = '';
		if (effectOrder !== undefined) {
			obj.effectOrder = effectOrder;
		} else if (obj.id && obj.target && (!(obj.target instanceof Pokemon) || obj.target.isActive)) {
			obj.effectOrder = this.effectOrder++;
		} else {
			obj.effectOrder = 0;
		}
		return obj as EffectState;
	}

	clearEffectState(state: EffectState) {
		state.id = '';
		for (const k in state) {
			if (k === 'id' || k === 'target') {
				continue;
			} else if (k === 'effectOrder') {
				state.effectOrder = 0;
			} else {
				delete state[k];
			}
		}
	}

	destroy() {
		// deallocate ourself

		// deallocate children and get rid of references to them
		this.field.destroy();
		(this as any).field = null!;

		for (let i = 0; i < this.sides.length; i++) {
			if (this.sides[i]) {
				this.sides[i].destroy();
				this.sides[i] = null!;
			}
		}
		for (const action of this.queue.list) {
			delete (action as any).pokemon;
		}

		this.queue.battle = null!;
		this.queue = null!;
		// in case the garbage collector really sucks, at least deallocate the log
		(this as any).log = [];
	}
}<|MERGE_RESOLUTION|>--- conflicted
+++ resolved
@@ -511,13 +511,9 @@
 			if ((handler.effectHolder as Pokemon).fainted) {
 				if (!(handler.state?.isSlotCondition)) continue;
 			}
-<<<<<<< HEAD
 			// FIXME: this shouldn't be necessary, emergency exiting Pokemon should be ignoring everything
 			if ((handler.effectHolder as Pokemon).abilityState?.emergencyExiting) continue;
-			if (eventid === 'Residual' && handler.end && handler.state && handler.state.duration) {
-=======
 			if (eventid === 'Residual' && handler.end && handler.state?.duration) {
->>>>>>> 62023bd2
 				handler.state.duration--;
 				if (!handler.state.duration) {
 					const endCallArgs = handler.endCallArgs || [handler.effectHolder, effect.id];
