--- conflicted
+++ resolved
@@ -234,7 +234,6 @@
 
 		let problems: string[] = [];
 		const ruleTable = this.ruleTable;
-<<<<<<< HEAD
 
 		if (team) {
 			let cms = [];
@@ -248,14 +247,6 @@
 			}
 		}
 
-=======
-		if (team) {
-			let cm = team[0].cmType;
-			for (var mon of team) {
-				if (mon.cmType !== cm) problems.push(`Your Custom Move type must be consistent over your whole team.`);
-			}
-		}
->>>>>>> 12fc74cb
 		if (format.team) {
 			if (team) {
 				return [
