/**
 * Team Validator
 * Pokemon Showdown - http://pokemonshowdown.com/
 *
 * Handles team validation, and specifically learnset checking.
 *
 * @license MIT
 */

import {Dex, toID} from './dex';
import {Utils} from '../lib';
import {Tags} from '../data/tags';
import {Teams} from './teams';
import {PRNG} from './prng';

/**
 * Describes a possible way to get a pokemon. Is not exhaustive!
 * sourcesBefore covers all sources that do not have exclusive
 * moves (like catching wild pokemon).
 *
 * First character is a generation number, 1-8.
 * Second character is a source ID, one of:
 *
 * - E = egg, 3rd char+ is the father in gen 2-5, empty in gen 6-7
 *   because egg moves aren't restricted to fathers anymore
 * - S = event, 3rd char+ is the index in .eventData
 * - D = Dream World, only 5D is valid
 * - V = Virtual Console or Let's Go transfer, only 7V/8V is valid
 *
 * Designed to match MoveSource where possible.
 */
export type PokemonSource = string;

/**
 * Represents a set of possible ways to get a Pokémon with a given
 * set.
 *
 * `new PokemonSources()` creates an empty set;
 * `new PokemonSources(dex.gen)` allows all Pokemon.
 *
 * The set mainly stored as an Array `sources`, but for sets that
 * could be sourced from anywhere (for instance, TM moves), we
 * instead just set `sourcesBefore` to a number meaning "any
 * source at or before this gen is possible."
 *
 * In other words, this variable represents the set of all
 * sources in `sources`, union all sources at or before
 * gen `sourcesBefore`.
 */
export class PokemonSources {
	/**
	 * A set of specific possible PokemonSources; implemented as
	 * an Array rather than a Set for perf reasons.
	 */
	sources: PokemonSource[];
	/**
	 * if nonzero: the set also contains all possible sources from
	 * this gen and earlier.
	 */
	sourcesBefore: number;
	/**
	 * the set requires sources from this gen or later
	 * this should be unchanged from the format's minimum past gen
	 * (3 in modern games, 6 if pentagon is required, etc)
	 */
	sourcesAfter: number;
	isHidden: boolean | null;
	/**
	 * `limitedEggMoves` is a list of moves that can only be obtained from an
	 * egg with another father in gen 2-5. If there are multiple such moves,
	 * potential fathers need to be checked to see if they can actually
	 * learn the move combination in question.
	 *
	 * `null` = the current move is definitely not a limited egg move
	 *
	 * `undefined` = the current move may or may not be a limited egg move
	 */
	limitedEggMoves?: ID[] | null;
	/**
	 * Some Pokemon evolve by having a move in their learnset (like Piloswine
	 * with Ancient Power). These can only carry three other moves from their
	 * prevo, because the fourth move must be the evo move. This restriction
	 * doesn't apply to gen 6+ eggs, which can get around the restriction with
	 * the relearner.
	 */
	moveEvoCarryCount: number;

	babyOnly?: string;
	sketchMove?: string;
	dreamWorldMoveCount: number;
	hm?: string;
	restrictiveMoves?: string[];
	/** Obscure learn methods */
	restrictedMove?: ID;

	constructor(sourcesBefore = 0, sourcesAfter = 0) {
		this.sources = [];
		this.sourcesBefore = sourcesBefore;
		this.sourcesAfter = sourcesAfter;
		this.isHidden = null;
		this.limitedEggMoves = undefined;
		this.moveEvoCarryCount = 0;
		this.dreamWorldMoveCount = 0;
	}
	size() {
		if (this.sourcesBefore) return Infinity;
		return this.sources.length;
	}
	add(source: PokemonSource, limitedEggMove?: ID | null) {
		if (this.sources[this.sources.length - 1] !== source) this.sources.push(source);
		if (limitedEggMove && this.limitedEggMoves !== null) {
			this.limitedEggMoves = [limitedEggMove];
		} else if (limitedEggMove === null) {
			this.limitedEggMoves = null;
		}
	}
	addGen(sourceGen: number) {
		this.sourcesBefore = Math.max(this.sourcesBefore, sourceGen);
		this.limitedEggMoves = null;
	}
	minSourceGen() {
		if (this.sourcesBefore) return this.sourcesAfter || 1;
		let min = 10;
		for (const source of this.sources) {
			const sourceGen = parseInt(source.charAt(0));
			if (sourceGen < min) min = sourceGen;
		}
		if (min === 10) return 0;
		return min;
	}
	maxSourceGen() {
		let max = this.sourcesBefore;
		for (const source of this.sources) {
			const sourceGen = parseInt(source.charAt(0));
			if (sourceGen > max) max = sourceGen;
		}
		return max;
	}
	intersectWith(other: PokemonSources) {
		if (other.sourcesBefore || this.sourcesBefore) {
			// having sourcesBefore is the equivalent of having everything before that gen
			// in sources, so we fill the other array in preparation for intersection
			if (other.sourcesBefore > this.sourcesBefore) {
				for (const source of this.sources) {
					const sourceGen = parseInt(source.charAt(0));
					if (sourceGen <= other.sourcesBefore) {
						other.sources.push(source);
					}
				}
			} else if (this.sourcesBefore > other.sourcesBefore) {
				for (const source of other.sources) {
					const sourceGen = parseInt(source.charAt(0));
					if (sourceGen <= this.sourcesBefore) {
						this.sources.push(source);
					}
				}
			}
			this.sourcesBefore = Math.min(other.sourcesBefore, this.sourcesBefore);
		}
		if (this.sources.length) {
			if (other.sources.length) {
				const sourcesSet = new Set(other.sources);
				const intersectSources = this.sources.filter(source => sourcesSet.has(source));
				this.sources = intersectSources;
			} else {
				this.sources = [];
			}
		}

		if (other.restrictedMove && other.restrictedMove !== this.restrictedMove) {
			if (this.restrictedMove) {
				// incompatible
				this.sources = [];
				this.sourcesBefore = 0;
			} else {
				this.restrictedMove = other.restrictedMove;
			}
		}
		if (other.limitedEggMoves) {
			if (!this.limitedEggMoves) {
				this.limitedEggMoves = other.limitedEggMoves;
			} else {
				this.limitedEggMoves.push(...other.limitedEggMoves);
			}
		}
		this.moveEvoCarryCount += other.moveEvoCarryCount;
		this.dreamWorldMoveCount += other.dreamWorldMoveCount;
		if (other.sourcesAfter > this.sourcesAfter) this.sourcesAfter = other.sourcesAfter;
		if (other.isHidden) this.isHidden = true;
	}
}

export class TeamValidator {
	readonly format: Format;
	readonly dex: ModdedDex;
	readonly gen: number;
	readonly ruleTable: import('./dex-formats').RuleTable;
	readonly minSourceGen: number;

	readonly toID: (str: any) => ID;
	constructor(format: string | Format, dex = Dex) {
		this.format = dex.formats.get(format);
		this.dex = dex.forFormat(this.format);
		this.gen = this.dex.gen;
		this.ruleTable = this.dex.formats.getRuleTable(this.format);

		this.minSourceGen = this.ruleTable.minSourceGen;

		this.toID = toID;
	}

	validateTeam(
		team: PokemonSet[] | null,
		options: {
			removeNicknames?: boolean,
			skipSets?: {[name: string]: {[key: string]: boolean}},
		} = {}
	): string[] | null {
		if (team && this.format.validateTeam) {
			return this.format.validateTeam.call(this, team, options) || null;
		}
		return this.baseValidateTeam(team, options);
	}

	baseValidateTeam(
		team: PokemonSet[] | null,
		options: {
			removeNicknames?: boolean,
			skipSets?: {[name: string]: {[key: string]: boolean}},
		} = {}
	): string[] | null {
		const format = this.format;
		const dex = this.dex;

		let problems: string[] = [];
		const ruleTable = this.ruleTable;
		if (format.team) {
			if (team) {
				return [
					`This format doesn't let you use your own team.`,
					`If you're not using a custom client, please report this as a bug. If you are, remember to use \`/utm null\` before starting a game in this format.`,
				];
			}
			const testTeamSeed = PRNG.generateSeed();
			try {
				const testTeamGenerator = Teams.getGenerator(format, testTeamSeed);
				testTeamGenerator.getTeam(options); // Throws error if generation fails
			} catch (e) {
				return [
					`${format.name}'s team generator (${format.team}) failed using these rules and seed (${testTeamSeed}):-`,
					`${e}`,
				];
			}
			return null;
		}
		if (!team) {
			return [
				`This format requires you to use your own team.`,
				`If you're not using a custom client, please report this as a bug.`,
			];
		}
		if (!Array.isArray(team)) {
			throw new Error(`Invalid team data`);
		}

		if (team.length < ruleTable.minTeamSize) {
			problems.push(`You must bring at least ${ruleTable.minTeamSize} Pok\u00E9mon (your team has ${team.length}).`);
		}
		if (team.length > ruleTable.maxTeamSize) {
			return [`You may only bring up to ${ruleTable.maxTeamSize} Pok\u00E9mon (your team has ${team.length}).`];
		}

		// A limit is imposed here to prevent too much engine strain or
		// too much layout deformation - to be exact, this is the limit
		// allowed in Custom Game.
		if (team.length > 24) {
			problems.push(`Your team has more than than 24 Pok\u00E9mon, which the simulator can't handle.`);
			return problems;
		}

		const teamHas: {[k: string]: number} = {};
		let lgpeStarterCount = 0;
		let deoxysType;
		for (const set of team) {
			if (!set) return [`You sent invalid team data. If you're not using a custom client, please report this as a bug.`];

			let setProblems: string[] | null = null;
			if (options.skipSets && options.skipSets[set.name]) {
				for (const i in options.skipSets[set.name]) {
					teamHas[i] = (teamHas[i] || 0) + 1;
				}
			} else {
				setProblems = (format.validateSet || this.validateSet).call(this, set, teamHas);
			}

			if (set.species === 'Pikachu-Starter' || set.species === 'Eevee-Starter') {
				lgpeStarterCount++;
				if (lgpeStarterCount === 2 && ruleTable.isBanned('nonexistent')) {
					problems.push(`You can only have one of Pikachu-Starter or Eevee-Starter on a team.`);
				}
			}
			if (dex.gen === 3 && set.species.startsWith('Deoxys')) {
				if (!deoxysType) {
					deoxysType = set.species;
				} else if (deoxysType !== set.species && ruleTable.isBanned('nonexistent')) {
					return [
						`You cannot have more than one type of Deoxys forme.`,
						`(Each game in Gen 3 supports only one forme of Deoxys.)`,
					];
				}
			}
			if (setProblems) {
				problems = problems.concat(setProblems);
			}
			if (options.removeNicknames) {
				const species = dex.species.get(set.species);
				let crossSpecies: Species;
				if (format.name === '[Gen 9] Cross Evolution' && (crossSpecies = dex.species.get(set.name)).exists) {
					set.name = crossSpecies.name;
				} else {
					set.name = species.baseSpecies;
					if (species.baseSpecies === 'Unown') set.species = 'Unown';
				}
			}
		}

		for (const [rule, source, limit, bans] of ruleTable.complexTeamBans) {
			let count = 0;
			for (const ban of bans) {
				if (teamHas[ban] > 0) {
					count += limit ? teamHas[ban] : 1;
				}
			}
			if (limit && count > limit) {
				const clause = source ? ` by ${source}` : ``;
				problems.push(`You are limited to ${limit} of ${rule}${clause}.`);
			} else if (!limit && count >= bans.length) {
				const clause = source ? ` by ${source}` : ``;
				problems.push(`Your team has the combination of ${rule}, which is banned${clause}.`);
			}
		}

		for (const rule of ruleTable.keys()) {
			if ('!+-'.includes(rule.charAt(0))) continue;
			const subformat = dex.formats.get(rule);
			if (subformat.onValidateTeam && ruleTable.has(subformat.id)) {
				problems = problems.concat(subformat.onValidateTeam.call(this, team, format, teamHas) || []);
			}
		}
		if (format.onValidateTeam) {
			problems = problems.concat(format.onValidateTeam.call(this, team, format, teamHas) || []);
		}

		if (!problems.length) return null;
		return problems;
	}

	getEventOnlyData(species: Species, noRecurse?: boolean): {species: Species, eventData: EventInfo[]} | null {
		const dex = this.dex;
		const learnset = dex.species.getLearnsetData(species.id);
		if (!learnset?.eventOnly) {
			if (noRecurse) return null;
			return this.getEventOnlyData(dex.species.get(species.prevo), true);
		}

		if (!learnset.eventData && species.forme) {
			return this.getEventOnlyData(dex.species.get(species.baseSpecies), true);
		}
		if (!learnset.eventData) {
			throw new Error(`Event-only species ${species.name} has no eventData table`);
		}

		return {species, eventData: learnset.eventData};
	}

	getValidationSpecies(set: PokemonSet): [Species, Species] {
		const dex = this.dex;
		const ruleTable = this.ruleTable;
		const species = dex.species.get(set.species);
		const item = dex.items.get(set.item);
		const ability = dex.abilities.get(set.ability);

		let outOfBattleSpecies = species;
		let tierSpecies = species;
		if (ability.id === 'battlebond' && species.id === 'greninja') {
			if (this.gen < 9) outOfBattleSpecies = dex.species.get('greninjaash');
			if (ruleTable.has('obtainableformes')) {
				tierSpecies = outOfBattleSpecies;
			}
		}
		if (ability.id === 'owntempo' && species.id === 'rockruff') {
			tierSpecies = outOfBattleSpecies = dex.species.get('rockruffdusk');
		}

		if (ruleTable.has('obtainableformes')) {
			const canMegaEvo = dex.gen <= 7 || ruleTable.has('standardnatdex');
			if (item.megaEvolves === species.name) {
				if (!item.megaStone) throw new Error(`Item ${item.name} has no base form for mega evolution`);
				tierSpecies = dex.species.get(item.megaStone);
			} else if (item.id === 'redorb' && species.id === 'groudon') {
				tierSpecies = dex.species.get('Groudon-Primal');
			} else if (item.id === 'blueorb' && species.id === 'kyogre') {
				tierSpecies = dex.species.get('Kyogre-Primal');
			} else if (canMegaEvo && species.id === 'rayquaza' && set.moves.map(toID).includes('dragonascent' as ID)) {
				tierSpecies = dex.species.get('Rayquaza-Mega');
			} else if (item.id === 'rustedsword' && species.id === 'zacian') {
				tierSpecies = dex.species.get('Zacian-Crowned');
			} else if (item.id === 'rustedshield' && species.id === 'zamazenta') {
				tierSpecies = dex.species.get('Zamazenta-Crowned');
			}
		}

		return [outOfBattleSpecies, tierSpecies];
	}

	validateSet(set: PokemonSet, teamHas: AnyObject): string[] | null {
		const format = this.format;
		const dex = this.dex;
		const ruleTable = this.ruleTable;

		let problems: string[] = [];
		if (!set) {
			return [`This is not a Pokemon.`];
		}

		let species = dex.species.get(set.species);
		set.species = species.name;
		// Backwards compatability with old Gmax format
		if (set.species.toLowerCase().endsWith('-gmax') && this.format.id !== 'gen8megamax') {
			set.species = set.species.slice(0, -5);
			species = dex.species.get(set.species);
			if (set.name && set.name.endsWith('-Gmax')) set.name = species.baseSpecies;
			set.gigantamax = true;
		}
		if (set.name && set.name.length > 18) {
			if (set.name === set.species) {
				set.name = species.baseSpecies;
			} else {
				problems.push(`Nickname "${set.name}" too long (should be 18 characters or fewer)`);
			}
		}
		set.name = dex.getName(set.name);
		let item = dex.items.get(Utils.getString(set.item));
		set.item = item.name;
		let ability = dex.abilities.get(Utils.getString(set.ability));
		set.ability = ability.name;
		let nature = dex.natures.get(Utils.getString(set.nature));
		set.nature = nature.name;
		if (!Array.isArray(set.moves)) set.moves = [];

		set.name = set.name || species.baseSpecies;
		let name = set.species;
		if (set.species !== set.name && species.baseSpecies !== set.name) {
			name = `${set.name} (${set.species})`;
		}

		if (!set.teraType && this.gen === 9) {
			set.teraType = species.types[0];
		}

		if (!set.level) set.level = ruleTable.defaultLevel;

		let adjustLevel = ruleTable.adjustLevel;
		if (ruleTable.adjustLevelDown && set.level >= ruleTable.adjustLevelDown) {
			adjustLevel = ruleTable.adjustLevelDown;
		}
		if (set.level === adjustLevel || (set.level === 100 && ruleTable.maxLevel < 100)) {
			// Note that we're temporarily setting level 50 pokemon in VGC to level 100
			// This allows e.g. level 50 Hydreigon even though it doesn't evolve until level 64.
			// Leveling up can't make an obtainable pokemon unobtainable, so this is safe.
			// Just remember to set the level back to adjustLevel at the end of validation.
			set.level = ruleTable.maxLevel;
		}
		if (set.level < ruleTable.minLevel) {
			problems.push(`${name} (level ${set.level}) is below the minimum level of ${ruleTable.minLevel}${ruleTable.blame('minlevel')}`);
		}
		if (set.level > ruleTable.maxLevel) {
			problems.push(`${name} (level ${set.level}) is above the maximum level of ${ruleTable.maxLevel}${ruleTable.blame('maxlevel')}`);
		}

		const setHas: {[k: string]: true} = {};

		if (!set.evs) set.evs = TeamValidator.fillStats(null, ruleTable.evLimit === null ? 252 : 0);
		if (!set.ivs) set.ivs = TeamValidator.fillStats(null, 31);

		if (ruleTable.has('obtainableformes')) {
			problems.push(...this.validateForme(set));
			species = dex.species.get(set.species);
		}
		const setSources = this.allSources(species);

		for (const [rule] of ruleTable) {
			if ('!+-'.includes(rule.charAt(0))) continue;
			const subformat = dex.formats.get(rule);
			if (subformat.onChangeSet && ruleTable.has(subformat.id)) {
				problems = problems.concat(subformat.onChangeSet.call(this, set, format, setHas, teamHas) || []);
			}
		}
		if (format.onChangeSet) {
			problems = problems.concat(format.onChangeSet.call(this, set, format, setHas, teamHas) || []);
		}

		// onChangeSet can modify set.species, set.item, set.ability
		species = dex.species.get(set.species);
		item = dex.items.get(set.item);
		ability = dex.abilities.get(set.ability);

		const [outOfBattleSpecies, tierSpecies] = this.getValidationSpecies(set);
		if (ability.id === 'battlebond' && species.id === 'greninja') {
			if (ruleTable.has('obtainablemisc')) {
				if (set.gender && set.gender !== 'M') {
					problems.push(`Battle Bond Greninja must be male.`);
				}
				set.gender = 'M';
			}
		}
		if (species.id === 'melmetal' && set.gigantamax && this.dex.species.getLearnsetData(species.id).eventData) {
			setSources.sourcesBefore = 0;
			setSources.sources = ['8S0 melmetal'];
		}
		if (!species.exists) {
			return [`The Pokemon "${set.species}" does not exist.`];
		}

		if (item.id && !item.exists) {
			return [`"${set.item}" is an invalid item.`];
		}
		if (ability.id && !ability.exists) {
			if (dex.gen < 3) {
				// gen 1-2 don't have abilities, just silently remove
				ability = dex.abilities.get('');
				set.ability = '';
			} else {
				return [`"${set.ability}" is an invalid ability.`];
			}
		}
		if (nature.id && !nature.exists) {
			if (dex.gen < 3) {
				// gen 1-2 don't have natures, just remove them
				nature = dex.natures.get('');
				set.nature = '';
			} else {
				problems.push(`"${set.nature}" is an invalid nature.`);
			}
		}
		if (set.happiness !== undefined && isNaN(set.happiness)) {
			problems.push(`${name} has an invalid happiness value.`);
		}
		if (set.hpType) {
			const type = dex.types.get(set.hpType);
			if (!type.exists || ['normal', 'fairy'].includes(type.id)) {
				problems.push(`${name}'s Hidden Power type (${set.hpType}) is invalid.`);
			} else {
				set.hpType = type.name;
			}
		}
		if (set.teraType) {
			const type = dex.types.get(set.teraType);
			if (!type.exists) {
				problems.push(`${name}'s Terastal type (${set.teraType}) is invalid.`);
			} else {
				set.teraType = type.name;
			}
		}

		let problem = this.checkSpecies(set, species, tierSpecies, setHas);
		if (problem) problems.push(problem);

		problem = this.checkItem(set, item, setHas);
		if (problem) problems.push(problem);
		if (ruleTable.has('obtainablemisc')) {
			if (dex.gen === 4 && item.id === 'griseousorb' && species.num !== 487) {
				problems.push(`${set.name} cannot hold the Griseous Orb.`, `(In Gen 4, only Giratina could hold the Griseous Orb).`);
			}
			if (dex.gen <= 1) {
				if (item.id) {
					// no items allowed
					set.item = '';
				}
			}
		}

		if (!set.ability) set.ability = 'No Ability';
		if (ruleTable.has('obtainableabilities')) {
			if (dex.gen <= 2 || dex.currentMod === 'gen7letsgo') {
				set.ability = 'No Ability';
			} else {
				if (!ability.name || ability.name === 'No Ability') {
					problems.push(`${name} needs to have an ability.`);
				} else if (!Object.values(species.abilities).includes(ability.name)) {
					if (tierSpecies.abilities[0] === ability.name) {
						set.ability = species.abilities[0];
					} else {
						problems.push(`${name} can't have ${set.ability}.`);
					}
				}
				if (ability.name === species.abilities['H']) {
					setSources.isHidden = true;

					let unreleasedHidden = species.unreleasedHidden;
					if (unreleasedHidden === 'Past' && this.minSourceGen < dex.gen) unreleasedHidden = false;

					if (unreleasedHidden && ruleTable.has('-unreleased')) {
						problems.push(`${name}'s Hidden Ability is unreleased.`);
					} else if (dex.gen === 7 && ['entei', 'suicune', 'raikou'].includes(species.id) && this.minSourceGen > 1) {
						problems.push(`${name}'s Hidden Ability is only available from Virtual Console, which is not allowed in this format.`);
					} else if (dex.gen === 6 && ability.name === 'Symbiosis' &&
						(set.species.endsWith('Orange') || set.species.endsWith('White'))) {
						problems.push(`${name}'s Hidden Ability is unreleased for the Orange and White forms.`);
					} else if (dex.gen === 5 && set.level < 10 && (species.maleOnlyHidden || species.gender === 'N')) {
						problems.push(`${name} must be at least level 10 to have a Hidden Ability.`);
					}
					if (species.maleOnlyHidden) {
						if (set.gender && set.gender !== 'M') {
							problems.push(`${name} must be male to have a Hidden Ability.`);
						}
						set.gender = 'M';
						setSources.sources = ['5D'];
					}
				} else {
					setSources.isHidden = false;
				}
			}
		}

		ability = dex.abilities.get(set.ability);
		problem = this.checkAbility(set, ability, setHas);
		if (problem) problems.push(problem);

		if (!set.nature || dex.gen <= 2) {
			set.nature = '';
		}
		nature = dex.natures.get(set.nature);
		problem = this.checkNature(set, nature, setHas);
		if (problem) problems.push(problem);

		if (set.moves && Array.isArray(set.moves)) {
			set.moves = set.moves.filter(val => val);
		}
		if (!set.moves?.length) {
			problems.push(`${name} has no moves (it must have at least one to be usable).`);
			set.moves = [];
		}
		if (set.moves.length > ruleTable.maxMoveCount) {
			problems.push(`${name} has ${set.moves.length} moves, which is more than the limit of ${ruleTable.maxMoveCount}.`);
			return problems;
		}

		if (ruleTable.isBanned('nonexistent')) {
			problems.push(...this.validateStats(set, species, setSources));
		}

		const moveLegalityWhitelist: {[k: string]: true | undefined} = {};
		for (const moveName of set.moves) {
			if (!moveName) continue;
			const move = dex.moves.get(Utils.getString(moveName));
			if (!move.exists) return [`"${move.name}" is an invalid move.`];

			problem = this.checkMove(set, move, setHas);
			if (problem) {
				let allowedByOM;
<<<<<<< HEAD
				if (dex.currentMod === 'gen9deluxe') {
					allowedByOM = true;
				}
				if (problem.endsWith('is not obtainable without hacking or glitches.') &&
=======
				if (problem.includes('hacking or glitches') &&
>>>>>>> 5e9acd21
					ruleTable.has('omunobtainablemoves')) {
					problem = `${name}'s ${problem}`;
					allowedByOM = !this.omCheckCanLearn(move, outOfBattleSpecies, setSources, set, problem);
				}
				if (!allowedByOM) {
					problems.push(problem);
				} else {
					moveLegalityWhitelist[move.id] = true;
				}
			}
		}

		if (ruleTable.has('obtainablemoves')) {
			problems.push(...this.validateMoves(outOfBattleSpecies, set.moves, setSources, set, name, moveLegalityWhitelist));
		}

		const learnsetSpecies = dex.species.getLearnsetData(outOfBattleSpecies.id);
		let eventOnlyData;

		if (!setSources.sourcesBefore && setSources.sources.length) {
			let legal = false;
			for (const source of setSources.sources) {
				if (this.validateSource(set, source, setSources, outOfBattleSpecies)) continue;
				legal = true;
				break;
			}

			if (!legal) {
				let nonEggSource = null;
				for (const source of setSources.sources) {
					if (source.charAt(1) !== 'E') {
						nonEggSource = source;
						break;
					}
				}
				if (!nonEggSource) {
					// all egg moves
					problems.push(`${name} can't get its egg move combination (${setSources.limitedEggMoves!.join(', ')}) from any possible father.`);
					problems.push(`(Is this incorrect? If so, post the chainbreeding instructions in Bug Reports)`);
				} else {
					if (setSources.sources.length > 1) {
						problems.push(`${name} has an event-exclusive move that it doesn't qualify for (only one of several ways to get the move will be listed):`);
					}
					const eventProblems = this.validateSource(
						set, nonEggSource, setSources, outOfBattleSpecies, ` because it has a move only available`
					);
					if (eventProblems) problems.push(...eventProblems);
				}
			}
		} else if (ruleTable.has('obtainablemisc') && (eventOnlyData = this.getEventOnlyData(outOfBattleSpecies))) {
			const {species: eventSpecies, eventData} = eventOnlyData;
			let legal = false;
			for (const event of eventData) {
				if (this.validateEvent(set, setSources, event, eventSpecies)) continue;
				legal = true;
				break;
			}
			if (!legal && species.gen <= 2 && dex.gen >= 7 && !this.validateSource(set, '7V', setSources, species)) {
				legal = true;
			}
			if (!legal) {
				if (eventData.length === 1) {
					problems.push(`${species.name} is only obtainable from an event - it needs to match its event:`);
				} else {
					problems.push(`${species.name} is only obtainable from events - it needs to match one of its events:`);
				}
				for (const [i, event] of eventData.entries()) {
					if (event.generation <= dex.gen && event.generation >= this.minSourceGen) {
						const eventInfo = event;
						const eventNum = i + 1;
						const eventName = eventData.length > 1 ? ` #${eventNum}` : ``;
						const eventProblems = this.validateEvent(
							set, setSources, eventInfo, eventSpecies, ` to be`, `from its event${eventName}`
						);
						if (eventProblems) problems.push(...eventProblems);
					}
				}
			}
		}

		let isFromRBYEncounter = false;
		if (this.gen === 1 && ruleTable.has('obtainablemisc') && !this.ruleTable.has('allowtradeback')) {
			let lowestEncounterLevel;
			for (const encounter of learnsetSpecies.encounters || []) {
				if (encounter.generation !== 1) continue;
				if (!encounter.level) continue;
				if (lowestEncounterLevel && encounter.level > lowestEncounterLevel) continue;

				lowestEncounterLevel = encounter.level;
			}

			if (lowestEncounterLevel) {
				if (set.level < lowestEncounterLevel) {
					problems.push(`${name} is not obtainable at levels below ${lowestEncounterLevel} in Gen 1.`);
				}
				isFromRBYEncounter = true;
			}
		}
		if (!isFromRBYEncounter && ruleTable.has('obtainablemisc')) {
			// FIXME: Event pokemon given at a level under what it normally can be attained at gives a false positive
			let evoSpecies = species;
			while (evoSpecies.prevo) {
				if (set.level < (evoSpecies.evoLevel || 0)) {
					problems.push(`${name} must be at least level ${evoSpecies.evoLevel} to be evolved.`);
					break;
				}
				evoSpecies = dex.species.get(evoSpecies.prevo);
			}
		}

		if (ruleTable.has('obtainablemoves')) {
			if (species.id === 'keldeo' && set.moves.includes('secretsword') && this.minSourceGen > 5 && dex.gen <= 7) {
				problems.push(`${name} has Secret Sword, which is only compatible with Keldeo-Ordinary obtained from Gen 5.`);
			}
			const requiresGen3Source = setSources.maxSourceGen() <= 3;
			if (requiresGen3Source && dex.abilities.get(set.ability).gen === 4 && !species.prevo && dex.gen <= 5) {
				// Ability Capsule allows this in Gen 6+
				problems.push(`${name} has a Gen 4 ability and isn't evolved - it can't use moves from Gen 3.`);
			}
			const canUseAbilityPatch = dex.gen >= 8 && format.mod !== 'gen8dlc1';
			if (setSources.isHidden && !canUseAbilityPatch && setSources.maxSourceGen() < 5) {
				problems.push(`${name} has a Hidden Ability - it can't use moves from before Gen 5.`);
			}
			if (
				species.maleOnlyHidden && setSources.isHidden && setSources.sourcesBefore < 5 &&
				setSources.sources.every(source => source.charAt(1) === 'E')
			) {
				problems.push(`${name} has an unbreedable Hidden Ability - it can't use egg moves.`);
			}
		}

		if (teamHas) {
			for (const i in setHas) {
				if (i in teamHas) {
					teamHas[i]++;
				} else {
					teamHas[i] = 1;
				}
			}
		}
		for (const [rule, source, limit, bans] of ruleTable.complexBans) {
			let count = 0;
			for (const ban of bans) {
				if (setHas[ban]) count++;
			}
			if (limit && count > limit) {
				const clause = source ? ` by ${source}` : ``;
				problems.push(`${name} is limited to ${limit} of ${rule}${clause}.`);
			} else if (!limit && count >= bans.length) {
				const clause = source ? ` by ${source}` : ``;
				if (source === 'Obtainable Moves') {
					problems.push(`${name} has the combination of ${rule}, which is impossible to obtain legitimately.`);
				} else {
					problems.push(`${name} has the combination of ${rule}, which is banned${clause}.`);
				}
			}
		}

		for (const [rule] of ruleTable) {
			if ('!+-'.includes(rule.charAt(0))) continue;
			const subformat = dex.formats.get(rule);
			if (subformat.onValidateSet && ruleTable.has(subformat.id)) {
				problems = problems.concat(subformat.onValidateSet.call(this, set, format, setHas, teamHas) || []);
			}
		}
		if (format.onValidateSet) {
			problems = problems.concat(format.onValidateSet.call(this, set, format, setHas, teamHas) || []);
		}

		const nameSpecies = dex.species.get(set.name);
		if (nameSpecies.exists && nameSpecies.name.toLowerCase() === set.name.toLowerCase()) {
			// nickname is the name of a species
			if (nameSpecies.baseSpecies === species.baseSpecies) {
				set.name = species.baseSpecies;
			} else if (nameSpecies.name !== species.name && nameSpecies.name !== species.baseSpecies) {
				// nickname species doesn't match actual species
				// Nickname Clause
				problems.push(`${name} must not be nicknamed a different Pokémon species than what it actually is.`);
			}
		}

		if (!problems.length) {
			if (adjustLevel) set.level = adjustLevel;
			return null;
		}

		return problems;
	}

	validateStats(set: PokemonSet, species: Species, setSources: PokemonSources) {
		const ruleTable = this.ruleTable;
		const dex = this.dex;

		const allowAVs = ruleTable.has('allowavs');
		const evLimit = ruleTable.evLimit;
		const canBottleCap = dex.gen >= 7 && (set.level >= 100 || !ruleTable.has('obtainablemisc'));

		if (!set.evs) set.evs = TeamValidator.fillStats(null, evLimit === null ? 252 : 0);
		if (!set.ivs) set.ivs = TeamValidator.fillStats(null, 31);

		const problems = [];
		const name = set.name || set.species;

		const maxedIVs = Object.values(set.ivs).every(stat => stat === 31);
		for (const moveName of set.moves) {
			const move = dex.moves.get(moveName);
			if (move.id === 'hiddenpower' && move.type !== 'Normal') {
				if (!set.hpType) {
					set.hpType = move.type;
				} else if (set.hpType !== move.type && ruleTable.has('obtainablemisc')) {
					problems.push(`${name}'s Hidden Power type ${set.hpType} is incompatible with Hidden Power ${move.type}`);
				}
			}
		}
		if (set.hpType && maxedIVs && ruleTable.has('obtainablemisc')) {
			if (dex.gen <= 2) {
				const HPdvs = dex.types.get(set.hpType).HPdvs;
				set.ivs = {hp: 30, atk: 30, def: 30, spa: 30, spd: 30, spe: 30};
				let statName: StatID;
				for (statName in HPdvs) {
					set.ivs[statName] = HPdvs[statName]! * 2;
				}
				set.ivs.hp = -1;
			} else if (!canBottleCap) {
				set.ivs = TeamValidator.fillStats(dex.types.get(set.hpType).HPivs, 31);
			}
		}

		const cantBreedNorEvolve = (species.eggGroups[0] === 'Undiscovered' && !species.prevo && !species.nfe);
		const isLegendary = (cantBreedNorEvolve && ![
			'Pikachu', 'Unown', 'Dracozolt', 'Arctozolt', 'Dracovish', 'Arctovish',
		].includes(species.baseSpecies)) || [
			'Manaphy', 'Cosmog', 'Cosmoem', 'Solgaleo', 'Lunala',
		].includes(species.baseSpecies);
		const diancieException = species.name === 'Diancie' && !set.shiny;
		const has3PerfectIVs = setSources.minSourceGen() >= 6 && isLegendary && !diancieException;

		if (set.hpType === 'Fighting' && ruleTable.has('obtainablemisc')) {
			if (has3PerfectIVs) {
				// Legendary Pokemon must have at least 3 perfect IVs in gen 6+
				problems.push(`${name} must not have Hidden Power Fighting because it starts with 3 perfect IVs because it's a Gen 6+ legendary.`);
			}
		}

		if (has3PerfectIVs && ruleTable.has('obtainablemisc')) {
			let perfectIVs = 0;
			for (const stat in set.ivs) {
				if (set.ivs[stat as 'hp'] >= 31) perfectIVs++;
			}
			if (perfectIVs < 3) {
				const reason = (this.minSourceGen === 6 ? ` and this format requires Gen ${dex.gen} Pokémon` : ` in Gen 6 or later`);
				problems.push(`${name} must have at least three perfect IVs because it's a legendary${reason}.`);
			}
		}

		if (set.hpType && !canBottleCap) {
			const ivHpType = dex.getHiddenPower(set.ivs).type;
			if (set.hpType !== ivHpType) {
				problems.push(`${name} has Hidden Power ${set.hpType}, but its IVs are for Hidden Power ${ivHpType}.`);
			}
		} else if (set.hpType) {
			if (!this.possibleBottleCapHpType(set.hpType, set.ivs)) {
				problems.push(`${name} has Hidden Power ${set.hpType}, but its IVs don't allow this even with (Bottle Cap) Hyper Training.`);
			}
		}

		if (dex.gen <= 2) {
			// validate DVs
			const ivs = set.ivs;
			const atkDV = Math.floor(ivs.atk / 2);
			const defDV = Math.floor(ivs.def / 2);
			const speDV = Math.floor(ivs.spe / 2);
			const spcDV = Math.floor(ivs.spa / 2);
			const expectedHpDV = (atkDV % 2) * 8 + (defDV % 2) * 4 + (speDV % 2) * 2 + (spcDV % 2);
			if (ivs.hp === -1) ivs.hp = expectedHpDV * 2;
			const hpDV = Math.floor(ivs.hp / 2);
			if (expectedHpDV !== hpDV) {
				problems.push(`${name} has an HP DV of ${hpDV}, but its Atk, Def, Spe, and Spc DVs give it an HP DV of ${expectedHpDV}.`);
			}
			if (ivs.spa !== ivs.spd) {
				if (dex.gen === 2) {
					problems.push(`${name} has different SpA and SpD DVs, which is not possible in Gen 2.`);
				} else {
					ivs.spd = ivs.spa;
				}
			}
			if (dex.gen > 1 && !species.gender) {
				// Gen 2 gender is calculated from the Atk DV.
				// High Atk DV <-> M. The meaning of "high" depends on the gender ratio.
				const genderThreshold = species.genderRatio.F * 16;

				const expectedGender = (atkDV >= genderThreshold ? 'M' : 'F');
				if (set.gender && set.gender !== expectedGender) {
					problems.push(`${name} is ${set.gender}, but it has an Atk DV of ${atkDV}, which makes its gender ${expectedGender}.`);
				} else {
					set.gender = expectedGender;
				}
			}
			if (
				set.species === 'Marowak' && toID(set.item) === 'thickclub' &&
				set.moves.map(toID).includes('swordsdance' as ID) && set.level === 100
			) {
				// Marowak hack
				set.ivs.atk = Math.floor(set.ivs.atk / 2) * 2;
				while (set.evs.atk > 0 && 2 * 80 + set.ivs.atk + Math.floor(set.evs.atk / 4) + 5 > 255) {
					set.evs.atk -= 4;
				}
			}
			if (dex.gen > 1) {
				const expectedShiny = !!(defDV === 10 && speDV === 10 && spcDV === 10 && atkDV % 4 >= 2);
				if (expectedShiny && !set.shiny) {
					problems.push(`${name} is not shiny, which does not match its DVs.`);
				} else if (!expectedShiny && set.shiny) {
					problems.push(`${name} is shiny, which does not match its DVs (its DVs must all be 10, except Atk which must be 2, 3, 6, 7, 10, 11, 14, or 15).`);
				}
			}
			set.nature = 'Serious';
		}

		for (const stat in set.evs) {
			if (set.evs[stat as 'hp'] < 0) {
				problems.push(`${name} has less than 0 ${allowAVs ? 'Awakening Values' : 'EVs'} in ${Dex.stats.names[stat as 'hp']}.`);
			}
		}

		if (dex.currentMod === 'gen7letsgo') { // AVs
			for (const stat in set.evs) {
				if (set.evs[stat as 'hp'] > 0 && !allowAVs) {
					problems.push(`${name} has Awakening Values but this format doesn't allow them.`);
					break;
				} else if (set.evs[stat as 'hp'] > 200) {
					problems.push(`${name} has more than 200 Awakening Values in ${Dex.stats.names[stat as 'hp']}.`);
				}
			}
		} else { // EVs
			for (const stat in set.evs) {
				if (set.evs[stat as StatID] > 255) {
					problems.push(`${name} has more than 255 EVs in ${Dex.stats.names[stat as 'hp']}.`);
				}
			}
			if (dex.gen <= 2) {
				if (set.evs.spa !== set.evs.spd) {
					if (dex.gen === 2) {
						problems.push(`${name} has different SpA and SpD EVs, which is not possible in Gen 2.`);
					} else {
						set.evs.spd = set.evs.spa;
					}
				}
			}
		}

		let totalEV = 0;
		for (const stat in set.evs) totalEV += set.evs[stat as 'hp'];
		if (!this.format.debug) {
			if (set.level > 1 && evLimit !== 0 && totalEV === 0) {
				problems.push(`${name} has exactly 0 EVs - did you forget to EV it? (If this was intentional, add exactly 1 to one of your EVs, which won't change its stats but will tell us that it wasn't a mistake).`);
			} else if (![508, 510].includes(evLimit!) && [508, 510].includes(totalEV)) {
				problems.push(`${name} has exactly ${totalEV} EVs, but this format does not restrict you to 510 EVs (If this was intentional, add exactly 1 to one of your EVs, which won't change its stats but will tell us that it wasn't a mistake).`);
			}
			// Check for level import errors from user in VGC -> DOU, etc.
			// Note that in VGC etc (Adjust Level Down = 50), `set.level` will be 100 here for validation purposes
			if (set.level === 50 && ruleTable.maxLevel !== 50 && !ruleTable.maxTotalLevel && evLimit !== 0 && totalEV % 4 === 0) {
				problems.push(`${name} is level 50, but this format allows level ${ruleTable.maxLevel} Pokémon. (If this was intentional, add exactly 1 to one of your EVs, which won't change its stats but will tell us that it wasn't a mistake).`);
			}
		}

		if (evLimit !== null && totalEV > evLimit) {
			if (!evLimit) {
				problems.push(`${name} has EVs, which is not allowed by this format.`);
			} else {
				problems.push(`${name} has ${totalEV} total EVs, which is more than this format's limit of ${evLimit}.`);
			}
		}

		return problems;
	}

	/**
	 * Not exhaustive, just checks Atk and Spe, which are the only competitively
	 * relevant IVs outside of extremely obscure situations.
	 */
	possibleBottleCapHpType(type: string, ivs: StatsTable) {
		if (!type) return true;
		if (['Dark', 'Dragon', 'Grass', 'Ghost', 'Poison'].includes(type)) {
			// Spe must be odd
			if (ivs.spe % 2 === 0) return false;
		}
		if (['Psychic', 'Fire', 'Rock', 'Fighting'].includes(type)) {
			// Spe must be even
			if (ivs.spe !== 31 && ivs.spe % 2 === 1) return false;
		}
		if (type === 'Dark') {
			// Atk must be odd
			if (ivs.atk % 2 === 0) return false;
		}
		if (['Ice', 'Water'].includes(type)) {
			// Spe or Atk must be odd
			if (ivs.spe % 2 === 0 && ivs.atk % 2 === 0) return false;
		}
		return true;
	}

	validateSource(
		set: PokemonSet, source: PokemonSource, setSources: PokemonSources, species: Species, because: string
	): string[] | undefined;
	validateSource(
		set: PokemonSet, source: PokemonSource, setSources: PokemonSources, species: Species
	): true | undefined;
	/**
	 * Returns array of error messages if invalid, undefined if valid
	 *
	 * If `because` is not passed, instead returns true if invalid.
	 */
	validateSource(
		set: PokemonSet, source: PokemonSource, setSources: PokemonSources, species: Species, because?: string
	) {
		let eventData: EventInfo | undefined;
		let eventSpecies = species;
		if (source.charAt(1) === 'S') {
			const splitSource = source.substr(source.charAt(2) === 'T' ? 3 : 2).split(' ');
			const dex = (this.dex.gen === 1 ? this.dex.mod('gen2') : this.dex);
			eventSpecies = dex.species.get(splitSource[1]);
			const eventLsetData = this.dex.species.getLearnsetData(eventSpecies.id);
			eventData = eventLsetData.eventData?.[parseInt(splitSource[0])];
			if (!eventData) {
				throw new Error(`${eventSpecies.name} from ${species.name} doesn't have data for event ${source}`);
			}
		} else if (source === '7V') {
			const isMew = species.id === 'mew';
			const isCelebi = species.id === 'celebi';
			const g7speciesName = (species.gen > 2 && species.prevo) ? species.prevo : species.id;
			const isHidden = !!this.dex.mod('gen7').species.get(g7speciesName).abilities['H'];
			eventData = {
				generation: 2,
				level: isMew ? 5 : isCelebi ? 30 : 3, // Level 1/2 Pokémon can't be obtained by transfer from RBY/GSC
				perfectIVs: isMew || isCelebi ? 5 : 3,
				isHidden,
				shiny: isMew ? undefined : 1,
				pokeball: 'pokeball',
				from: 'Gen 1-2 Virtual Console transfer',
			};
		} else if (source === '8V') {
			const isMew = species.id === 'mew';
			eventData = {
				generation: 8,
				perfectIVs: isMew ? 3 : undefined,
				shiny: isMew ? undefined : 1,
				from: 'Gen 7 Let\'s Go! HOME transfer',
			};
		} else if (source.charAt(1) === 'D') {
			eventData = {
				generation: 5,
				level: 10,
				from: 'Gen 5 Dream World',
				isHidden: !!this.dex.mod('gen5').species.get(species.id).abilities['H'],
			};
		} else if (source.charAt(1) === 'E') {
			if (this.findEggMoveFathers(source, species, setSources)) {
				return undefined;
			}
			if (because) throw new Error(`Wrong place to get an egg incompatibility message`);
			return true;
		} else {
			throw new Error(`Unidentified source ${source} passed to validateSource`);
		}

		// complicated fancy return signature
		return this.validateEvent(set, setSources, eventData, eventSpecies, because as any) as any;
	}

	findEggMoveFathers(source: PokemonSource, species: Species, setSources: PokemonSources): boolean;
	findEggMoveFathers(source: PokemonSource, species: Species, setSources: PokemonSources, getAll: true): ID[] | null;
	findEggMoveFathers(source: PokemonSource, species: Species, setSources: PokemonSources, getAll = false) {
		// tradebacks have an eggGen of 2 even though the source is 1ET
		const eggGen = Math.max(parseInt(source.charAt(0)), 2);
		const fathers: ID[] = [];
		// Gen 6+ don't have egg move incompatibilities
		// (except for certain cases with baby Pokemon not handled here)
		if (!getAll && eggGen >= 6) return true;

		const eggMoves = setSources.limitedEggMoves;
		// must have 2 or more egg moves to have egg move incompatibilities
		if (!eggMoves) {
			// happens often in gen 1-6 LC if your only egg moves are level-up moves,
			// which aren't limited and so aren't in `limitedEggMoves`
			return getAll ? ['*'] : true;
		}
		if (!getAll && eggMoves.length <= 1) return true;

		// gen 1 eggs come from gen 2 breeding
		const dex = this.dex.gen === 1 ? this.dex.mod('gen2') : this.dex;
		// In Gen 5 and earlier, egg moves can only be inherited from the father
		// we'll test each possible father separately
		let eggGroups = species.eggGroups;
		if (species.id === 'nidoqueen' || species.id === 'nidorina') {
			eggGroups = dex.species.get('nidoranf').eggGroups;
		} else if (species.id === 'shedinja') {
			// Shedinja and Nincada are different Egg groups; Shedinja itself is genderless
			eggGroups = dex.species.get('nincada').eggGroups;
		} else if (dex !== this.dex) {
			// Gen 1 tradeback; grab the egg groups from Gen 2
			eggGroups = dex.species.get(species.id).eggGroups;
		}
		if (eggGroups[0] === 'Undiscovered') eggGroups = dex.species.get(species.evos[0]).eggGroups;
		if (eggGroups[0] === 'Undiscovered' || !eggGroups.length) {
			throw new Error(`${species.name} has no egg groups for source ${source}`);
		}
		// no chainbreeding necessary if the father can be Smeargle
		if (!getAll && eggGroups.includes('Field')) return true;

		// try to find a father to inherit the egg move combination from
		for (const father of dex.species.all()) {
			// can't inherit from CAP pokemon
			if (father.isNonstandard) continue;
			// can't breed mons from future gens
			if (father.gen > eggGen) continue;
			// father must be male
			if (father.gender === 'N' || father.gender === 'F') continue;
			// can't inherit from dex entries with no learnsets
			if (!dex.species.getLearnset(father.id)) continue;
			// something is clearly wrong if its only possible father is itself
			// (exceptions: ExtremeSpeed Dragonite, Self-destruct Snorlax)
			if (species.id === father.id && !['dragonite', 'snorlax'].includes(father.id)) continue;
			// don't check NFE Pokémon - their evolutions will know all their moves and more
			// exception: Combee/Salandit, because their evos can't be fathers
			if (father.evos.length) {
				const evolvedFather = dex.species.get(father.evos[0]);
				if (evolvedFather.gen <= eggGen && evolvedFather.gender !== 'F') continue;
			}

			// must be able to breed with father
			if (!father.eggGroups.some(eggGroup => eggGroups.includes(eggGroup))) continue;

			// father must be able to learn the move
			if (!this.fatherCanLearn(father, eggMoves, eggGen)) continue;

			// father found!
			if (!getAll) return true;
			fathers.push(father.id);
		}
		if (!getAll) return false;
		return (!fathers.length && eggGen < 6) ? null : fathers;
	}

	/**
	 * We could, if we wanted, do a complete move validation of the father's
	 * moveset to see if it's valid. This would recurse and be NP-Hard so
	 * instead we won't. We'll instead use a simplified algorithm: The father
	 * can learn the moveset if it has at most one egg/event move.
	 *
	 * `eggGen` should be 5 or earlier. Later gens should never call this
	 * function (the answer is always yes).
	 */
	fatherCanLearn(species: Species, moves: ID[], eggGen: number) {
		let learnset = this.dex.species.getLearnset(species.id);
		if (!learnset) return false;

		if (species.id === 'smeargle') return true;
		const canBreedWithSmeargle = species.eggGroups.includes('Field');

		let eggMoveCount = 0;
		for (const move of moves) {
			let curSpecies: Species | null = species;
			/** 1 = can learn from egg, 2 = can learn unrestricted */
			let canLearn: 0 | 1 | 2 = 0;

			while (curSpecies) {
				learnset = this.dex.species.getLearnset(curSpecies.id);
				if (learnset && learnset[move]) {
					for (const moveSource of learnset[move]) {
						if (parseInt(moveSource.charAt(0)) > eggGen) continue;
						const canLearnFromSmeargle = moveSource.charAt(1) === 'E' && canBreedWithSmeargle;
						if (!'ESDV'.includes(moveSource.charAt(1)) || canLearnFromSmeargle) {
							canLearn = 2;
							break;
						} else {
							canLearn = 1;
						}
					}
				}
				if (canLearn === 2) break;
				curSpecies = this.learnsetParent(curSpecies);
			}

			if (!canLearn) return false;
			if (canLearn === 1) {
				eggMoveCount++;
				if (eggMoveCount > 1) return false;
			}
		}
		return true;
	}

	validateForme(set: PokemonSet) {
		const dex = this.dex;
		const name = set.name || set.species;

		const problems = [];
		const item = dex.items.get(set.item);
		const species = dex.species.get(set.species);

		if (species.name === 'Necrozma-Ultra') {
			const whichMoves = (set.moves.includes('sunsteelstrike') ? 1 : 0) +
				(set.moves.includes('moongeistbeam') ? 2 : 0);
			if (item.name !== 'Ultranecrozium Z') {
				// Necrozma-Ultra transforms from one of two formes, and neither one is the base forme
				problems.push(`Necrozma-Ultra must start the battle holding Ultranecrozium Z.`);
			} else if (whichMoves === 1) {
				set.species = 'Necrozma-Dusk-Mane';
			} else if (whichMoves === 2) {
				set.species = 'Necrozma-Dawn-Wings';
			} else {
				problems.push(`Necrozma-Ultra must start the battle as Necrozma-Dusk-Mane or Necrozma-Dawn-Wings holding Ultranecrozium Z. Please specify which Necrozma it should start as.`);
			}
		} else if (species.name === 'Zygarde-Complete') {
			problems.push(`Zygarde-Complete must start the battle as Zygarde or Zygarde-10% with Power Construct. Please specify which Zygarde it should start as.`);
		} else if (species.battleOnly) {
			if (species.requiredAbility && set.ability !== species.requiredAbility) {
				// Darmanitan-Zen
				problems.push(`${species.name} transforms in-battle with ${species.requiredAbility}, please fix its ability.`);
			}
			if (species.requiredItems) {
				if (!species.requiredItems.includes(item.name)) {
					// Mega or Primal
					problems.push(`${species.name} transforms in-battle with ${species.requiredItem}, please fix its item.`);
				}
			}
			if (species.requiredMove && !set.moves.map(toID).includes(toID(species.requiredMove))) {
				// Meloetta-Pirouette, Rayquaza-Mega
				problems.push(`${species.name} transforms in-battle with ${species.requiredMove}, please fix its moves.`);
			}
			if (typeof species.battleOnly !== 'string') {
				// Ultra Necrozma and Complete Zygarde are already checked above
				throw new Error(`${species.name} should have a string battleOnly`);
			}
			// Set to out-of-battle forme
			set.species = species.battleOnly;
		} else {
			if (species.requiredAbility) {
				// Impossible!
				throw new Error(`Species ${species.name} has a required ability despite not being a battle-only forme; it should just be in its abilities table.`);
			}
			if (species.requiredItems && !species.requiredItems.includes(item.name)) {
				if (dex.gen >= 8 && (species.baseSpecies === 'Arceus' || species.baseSpecies === 'Silvally')) {
					// Arceus/Silvally formes in gen 8 only require the item with Multitype/RKS System
					if (set.ability === species.abilities[0]) {
						problems.push(
							`${name} needs to hold ${species.requiredItems.join(' or ')}.`,
							`(It will revert to its Normal forme if you remove the item or give it a different item.)`
						);
					}
				} else {
					// Memory/Drive/Griseous Orb/Plate/Z-Crystal - Forme mismatch
					const baseSpecies = this.dex.species.get(species.changesFrom);
					problems.push(
						`${name} needs to hold ${species.requiredItems.join(' or ')} to be in its ${species.forme} forme.`,
						`(It will revert to its ${baseSpecies.baseForme || 'base'} forme if you remove the item or give it a different item.)`
					);
				}
			}
			if (species.requiredMove && !set.moves.map(toID).includes(toID(species.requiredMove))) {
				const baseSpecies = this.dex.species.get(species.changesFrom);
				problems.push(
					`${name} needs to know the move ${species.requiredMove} to be in its ${species.forme} forme.`,
					`(It will revert to its ${baseSpecies.baseForme} forme if it forgets the move.)`
				);
			}

			// Mismatches between the set forme (if not base) and the item signature forme will have been rejected already.
			// It only remains to assign the right forme to a set with the base species (Arceus/Genesect/Giratina/Silvally).
			if (item.forcedForme && species.name === dex.species.get(item.forcedForme).baseSpecies) {
				set.species = item.forcedForme;
			}
		}

		if (species.name === 'Pikachu-Cosplay') {
			const cosplay: {[k: string]: string} = {
				meteormash: 'Pikachu-Rock-Star', iciclecrash: 'Pikachu-Belle', drainingkiss: 'Pikachu-Pop-Star',
				electricterrain: 'Pikachu-PhD', flyingpress: 'Pikachu-Libre',
			};
			for (const moveid of set.moves) {
				if (moveid in cosplay) {
					set.species = cosplay[moveid];
					break;
				}
			}
		}

		if (species.name === 'Keldeo' && set.moves.map(toID).includes('secretsword' as ID) && dex.gen >= 8) {
			set.species = 'Keldeo-Resolute';
		}

		const crowned: {[k: string]: string} = {
			'Zacian-Crowned': 'behemothblade', 'Zamazenta-Crowned': 'behemothbash',
		};
		if (species.name in crowned) {
			const behemothMove = set.moves.map(toID).indexOf(crowned[species.name] as ID);
			if (behemothMove >= 0) {
				set.moves[behemothMove] = 'ironhead';
			}
		}

		// Temporary backwards compatability until Pokemon HOME update
		if (species.baseSpecies === 'Vivillon' && species.forme !== 'Fancy' && dex.gen === 9) {
			set.species = 'Vivillon-Fancy';
		}
		return problems;
	}

	checkSpecies(set: PokemonSet, species: Species, tierSpecies: Species, setHas: {[k: string]: true}) {
		const dex = this.dex;
		const ruleTable = this.ruleTable;

		// https://www.smogon.com/forums/posts/8659168
		if (
			(tierSpecies.id === 'zamazentacrowned' && species.id === 'zamazenta') ||
			(tierSpecies.id === 'zaciancrowned' && species.id === 'zacian')
		) {
			species = tierSpecies;
		}

		setHas['pokemon:' + species.id] = true;
		setHas['basepokemon:' + toID(species.baseSpecies)] = true;

		let isMega = false;
		if (tierSpecies !== species) {
			setHas['pokemon:' + tierSpecies.id] = true;
			if (tierSpecies.isMega || tierSpecies.isPrimal) {
				setHas['pokemontag:mega'] = true;
				isMega = true;
			}
		}

		let isGmax = false;
		if (tierSpecies.canGigantamax && set.gigantamax) {
			setHas['pokemon:' + tierSpecies.id + 'gmax'] = true;
			isGmax = true;
		}

		const tier = tierSpecies.tier === '(PU)' ? 'ZU' : tierSpecies.tier === '(NU)' ? 'PU' : tierSpecies.tier;
		const tierTag = 'pokemontag:' + toID(tier);
		setHas[tierTag] = true;

		const doublesTier = tierSpecies.doublesTier === '(DUU)' ? 'DNU' : tierSpecies.doublesTier;
		const doublesTierTag = 'pokemontag:' + toID(doublesTier);
		setHas[doublesTierTag] = true;

		const ndTier = tierSpecies.natDexTier === '(PU)' ? 'ZU' :
			tierSpecies.natDexTier === '(NU)' ? 'PU' : tierSpecies.natDexTier;
		const ndTierTag = 'pokemontag:nd' + toID(ndTier);
		setHas[ndTierTag] = true;

		// Only pokemon that can gigantamax should have the Gmax flag
		if (!tierSpecies.canGigantamax && set.gigantamax) {
			return `${tierSpecies.name} cannot Gigantamax but is flagged as being able to.`;
		}

		let banReason = ruleTable.check('pokemon:' + species.id);
		if (banReason) {
			return `${species.name} is ${banReason}.`;
		}
		if (banReason === '') return null;

		if (tierSpecies !== species) {
			banReason = ruleTable.check('pokemon:' + tierSpecies.id);
			if (banReason) {
				return `${tierSpecies.name} is ${banReason}.`;
			}
			if (banReason === '') return null;
		}

		if (isMega) {
			banReason = ruleTable.check('pokemontag:mega', setHas);
			if (banReason) {
				return `Mega evolutions are ${banReason}.`;
			}
		}

		if (isGmax) {
			banReason = ruleTable.check('pokemon:' + tierSpecies.id + 'gmax');
			if (banReason) {
				return `Gigantamaxing ${species.name} is ${banReason}.`;
			}
		}

		banReason = ruleTable.check('basepokemon:' + toID(species.baseSpecies));
		if (banReason) {
			return `${species.name} is ${banReason}.`;
		}
		if (banReason === '') {
			// don't allow nonstandard speciess when whitelisting standard base species
			// i.e. unbanning Pichu doesn't mean allowing Pichu-Spiky-Eared outside of Gen 4
			const baseSpecies = dex.species.get(species.baseSpecies);
			if (baseSpecies.isNonstandard === species.isNonstandard) {
				return null;
			}
		}

		// We can't return here because the `-nonexistent` rule is a bit
		// complicated in terms of what trumps it. We don't want e.g.
		// +Mythical to unban Shaymin in Gen 1, for instance.
		let nonexistentCheck = Tags.nonexistent.genericFilter!(tierSpecies) && ruleTable.check('nonexistent');

		const EXISTENCE_TAG = ['past', 'future', 'lgpe', 'unobtainable', 'cap', 'custom', 'nonexistent'];

		for (const ruleid of ruleTable.tagRules) {
			if (ruleid.startsWith('*')) continue;
			const tagid = ruleid.slice(12);
			const tag = Tags[tagid];
			if ((tag.speciesFilter || tag.genericFilter)!(tierSpecies)) {
				const existenceTag = EXISTENCE_TAG.includes(tagid);
				if (ruleid.startsWith('+')) {
					// we want rules like +CAP to trump -Nonexistent, but most tags shouldn't
					if (!existenceTag && nonexistentCheck) continue;
					return null;
				}
				if (existenceTag) {
					// for a nicer error message
					nonexistentCheck = 'banned';
					break;
				}
				return `${species.name} is tagged ${tag.name}, which is ${ruleTable.check(ruleid.slice(1)) || "banned"}.`;
			}
		}

		if (nonexistentCheck) {
			if (tierSpecies.isNonstandard === 'Past' || tierSpecies.isNonstandard === 'Future') {
				return `${tierSpecies.name} does not exist in Gen ${dex.gen}.`;
			}
			if (tierSpecies.isNonstandard === 'LGPE') {
				return `${tierSpecies.name} does not exist in this game, only in Let's Go Pikachu/Eevee.`;
			}
			if (tierSpecies.isNonstandard === 'CAP') {
				return `${tierSpecies.name} is a CAP and does not exist in this game.`;
			}
			if (tierSpecies.isNonstandard === 'Unobtainable') {
				return `${tierSpecies.name} is not possible to obtain in this game.`;
			}
			if (tierSpecies.isNonstandard === 'Gigantamax') {
				return `${tierSpecies.name} is a placeholder for a Gigantamax sprite, not a real Pokémon. (This message is likely to be a validator bug.)`;
			}
			return `${tierSpecies.name} does not exist in this game.`;
		}
		if (nonexistentCheck === '') return null;

		// Special casing for Pokemon that can Gmax, but their Gmax factor cannot be legally obtained
		if (tierSpecies.gmaxUnreleased && set.gigantamax) {
			banReason = ruleTable.check('pokemontag:unobtainable');
			if (banReason) {
				return `${tierSpecies.name} is flagged as gigantamax, but it cannot gigantamax without hacking or glitches.`;
			}
			if (banReason === '') return null;
		}

		banReason = ruleTable.check('pokemontag:allpokemon');
		if (banReason) {
			return `${species.name} is not in the list of allowed pokemon.`;
		}

		return null;
	}

	checkItem(set: PokemonSet, item: Item, setHas: {[k: string]: true}) {
		const dex = this.dex;
		const ruleTable = this.ruleTable;

		setHas['item:' + item.id] = true;

		let banReason = ruleTable.check('item:' + (item.id || 'noitem'));
		if (banReason) {
			if (!item.id) {
				return `${set.name} not holding an item is ${banReason}.`;
			}
			return `${set.name}'s item ${item.name} is ${banReason}.`;
		}
		if (banReason === '') return null;

		if (!item.id) return null;

		banReason = ruleTable.check('pokemontag:allitems');
		if (banReason) {
			return `${set.name}'s item ${item.name} is not in the list of allowed items.`;
		}

		// obtainability
		if (item.isNonstandard) {
			banReason = ruleTable.check('pokemontag:' + toID(item.isNonstandard));
			if (banReason) {
				if (item.isNonstandard === 'Unobtainable') {
					return `${item.name} is not obtainable without hacking or glitches.`;
				}
				return `${set.name}'s item ${item.name} is tagged ${item.isNonstandard}, which is ${banReason}.`;
			}
			if (banReason === '') return null;
		}

		if (item.isNonstandard && item.isNonstandard !== 'Unobtainable') {
			banReason = ruleTable.check('nonexistent', setHas);
			if (banReason) {
				if (['Past', 'Future'].includes(item.isNonstandard)) {
					return `${set.name}'s item ${item.name} does not exist in Gen ${dex.gen}.`;
				}
				return `${set.name}'s item ${item.name} does not exist in this game.`;
			}
			if (banReason === '') return null;
		}

		return null;
	}

	checkMove(set: PokemonSet, move: Move, setHas: {[k: string]: true}) {
		const dex = this.dex;
		const ruleTable = this.ruleTable;

		setHas['move:' + move.id] = true;

		let banReason = ruleTable.check('move:' + move.id);
		if (banReason) {
			return `${set.name}'s move ${move.name} is ${banReason}.`;
		}
		if (banReason === '') return null;

		banReason = ruleTable.check('pokemontag:allmoves');
		if (banReason) {
			return `${set.name}'s move ${move.name} is not in the list of allowed moves.`;
		}

		// obtainability
		if (move.isNonstandard) {
			banReason = ruleTable.check('pokemontag:' + toID(move.isNonstandard));
			if (banReason) {
				if (move.isNonstandard === 'Unobtainable') {
					return `${move.name} is not obtainable without hacking or glitches${dex.gen >= 9 && move.gen < dex.gen ? ` in Gen ${dex.gen}` : ``}.`;
				}
				if (move.isNonstandard === 'Gigantamax') {
					return `${move.name} is not usable without Gigantamaxing its user, ${move.isMax}.`;
				}
				return `${set.name}'s move ${move.name} is tagged ${move.isNonstandard}, which is ${banReason}.`;
			}
			if (banReason === '') return null;
		}

		if (move.isNonstandard && move.isNonstandard !== 'Unobtainable') {
			banReason = ruleTable.check('nonexistent', setHas);
			if (banReason) {
				if (['Past', 'Future'].includes(move.isNonstandard)) {
					return `${set.name}'s move ${move.name} does not exist in Gen ${dex.gen}.`;
				}
				return `${set.name}'s move ${move.name} does not exist in this game.`;
			}
			if (banReason === '') return null;
		}

		return null;
	}

	checkAbility(set: PokemonSet, ability: Ability, setHas: {[k: string]: true}) {
		const dex = this.dex;
		const ruleTable = this.ruleTable;

		setHas['ability:' + ability.id] = true;

		if (this.format.id.startsWith('gen8pokebilities')) {
			const species = dex.species.get(set.species);
			const unSeenAbilities = Object.keys(species.abilities)
				.filter(key => key !== 'S' && (key !== 'H' || !species.unreleasedHidden))
				.map(key => species.abilities[key as "0" | "1" | "H" | "S"]);

			if (ability.id !== this.toID(species.abilities['S'])) {
				for (const abilityName of unSeenAbilities) {
					setHas['ability:' + toID(abilityName)] = true;
				}
			}
		}

		let banReason = ruleTable.check('ability:' + ability.id);
		if (banReason) {
			return `${set.name}'s ability ${ability.name} is ${banReason}.`;
		}
		if (banReason === '') return null;

		banReason = ruleTable.check('pokemontag:allabilities');
		if (banReason) {
			return `${set.name}'s ability ${ability.name} is not in the list of allowed abilities.`;
		}

		// obtainability
		if (ability.isNonstandard) {
			banReason = ruleTable.check('pokemontag:' + toID(ability.isNonstandard));
			if (banReason) {
				return `${set.name}'s ability ${ability.name} is tagged ${ability.isNonstandard}, which is ${banReason}.`;
			}
			if (banReason === '') return null;

			banReason = ruleTable.check('nonexistent', setHas);
			if (banReason) {
				if (['Past', 'Future'].includes(ability.isNonstandard)) {
					return `${set.name}'s ability ${ability.name} does not exist in Gen ${dex.gen}.`;
				}
				return `${set.name}'s ability ${ability.name} does not exist in this game.`;
			}
			if (banReason === '') return null;
		}

		return null;
	}

	checkNature(set: PokemonSet, nature: Nature, setHas: {[k: string]: true}) {
		const dex = this.dex;
		const ruleTable = this.ruleTable;

		setHas['nature:' + nature.id] = true;

		let banReason = ruleTable.check('nature:' + nature.id);
		if (banReason) {
			return `${set.name}'s nature ${nature.name} is ${banReason}.`;
		}
		if (banReason === '') return null;

		banReason = ruleTable.check('allnatures');
		if (banReason) {
			return `${set.name}'s nature ${nature.name} is not in the list of allowed natures.`;
		}

		// obtainability
		if (nature.isNonstandard) {
			banReason = ruleTable.check('pokemontag:' + toID(nature.isNonstandard));
			if (banReason) {
				return `${set.name}'s nature ${nature.name} is tagged ${nature.isNonstandard}, which is ${banReason}.`;
			}
			if (banReason === '') return null;

			banReason = ruleTable.check('nonexistent', setHas);
			if (banReason) {
				if (['Past', 'Future'].includes(nature.isNonstandard)) {
					return `${set.name}'s nature ${nature.name} does not exist in Gen ${dex.gen}.`;
				}
				return `${set.name}'s nature ${nature.name} does not exist in this game.`;
			}
			if (banReason === '') return null;
		}
		return null;
	}

	validateEvent(
		set: PokemonSet, setSources: PokemonSources, eventData: EventInfo, eventSpecies: Species
	): true | undefined;
	validateEvent(
		set: PokemonSet, setSources: PokemonSources, eventData: EventInfo, eventSpecies: Species,
		because: string, from?: string
	): string[] | undefined;
	/**
	 * Returns array of error messages if invalid, undefined if valid
	 *
	 * If `because` is not passed, instead returns true if invalid.
	 */
	validateEvent(
		set: PokemonSet, setSources: PokemonSources, eventData: EventInfo, eventSpecies: Species,
		because = ``, from = `from an event`
	) {
		const dex = this.dex;
		let name = set.species;
		const species = dex.species.get(set.species);
		const maxSourceGen = this.ruleTable.has('allowtradeback') ? Utils.clampIntRange(dex.gen + 1, 1, 8) : dex.gen;
		if (!eventSpecies) eventSpecies = species;
		if (set.name && set.species !== set.name && species.baseSpecies !== set.name) name = `${set.name} (${set.species})`;

		const fastReturn = !because;
		if (eventData.from) from = `from ${eventData.from}`;
		const etc = `${because} ${from}`;

		const problems = [];

		if (dex.gen < 8 && this.minSourceGen > eventData.generation) {
			if (fastReturn) return true;
			problems.push(`This format requires Pokemon from gen ${this.minSourceGen} or later and ${name} is from gen ${eventData.generation}${etc}.`);
		}
		if (maxSourceGen < eventData.generation) {
			if (fastReturn) return true;
			problems.push(`This format is in gen ${dex.gen} and ${name} is from gen ${eventData.generation}${etc}.`);
		}

		if (eventData.japan && dex.currentMod !== 'gen1jpn') {
			if (fastReturn) return true;
			problems.push(`${name} has moves from Japan-only events, but this format simulates International Yellow/Crystal which can't trade with Japanese games.`);
		}

		if (eventData.level && (set.level || 0) < eventData.level) {
			if (fastReturn) return true;
			problems.push(`${name} must be at least level ${eventData.level}${etc}.`);
		}
		if ((eventData.shiny === true && !set.shiny) || (!eventData.shiny && set.shiny)) {
			if (fastReturn) return true;
			const shinyReq = eventData.shiny ? ` be shiny` : ` not be shiny`;
			problems.push(`${name} must${shinyReq}${etc}.`);
		}
		if (eventData.gender) {
			if (set.gender && eventData.gender !== set.gender) {
				if (fastReturn) return true;
				problems.push(`${name}'s gender must be ${eventData.gender}${etc}.`);
			}
		}
		const canMint = dex.gen > 7;
		if (eventData.nature && eventData.nature !== set.nature && !canMint) {
			if (fastReturn) return true;
			problems.push(`${name} must have a ${eventData.nature} nature${etc} - Mints are only available starting gen 8.`);
		}
		let requiredIVs = 0;
		if (eventData.ivs) {
			/** In Gen 7, IVs can be changed to 31 */
			const canBottleCap = (dex.gen >= 7 && set.level === 100);

			if (!set.ivs) set.ivs = {hp: 31, atk: 31, def: 31, spa: 31, spd: 31, spe: 31};
			let statName: StatID;
			for (statName in eventData.ivs) {
				if (canBottleCap && set.ivs[statName] === 31) continue;
				if (set.ivs[statName] !== eventData.ivs[statName]) {
					if (fastReturn) return true;
					problems.push(`${name} must have ${eventData.ivs[statName]} ${Dex.stats.names[statName]} IVs${etc}.`);
				}
			}

			if (canBottleCap) {
				// IVs can be overridden but Hidden Power type can't
				if (Object.keys(eventData.ivs).length >= 6) {
					const requiredHpType = dex.getHiddenPower(eventData.ivs).type;
					if (set.hpType && set.hpType !== requiredHpType) {
						if (fastReturn) return true;
						problems.push(`${name} can only have Hidden Power ${requiredHpType}${etc}.`);
					}
					set.hpType = requiredHpType;
				}
			}
		} else {
			requiredIVs = eventData.perfectIVs || 0;
		}
		if (requiredIVs && set.ivs) {
			// Legendary Pokemon must have at least 3 perfect IVs in gen 6
			// Events can also have a certain amount of guaranteed perfect IVs
			let perfectIVs = 0;
			let statName: StatID;
			for (statName in set.ivs) {
				if (set.ivs[statName] >= 31) perfectIVs++;
			}
			if (perfectIVs < requiredIVs) {
				if (fastReturn) return true;
				if (eventData.perfectIVs) {
					problems.push(`${name} must have at least ${requiredIVs} perfect IVs${etc}.`);
				}
			}
			// The perfect IV count affects Hidden Power availability
			if (dex.gen >= 3 && requiredIVs >= 3 && set.hpType === 'Fighting') {
				if (fastReturn) return true;
				problems.push(`${name} can't use Hidden Power Fighting because it must have at least three perfect IVs${etc}.`);
			} else if (dex.gen >= 3 && requiredIVs >= 5 && set.hpType &&
					!['Dark', 'Dragon', 'Electric', 'Steel', 'Ice'].includes(set.hpType)) {
				if (fastReturn) return true;
				problems.push(`${name} can only use Hidden Power Dark/Dragon/Electric/Steel/Ice because it must have at least 5 perfect IVs${etc}.`);
			}
		}
		const ruleTable = this.ruleTable;
		if (ruleTable.has('obtainablemoves')) {
			const ssMaxSourceGen = setSources.maxSourceGen();
			const tradebackEligible = dex.gen === 2 && (species.gen === 1 || eventSpecies.gen === 1);
			if (ssMaxSourceGen && eventData.generation > ssMaxSourceGen && !tradebackEligible) {
				if (fastReturn) return true;
				problems.push(`${name} must not have moves only learnable in gen ${ssMaxSourceGen}${etc}.`);
			}

			if (eventData.from === "Gen 5 Dream World" && setSources.dreamWorldMoveCount > 1) {
				problems.push(`${name} can only have one Dream World move.`);
			}
		}
		if (ruleTable.has('obtainableabilities')) {
			if (dex.gen <= 5 && eventData.abilities && eventData.abilities.length === 1 && !eventData.isHidden) {
				if (species.name === eventSpecies.name) {
					// has not evolved, abilities must match
					const requiredAbility = dex.abilities.get(eventData.abilities[0]).name;
					if (set.ability !== requiredAbility) {
						if (fastReturn) return true;
						problems.push(`${name} must have ${requiredAbility}${etc}.`);
					}
				} else {
					// has evolved
					const ability1 = dex.abilities.get(eventSpecies.abilities['1']);
					if (ability1.gen && eventData.generation >= ability1.gen) {
						// pokemon had 2 available abilities in the gen the event happened
						// ability is restricted to a single ability slot
						const requiredAbilitySlot = (toID(eventData.abilities[0]) === ability1.id ? 1 : 0);
						const requiredAbility = dex.abilities.get(species.abilities[requiredAbilitySlot] || species.abilities['0']).name;
						if (set.ability !== requiredAbility) {
							const originalAbility = dex.abilities.get(eventData.abilities[0]).name;
							if (fastReturn) return true;
							problems.push(`${name} must have ${requiredAbility}${because} from a ${originalAbility} ${eventSpecies.name} event.`);
						}
					}
				}
			}
			if (species.abilities['H']) {
				const isHidden = (set.ability === species.abilities['H']);
				if (!isHidden && eventData.isHidden && dex.gen <= 8) {
					if (fastReturn) return true;
					problems.push(`${name} must have its Hidden Ability${etc}.`);
				}

				const canUseAbilityPatch = dex.gen >= 8 && this.format.mod !== 'gen8dlc1';
				if (isHidden && !eventData.isHidden && !canUseAbilityPatch) {
					if (fastReturn) return true;
					problems.push(`${name} must not have its Hidden Ability${etc}.`);
				}
			}
		}
		if (problems.length) return problems;
		if (eventData.gender) set.gender = eventData.gender;
	}

	allSources(species?: Species) {
		let minSourceGen = this.minSourceGen;
		if (this.dex.gen >= 3 && minSourceGen < 3) minSourceGen = 3;
		if (species) minSourceGen = Math.max(minSourceGen, species.gen);
		const maxSourceGen = this.ruleTable.has('allowtradeback') ? Utils.clampIntRange(this.dex.gen + 1, 1, 8) : this.dex.gen;
		return new PokemonSources(maxSourceGen, minSourceGen);
	}

	validateMoves(
		species: Species, moves: string[], setSources: PokemonSources, set?: Partial<PokemonSet>,
		name: string = species.name, moveLegalityWhitelist: {[k: string]: true | undefined} = {}
	) {
		const dex = this.dex;
		const ruleTable = this.ruleTable;

		const problems = [];

		const checkCanLearn = (ruleTable.checkCanLearn?.[0] || this.checkCanLearn);
		for (const moveName of moves) {
			const move = dex.moves.get(moveName);
			if (moveLegalityWhitelist[move.id]) continue;
			const problem = checkCanLearn.call(this, move, species, setSources, set);
			if (problem) {
				problems.push(`${name}${problem}`);
				break;
			}
		}

		if (setSources.size() && setSources.moveEvoCarryCount > 3) {
			if (setSources.sourcesBefore < 6) setSources.sourcesBefore = 0;
			setSources.sources = setSources.sources.filter(
				source => source.charAt(1) === 'E' && parseInt(source.charAt(0)) >= 6
			);
			if (!setSources.size()) {
				problems.push(`${name} needs to know ${species.evoMove || 'a Fairy-type move'} to evolve, so it can only know 3 other moves from ${species.prevo}.`);
			}
		}

		if (problems.length) return problems;

		if (setSources.isHidden) {
			setSources.sources = setSources.sources.filter(
				source => parseInt(source.charAt(0)) >= 5
			);
			if (setSources.sourcesBefore < 5) setSources.sourcesBefore = 0;
			const canUseAbilityPatch = dex.gen >= 8 && this.format.mod !== 'gen8dlc1';
			if (!setSources.size() && !canUseAbilityPatch) {
				problems.push(`${name} has a hidden ability - it can't have moves only learned before gen 5.`);
				return problems;
			}
		}

		if (setSources.babyOnly && setSources.sources.length) {
			const baby = dex.species.get(setSources.babyOnly);
			const babyEvo = toID(baby.evos[0]);
			setSources.sources = setSources.sources.filter(source => {
				if (source.charAt(1) === 'S') {
					const sourceId = source.split(' ')[1];
					if (sourceId !== baby.id) return false;
				}
				if (source.charAt(1) === 'E') {
					if (babyEvo && source.slice(2) === babyEvo) return false;
				}
				if (source.charAt(1) === 'D') {
					if (babyEvo && source.slice(2) === babyEvo) return false;
				}
				return true;
			});
			if (!setSources.size()) {
				problems.push(`${name}'s event/egg moves are from an evolution, and are incompatible with its moves from ${baby.name}.`);
			}
		}
		if (setSources.babyOnly && setSources.size() && this.gen > 2) {
			// there do theoretically exist evo/tradeback incompatibilities in
			// gen 2, but those are very complicated to validate and should be
			// handled separately anyway, so for now we just treat them all as
			// legal (competitively relevant ones can be manually banned)
			const baby = dex.species.get(setSources.babyOnly);
			setSources.sources = setSources.sources.filter(source => {
				if (baby.gen > parseInt(source.charAt(0)) && !source.startsWith('1ST')) return false;
				if (baby.gen > 2 && source === '7V') return false;
				return true;
			});
			if (setSources.sourcesBefore < baby.gen) setSources.sourcesBefore = 0;
			if (!setSources.size()) {
				problems.push(`${name} has moves from before Gen ${baby.gen}, which are incompatible with its moves from ${baby.name}.`);
			}
		}

		return problems;
	}

	omCheckCanLearn(
		move: Move,
		s: Species,
		setSources = this.allSources(s),
		set: Partial<PokemonSet> = {},
		problem = `${set.name || s.name} can't learn ${move.name}`,
	): string | null {
		if (!this.ruleTable.checkCanLearn?.[0]) return problem;
		const baseCheckCanLearn = this.checkCanLearn;
		// tell the custom move legality check that the move is illegal by default
		this.checkCanLearn = () => problem;
		const omVerdict = this.ruleTable.checkCanLearn[0].call(this, move, s, setSources, set);
		this.checkCanLearn = baseCheckCanLearn;
		return omVerdict;
	}

	/** Returns null if you can learn the move, or a string explaining why you can't learn it */
	checkCanLearn(
		move: Move,
		s: Species,
		setSources = this.allSources(s),
		set: Partial<PokemonSet> = {}
	): string | null {
		const dex = this.dex;
		if (!setSources.size()) throw new Error(`Bad sources passed to checkCanLearn`);

		move = dex.moves.get(move);
		const moveid = move.id;
		const baseSpecies = dex.species.get(s);
		let species: Species | null = baseSpecies;

		const format = this.format;
		const ruleTable = dex.formats.getRuleTable(format);
		const alreadyChecked: {[k: string]: boolean} = {};
		const level = set.level || 100;

		let cantLearnReason = null;

		let limit1 = true;
		let sketch = false;
		let blockedHM = false;

		let babyOnly = '';

		// This is a pretty complicated algorithm

		// Abstractly, what it does is construct the union of sets of all
		// possible ways this pokemon could be obtained, and then intersect
		// it with a the pokemon's existing set of all possible ways it could
		// be obtained. If this intersection is non-empty, the move is legal.

		// set of possible sources of a pokemon with this move
		const moveSources = new PokemonSources();

		/**
		 * The format doesn't allow Pokemon traded from the future
		 * (This is everything except in Gen 1 Tradeback)
		 */
		const noFutureGen = !ruleTable.has('allowtradeback');
		/**
		 * The format allows Sketch to copy moves in Gen 8
		 */
		const canSketchPostGen7Moves = ruleTable.has('sketchpostgen7moves') || this.dex.currentMod === 'gen8bdsp';

		let tradebackEligible = false;
		while (species?.name && !alreadyChecked[species.id]) {
			alreadyChecked[species.id] = true;
			if (dex.gen <= 2 && species.gen === 1) tradebackEligible = true;
			let learnset = dex.species.getLearnset(species.id);
			if (!learnset) {
				if ((species.changesFrom || species.baseSpecies) !== species.name) {
					// forme without its own learnset
					species = dex.species.get(species.changesFrom || species.baseSpecies);
					// warning: formes with their own learnset, like Wormadam, should NOT
					// inherit from their base forme unless they're freely switchable
					continue;
				}
				if (species.isNonstandard) {
					// It's normal for a nonstandard species not to have learnset data

					// Formats should replace the `Obtainable Moves` rule if they want to
					// allow pokemon without learnsets.
					return ` can't learn any moves at all.`;
				}
				if (species.prevo && dex.species.getLearnset(toID(species.prevo))) {
					learnset = dex.species.getLearnset(toID(species.prevo));
					continue;
				}
				// should never happen
				throw new Error(`Species with no learnset data: ${species.id}`);
			}
			const checkingPrevo = species.baseSpecies !== s.baseSpecies;
			if (checkingPrevo && !moveSources.size()) {
				if (!setSources.babyOnly || !species.prevo) {
					babyOnly = species.id;
				}
			}

			let sources = learnset[moveid];
			if (moveid === 'sketch') {
				sketch = true;
			} else if (learnset['sketch']) {
				if (move.noSketch || move.isZ || move.isMax) {
					cantLearnReason = `can't be Sketched.`;
				} else if (move.gen > 7 && !canSketchPostGen7Moves) {
					cantLearnReason = `can't be Sketched because it's a Gen ${move.gen} move and Sketch isn't available in Gen ${move.gen}.`;
				} else {
					if (!sources) sketch = true;
					sources = learnset['sketch'].concat(sources || []);
				}
			}

			if (typeof sources === 'string') sources = [sources];
			if (sources) {
				for (let learned of sources) {
					// Every `learned` represents a single way a pokemon might
					// learn a move. This can be handled one of several ways:
					// `continue`
					//   means we can't learn it
					// `return null`
					//   means we can learn it with no restrictions
					//   (there's a way to just teach any pokemon of this species
					//   the move in the current gen, like a TM.)
					// `moveSources.add(source)`
					//   means we can learn it only if obtained that exact way described
					//   in source
					// `moveSources.addGen(learnedGen)`
					//   means we can learn it only if obtained at or before learnedGen
					//   (i.e. get the pokemon however you want, transfer to that gen,
					//   teach it, and transfer it to the current gen.)

					const learnedGen = parseInt(learned.charAt(0));
					if (learnedGen < this.minSourceGen) {
						if (!cantLearnReason) {
							cantLearnReason = `can't be transferred from Gen ${learnedGen} to ${this.minSourceGen}.`;
						}
						continue;
					}
					if (noFutureGen && learnedGen > dex.gen) {
						if (!cantLearnReason) {
							cantLearnReason = `can't be transferred from Gen ${learnedGen} to ${dex.gen}.`;
						}
						continue;
					}

					// redundant
					if (learnedGen <= moveSources.sourcesBefore) continue;

					if (baseSpecies.evoRegion === 'Alola' && checkingPrevo && learnedGen >= 8) {
						cantLearnReason = `is from a ${species.name} that can't be transferred to USUM to evolve into ${baseSpecies.name}.`;
						continue;
					}

					const canUseAbilityPatch = dex.gen >= 8 && format.mod !== 'gen8dlc1';
					if (
						learnedGen < 7 && setSources.isHidden && !canUseAbilityPatch &&
						!dex.mod('gen' + learnedGen).species.get(baseSpecies.name).abilities['H']
					) {
						cantLearnReason = `can only be learned in gens without Hidden Abilities.`;
						continue;
					}
					if (!species.isNonstandard) {
						// HMs can't be transferred
						if (dex.gen >= 4 && learnedGen <= 3 && [
							'cut', 'fly', 'surf', 'strength', 'flash', 'rocksmash', 'waterfall', 'dive',
						].includes(moveid)) {
							cantLearnReason = `can't be transferred from Gen 3 to 4 because it's an HM move.`;
							continue;
						}
						if (dex.gen >= 5 && learnedGen <= 4 && [
							'cut', 'fly', 'surf', 'strength', 'rocksmash', 'waterfall', 'rockclimb',
						].includes(moveid)) {
							cantLearnReason = `can't be transferred from Gen 4 to 5 because it's an HM move.`;
							continue;
						}
						// Defog and Whirlpool can't be transferred together
						if (dex.gen >= 5 && ['defog', 'whirlpool'].includes(moveid) && learnedGen <= 4) blockedHM = true;
					}

					if (learned.charAt(1) === 'L') {
						// special checking for level-up moves
						if (level >= parseInt(learned.substr(2)) || learnedGen === 7) {
							// we're past the required level to learn it
							// (gen 7 level-up moves can be relearnered at any level)
							// falls through to LMT check below
						} else if (level >= 5 && learnedGen === 3 && species.canHatch) {
							// Pomeg Glitch
						} else if ((!species.gender || species.gender === 'F') && learnedGen >= 2 && species.canHatch) {
							// available as egg move
							learned = learnedGen + 'Eany';
							// falls through to E check below
						} else {
							// this move is unavailable, skip it
							cantLearnReason = `is learned at level ${parseInt(learned.substr(2))}.`;
							continue;
						}
					}

					// Gen 8+ egg moves can be taught to any pokemon from any source
					if (learnedGen >= 8 && learned.charAt(1) === 'E' || 'LMTR'.includes(learned.charAt(1))) {
						if (learnedGen === dex.gen && learned.charAt(1) !== 'R') {
							// current-gen level-up, TM or tutor moves:
							//   always available
							if (!(learnedGen >= 8 && learned.charAt(1) === 'E') && babyOnly) setSources.babyOnly = babyOnly;
							if (!moveSources.moveEvoCarryCount) return null;
						}
						// past-gen level-up, TM, or tutor moves:
						//   available as long as the source gen was or was before this gen
						if (learned.charAt(1) === 'R') {
							moveSources.restrictedMove = moveid;
						}
						limit1 = false;
						moveSources.addGen(learnedGen);
					} else if (learned.charAt(1) === 'E') {
						// egg moves:
						//   only if hatched from an egg
						let limitedEggMove: ID | null | undefined = undefined;
						if (learned.slice(1) === 'Eany') {
							limitedEggMove = null;
						} else if (learnedGen < 6) {
							limitedEggMove = move.id;
						}
						learned = learnedGen + 'E' + (species.prevo ? species.id : '');
						if (tradebackEligible && learnedGen === 2 && move.gen <= 1) {
							// can tradeback
							moveSources.add('1ET' + learned.slice(2));
						}
						moveSources.add(learned, limitedEggMove);
					} else if (learned.charAt(1) === 'S') {
						// event moves:
						//   only if that was the source
						// Event Pokémon:
						// 	Available as long as the past gen can get the Pokémon and then trade it back.
						if (tradebackEligible && learnedGen === 2 && move.gen <= 1) {
							// can tradeback
							moveSources.add('1ST' + learned.slice(2) + ' ' + species.id);
						}
						moveSources.add(learned + ' ' + species.id);
					} else if (learned.charAt(1) === 'D') {
						// DW moves:
						//   only if that was the source
						moveSources.add(learned + species.id);
						moveSources.dreamWorldMoveCount++;
					} else if (learned.charAt(1) === 'V' && this.minSourceGen < learnedGen) {
						// Virtual Console or Let's Go transfer moves:
						//   only if that was the source
						moveSources.add(learned);
					}
				}
			}
			if (ruleTable.has('mimicglitch') && species.gen < 5) {
				// include the Mimic Glitch when checking this mon's learnset
				const glitchMoves = ['metronome', 'copycat', 'transform', 'mimic', 'assist'];
				let getGlitch = false;
				for (const i of glitchMoves) {
					if (learnset[i]) {
						if (!(i === 'mimic' && dex.abilities.get(set.ability).gen === 4 && !species.prevo)) {
							getGlitch = true;
							break;
						}
					}
				}
				if (getGlitch) {
					moveSources.addGen(4);
					if (move.gen < 5) {
						limit1 = false;
					}
				}
			}

			if (!moveSources.size()) {
				if (
					(species.evoType === 'levelMove' && species.evoMove !== move.name) ||
					(species.id === 'sylveon' && move.type !== 'Fairy')
				) {
					moveSources.moveEvoCarryCount = 1;
				}
			}

			// also check to see if the mon's prevo or freely switchable formes can learn this move
			species = this.learnsetParent(species);
		}

		if (limit1 && sketch) {
			// limit 1 sketch move
			if (setSources.sketchMove) {
				return ` can't Sketch ${move.name} and ${setSources.sketchMove} because it can only Sketch 1 move.`;
			}
			setSources.sketchMove = move.name;
		}

		if (blockedHM) {
			// Limit one of Defog/Whirlpool to be transferred
			if (setSources.hm) return ` can't simultaneously transfer Defog and Whirlpool from Gen 4 to 5.`;
			setSources.hm = moveid;
		}

		if (!setSources.restrictiveMoves) {
			setSources.restrictiveMoves = [];
		}
		setSources.restrictiveMoves.push(move.name);

		// Now that we have our list of possible sources, intersect it with the current list
		if (!moveSources.size()) {
			if (cantLearnReason) return `'s move ${move.name} ${cantLearnReason}`;
			return ` can't learn ${move.name}.`;
		}
		const backupSources = setSources.sources;
		const backupSourcesBefore = setSources.sourcesBefore;
		setSources.intersectWith(moveSources);
		if (!setSources.size()) {
			// pretend this pokemon didn't have this move:
			// prevents a crash if OMs override `checkCanLearn` to keep validating after an error
			setSources.sources = backupSources;
			setSources.sourcesBefore = backupSourcesBefore;
			return `'s moves ${(setSources.restrictiveMoves || []).join(', ')} are incompatible.`;
		}

		if (babyOnly) setSources.babyOnly = babyOnly;
		return null;
	}

	learnsetParent(species: Species) {
		// Own Tempo Rockruff and Battle Bond Greninja are special event formes
		// that are visually indistinguishable from their base forme but have
		// different learnsets. To prevent a leak, we make them show up as their
		// base forme, but hardcode their learnsets into Rockruff-Dusk and
		// Greninja-Ash
		if (['Gastrodon', 'Pumpkaboo', 'Sinistea'].includes(species.baseSpecies) && species.forme) {
			return this.dex.species.get(species.baseSpecies);
		} else if (species.name === 'Lycanroc-Dusk') {
			return this.dex.species.get('Rockruff-Dusk');
		} else if (species.name === 'Greninja-Ash') {
			return null;
		} else if (species.prevo) {
			// there used to be a check for Hidden Ability here, but apparently it's unnecessary
			// Shed Skin Pupitar can definitely evolve into Unnerve Tyranitar
			species = this.dex.species.get(species.prevo);
			if (species.gen > Math.max(2, this.dex.gen)) return null;
			return species;
		} else if (species.changesFrom && species.baseSpecies !== 'Kyurem') {
			// For Pokemon like Rotom and Necrozma whose movesets are extensions are their base formes
			return this.dex.species.get(species.changesFrom);
		}
		return null;
	}

	static fillStats(stats: SparseStatsTable | null, fillNum = 0): StatsTable {
		const filledStats: StatsTable = {hp: fillNum, atk: fillNum, def: fillNum, spa: fillNum, spd: fillNum, spe: fillNum};
		if (stats) {
			let statName: StatID;
			for (statName in filledStats) {
				const stat = stats[statName];
				if (typeof stat === 'number') filledStats[statName] = stat;
			}
		}
		return filledStats;
	}

	static get(format: string | Format) {
		return new TeamValidator(format);
	}
}<|MERGE_RESOLUTION|>--- conflicted
+++ resolved
@@ -659,14 +659,7 @@
 			problem = this.checkMove(set, move, setHas);
 			if (problem) {
 				let allowedByOM;
-<<<<<<< HEAD
-				if (dex.currentMod === 'gen9deluxe') {
-					allowedByOM = true;
-				}
-				if (problem.endsWith('is not obtainable without hacking or glitches.') &&
-=======
 				if (problem.includes('hacking or glitches') &&
->>>>>>> 5e9acd21
 					ruleTable.has('omunobtainablemoves')) {
 					problem = `${name}'s ${problem}`;
 					allowedByOM = !this.omCheckCanLearn(move, outOfBattleSpecies, setSources, set, problem);
