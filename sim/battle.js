/**
 * Simulator Battle
 * Pokemon Showdown - http://pokemonshowdown.com/
 *
 * @license MIT
 */
'use strict';

const Dex = require('./dex');
global.toId = Dex.getId;
const Data = require('./dex-data');
const PRNG = require('./prng');
const Side = require('./side');
const Pokemon = require('./pokemon');

/**
 * An object representing a Pokemon that has fainted
 *
 * @typedef {Object} FaintedPokemon
 * @property {Pokemon} target
 * @property {Pokemon?} source
 * @property {Effect?} effect
 */

/**
 * @typedef {Object} PlayerOptions
 * @property {string} [name]
 * @property {string} [avatar]
 * @property {string | PokemonSet[]?} [team]
 */
/**
 * @typedef {Object} BattleOptions
 * @property {string} formatid Format ID
 * @property {(type: string, data: string | string[]) => void} [send] Output callback
 * @property {PRNG} [prng] PRNG override (you usually don't need this, just pass a seed)
 * @property {[number, number, number, number]} [seed] PRNG seed
 * @property {boolean | string} [rated] Rated string
 * @property {PlayerOptions} [p1] Player 1 data
 * @property {PlayerOptions} [p2] Player 2 data
 */

class Battle extends Dex.ModdedDex {
	/**
	 * @param {BattleOptions} options
	 */
	constructor(options) {
		let format = Dex.getFormat(options.formatid, true);
		super(format.mod);
		/** @type {{[k: string]: string}} */
		this.zMoveTable = {};
		Object.assign(this, this.data.Scripts);

		this.id = '';

		/** @type {string[]} */
		this.log = [];
		/** @type {string[]} */
		this.inputLog = [];
		this.sentLogPos = 0;
		this.sentEnd = false;
		/** @type {Side[]} */
		// @ts-ignore
		this.sides = [null, null];
		/** @type {boolean | string} */
		this.rated = options.rated;
		/** @type {AnyObject} */
		this.weatherData = {id: ''};
		/** @type {AnyObject} */
		this.terrainData = {id: ''};
		/** @type {AnyObject} */
		this.pseudoWeather = {};

		this.format = format.id;
		this.formatid = options.formatid;
		this.cachedFormat = format;
		this.formatData = {id: format.id};

		/** @type {Effect} */
		this.effect = /** @type {Effect} */ ({id: ''});
		/** @type {AnyObject} */
		this.effectData = {id: ''};
		/** @type {AnyObject} */
		this.event = {id: ''};
		/** @type {AnyObject} */
		this.itemData = {id: ''};

		this.gameType = (format.gameType || 'singles');
		this.reportExactHP = !!format.debug;

		/** @type {Actions["Action"][]} */
		this.queue = [];
		/** @type {FaintedPokemon[]} */
		this.faintQueue = [];
		/** @type {string[]} */
		this.messageLog = [];

		/** @type {(type: string, data: string | string[]) => void} */
		this.send = options.send || (() => {});

		this.turn = 0;
		/** @type {Side} */
		// @ts-ignore
		this.p1 = null;
		/** @type {Side} */
		// @ts-ignore
		this.p2 = null;
		this.lastUpdate = 0;
		/** @type {string} */
		this.weather = '';
		/** @type {string} */
		this.terrain = '';
		this.ended = false;
		this.started = false;
		this.active = false;
		this.eventDepth = 0;
		/** @type {?Move} */
		this.lastMove = null;
		/** @type {?ActiveMove} */
		this.activeMove = null;
		this.activePokemon = null;
		this.activeTarget = null;
		this.midTurn = false;
		this.currentRequest = '';
		this.lastMoveLine = 0;
		this.reportPercentages = false;
		this.supportCancel = false;
		/** @type {?AnyObject} */
		this.events = null;

		// old-gens
		this.lastDamage = 0;

		this.abilityOrder = 0;
		/** @type {boolean} */
		this.LEGACY_API_DO_NOT_USE = false;

		/** @type {PRNG} */
		this.prng = options.prng || new PRNG(options.seed || undefined);
		this.prngSeed = this.prng.startingSeed.slice();
		this.teamGenerator = null;

		/** @type {{formatid: string, seed: [number, number, number, number], rated?: string | true}} */
		const inputOptions = {formatid: options.formatid, seed: this.prng.seed};
		if (this.rated) inputOptions.rated = this.rated;
		if (global.__version) {
			this.inputLog.push(`>version ${global.__version}`);
		}
		this.inputLog.push(`>start ` + JSON.stringify(inputOptions));
		if (options.p1) {
			this.setPlayer('p1', options.p1);
		}
		if (options.p2) {
			this.setPlayer('p2', options.p2);
		}
	}

	/**
	 * @param {string} data
	 * @param {boolean | Side} isReplay
	 */
	static logReplay(data, isReplay) {
		if (isReplay === true) return data;
		return '';
	}

	toString() {
		return 'Battle: ' + this.format;
	}

	/**
	 * @param {number} [m]
	 * @param {number} [n]
	 */
	random(m, n) {
		return this.prng.next(m, n);
	}

	/**
	 * @param {number} numerator
	 * @param {number} denominator
	 */
	randomChance(numerator, denominator) {
		return this.prng.randomChance(numerator, denominator);
	}

	/**
	 * @param {ReadonlyArray<T>} items
	 * @return {T}
	 * @template T
	 */
	sample(items) {
		return this.prng.sample(items);
	}

	resetRNG() {
		this.prng = new PRNG(this.prng.startingSeed);
	}

	/**
	 * @param {string | Effect} status
	 * @param {Pokemon?} [source]
	 * @param {Effect?} [sourceEffect]
	 */
	setWeather(status, source = null, sourceEffect = null) {
		status = this.getEffect(status);
		if (!sourceEffect && this.effect) sourceEffect = this.effect;
		if (!source && this.event && this.event.target) source = this.event.target;

		if (this.weather === status.id) {
			if (sourceEffect && sourceEffect.effectType === 'Ability') {
				if (this.gen > 5 || this.weatherData.duration === 0) {
					return false;
				}
			} else if (this.gen > 2 || status.id === 'sandstorm') {
				return false;
			}
		}
		if (status.id && source) {
			let result = this.runEvent('SetWeather', source, source, status);
			if (!result) {
				if (result === false) {
					if (sourceEffect && sourceEffect.weather) {
						this.add('-fail', source, sourceEffect, '[from]: ' + this.weather);
					} else if (sourceEffect && sourceEffect.effectType === 'Ability') {
						this.add('-ability', source, sourceEffect, '[from] ' + this.weather, '[fail]');
					}
				}
				return null;
			}
		}
		if (this.weather && !status.id) {
			let oldstatus = this.getWeather();
			this.singleEvent('End', oldstatus, this.weatherData, this);
		}
		let prevWeather = this.weather;
		let prevWeatherData = this.weatherData;
		this.weather = status.id;
		this.weatherData = {id: status.id};
		if (source) {
			this.weatherData.source = source;
			this.weatherData.sourcePosition = source.position;
		}
		if (status.duration) {
			this.weatherData.duration = status.duration;
		}
		if (status.durationCallback) {
			this.weatherData.duration = status.durationCallback.call(this, source, sourceEffect);
		}
		if (!this.singleEvent('Start', status, this.weatherData, this, source, sourceEffect)) {
			this.weather = prevWeather;
			this.weatherData = prevWeatherData;
			return false;
		}
		return true;
	}

	clearWeather() {
		return this.setWeather('');
	}

	effectiveWeather() {
		if (this.suppressingWeather()) return '';
		return this.weather;
	}

	/**
	 * @param {string | string[]} weather
	 */
	isWeather(weather) {
		let ourWeather = this.effectiveWeather();
		if (!Array.isArray(weather)) {
			return ourWeather === toId(weather);
		}
		return weather.map(toId).includes(ourWeather);
	}

	getWeather() {
		return this.getEffect(this.weather);
	}

	/**
	 * @param {string | Effect} status
	 * @param {Pokemon?} [source]
	 * @param {Effect?} [sourceEffect]
	 */
	setTerrain(status, source = null, sourceEffect = null) {
		status = this.getEffect(status);
		if (!sourceEffect && this.effect) sourceEffect = this.effect;
		if (!source && this.event && this.event.target) source = this.event.target;

		if (this.terrain === status.id) return false;
		if (this.terrain && !status.id) {
			let oldstatus = this.getTerrain();
			this.singleEvent('End', oldstatus, this.terrainData, this);
		}
		let prevTerrain = this.terrain;
		let prevTerrainData = this.terrainData;
		this.terrain = status.id;
		this.terrainData = {id: status.id};
		if (source) {
			this.terrainData.source = source;
			this.terrainData.sourcePosition = source.position;
		}
		if (status.duration) {
			this.terrainData.duration = status.duration;
		}
		if (status.durationCallback) {
			this.terrainData.duration = status.durationCallback.call(this, source, sourceEffect);
		}
		if (!this.singleEvent('Start', status, this.terrainData, this, source, sourceEffect)) {
			this.terrain = prevTerrain;
			this.terrainData = prevTerrainData;
			return false;
		}
		return true;
	}

	clearTerrain() {
		return this.setTerrain('');
	}

	/**
	 * @param {Pokemon | Side | Battle} [target]
	 */
	effectiveTerrain(target) {
		if (this.event) {
			if (!target) target = this.event.target;
		}
		if (!this.runEvent('TryTerrain', target)) return '';
		return this.terrain;
	}

	/**
	 * @param {string | string[]} terrain
	 * @param {Pokemon | Side | Battle} [target]
	 */
	isTerrain(terrain, target) {
		let ourTerrain = this.effectiveTerrain(target);
		if (!Array.isArray(terrain)) {
			return ourTerrain === toId(terrain);
		}
		return terrain.map(toId).includes(ourTerrain);
	}

	getTerrain() {
		return this.getEffect(this.terrain);
	}

	/**
	 * @param {string} [format]
	 */
	getFormat(format) {
		if (!format) return this.cachedFormat;
		return super.getFormat(format, true);
	}

	/**
	 * @param {string | Effect} status
	 * @param {Pokemon?} [source]
	 * @param {Effect?} [sourceEffect]
	 */
	addPseudoWeather(status, source = null, sourceEffect = null) {
		status = this.getEffect(status);
		if (this.pseudoWeather[status.id]) {
			if (!status.onRestart) return false;
			return this.singleEvent('Restart', status, this.pseudoWeather[status.id], this, source, sourceEffect);
		}
		this.pseudoWeather[status.id] = {id: status.id};
		if (source) {
			this.pseudoWeather[status.id].source = source;
			this.pseudoWeather[status.id].sourcePosition = source.position;
		}
		if (status.duration) {
			this.pseudoWeather[status.id].duration = status.duration;
		}
		if (status.durationCallback) {
			this.pseudoWeather[status.id].duration = status.durationCallback.call(this, source, sourceEffect);
		}
		if (!this.singleEvent('Start', status, this.pseudoWeather[status.id], this, source, sourceEffect)) {
			delete this.pseudoWeather[status.id];
			return false;
		}
		return true;
	}

	/**
	 * @param {string | Effect} status
	 */
	getPseudoWeather(status) {
		status = this.getEffect(status);
		if (!this.pseudoWeather[status.id]) return null;
		return status;
	}

	/**
	 * @param {string | Effect} status
	 */
	removePseudoWeather(status) {
		status = this.getEffect(status);
		if (!this.pseudoWeather[status.id]) return false;
		this.singleEvent('End', status, this.pseudoWeather[status.id], this);
		delete this.pseudoWeather[status.id];
		return true;
	}

	suppressingAttackEvents() {
		return this.activePokemon && this.activePokemon.isActive && this.activeMove && this.activeMove.ignoreAbility;
	}

	suppressingWeather() {
		for (const side of this.sides) {
			for (const pokemon of side.active) {
				if (pokemon && !pokemon.ignoringAbility() && pokemon.getAbility().suppressWeather) {
					return true;
				}
			}
		}
		return false;
	}

	/**
	 * @param {?ActiveMove} [move]
	 * @param {?Pokemon} [pokemon]
	 * @param {?Pokemon | false} [target]
	 */
	setActiveMove(move, pokemon, target) {
		if (!move) move = null;
		if (!pokemon) pokemon = null;
		if (!target) target = pokemon;
		this.activeMove = move;
		this.activePokemon = pokemon;
		this.activeTarget = target;
	}

	/**
	 * @param {boolean} [failed]
	 */
	clearActiveMove(failed) {
		if (this.activeMove) {
			if (!failed) {
				this.lastMove = this.activeMove;
			}
			this.activeMove = null;
			this.activePokemon = null;
			this.activeTarget = null;
		}
	}

	updateSpeed() {
		let actives = this.p1.active;
		for (const active of actives) {
			if (active) active.updateSpeed();
		}
		actives = this.p2.active;
		for (const active of actives) {
			if (active) active.updateSpeed();
		}
	}

	/**
	 * @param {AnyObject} a
	 * @param {AnyObject} b
	 */
	comparePriority(a, b) {
		a.priority = a.priority || 0;
		a.subPriority = a.subPriority || 0;
		a.speed = a.speed || 0;
		b.priority = b.priority || 0;
		b.subPriority = b.subPriority || 0;
		b.speed = b.speed || 0;
		if ((typeof a.order === 'number' || typeof b.order === 'number') && a.order !== b.order) {
			if (typeof a.order !== 'number') {
				return -1;
			}
			if (typeof b.order !== 'number') {
				return 1;
			}
			if (b.order - a.order) {
				return -(b.order - a.order);
			}
		}
		if (b.priority - a.priority) {
			return b.priority - a.priority;
		}
		if (b.speed - a.speed) {
			return b.speed - a.speed;
		}
		if (b.subOrder - a.subOrder) {
			return -(b.subOrder - a.subOrder);
		}
		return this.random() - 0.5;
	}

	/**
	 * @param {AnyObject} a
	 * @param {AnyObject} b
	 */
	static compareRedirectOrder(a, b) {
		a.priority = a.priority || 0;
		a.speed = a.speed || 0;
		b.priority = b.priority || 0;
		b.speed = b.speed || 0;
		if (b.priority - a.priority) {
			return b.priority - a.priority;
		}
		if (b.speed - a.speed) {
			return b.speed - a.speed;
		}
		if (b.thing.abilityOrder - a.thing.abilityOrder) {
			return -(b.thing.abilityOrder - a.thing.abilityOrder);
		}
		return 0;
	}

	/**
	 * @param {string} eventid
	 * @param {Effect} [effect]
	 * @param {boolean} [relayVar]
	 */
	eachEvent(eventid, effect, relayVar) {
		let actives = [];
		if (!effect && this.effect) effect = this.effect;
		for (const side of this.sides) {
			for (const pokemon of side.active) {
				if (pokemon) actives.push(pokemon);
			}
		}
		actives.sort((a, b) => {
			if (b.speed - a.speed) {
				return b.speed - a.speed;
			}
			return this.random() - 0.5;
		});
		for (const pokemon of actives) {
			this.runEvent(eventid, pokemon, null, effect, relayVar);
		}
		if (eventid === 'Weather' && this.gen >= 7) {
			// TODO: further research when updates happen
			this.eachEvent('Update');
		}
	}

	/**
	 * @param {string} eventid
	 * @param {any} [relayVar]
	 */
	residualEvent(eventid, relayVar) {
		let statuses = this.getRelevantEffectsInner(this, 'on' + eventid, null, null, false, true, 'duration');
		statuses.sort((a, b) => this.comparePriority(a, b));
		while (statuses.length) {
			let statusObj = statuses[0];
			statuses.shift();
			let status = statusObj.status;
			if (statusObj.thing.fainted) continue;
			if (statusObj.statusData && statusObj.statusData.duration) {
				statusObj.statusData.duration--;
				if (!statusObj.statusData.duration) {
					statusObj.end.call(statusObj.thing, status.id);
					continue;
				}
			}
			this.singleEvent(eventid, status, statusObj.statusData, statusObj.thing, relayVar);
		}
	}

	/**
	 * The entire event system revolves around this function
	 * (and its helper functions, getRelevant * )
	 * @param {string} eventid
	 * @param {?string | Effect} effect
	 * @param {?AnyObject} effectData
	 * @param {?string | Pokemon | Side | Battle} target
	 * @param {string | Pokemon | Effect | false?} [source]
	 * @param {?Effect | string} [sourceEffect]
	 * @param {any} [relayVar]
	 */
	singleEvent(eventid, effect, effectData, target, source, sourceEffect, relayVar) {
		if (this.eventDepth >= 8) {
			// oh fuck
			this.add('message', 'STACK LIMIT EXCEEDED');
			this.add('message', 'PLEASE REPORT IN BUG THREAD');
			this.add('message', 'Event: ' + eventid);
			this.add('message', 'Parent event: ' + this.event.id);
			throw new Error("Stack overflow");
		}
		//this.add('Event: ' + eventid + ' (depth ' + this.eventDepth + ')');
		effect = this.getEffect(effect);
		let hasRelayVar = true;
		if (relayVar === undefined) {
			relayVar = true;
			hasRelayVar = false;
		}

		// @ts-ignore
		if (effect.effectType === 'Status' && target.status !== effect.id) {
			// it's changed; call it off
			return relayVar;
		}
		if (eventid !== 'Start' && eventid !== 'TakeItem' && eventid !== 'Primal' && effect.effectType === 'Item' && (target instanceof Pokemon) && target.ignoringItem()) {
			this.debug(eventid + ' handler suppressed by Embargo, Klutz or Magic Room');
			return relayVar;
		}
		if (eventid !== 'End' && effect.effectType === 'Ability' && (target instanceof Pokemon) && target.ignoringAbility()) {
			this.debug(eventid + ' handler suppressed by Gastro Acid');
			return relayVar;
		}
		if (effect.effectType === 'Weather' && eventid !== 'Start' && eventid !== 'Residual' && eventid !== 'End' && this.suppressingWeather()) {
			this.debug(eventid + ' handler suppressed by Air Lock');
			return relayVar;
		}

		// @ts-ignore
		if (effect['on' + eventid] === undefined) return relayVar;
		let parentEffect = this.effect;
		let parentEffectData = this.effectData;
		let parentEvent = this.event;
		this.effect = effect;
		this.effectData = effectData || {};
		this.event = {id: eventid, target: target, source: source, effect: sourceEffect};
		this.eventDepth++;
		let args = [target, source, sourceEffect];
		if (hasRelayVar) args.unshift(relayVar);
		let returnVal;
		// @ts-ignore
		if (typeof effect['on' + eventid] === 'function') {
			// @ts-ignore
			returnVal = effect['on' + eventid].apply(this, args);
		} else {
			// @ts-ignore
			returnVal = effect['on' + eventid];
		}
		this.eventDepth--;
		this.effect = parentEffect;
		this.effectData = parentEffectData;
		this.event = parentEvent;
		if (returnVal === undefined) return relayVar;
		return returnVal;
	}

	/**
	 * runEvent is the core of Pokemon Showdown's event system.
	 *
	 * Basic usage
	 * ===========
	 *
	 *   this.runEvent('Blah')
	 * will trigger any onBlah global event handlers.
	 *
	 *   this.runEvent('Blah', target)
	 * will additionally trigger any onBlah handlers on the target, onAllyBlah
	 * handlers on any active pokemon on the target's team, and onFoeBlah
	 * handlers on any active pokemon on the target's foe's team
	 *
	 *   this.runEvent('Blah', target, source)
	 * will additionally trigger any onSourceBlah handlers on the source
	 *
	 *   this.runEvent('Blah', target, source, effect)
	 * will additionally pass the effect onto all event handlers triggered
	 *
	 *   this.runEvent('Blah', target, source, effect, relayVar)
	 * will additionally pass the relayVar as the first argument along all event
	 * handlers
	 *
	 * You may leave any of these null. For instance, if you have a relayVar but
	 * no source or effect:
	 *   this.runEvent('Damage', target, null, null, 50)
	 *
	 * Event handlers
	 * ==============
	 *
	 * Items, abilities, statuses, and other effects like SR, confusion, weather,
	 * or Trick Room can have event handlers. Event handlers are functions that
	 * can modify what happens during an event.
	 *
	 * event handlers are passed:
	 *   function (target, source, effect)
	 * although some of these can be blank.
	 *
	 * certain events have a relay variable, in which case they're passed:
	 *   function (relayVar, target, source, effect)
	 *
	 * Relay variables are variables that give additional information about the
	 * event. For instance, the damage event has a relayVar which is the amount
	 * of damage dealt.
	 *
	 * If a relay variable isn't passed to runEvent, there will still be a secret
	 * relayVar defaulting to `true`, but it won't get passed to any event
	 * handlers.
	 *
	 * After an event handler is run, its return value helps determine what
	 * happens next:
	 * 1. If the return value isn't `undefined`, relayVar is set to the return
	 *	value
	 * 2. If relayVar is falsy, no more event handlers are run
	 * 3. Otherwise, if there are more event handlers, the next one is run and
	 *	we go back to step 1.
	 * 4. Once all event handlers are run (or one of them results in a falsy
	 *	relayVar), relayVar is returned by runEvent
	 *
	 * As a shortcut, an event handler that isn't a function will be interpreted
	 * as a function that returns that value.
	 *
	 * You can have return values mean whatever you like, but in general, we
	 * follow the convention that returning `false` or `null` means
	 * stopping or interrupting the event.
	 *
	 * For instance, returning `false` from a TrySetStatus handler means that
	 * the pokemon doesn't get statused.
	 *
	 * If a failed event usually results in a message like "But it failed!"
	 * or "It had no effect!", returning `null` will suppress that message and
	 * returning `false` will display it. Returning `null` is useful if your
	 * event handler already gave its own custom failure message.
	 *
	 * Returning `undefined` means "don't change anything" or "keep going".
	 * A function that does nothing but return `undefined` is the equivalent
	 * of not having an event handler at all.
	 *
	 * Returning a value means that that value is the new `relayVar`. For
	 * instance, if a Damage event handler returns 50, the damage event
	 * will deal 50 damage instead of whatever it was going to deal before.
	 *
	 * Useful values
	 * =============
	 *
	 * In addition to all the methods and attributes of Dex, Battle, and
	 * Scripts, event handlers have some additional values they can access:
	 *
	 * this.effect:
	 *   the Effect having the event handler
	 * this.effectData:
	 *   the data store associated with the above Effect. This is a plain Object
	 *   and you can use it to store data for later event handlers.
	 * this.effectData.target:
	 *   the Pokemon, Side, or Battle that the event handler's effect was
	 *   attached to.
	 * this.event.id:
	 *   the event ID
	 * this.event.target, this.event.source, this.event.effect:
	 *   the target, source, and effect of the event. These are the same
	 *   variables that are passed as arguments to the event handler, but
	 *   they're useful for functions called by the event handler.
	 *
	 * @param {string} eventid
	 * @param {?Pokemon | Side | Battle} [target]
	 * @param {?string | Pokemon | false} [source]
	 * @param {?Effect | string} [effect]
	 * @param {any} [relayVar]
	 * @param {boolean} [onEffect]
	 * @param {boolean} [fastExit]
	 */
	runEvent(eventid, target, source, effect, relayVar, onEffect, fastExit) {
		// if (Battle.eventCounter) {
		// 	if (!Battle.eventCounter[eventid]) Battle.eventCounter[eventid] = 0;
		// 	Battle.eventCounter[eventid]++;
		// }
		if (this.eventDepth >= 8) {
			// oh fuck
			this.add('message', 'STACK LIMIT EXCEEDED');
			this.add('message', 'PLEASE REPORT IN BUG THREAD');
			this.add('message', 'Event: ' + eventid);
			this.add('message', 'Parent event: ' + this.event.id);
			throw new Error("Stack overflow");
		}
		if (!target) target = this;
		let statuses = this.getRelevantEffects(target, 'on' + eventid, 'onSource' + eventid, source);
		if (fastExit) {
			statuses.sort(Battle.compareRedirectOrder);
		} else {
			statuses.sort((a, b) => this.comparePriority(a, b));
		}
		let hasRelayVar = true;
		effect = this.getEffect(effect);
		let args = [target, source, effect];
		//console.log('Event: ' + eventid + ' (depth ' + this.eventDepth + ') t:' + target.id + ' s:' + (!source || source.id) + ' e:' + effect.id);
		if (relayVar === undefined || relayVar === null) {
			relayVar = true;
			hasRelayVar = false;
		} else {
			args.unshift(relayVar);
		}

		let parentEvent = this.event;
		this.event = {id: eventid, target: target, source: source, effect: effect, modifier: 1};
		this.eventDepth++;

		if (onEffect && 'on' + eventid in effect) {
			// @ts-ignore
			statuses.unshift({status: effect, callback: effect['on' + eventid], statusData: {}, end: null, thing: target});
		}
		for (const statusid of statuses) {
			let status = statusid.status;
			let thing = statusid.thing;
			//this.debug('match ' + eventid + ': ' + status.id + ' ' + status.effectType);
			if (status.effectType === 'Status' && thing.status !== status.id) {
				// it's changed; call it off
				continue;
			}
			if (status.effectType === 'Ability' && !status.isUnbreakable && this.suppressingAttackEvents() && this.activePokemon !== thing) {
				// ignore attacking events
				let AttackingEvents = {
					BeforeMove: 1,
					BasePower: 1,
					Immunity: 1,
					RedirectTarget: 1,
					Heal: 1,
					SetStatus: 1,
					CriticalHit: 1,
					ModifyAtk: 1, ModifyDef: 1, ModifySpA: 1, ModifySpD: 1, ModifySpe: 1, ModifyAccuracy: 1,
					ModifyBoost: 1,
					ModifyDamage: 1,
					ModifySecondaries: 1,
					ModifyWeight: 1,
					TryAddVolatile: 1,
					TryHit: 1,
					TryHitSide: 1,
					TryMove: 1,
					Boost: 1,
					DragOut: 1,
					Effectiveness: 1,
				};
				if (eventid in AttackingEvents) {
					this.debug(eventid + ' handler suppressed by Mold Breaker');
					continue;
				} else if (eventid === 'Damage' && effect && effect.effectType === 'Move') {
					this.debug(eventid + ' handler suppressed by Mold Breaker');
					continue;
				}
			}
			if (eventid !== 'Start' && eventid !== 'SwitchIn' && eventid !== 'TakeItem' && status.effectType === 'Item' && (thing instanceof Pokemon) && thing.ignoringItem()) {
				if (eventid !== 'Update') {
					this.debug(eventid + ' handler suppressed by Embargo, Klutz or Magic Room');
				}
				continue;
			} else if (eventid !== 'End' && status.effectType === 'Ability' && (thing instanceof Pokemon) && thing.ignoringAbility()) {
				if (eventid !== 'Update') {
					this.debug(eventid + ' handler suppressed by Gastro Acid');
				}
				continue;
			}
			if ((status.effectType === 'Weather' || eventid === 'Weather') && eventid !== 'Residual' && eventid !== 'End' && this.suppressingWeather()) {
				this.debug(eventid + ' handler suppressed by Air Lock');
				continue;
			}
			let returnVal;
			if (typeof statusid.callback === 'function') {
				let parentEffect = this.effect;
				let parentEffectData = this.effectData;
				this.effect = statusid.status;
				this.effectData = statusid.statusData || {};
				this.effectData.target = thing;

				returnVal = statusid.callback.apply(this, args);

				this.effect = parentEffect;
				this.effectData = parentEffectData;
			} else {
				returnVal = statusid.callback;
			}

			if (returnVal !== undefined) {
				relayVar = returnVal;
				if (!relayVar || fastExit) break;
				if (hasRelayVar) {
					args[0] = relayVar;
				}
			}
		}

		this.eventDepth--;
		if (this.event.modifier !== 1 && typeof relayVar === 'number') {
			// this.debug(eventid + ' modifier: 0x' + ('0000' + (this.event.modifier * 4096).toString(16)).slice(-4).toUpperCase());
			relayVar = this.modify(relayVar, this.event.modifier);
		}
		this.event = parentEvent;

		return relayVar;
	}

	/**
	 * priorityEvent works just like runEvent, except it exits and returns
	 * on the first non-undefined value instead of only on null/false.
	 * @param {string} eventid
	 * @param {Pokemon | Side | Battle} target
	 * @param {?Pokemon} [source]
	 * @param {Effect} [effect]
	 * @param {any} [relayVar]
	 * @param {boolean} [onEffect]
	 * @return {any}
	 */
	priorityEvent(eventid, target, source, effect, relayVar, onEffect) {
		return this.runEvent(eventid, target, source, effect, relayVar, onEffect, true);
	}

	/**
	 * @param {AnyObject[]} statuses
	 * @param {string} callbackType
	 */
	resolveLastPriority(statuses, callbackType) {
		let order = false;
		let priority = 0;
		let subOrder = 0;
		let status = statuses[statuses.length - 1];
		if (status.status[callbackType + 'Order']) {
			order = status.status[callbackType + 'Order'];
		}
		if (status.status[callbackType + 'Priority']) {
			priority = status.status[callbackType + 'Priority'];
		} else if (status.status[callbackType + 'SubOrder']) {
			subOrder = status.status[callbackType + 'SubOrder'];
		}

		status.order = order;
		status.priority = priority;
		status.subOrder = subOrder;
		if (status.thing && status.thing.getStat) status.speed = status.thing.speed;
	}

	/**
	 * bubbles up to parents
	 * @param {Pokemon | Side | Battle} thing
	 * @param {string} callbackType
	 * @param {string} foeCallbackType
	 * @param {?string | Pokemon | Side | Battle | false} [foeThing]
	 */
	getRelevantEffects(thing, callbackType, foeCallbackType, foeThing) {
		let statuses = this.getRelevantEffectsInner(thing, callbackType, foeCallbackType, foeThing, true, false);
		//if (statuses[0]) this.debug('match ' + callbackType + ': ' + statuses[0].status.id);
		return statuses;
	}

	/**
	 * @param {string | Pokemon | Side | Battle} thing
	 * @param {string} callbackType
	 * @param {?string} foeCallbackType
	 * @param {?string | Pokemon | Side | Battle | false} [foeThing]
	 * @param {boolean} bubbleUp
	 * @param {boolean} bubbleDown
	 * @param {string} [getAll]
	 */
	getRelevantEffectsInner(thing, callbackType, foeCallbackType, foeThing, bubbleUp, bubbleDown, getAll) {
		if (!callbackType || !thing) return [];
		/**@type {AnyObject[]} */
		let statuses = [];

		if (thing instanceof Battle) {
			for (let i in this.pseudoWeather) {
				let pseudoWeather = this.getPseudoWeather(i);
				// @ts-ignore
				if (pseudoWeather[callbackType] !== undefined || (getAll && thing.pseudoWeather[i][getAll])) {
					// @ts-ignore
					statuses.push({status: pseudoWeather, callback: pseudoWeather[callbackType], statusData: this.pseudoWeather[i], end: this.removePseudoWeather, thing: thing});
					this.resolveLastPriority(statuses, callbackType);
				}
			}
			let weather = this.getWeather();
			// @ts-ignore
			if (weather[callbackType] !== undefined || (getAll && thing.weatherData[getAll])) {
				// @ts-ignore
				statuses.push({status: weather, callback: weather[callbackType], statusData: this.weatherData, end: this.clearWeather, thing: thing, priority: weather[callbackType + 'Priority'] || 0});
				this.resolveLastPriority(statuses, callbackType);
			}
			let terrain = this.getTerrain();
			// @ts-ignore
			if (terrain[callbackType] !== undefined || (getAll && thing.terrainData[getAll])) {
				// @ts-ignore
				statuses.push({status: terrain, callback: terrain[callbackType], statusData: this.terrainData, end: this.clearTerrain, thing: thing, priority: terrain[callbackType + 'Priority'] || 0});
				this.resolveLastPriority(statuses, callbackType);
			}
			let format = this.getFormat();
			// @ts-ignore
			if (format[callbackType] !== undefined || (getAll && thing.formatData[getAll])) {
				// @ts-ignore
				statuses.push({status: format, callback: format[callbackType], statusData: this.formatData, end: function () {}, thing: thing, priority: format[callbackType + 'Priority'] || 0});
				this.resolveLastPriority(statuses, callbackType);
			}
			if (this.events && this.events[callbackType] !== undefined) {
				for (const handler of this.events[callbackType]) {
					let statusData;
					switch (handler.target.effectType) {
					case 'Format':
						statusData = this.formatData;
					}
					statuses.push({status: handler.target, callback: handler.callback, statusData: statusData, end: function () {}, thing: thing, priority: handler.priority, order: handler.order, subOrder: handler.subOrder});
				}
			}
			if (bubbleDown) {
				statuses = statuses.concat(this.getRelevantEffectsInner(this.p1, callbackType, null, null, false, true, getAll));
				statuses = statuses.concat(this.getRelevantEffectsInner(this.p2, callbackType, null, null, false, true, getAll));
			}
			return statuses;
		}

		if (thing instanceof Side) {
			for (let i in thing.sideConditions) {
				let sideCondition = thing.getSideCondition(i);
				// @ts-ignore
				if (sideCondition[callbackType] !== undefined || (getAll && thing.sideConditions[i][getAll])) {
					// @ts-ignore
					statuses.push({status: sideCondition, callback: sideCondition[callbackType], statusData: thing.sideConditions[i], end: thing.removeSideCondition, thing: thing});
					this.resolveLastPriority(statuses, callbackType);
				}
			}
			if (foeCallbackType) {
				statuses = statuses.concat(this.getRelevantEffectsInner(thing.foe, foeCallbackType, null, null, false, false, getAll));
				if (foeCallbackType.substr(0, 5) === 'onFoe') {
					let eventName = foeCallbackType.substr(5);
					statuses = statuses.concat(this.getRelevantEffectsInner(thing.foe, 'onAny' + eventName, null, null, false, false, getAll));
					statuses = statuses.concat(this.getRelevantEffectsInner(thing, 'onAny' + eventName, null, null, false, false, getAll));
				}
			}
			if (bubbleUp) {
				statuses = statuses.concat(this.getRelevantEffectsInner(this, callbackType, null, null, true, false, getAll));
			}
			if (bubbleDown) {
				for (const active of thing.active) {
					statuses = statuses.concat(this.getRelevantEffectsInner(active, callbackType, null, null, false, true, getAll));
				}
			}
			return statuses;
		}

		if (!(thing instanceof Pokemon)) {
			//this.debug(JSON.stringify(thing));
			return statuses;
		}
		let status = thing.getStatus();
		// @ts-ignore
		if (status[callbackType] !== undefined || (getAll && thing.statusData[getAll])) {
			// @ts-ignore
			statuses.push({status: status, callback: status[callbackType], statusData: thing.statusData, end: thing.clearStatus, thing: thing});
			this.resolveLastPriority(statuses, callbackType);
		}
		for (let i in thing.volatiles) {
			let volatile = thing.getVolatile(i);
			// @ts-ignore
			if (volatile[callbackType] !== undefined || (getAll && thing.volatiles[i][getAll])) {
				// @ts-ignore
				statuses.push({status: volatile, callback: volatile[callbackType], statusData: thing.volatiles[i], end: thing.removeVolatile, thing: thing});
				this.resolveLastPriority(statuses, callbackType);
			}
		}
		let ability = thing.getAbility();
		// @ts-ignore
		if (ability[callbackType] !== undefined || (getAll && thing.abilityData[getAll])) {
			// @ts-ignore
			statuses.push({status: ability, callback: ability[callbackType], statusData: thing.abilityData, end: thing.clearAbility, thing: thing});
			this.resolveLastPriority(statuses, callbackType);
		}
		let item = thing.getItem();
		// @ts-ignore
		if (item[callbackType] !== undefined || (getAll && thing.itemData[getAll])) {
			// @ts-ignore
			statuses.push({status: item, callback: item[callbackType], statusData: thing.itemData, end: thing.clearItem, thing: thing});
			this.resolveLastPriority(statuses, callbackType);
		}
		let species = thing.baseTemplate;
		// @ts-ignore
		if (species[callbackType] !== undefined) {
			// @ts-ignore
			statuses.push({status: species, callback: species[callbackType], statusData: thing.speciesData, end: function () {}, thing: thing});
			this.resolveLastPriority(statuses, callbackType);
		}

		if (foeThing && foeCallbackType && foeCallbackType.substr(0, 8) !== 'onSource') {
			statuses = statuses.concat(this.getRelevantEffectsInner(foeThing, foeCallbackType, null, null, false, false, getAll));
		} else if (foeCallbackType) {
			let eventName = '';
			if (foeCallbackType.substr(0, 8) === 'onSource') {
				eventName = foeCallbackType.substr(8);
				if (foeThing) {
					statuses = statuses.concat(this.getRelevantEffectsInner(foeThing, foeCallbackType, null, null, false, false, getAll));
				}
				foeCallbackType = 'onFoe' + eventName;
				foeThing = null;
			}
			if (foeCallbackType.substr(0, 5) === 'onFoe') {
				eventName = foeCallbackType.substr(5);
				for (const allyActive of thing.side.active) {
					if (!allyActive || allyActive.fainted) continue;
					statuses = statuses.concat(this.getRelevantEffectsInner(allyActive, 'onAlly' + eventName, null, null, false, false, getAll));
					statuses = statuses.concat(this.getRelevantEffectsInner(allyActive, 'onAny' + eventName, null, null, false, false, getAll));
				}
				for (const foeActive of thing.side.foe.active) {
					if (!foeActive || foeActive.fainted) continue;
					statuses = statuses.concat(this.getRelevantEffectsInner(foeActive, 'onAny' + eventName, null, null, false, false, getAll));
				}
			}
			for (const foeActive of thing.side.foe.active) {
				if (!foeActive || foeActive.fainted) continue;
				statuses = statuses.concat(this.getRelevantEffectsInner(foeActive, foeCallbackType, null, null, false, false, getAll));
			}
		}
		if (bubbleUp) {
			statuses = statuses.concat(this.getRelevantEffectsInner(thing.side, callbackType, foeCallbackType, null, true, false, getAll));
		}
		return statuses;
	}

	/**
	 * Use this function to attach custom event handlers to a battle. See Battle#runEvent for
	 * more information on how to write callbacks for event handlers.
	 *
	 * Try to use this sparingly. Most event handlers can be simply placed in a format instead.
	 *
	 *     this.onEvent(eventid, target, callback)
	 * will set the callback as an event handler for the target when eventid is called with the
	 * default priority. Currently only valid formats are supported as targets but this will
	 * eventually be expanded to support other target types.
	 *
	 *     this.onEvent(eventid, target, priority, callback)
	 * will set the callback as an event handler for the target when eventid is called with the
	 * provided priority. Priority can either be a number or an object that contains the priority,
	 * order, and subOrder for the event handler as needed (undefined keys will use default values)
	 *
	 * @param {string} eventid
	 * @param {Format} target
	 * @param {AnyObject[]} rest
	 */
	onEvent(eventid, target, ...rest) { // rest = [priority, callback]
		if (!eventid) throw new TypeError("Event handlers must have an event to listen to");
		if (!target) throw new TypeError("Event handlers must have a target");
		if (!rest.length) throw new TypeError("Event handlers must have a callback");

		if (target.effectType !== 'Format') {
			throw new TypeError(`${target.name} is a ${target.effectType} but only Format targets are supported right now`);
		}

		let callback, priority, order, subOrder, data;
		if (rest.length === 1) {
			[callback] = rest;
			priority = 0;
			order = false;
			subOrder = 0;
		} else {
			[data, callback] = rest;
			if (typeof data === 'object') {
				priority = data['priority'] || 0;
				order = data['order'] || false;
				subOrder = data['subOrder'] || 0;
			} else {
				priority = data || 0;
				order = false;
				subOrder = 0;
			}
		}

		let eventHandler = {callback, target, priority, order, subOrder};

		let callbackType = `on${eventid}`;
		if (!this.events) this.events = {};
		if (this.events[callbackType] === undefined) {
			this.events[callbackType] = [eventHandler];
		} else {
			this.events[callbackType].push(eventHandler);
		}
	}

	/**
	 * @param {string | Pokemon} id
	 */
	getPokemon(id) {
		if (typeof id !== 'string') id = id.id;
		for (const pokemon of this.p1.pokemon) {
			if (pokemon.id === id) return pokemon;
		}
		for (const pokemon of this.p2.pokemon) {
			if (pokemon.id === id) return pokemon;
		}
		return null;
	}

	/**
	 * @param {string} [type]
	 */
	makeRequest(type) {
		if (type) {
			this.currentRequest = type;
			this.p1.clearChoice();
			this.p2.clearChoice();
		} else {
			type = this.currentRequest;
		}

		// default to no request
		/** @type {any} */
		let p1request = null;
		/** @type {any} */
		let p2request = null;
		this.p1.currentRequest = '';
		this.p2.currentRequest = '';
		let switchTable = [];

		switch (type) {
		case 'switch': {
			for (const active of this.p1.active) {
				switchTable.push(!!(active && active.switchFlag));
			}
			if (switchTable.some(flag => flag === true)) {
				this.p1.currentRequest = 'switch';
				p1request = {forceSwitch: switchTable, side: this.p1.getRequestData()};
			}
			switchTable = [];
			for (const active of this.p2.active) {
				switchTable.push(!!(active && active.switchFlag));
			}
			if (switchTable.some(flag => flag === true)) {
				this.p2.currentRequest = 'switch';
				p2request = {forceSwitch: switchTable, side: this.p2.getRequestData()};
			}
			break;
		}

		case 'teampreview':
			let teamLengthData = this.getFormat().teamLength;
			let maxTeamSize = teamLengthData && teamLengthData.battle;
			this.add('teampreview' + (maxTeamSize ? '|' + maxTeamSize : ''));
			if (!maxTeamSize) maxTeamSize = 6;
			this.p1.maxTeamSize = maxTeamSize;
			this.p2.maxTeamSize = maxTeamSize;
			this.p1.currentRequest = 'teampreview';
			p1request = {teamPreview: true, maxTeamSize: maxTeamSize, side: this.p1.getRequestData()};
			this.p2.currentRequest = 'teampreview';
			p2request = {teamPreview: true, maxTeamSize: maxTeamSize, side: this.p2.getRequestData()};
			break;

		default: {
			this.p1.currentRequest = 'move';
			let activeData = this.p1.active.map(pokemon => pokemon && pokemon.getRequestData());
			p1request = {active: activeData, side: this.p1.getRequestData()};

			this.p2.currentRequest = 'move';
			activeData = this.p2.active.map(pokemon => pokemon && pokemon.getRequestData());
			p2request = {active: activeData, side: this.p2.getRequestData()};
			break;
		}
		}

		if (p1request) {
			if (!this.supportCancel || !p2request) p1request.noCancel = true;
			this.p1.emitRequest(p1request);
		} else {
			this.p1.emitRequest({wait: true, side: this.p1.getRequestData()});
		}

		if (p2request) {
			if (!this.supportCancel || !p1request) p2request.noCancel = true;
			this.p2.emitRequest(p2request);
		} else {
			this.p2.emitRequest({wait: true, side: this.p2.getRequestData()});
		}

		if (this.p1.isChoiceDone() && this.p2.isChoiceDone()) {
			throw new Error(`Choices are done immediately after a request`);
		}
	}

	tiebreak() {
		this.inputLog.push(`>tiebreak`);
		this.add('message', "Time's up! Going to tiebreaker...");
		const notFainted = this.sides.map(side => (
			side.pokemon.filter(pokemon => !pokemon.fainted).length
		));
		this.add('-message', this.sides.map((side, i) => (
			`${side.name}: ${notFainted[i]} Pokemon left`
		)).join('; '));
		const maxNotFainted = Math.max(...notFainted);
		let tiedSides = this.sides.filter((side, i) => notFainted[i] === maxNotFainted);
		if (tiedSides.length <= 1) {
			return this.win(tiedSides[0]);
		}

		const hpPercentage = tiedSides.map(side => (
			side.pokemon.map(pokemon => pokemon.hp / pokemon.maxhp).reduce((a, b) => a + b) * 100 / 6
		));
		this.add('-message', tiedSides.map((side, i) => (
			`${side.name}: ${Math.round(hpPercentage[i])}% total HP left`
		)).join('; '));
		const maxPercentage = Math.max(...hpPercentage);
		tiedSides = tiedSides.filter((side, i) => hpPercentage[i] === maxPercentage);
		if (tiedSides.length <= 1) {
			return this.win(tiedSides[0]);
		}

		const hpTotal = tiedSides.map(side => (
			side.pokemon.map(pokemon => pokemon.hp).reduce((a, b) => a + b)
		));
		this.add('-message', tiedSides.map((side, i) => (
			`${side.name}: ${Math.round(hpTotal[i])} total HP left`
		)).join('; '));
		const maxTotal = Math.max(...hpTotal);
		tiedSides = tiedSides.filter((side, i) => hpTotal[i] === maxTotal);
		if (tiedSides.length <= 1) {
			return this.win(tiedSides[0]);
		}
		this.tie();
	}

	/**
	 * @param {PlayerSlot?} [side]
	 */
	forceWin(side = null) {
		if (side) {
			this.inputLog.push(`>forcewin ${side}`);
		} else {
			this.inputLog.push(`>forcetie`);
		}
		this.win(side);
	}

	tie() {
		this.win();
	}

	/**
	 * @param {?string | Side} [side]
	 */
	win(side) {
		if (this.ended) {
			return false;
		}
		if (side === 'p1' || side === 'p2') {
			side = this[side];
		} else if (side !== this.p1 && side !== this.p2) {
			side = null;
		}
		this.winner = side ? side.name : '';

		this.add('');
		if (side) {
			this.add('win', side.name);
		} else {
			this.add('tie');
		}
		this.ended = true;
		this.active = false;
		this.currentRequest = '';
		for (const side of this.sides) {
			side.currentRequest = '';
		}
		return true;
	}

	/**
	 * @param {Pokemon} pokemon
	 * @param {number} [pos]
	 * @param {Effect?} sourceEffect
	 */
	switchIn(pokemon, pos, sourceEffect = null) {
		if (!pokemon || pokemon.isActive) return false;
		if (!pos) pos = 0;
		let side = pokemon.side;
		if (pos >= side.active.length) {
			throw new Error("Invalid switch position");
		}
		let newMove = null;
		if (side.active[pos]) {
			let oldActive = side.active[pos];
			if (this.gen === 4 && sourceEffect) {
				newMove = oldActive.lastMove;
			}
			if (this.cancelMove(oldActive)) {
				for (const foeActive of side.foe.active) {
					if (foeActive.isStale >= 2) {
						oldActive.isStaleCon++;
						oldActive.isStaleSource = 'drag';
						break;
					}
				}
			}
			if (oldActive.switchCopyFlag) {
				oldActive.switchCopyFlag = false;
				pokemon.copyVolatileFrom(oldActive);
			}
		}
		if (newMove) pokemon.lastMove = newMove;
		pokemon.isActive = true;
		this.runEvent('BeforeSwitchIn', pokemon);
		if (side.active[pos]) {
			let oldActive = side.active[pos];
			oldActive.isActive = false;
			oldActive.isStarted = false;
			oldActive.usedItemThisTurn = false;
			oldActive.position = pokemon.position;
			pokemon.position = pos;
			side.pokemon[pokemon.position] = pokemon;
			side.pokemon[oldActive.position] = oldActive;
			this.cancelMove(oldActive);
			oldActive.clearVolatile();
		}
		side.active[pos] = pokemon;
		pokemon.activeTurns = 0;
		for (let m in pokemon.moveSlots) {
			pokemon.moveSlots[m].used = false;
		}
		this.add('switch', pokemon, pokemon.getDetails);
		if (sourceEffect) this.log[this.log.length - 1] += `|[from]${sourceEffect.fullname}`;
		this.insertQueue({pokemon: pokemon, choice: 'runUnnerve'});
		this.insertQueue({pokemon: pokemon, choice: 'runSwitch'});
	}

	/**
	 * @param {Side} side
	 */
	canSwitch(side) {
		let canSwitchIn = [];
		for (let i = side.active.length; i < side.pokemon.length; i++) {
			let pokemon = side.pokemon[i];
			if (!pokemon.fainted) {
				canSwitchIn.push(pokemon);
			}
		}
		return canSwitchIn.length;
	}

	/**
	 * @param {Side} side
	 */
	getRandomSwitchable(side) {
		let canSwitchIn = [];
		for (let i = side.active.length; i < side.pokemon.length; i++) {
			let pokemon = side.pokemon[i];
			if (!pokemon.fainted) {
				canSwitchIn.push(pokemon);
			}
		}
		if (!canSwitchIn.length) {
			return null;
		}
		return this.sample(canSwitchIn);
	}

	/**
	 * @param {Side} side
	 * @param {number} [pos]
	 */
	dragIn(side, pos) {
		if (!pos) pos = 0;
		if (pos >= side.active.length) return false;
		let pokemon = this.getRandomSwitchable(side);
		if (!pokemon || pokemon.isActive) return false;
		this.runEvent('BeforeSwitchIn', pokemon);
		if (side.active[pos]) {
			let oldActive = side.active[pos];
			if (!oldActive.hp) {
				return false;
			}
			if (!this.runEvent('DragOut', oldActive)) {
				return false;
			}
			this.runEvent('SwitchOut', oldActive);
			oldActive.illusion = null;
			this.singleEvent('End', this.getAbility(oldActive.ability), oldActive.abilityData, oldActive);
			oldActive.isActive = false;
			oldActive.isStarted = false;
			oldActive.usedItemThisTurn = false;
			oldActive.position = pokemon.position;
			pokemon.position = pos;
			side.pokemon[pokemon.position] = pokemon;
			side.pokemon[oldActive.position] = oldActive;
			if (this.cancelMove(oldActive)) {
				for (const foeActive of side.foe.active) {
					if (foeActive.isStale >= 2) {
						oldActive.isStaleCon++;
						oldActive.isStaleSource = 'drag';
						break;
					}
				}
			}
			oldActive.clearVolatile();
		}
		side.active[pos] = pokemon;
		pokemon.isActive = true;
		pokemon.activeTurns = 0;
		if (this.gen === 2) pokemon.draggedIn = this.turn;
		for (let m in pokemon.moveSlots) {
			pokemon.moveSlots[m].used = false;
		}
		this.add('drag', pokemon, pokemon.getDetails);
		if (this.gen >= 5) {
			this.singleEvent('PreStart', pokemon.getAbility(), pokemon.abilityData, pokemon);
			this.runEvent('SwitchIn', pokemon);
			if (!pokemon.hp) return true;
			pokemon.isStarted = true;
			if (!pokemon.fainted) {
				this.singleEvent('Start', pokemon.getAbility(), pokemon.abilityData, pokemon);
				this.singleEvent('Start', pokemon.getItem(), pokemon.itemData, pokemon);
			}
		} else {
			this.insertQueue({pokemon: pokemon, choice: 'runSwitch'});
		}
		return true;
	}

	/**
	 * @param {Pokemon} pokemon
	 * @param {number} slot
	 * @param {string | AnyObject} [attributes]
	 */
	swapPosition(pokemon, slot, attributes) {
		if (slot >= pokemon.side.active.length) {
			throw new Error("Invalid swap position");
		}
		let target = pokemon.side.active[slot];
		if (slot !== 1 && (!target || target.fainted)) return false;

		this.add('swap', pokemon, slot, attributes || '');

		let side = pokemon.side;
		side.pokemon[pokemon.position] = target;
		side.pokemon[slot] = pokemon;
		side.active[pokemon.position] = side.pokemon[pokemon.position];
		side.active[slot] = side.pokemon[slot];
		if (target) target.position = pokemon.position;
		pokemon.position = slot;
		return true;
	}

	/**
	 * @param {Pokemon} pokemon
	 * @param {Pokemon} [source]
	 * @param {Effect} [effect]
	 */
	faint(pokemon, source, effect) {
		pokemon.faint(source, effect);
	}

	nextTurn() {
		this.turn++;
		let allStale = true;
		/** @type {?Pokemon} */
		let oneStale = null;
		for (const side of this.sides) {
			for (const pokemon of side.active) {
				if (!pokemon) continue;
				pokemon.moveThisTurn = '';
				pokemon.usedItemThisTurn = false;
				pokemon.newlySwitched = false;
				pokemon.moveLastTurnResult = pokemon.moveThisTurnResult;
				pokemon.moveThisTurnResult = undefined;
				pokemon.hurtThisTurn = false;

				pokemon.maybeDisabled = false;
				for (const moveSlot of pokemon.moveSlots) {
					moveSlot.disabled = false;
					moveSlot.disabledSource = '';
				}
				this.runEvent('DisableMove', pokemon);
				if (!pokemon.ateBerry) pokemon.disableMove('belch');

				// If it was an illusion, it's not any more
				if (pokemon.getLastAttackedBy() && this.gen >= 7) pokemon.knownType = true;

				for (let i = pokemon.attackedBy.length - 1; i >= 0; i--) {
					let attack = pokemon.attackedBy[i];
					if (attack.source.isActive) {
						attack.thisTurn = false;
					} else {
<<<<<<< HEAD
						pokemon.attackedBy.slice(pokemon.attackedBy.indexOf(attack), 1);
=======
						pokemon.hurtBy.splice(pokemon.hurtBy.indexOf(attack), 1);
>>>>>>> dd477570
					}
				}

				if (this.gen >= 7) {
					// In Gen 7, the real type of every Pokemon is visible to all players via the bottom screen while making choices
					const seenPokemon = pokemon.illusion || pokemon;
					const realTypeString = seenPokemon.getTypes(true).join('/');
					if (realTypeString !== seenPokemon.apparentType) {
						this.add('-start', pokemon, 'typechange', realTypeString, '[silent]');
						seenPokemon.apparentType = realTypeString;
						if (pokemon.addedType) {
							// The typechange message removes the added type, so put it back
							this.add('-start', pokemon, 'typeadd', pokemon.addedType, '[silent]');
						}
					}
				}

				pokemon.trapped = pokemon.maybeTrapped = false;
				this.runEvent('TrapPokemon', pokemon);
				if (!pokemon.knownType || this.getImmunity('trapped', pokemon)) {
					this.runEvent('MaybeTrapPokemon', pokemon);
				}
				// canceling switches would leak information
				// if a foe might have a trapping ability
				if (this.gen > 2) {
					for (const source of pokemon.side.foe.active) {
						if (!source || source.fainted) continue;
						let template = (source.illusion || source).template;
						if (!template.abilities) continue;
						for (let abilitySlot in template.abilities) {
							// @ts-ignore
							let abilityName = template.abilities[abilitySlot];
							if (abilityName === source.ability) {
								// pokemon event was already run above so we don't need
								// to run it again.
								continue;
							}
							const ruleTable = this.getRuleTable(this.getFormat());
							if (!ruleTable.has('-illegal') && !this.getFormat().team) {
								// hackmons format
								continue;
							} else if (abilitySlot === 'H' && template.unreleasedHidden) {
								// unreleased hidden ability
								continue;
							}
							let ability = this.getAbility(abilityName);
							if (ruleTable.has('-ability:' + ability.id)) continue;
							if (pokemon.knownType && !this.getImmunity('trapped', pokemon)) continue;
							this.singleEvent('FoeMaybeTrapPokemon', ability, {}, pokemon, source);
						}
					}
				}

				if (pokemon.fainted) continue;
				if (pokemon.isStale < 2) {
					if (pokemon.isStaleCon >= 2) {
						if (pokemon.hp >= pokemon.isStaleHP - pokemon.maxhp / 100) {
							pokemon.isStale++;
							if (this.firstStaleWarned && pokemon.isStale < 2) {
								switch (pokemon.isStaleSource) {
								case 'struggle':
									this.add('bigerror', `${pokemon.name} isn't losing HP from Struggle. If this continues, it will be classified as being in an endless loop`);
									break;
								case 'drag':
									this.add('bigerror', `${pokemon.name} isn't losing PP or HP from being forced to switch. If this continues, it will be classified as being in an endless loop`);
									break;
								case 'switch':
									this.add('bigerror', `${pokemon.name} isn't losing PP or HP from repeatedly switching. If this continues, it will be classified as being in an endless loop`);
									break;
								}
							}
						}
						pokemon.isStaleCon = 0;
						pokemon.isStalePPTurns = 0;
						pokemon.isStaleHP = pokemon.hp;
					}
					if (pokemon.isStalePPTurns >= 5) {
						if (pokemon.hp >= pokemon.isStaleHP - pokemon.maxhp / 100) {
							pokemon.isStale++;
							pokemon.isStaleSource = 'ppstall';
							if (this.firstStaleWarned && pokemon.isStale < 2) {
								this.add('bigerror', `${pokemon.name} isn't losing PP or HP. If it keeps on not losing PP or HP, it will be classified as being in an endless loop.`);
							}
						}
						pokemon.isStaleCon = 0;
						pokemon.isStalePPTurns = 0;
						pokemon.isStaleHP = pokemon.hp;
					}
				}
				if (pokemon.getMoves().length === 0) {
					pokemon.isStaleCon++;
					pokemon.isStaleSource = 'struggle';
				}
				if (pokemon.isStale < 2) {
					allStale = false;
				} else if (pokemon.isStale && !pokemon.staleWarned) {
					oneStale = pokemon;
				}
				if (!pokemon.isStalePPTurns) {
					pokemon.isStaleHP = pokemon.hp;
					if (pokemon.activeTurns) pokemon.isStaleCon = 0;
				}
				if (pokemon.activeTurns) {
					pokemon.isStalePPTurns++;
				}
				pokemon.activeTurns++;
			}
			side.faintedLastTurn = side.faintedThisTurn;
			side.faintedThisTurn = false;
		}
		const ruleTable = this.getRuleTable(this.getFormat());
		if (ruleTable.has('endlessbattleclause')) {
			if (oneStale) {
				let activationWarning = ` - If all active Pok\u00e9mon go in an endless loop, Endless Battle Clause will activate.`;
				if (allStale) activationWarning = ``;
				let loopReason = ``;
				switch (oneStale.isStaleSource) {
				case 'struggle':
					loopReason = `: it isn't losing HP from Struggle`;
					break;
				case 'drag':
					loopReason = `: it isn't losing PP or HP from being forced to switch`;
					break;
				case 'switch':
					loopReason = `: it isn't losing PP or HP from repeatedly switching`;
					break;
				case 'getleppa':
					loopReason = `: it got a Leppa Berry it didn't start with`;
					break;
				case 'useleppa':
					loopReason = `: it used a Leppa Berry it didn't start with`;
					break;
				case 'ppstall':
					loopReason = `: it isn't losing PP or HP`;
					break;
				case 'ppoverflow':
					loopReason = `: its PP overflowed`;
					break;
				}
				this.add('bigerror', `${oneStale.name} is in an endless loop${loopReason}.${activationWarning}`);
				oneStale.staleWarned = true;
				this.firstStaleWarned = true;
			}
			if (allStale) {
				this.add('message', `All active Pok\u00e9mon are in an endless loop. Endless Battle Clause activated!`);
				let leppaPokemon = null;
				for (const side of this.sides) {
					for (const pokemon of side.pokemon) {
						if (toId(pokemon.set.item) === 'leppaberry') {
							if (leppaPokemon) {
								leppaPokemon = null; // both sides have Leppa
								this.add('-message', `Both sides started with a Leppa Berry.`);
							} else {
								leppaPokemon = pokemon;
							}
							break;
						}
					}
				}
				if (leppaPokemon) {
					this.add('-message', `${leppaPokemon.side.name}'s ${leppaPokemon.name} started with a Leppa Berry and loses.`);
					this.win(leppaPokemon.side.foe);
					return;
				}
				this.win();
				return;
			}
			if ((this.turn >= 500 && this.turn % 100 === 0) ||
				(this.turn >= 900 && this.turn % 10 === 0) ||
				(this.turn >= 990)) {
				const turnsLeft = 1000 - this.turn;
				if (turnsLeft < 0) {
					this.add('message', `It is turn 1000. Endless Battle Clause activated!`);
					this.tie();
					return;
				}
				const turnsLeftText = (turnsLeft === 1 ? `1 turn` : `${turnsLeft} turns`);
				this.add('bigerror', `You will auto-tie if the battle doesn't end in ${turnsLeftText} (on turn 1000).`);
			}
		} else {
			if (allStale && !this.staleWarned) {
				this.staleWarned = true;
				this.add('bigerror', `If this format had Endless Battle Clause, it would have activated.`);
			} else if (oneStale) {
				this.add('bigerror', `${oneStale.name} is in an endless loop.`);
				oneStale.staleWarned = true;
			}
		}

		if (this.gameType === 'triples' && !this.sides.filter(side => side.pokemonLeft > 1).length) {
			// If both sides have one Pokemon left in triples and they are not adjacent, they are both moved to the center.
			let actives = [];
			for (const side of this.sides) {
				for (const pokemon of side.active) {
					if (!pokemon || pokemon.fainted) continue;
					actives.push(pokemon);
				}
			}
			if (actives.length > 1 && !this.isAdjacent(actives[0], actives[1])) {
				this.swapPosition(actives[0], 1, '[silent]');
				this.swapPosition(actives[1], 1, '[silent]');
				this.add('-center');
			}
		}

		this.add('turn', this.turn);

		this.makeRequest('move');
	}

	start() {
		if (this.active) return;

		if (!this.p1 || !this.p2) {
			// need two players to start
			return;
		}

		if (this.started) {
			return;
		}
		this.activeTurns = 0;
		this.started = true;
		this.p2.foe = this.p1;
		this.p1.foe = this.p2;

		for (const side of this.sides) {
			this.add('teamsize', side.id, side.pokemon.length);
		}

		this.add('gametype', this.gameType);
		this.add('gen', this.gen);

		let format = this.getFormat();

		this.add('tier', format.name);
		if (this.rated) {
			if (this.rated === 'Rated battle') this.rated = true;
			this.add('rated', typeof this.rated === 'string' ? this.rated : '');
		}
		this.add('seed', /**@param {Side} side */side => Battle.logReplay(this.prngSeed.join(','), side));

		if (format.onBegin) {
			format.onBegin.call(this);
		}
		this.getRuleTable(format).forEach((v, rule) => {
			if (rule.startsWith('+') || rule.startsWith('-') || rule.startsWith('!')) return;
			if (this.getFormat(rule).exists) this.addPseudoWeather(rule);
		});

		if (!this.p1.pokemon[0] || !this.p2.pokemon[0]) {
			throw new Error('Battle not started: A player has an empty team.');
		}

		this.residualEvent('TeamPreview');

		this.addToQueue({choice: 'start'});
		this.midTurn = true;
		if (!this.currentRequest) this.go();
	}

	/**
	 * @param {SparseBoostsTable} boost
	 * @param {Pokemon?} [target]
	 * @param {Pokemon?} [source]
	 * @param {Effect | string?} [effect]
	 * @param {boolean} [isSecondary]
	 * @param {boolean} isSelf
	 */
	boost(boost, target = null, source = null, effect = null, isSecondary = false, isSelf = false) {
		if (this.event) {
			if (!target) target = this.event.target;
			if (!source) source = this.event.source;
			if (!effect) effect = this.effect;
		}
		if (!target || !target.hp) return 0;
		if (!target.isActive) return false;
		if (this.gen > 5 && target === source && this.faintQueue.length === target.side.foe.pokemonLeft) return false;
		effect = this.getEffect(effect);
		boost = this.runEvent('Boost', target, source, effect, Object.assign({}, boost));
		let success = null;
		let boosted = false;
		for (let i in boost) {
			/** @type {SparseBoostsTable} */
			let currentBoost = {};
			// @ts-ignore
			currentBoost[i] = boost[i];
			let boostBy = target.boostBy(currentBoost);
			let msg = '-boost';
			// @ts-ignore
			if (boost[i] < 0) {
				msg = '-unboost';
				boostBy = -boostBy;
			}
			if (boostBy) {
				success = true;
				switch (effect.id) {
				case 'bellydrum':
					this.add('-setboost', target, 'atk', target.boosts['atk'], '[from] move: Belly Drum');
					break;
				case 'bellydrum2':
					this.add(msg, target, i, boostBy, '[silent]');
					this.add('-hint', "In Gen 2, Belly Drum boosts by 2 when it fails.");
					break;
				case 'intimidate': case 'gooey': case 'tanglinghair':
					this.add(msg, target, i, boostBy);
					break;
				case 'zpower':
					this.add(msg, target, i, boostBy, '[zeffect]');
					break;
				default:
					if (effect.effectType === 'Move') {
						this.add(msg, target, i, boostBy);
					} else {
						if (effect.effectType === 'Ability' && !boosted) {
							this.add('-ability', target, effect.name, 'boost');
							boosted = true;
						}
						this.add(msg, target, i, boostBy);
					}
					break;
				}
				this.runEvent('AfterEachBoost', target, source, effect, currentBoost);
			} else if (effect.effectType === 'Ability') {
				if (isSecondary) this.add(msg, target, i, boostBy);
			} else if (!isSecondary && !isSelf) {
				this.add(msg, target, i, boostBy);
			}
		}
		this.runEvent('AfterBoost', target, source, effect, boost);
		return success;
	}

	/**
	 * @param {number} damage
	 * @param {Pokemon?} [target]
	 * @param {Pokemon?} [source]
	 * @param {Effect | string?} [effect]
	 * @param {boolean} [instafaint]
	 */
	damage(damage, target = null, source = null, effect = null, instafaint = false) {
		if (this.event) {
			if (!target) target = this.event.target;
			if (!source) source = this.event.source;
			if (!effect) effect = this.effect;
		}
		if (!target || !target.hp) return 0;
		if (!target.isActive) return false;
		effect = this.getEffect(effect);
		if (!(damage || damage === 0)) return damage;
		if (damage !== 0) damage = this.clampIntRange(damage, 1);

		if (effect.id !== 'struggle-recoil') { // Struggle recoil is not affected by effects
			if (effect.effectType === 'Weather' && !target.runStatusImmunity(effect.id)) {
				this.debug('weather immunity');
				return 0;
			}
			damage = this.runEvent('Damage', target, source, effect, damage);
			if (!(damage || damage === 0)) {
				this.debug('damage event failed');
				return damage;
			}
		}
		if (damage !== 0) damage = this.clampIntRange(damage, 1);
		damage = target.damage(damage, source, effect);
		if (damage !== 0) target.hurtThisTurn = true;
		if (source && effect.effectType === 'Move') source.lastDamage = damage;

		let name = effect.fullname;
		if (name === 'tox') name = 'psn';
		switch (effect.id) {
		case 'partiallytrapped':
			this.add('-damage', target, target.getHealth, '[from] ' + this.effectData.sourceEffect.fullname, '[partiallytrapped]');
			break;
		case 'powder':
			this.add('-damage', target, target.getHealth, '[silent]');
			break;
		case 'confused':
			this.add('-damage', target, target.getHealth, '[from] confusion');
			break;
		default:
			if (effect.effectType === 'Move' || !name) {
				this.add('-damage', target, target.getHealth);
			} else if (source && (source !== target || effect.effectType === 'Ability')) {
				this.add('-damage', target, target.getHealth, '[from] ' + name, '[of] ' + source);
			} else {
				this.add('-damage', target, target.getHealth, '[from] ' + name);
			}
			break;
		}

		if (effect.drain && source) {
			this.heal(Math.ceil(damage * effect.drain[0] / effect.drain[1]), source, target, 'drain');
		}

		if (!effect.flags) effect.flags = {};

		if (instafaint && !target.hp) {
			this.debug('instafaint: ' + this.faintQueue.map(entry => entry.target).map(pokemon => pokemon.name));
			this.faintMessages(true);
		} else {
			damage = this.runEvent('AfterDamage', target, source, effect, damage);
		}

		return damage;
	}

	/**
	 * @param {number} damage
	 * @param {Pokemon} [target]
	 * @param {Pokemon?} [source]
	 * @param {Effect?} [effect]
	 */
	directDamage(damage, target, source = null, effect = null) {
		if (this.event) {
			if (!target) target = this.event.target;
			if (!source) source = this.event.source;
			if (!effect) effect = this.effect;
		}
		if (!target || !target.hp) return 0;
		if (!damage) return 0;
		damage = this.clampIntRange(damage, 1);

		damage = target.damage(damage, source, effect);
		switch (effect && effect.id) {
		case 'strugglerecoil':
			this.add('-damage', target, target.getHealth, '[from] recoil');
			break;
		case 'confusion':
			this.add('-damage', target, target.getHealth, '[from] confusion');
			break;
		default:
			this.add('-damage', target, target.getHealth);
			break;
		}
		if (target.fainted) this.faint(target);
		return damage;
	}

	/**
	 * @param {number} damage
	 * @param {Pokemon} [target]
	 * @param {Pokemon?} [source]
	 * @param {Effect | string?} [effect]
	 */
	heal(damage, target, source = null, effect = null) {
		if (this.event) {
			if (!target) target = this.event.target;
			if (!source) source = this.event.source;
			if (!effect) effect = this.effect;
		}
		effect = this.getEffect(effect);
		if (damage && damage <= 1) damage = 1;
		damage = Math.floor(damage);
		// for things like Liquid Ooze, the Heal event still happens when nothing is healed.
		damage = this.runEvent('TryHeal', target, source, effect, damage);
		if (!damage) return damage;
		if (!target || !target.hp) return false;
		if (!target.isActive) return false;
		if (target.hp >= target.maxhp) return false;
		let finalDamage = target.heal(damage, source, effect);
		switch (effect.id) {
		case 'leechseed':
		case 'rest':
			this.add('-heal', target, target.getHealth, '[silent]');
			break;
		case 'drain':
			this.add('-heal', target, target.getHealth, '[from] drain', '[of] ' + source);
			break;
		case 'wish':
			break;
		case 'zpower':
			this.add('-heal', target, target.getHealth, '[zeffect]');
			break;
		default:
			if (effect.effectType === 'Move') {
				this.add('-heal', target, target.getHealth);
			} else if (source && source !== target) {
				this.add('-heal', target, target.getHealth, '[from] ' + effect.fullname, '[of] ' + source);
			} else {
				this.add('-heal', target, target.getHealth, '[from] ' + effect.fullname);
			}
			break;
		}
		this.runEvent('Heal', target, source, effect, finalDamage);
		return finalDamage;
	}

	/**
	 * @param {number | number[]} previousMod
	 * @param {number | number[]} nextMod
	 */
	chain(previousMod, nextMod) {
		// previousMod or nextMod can be either a number or an array [numerator, denominator]
		if (Array.isArray(previousMod)) {
			previousMod = Math.floor(previousMod[0] * 4096 / previousMod[1]);
		} else {
			previousMod = Math.floor(previousMod * 4096);
		}

		if (Array.isArray(nextMod)) {
			nextMod = Math.floor(nextMod[0] * 4096 / nextMod[1]);
		} else {
			nextMod = Math.floor(nextMod * 4096);
		}
		return ((previousMod * nextMod + 2048) >> 12) / 4096; // M'' = ((M * M') + 0x800) >> 12
	}

	/**
	 * @param {number | number[]} numerator
	 * @param {number} [denominator]
	 */
	chainModify(numerator, denominator) {
		let previousMod = Math.floor(this.event.modifier * 4096);

		if (Array.isArray(numerator)) {
			denominator = numerator[1];
			numerator = numerator[0];
		}
		let nextMod = 0;
		if (this.event.ceilModifier) {
			nextMod = Math.ceil(numerator * 4096 / (denominator || 1));
		} else {
			nextMod = Math.floor(numerator * 4096 / (denominator || 1));
		}

		this.event.modifier = ((previousMod * nextMod + 2048) >> 12) / 4096;
	}

	/**
	 * @param {number} value
	 * @param {number | number[]} numerator
	 * @param {number} [denominator]
	 */
	modify(value, numerator, denominator) {
		// You can also use:
		// modify(value, [numerator, denominator])
		// modify(value, fraction) - assuming you trust JavaScript's floating-point handler
		if (!denominator) denominator = 1;
		if (Array.isArray(numerator)) {
			denominator = numerator[1];
			numerator = numerator[0];
		}
		let modifier = Math.floor(numerator * 4096 / denominator);
		return Math.floor((value * modifier + 2048 - 1) / 4096);
	}

	/**
	 * @param {string | Move} move
	 */
	getCategory(move) {
		move = this.getMove(move);
		return move.category || 'Physical';
	}

	/**
	 * @param {Pokemon} pokemon
	 * @param {Pokemon} target
	 * @param {string | number | ActiveMove} move
	 * @param {boolean} [suppressMessages]
	 */
	getDamage(pokemon, target, move, suppressMessages = false) {
		if (typeof move === 'string') move = this.getActiveMove(move);

		if (typeof move === 'number') {
			let basePower = move;
			move = /** @type {ActiveMove} */ (new Data.Move({
				basePower,
				type: '???',
				category: 'Physical',
				willCrit: false,
			}));
			move.hit = 0;
		}

		if (!move.ignoreImmunity || (move.ignoreImmunity !== true && !move.ignoreImmunity[move.type])) {
			if (!target.runImmunity(move.type, !suppressMessages)) {
				return false;
			}
		}

		if (move.ohko) {
			return target.maxhp;
		}

		if (move.damageCallback) {
			return move.damageCallback.call(this, pokemon, target);
		}
		if (move.damage === 'level') {
			return pokemon.level;
		}
		if (move.damage) {
			return move.damage;
		}

		let category = this.getCategory(move);
		let defensiveCategory = move.defensiveCategory || category;

		let basePower = move.basePower;
		if (move.basePowerCallback) {
			basePower = move.basePowerCallback.call(this, pokemon, target, move);
		}
		if (!basePower) {
			if (basePower === 0) return; // returning undefined means not dealing damage
			return basePower;
		}
		basePower = this.clampIntRange(basePower, 1);

		let critMult;
		let critRatio = this.runEvent('ModifyCritRatio', pokemon, target, move, move.critRatio || 0);
		if (this.gen <= 5) {
			critRatio = this.clampIntRange(critRatio, 0, 5);
			critMult = [0, 16, 8, 4, 3, 2];
		} else {
			critRatio = this.clampIntRange(critRatio, 0, 4);
			if (this.gen === 6) {
				critMult = [0, 16, 8, 2, 1];
			} else {
				critMult = [0, 24, 8, 2, 1];
			}
		}

		move.crit = move.willCrit || false;
		if (move.willCrit === undefined) {
			if (critRatio) {
				move.crit = this.randomChance(1, critMult[critRatio]);
			}
		}

		if (move.crit) {
			move.crit = this.runEvent('CriticalHit', target, null, move);
		}

		// happens after crit calculation
		basePower = this.runEvent('BasePower', pokemon, target, move, basePower, true);

		if (!basePower) return 0;
		basePower = this.clampIntRange(basePower, 1);

		let level = pokemon.level;

		let attacker = pokemon;
		let defender = target;
		let attackStat = category === 'Physical' ? 'atk' : 'spa';
		let defenseStat = defensiveCategory === 'Physical' ? 'def' : 'spd';
		let statTable = {atk: 'Atk', def: 'Def', spa: 'SpA', spd: 'SpD', spe: 'Spe'};
		let attack;
		let defense;

		// @ts-ignore
		let atkBoosts = move.useTargetOffensive ? defender.boosts[attackStat] : attacker.boosts[attackStat];
		// @ts-ignore
		let defBoosts = move.useSourceDefensive ? attacker.boosts[defenseStat] : defender.boosts[defenseStat];

		let ignoreNegativeOffensive = !!move.ignoreNegativeOffensive;
		let ignorePositiveDefensive = !!move.ignorePositiveDefensive;

		if (move.crit) {
			ignoreNegativeOffensive = true;
			ignorePositiveDefensive = true;
		}
		let ignoreOffensive = !!(move.ignoreOffensive || (ignoreNegativeOffensive && atkBoosts < 0));
		let ignoreDefensive = !!(move.ignoreDefensive || (ignorePositiveDefensive && defBoosts > 0));

		if (ignoreOffensive) {
			this.debug('Negating (sp)atk boost/penalty.');
			atkBoosts = 0;
		}
		if (ignoreDefensive) {
			this.debug('Negating (sp)def boost/penalty.');
			defBoosts = 0;
		}

		if (move.useTargetOffensive) {
			attack = defender.calculateStat(attackStat, atkBoosts);
		} else {
			attack = attacker.calculateStat(attackStat, atkBoosts);
		}

		if (move.useSourceDefensive) {
			defense = attacker.calculateStat(defenseStat, defBoosts);
		} else {
			defense = defender.calculateStat(defenseStat, defBoosts);
		}

		// Apply Stat Modifiers
		// @ts-ignore
		attack = this.runEvent('Modify' + statTable[attackStat], attacker, defender, move, attack);
		// @ts-ignore
		defense = this.runEvent('Modify' + statTable[defenseStat], defender, attacker, move, defense);

		//int(int(int(2 * L / 5 + 2) * A * P / D) / 50);
		let baseDamage = Math.floor(Math.floor(Math.floor(2 * level / 5 + 2) * basePower * attack / defense) / 50);

		// Calculate damage modifiers separately (order differs between generations)
		return this.modifyDamage(baseDamage, pokemon, target, move, suppressMessages);
	}

	/**
	 * @param {number} baseDamage
	 * @param {Pokemon} pokemon
	 * @param {Pokemon} target
	 * @param {ActiveMove} move
	 * @param {boolean} [suppressMessages]
	 */
	modifyDamage(baseDamage, pokemon, target, move, suppressMessages = false) {
		if (!move.type) move.type = '???';
		let type = move.type;

		baseDamage += 2;

		// multi-target modifier (doubles only)
		if (move.spreadHit) {
			let spreadModifier = move.spreadModifier || 0.75;
			this.debug('Spread modifier: ' + spreadModifier);
			baseDamage = this.modify(baseDamage, spreadModifier);
		}

		// weather modifier
		baseDamage = this.runEvent('WeatherModifyDamage', pokemon, target, move, baseDamage);

		// crit
		if (move.crit) {
			baseDamage = this.modify(baseDamage, move.critModifier || (this.gen >= 6 ? 1.5 : 2));
		}

		// this is not a modifier
		baseDamage = this.randomizer(baseDamage);

		// STAB
		if (move.hasSTAB || (type !== '???' && pokemon.hasType(type))) {
			// The "???" type never gets STAB
			// Not even if you Roost in Gen 4 and somehow manage to use
			// Struggle in the same turn.
			// (On second thought, it might be easier to get a Missingno.)
			baseDamage = this.modify(baseDamage, move.stab || 1.5);
		}
		// types
		move.typeMod = target.runEffectiveness(move);

		move.typeMod = this.clampIntRange(move.typeMod, -6, 6);
		if (move.typeMod > 0) {
			if (!suppressMessages) this.add('-supereffective', target);

			for (let i = 0; i < move.typeMod; i++) {
				baseDamage *= 2;
			}
		}
		if (move.typeMod < 0) {
			if (!suppressMessages) this.add('-resisted', target);

			for (let i = 0; i > move.typeMod; i--) {
				baseDamage = Math.floor(baseDamage / 2);
			}
		}

		if (move.crit && !suppressMessages) this.add('-crit', target);

		if (pokemon.status === 'brn' && move.category === 'Physical' && !pokemon.hasAbility('guts')) {
			if (this.gen < 6 || move.id !== 'facade') {
				baseDamage = this.modify(baseDamage, 0.5);
			}
		}

		// Generation 5 sets damage to 1 before the final damage modifiers only
		if (this.gen === 5 && !Math.floor(baseDamage)) {
			baseDamage = 1;
		}

		// Final modifier. Modifiers that modify damage after min damage check, such as Life Orb.
		baseDamage = this.runEvent('ModifyDamage', pokemon, target, move, baseDamage);

		if (move.isZPowered && move.zBrokeProtect) {
			baseDamage = this.modify(baseDamage, 0.25);
			this.add('-zbroken', target);
		}

		if (this.gen !== 5 && !Math.floor(baseDamage)) {
			return 1;
		}

		return Math.floor(baseDamage);
	}

	/**
	 * @param {number} baseDamage
	 */
	randomizer(baseDamage) {
		return Math.floor(baseDamage * (100 - this.random(16)) / 100);
	}

	/**
	 * Returns whether a proposed target for a move is valid.
	 * @param {number} targetLoc
	 * @param {Pokemon} source
	 * @param {string} targetType
	 */
	validTargetLoc(targetLoc, source, targetType) {
		if (targetLoc === 0) return true;
		let numSlots = source.side.active.length;
		if (!Math.abs(targetLoc) && Math.abs(targetLoc) > numSlots) return false;

		let sourceLoc = -(source.position + 1);
		let isFoe = (targetLoc > 0);
		let isAdjacent = (isFoe ? Math.abs(-(numSlots + 1 - targetLoc) - sourceLoc) <= 1 : Math.abs(targetLoc - sourceLoc) === 1);
		let isSelf = (sourceLoc === targetLoc);

		switch (targetType) {
		case 'randomNormal':
		case 'normal':
			return isAdjacent;
		case 'adjacentAlly':
			return isAdjacent && !isFoe;
		case 'adjacentAllyOrSelf':
			return isAdjacent && !isFoe || isSelf;
		case 'adjacentFoe':
			return isAdjacent && isFoe;
		case 'any':
			return !isSelf;
		}
		return false;
	}

	/**
	 * @param {Pokemon} target
	 * @param {Pokemon} source
	 */
	getTargetLoc(target, source) {
		if (target.side === source.side) {
			return -(target.position + 1);
		} else {
			return target.position + 1;
		}
	}

	/**
	 * @param {Pokemon} target
	 * @param {Pokemon} source
	 * @param {string} targetType
	 */
	validTarget(target, source, targetType) {
		return this.validTargetLoc(this.getTargetLoc(target, source), source, targetType);
	}

	/**
	 * @param {Pokemon} pokemon
	 * @param {string | Move} move
	 * @param {number} targetLoc
	 * @return {?Pokemon | false}
	 */
	getTarget(pokemon, move, targetLoc) {
		move = this.getMove(move);
		let target;
		// Fails if the target is the user and the move can't target its own position
		if (['adjacentAlly', 'any', 'normal'].includes(move.target) && targetLoc === -(pokemon.position + 1) &&
				!pokemon.volatiles['twoturnmove'] && !pokemon.volatiles['iceball'] && !pokemon.volatiles['rollout']) {
			if (move.isFutureMove) return pokemon;
			return false;
		}
		if (move.target !== 'randomNormal' && this.validTargetLoc(targetLoc, pokemon, move.target)) {
			if (targetLoc > 0) {
				target = pokemon.side.foe.active[targetLoc - 1];
			} else {
				target = pokemon.side.active[-targetLoc - 1];
			}
			if (target) {
				if (!target.fainted) {
					// target exists and is not fainted
					return target;
				} else if (target.side === pokemon.side) {
					// fainted allied targets don't retarget
					return false;
				}
			}
			// chosen target not valid, retarget randomly with resolveTarget
		}
		return this.resolveTarget(pokemon, move);
	}

	/**
	 * @param {Pokemon} pokemon
	 * @param {string | Move} move
	 */
	resolveTarget(pokemon, move) {
		// A move was used without a chosen target

		// For instance: Metronome chooses Ice Beam. Since the user didn't
		// choose a target when choosing Metronome, Ice Beam's target must
		// be chosen randomly.

		// The target is chosen randomly from possible targets, EXCEPT that
		// moves that can target either allies or foes will only target foes
		// when used without an explicit target.

		move = this.getMove(move);
		if (move.target === 'adjacentAlly') {
			let allyActives = pokemon.side.active;
			let adjacentAllies = [allyActives[pokemon.position - 1], allyActives[pokemon.position + 1]];
			adjacentAllies = adjacentAllies.filter(active => active && !active.fainted);
			if (adjacentAllies.length) return this.sample(adjacentAllies);
			return pokemon;
		}
		if (move.target === 'self' || move.target === 'all' || move.target === 'allySide' || move.target === 'allyTeam' || move.target === 'adjacentAllyOrSelf') {
			return pokemon;
		}
		if (pokemon.side.active.length > 2) {
			if (move.target === 'adjacentFoe' || move.target === 'normal' || move.target === 'randomNormal') {
				let foeActives = pokemon.side.foe.active;
				let frontPosition = foeActives.length - 1 - pokemon.position;
				let adjacentFoes = foeActives.slice(frontPosition < 1 ? 0 : frontPosition - 1, frontPosition + 2);
				adjacentFoes = adjacentFoes.filter(active => active && !active.fainted);
				if (adjacentFoes.length) return this.sample(adjacentFoes);
				// no valid target at all, return a foe for any possible redirection
			}
		}
		return pokemon.side.foe.randomActive() || pokemon.side.foe.active[0];
	}

	checkFainted() {
		for (const pokemon of this.p1.active) {
			if (pokemon.fainted) {
				pokemon.status = 'fnt';
				pokemon.switchFlag = true;
			}
		}
		for (const pokemon of this.p2.active) {
			if (pokemon.fainted) {
				pokemon.status = 'fnt';
				pokemon.switchFlag = true;
			}
		}
	}

	/**
	 * @param {boolean} [lastFirst]
	 */
	faintMessages(lastFirst = false) {
		if (this.ended) return;
		if (!this.faintQueue.length) return false;
		if (lastFirst) {
			this.faintQueue.unshift(this.faintQueue[this.faintQueue.length - 1]);
			this.faintQueue.pop();
		}
		let faintData;
		while (this.faintQueue.length) {
			faintData = this.faintQueue[0];
			this.faintQueue.shift();
			if (!faintData.target.fainted && this.runEvent('BeforeFaint', faintData.target, faintData.source, faintData.effect)) {
				this.add('faint', faintData.target);
				faintData.target.side.pokemonLeft--;
				this.runEvent('Faint', faintData.target, faintData.source, faintData.effect);
				this.singleEvent('End', this.getAbility(faintData.target.ability), faintData.target.abilityData, faintData.target);
				faintData.target.clearVolatile(false);
				faintData.target.fainted = true;
				faintData.target.isActive = false;
				faintData.target.isStarted = false;
				faintData.target.side.faintedThisTurn = true;
			}
		}

		if (this.gen <= 1) {
			// in gen 1, fainting skips the rest of the turn
			// residuals don't exist in gen 1
			this.queue = [];
		} else if (this.gen <= 3 && this.gameType === 'singles') {
			// in gen 3 or earlier, fainting in singles skips to residuals
			for (const side of this.sides) {
				for (const pokemon of side.active) {
					if (this.gen <= 2) {
						// in gen 2, fainting skips moves only
						this.cancelMove(pokemon);
					} else {
						// in gen 3, fainting skips all moves and switches
						this.cancelAction(pokemon);
					}
				}
			}
		}

		if (!this.p1.pokemonLeft && !this.p2.pokemonLeft) {
			this.win(faintData ? faintData.target.side : null);
			return true;
		}
		if (!this.p1.pokemonLeft) {
			this.win(this.p2);
			return true;
		}
		if (!this.p2.pokemonLeft) {
			this.win(this.p1);
			return true;
		}
		return false;
	}

	/**
	 * Takes an object describing an action, and fills it out into a full
	 * Action object.
	 *
	 * @param {AnyObject} action
	 * @param {boolean} [midTurn]
	 * @return {Actions["Action"]}
	 */
	resolveAction(action, midTurn = false) {
		if (!action) throw new Error(`Action not passed to resolveAction`);

		if (!action.side && action.pokemon) action.side = action.pokemon.side;
		if (!action.move && action.moveid) action.move = this.getActiveMove(action.moveid);
		if (!action.choice && action.move) action.choice = 'move';
		if (!action.priority && action.priority !== 0) {
			let priorities = {
				'beforeTurn': 100,
				'beforeTurnMove': 99,
				'switch': 7,
				'runUnnerve': 7.3,
				'runSwitch': 7.2,
				'runPrimal': 7.1,
				'instaswitch': 101,
				'megaEvo': 6.9,
				'residual': -100,
				'team': 102,
				'start': 101,
			};
			if (action.choice in priorities) {
				// @ts-ignore
				action.priority = priorities[action.choice];
			}
		}
		if (!midTurn) {
			if (action.choice === 'move') {
				if (!action.zmove && action.move.beforeTurnCallback) {
					this.addToQueue({choice: 'beforeTurnMove', pokemon: action.pokemon, move: action.move, targetLoc: action.targetLoc});
				}
				if (action.mega) {
					// TODO: Check that the Pokémon is not affected by Sky Drop.
					// (This is currently being done in `runMegaEvo`).
					this.addToQueue({
						choice: 'megaEvo',
						pokemon: action.pokemon,
					});
				}
			} else if (action.choice === 'switch' || action.choice === 'instaswitch') {
				if (typeof action.pokemon.switchFlag === 'string') {
					action.sourceEffect = this.getEffect(action.pokemon.switchFlag);
				}
				action.pokemon.switchFlag = false;
				if (!action.speed) action.speed = action.pokemon.getActionSpeed();
			}
		}

		let deferPriority = this.gen >= 7 && action.mega && action.mega !== 'done';
		if (action.move) {
			let target = null;
			action.move = this.getActiveMove(action.move);

			if (!action.targetLoc) {
				target = this.resolveTarget(action.pokemon, action.move);
				action.targetLoc = this.getTargetLoc(target, action.pokemon);
			}

			if (!action.priority && !deferPriority) {
				let move = action.move;
				if (action.zmove) {
					let zMoveName = this.getZMove(action.move, action.pokemon, true);
					let zMove = this.getMove(zMoveName);
					if (zMove.exists && zMove.isZ) {
						move = zMove;
					}
				}
				let priority = this.runEvent('ModifyPriority', action.pokemon, target, move, move.priority);
				action.priority = priority;
				// In Gen 6, Quick Guard blocks moves with artificially enhanced priority.
				if (this.gen > 5) action.move.priority = priority;
			}
		}
		if (!action.speed) {
			if ((action.choice === 'switch' || action.choice === 'instaswitch') && action.target) {
				action.speed = action.target.getActionSpeed();
			} else if (!action.pokemon) {
				action.speed = 1;
			} else if (!deferPriority) {
				action.speed = action.pokemon.getActionSpeed();
			}
		}
		return /** @type {any} */ (action);
	}

	/**
	 * Adds the action last in the queue. Mostly used before sortQueue.
	 *
	 * @param {AnyObject | AnyObject[]} action
	 */
	addToQueue(action) {
		if (Array.isArray(action)) {
			for (const curAction of action) {
				this.addToQueue(curAction);
			}
			return;
		}

		if (action.choice === 'pass') return;
		this.queue.push(this.resolveAction(action));
	}

	sortQueue() {
		this.queue.sort((a, b) => this.comparePriority(a, b));
	}

	/**
	 * Inserts the passed action into the action queue when it normally
	 * would have happened (sorting by priority/speed), without
	 * re-sorting the existing actions.
	 *
	 * @param {AnyObject | AnyObject[]} chosenAction
	 * @param {boolean} [midTurn]
	 */
	insertQueue(chosenAction, midTurn = false) {
		if (Array.isArray(chosenAction)) {
			for (const subAction of chosenAction) {
				this.insertQueue(subAction);
			}
			return;
		}

		if (chosenAction.pokemon) chosenAction.pokemon.updateSpeed();
		const action = this.resolveAction(chosenAction, midTurn);
		for (const [i, curAction] of this.queue.entries()) {
			if (this.comparePriority(action, curAction) < 0) {
				this.queue.splice(i, 0, action);
				return;
			}
		}
		this.queue.push(action);
	}

	/**
	 * Makes the passed action happen next (skipping speed order).
	 *
	 * @param {Actions["MoveAction"] | Actions["SwitchAction"]} action
	 * @param {Pokemon} [source]
	 * @param {Effect} [sourceEffect]
	 */
	prioritizeAction(action, source, sourceEffect) {
		if (this.event) {
			if (!source) source = this.event.source;
			if (!sourceEffect) sourceEffect = this.effect;
		}
		for (const [i, curAction] of this.queue.entries()) {
			if (curAction === action) {
				this.queue.splice(i, 1);
				break;
			}
		}
		action.sourceEffect = sourceEffect;
		this.queue.unshift(action);
	}

	willAct() {
		for (const action of this.queue) {
			if (action.choice === 'move' || action.choice === 'switch' || action.choice === 'instaswitch' || action.choice === 'shift') {
				return action;
			}
		}
		return null;
	}

	/**
	 * @param {Pokemon} pokemon
	 */
	willMove(pokemon) {
		if (pokemon.fainted) return false;
		for (const action of this.queue) {
			if (action.choice === 'move' && action.pokemon === pokemon) {
				return action;
			}
		}
		return null;
	}

	/**
	 * @param {Pokemon} pokemon
	 */
	cancelAction(pokemon) {
		let success = false;
		this.queue = this.queue.filter(action => {
			if (action.pokemon === pokemon && action.priority >= -100) {
				success = true;
				return false;
			}
			return true;
		});
		return success;
	}

	/**
	 * @param {Pokemon} pokemon
	 */
	cancelMove(pokemon) {
		for (const [i, action] of this.queue.entries()) {
			if (action.choice === 'move' && action.pokemon === pokemon) {
				this.queue.splice(i, 1);
				return true;
			}
		}
		return false;
	}

	/**
	 * @param {Pokemon} pokemon
	 */
	willSwitch(pokemon) {
		for (const action of this.queue) {
			if ((action.choice === 'switch' || action.choice === 'instaswitch') && action.pokemon === pokemon) {
				return action;
			}
		}
		return false;
	}

	/**
	 * @param {Actions["Action"]} action
	 */
	runAction(action) {
		// returns whether or not we ended in a callback
		switch (action.choice) {
		case 'start': {
			// I GIVE UP, WILL WRESTLE WITH EVENT SYSTEM LATER
			let format = this.getFormat();

			// Remove Pokémon duplicates remaining after `team` decisions.
			this.p1.pokemon = this.p1.pokemon.slice(0, this.p1.pokemonLeft);
			this.p2.pokemon = this.p2.pokemon.slice(0, this.p2.pokemonLeft);

			if (format.teamLength && format.teamLength.battle) {
				// Trim the team: not all of the Pokémon brought to Preview will battle.
				this.p1.pokemon = this.p1.pokemon.slice(0, format.teamLength.battle);
				this.p1.pokemonLeft = this.p1.pokemon.length;
				this.p2.pokemon = this.p2.pokemon.slice(0, format.teamLength.battle);
				this.p2.pokemonLeft = this.p2.pokemon.length;
			}

			this.add('start');
			for (let pos = 0; pos < this.p1.active.length; pos++) {
				this.switchIn(this.p1.pokemon[pos], pos);
			}
			for (let pos = 0; pos < this.p2.active.length; pos++) {
				this.switchIn(this.p2.pokemon[pos], pos);
			}
			for (const pokemon of this.p1.pokemon) {
				this.singleEvent('Start', this.getEffect(pokemon.species), pokemon.speciesData, pokemon);
			}
			for (const pokemon of this.p2.pokemon) {
				this.singleEvent('Start', this.getEffect(pokemon.species), pokemon.speciesData, pokemon);
			}
			this.midTurn = true;
			break;
		}

		case 'move':
			if (!action.pokemon.isActive) return false;
			if (action.pokemon.fainted) return false;
			this.runMove(action.move, action.pokemon, action.targetLoc, action.sourceEffect, action.zmove);
			break;
		case 'megaEvo':
			this.runMegaEvo(action.pokemon);
			break;
		case 'beforeTurnMove': {
			if (!action.pokemon.isActive) return false;
			if (action.pokemon.fainted) return false;
			this.debug('before turn callback: ' + action.move.id);
			let target = this.getTarget(action.pokemon, action.move, action.targetLoc);
			if (!target) return false;
			if (!action.move.beforeTurnCallback) throw new Error(`beforeTurnMove has no beforeTurnCallback`);
			action.move.beforeTurnCallback.call(this, action.pokemon, target);
			break;
		}

		case 'event':
			// @ts-ignore Easier than defining a custom event attribute tbh
			this.runEvent(action.event, action.pokemon);
			break;
		case 'team': {
			action.pokemon.side.pokemon.splice(action.index, 0, action.pokemon);
			action.pokemon.position = action.index;
			// we return here because the update event would crash since there are no active pokemon yet
			return;
		}

		case 'pass':
			return;
		case 'instaswitch':
		case 'switch':
			if (action.choice === 'switch' && action.pokemon.status && this.data.Abilities.naturalcure) {
				this.singleEvent('CheckShow', this.getAbility('naturalcure'), null, action.pokemon);
			}
			if (action.pokemon.hp) {
				action.pokemon.beingCalledBack = true;
				const sourceEffect = action.sourceEffect;
				// @ts-ignore
				if (sourceEffect && sourceEffect.selfSwitch === 'copyvolatile') {
					action.pokemon.switchCopyFlag = true;
				}
				if (!action.pokemon.switchCopyFlag) {
					this.runEvent('BeforeSwitchOut', action.pokemon);
					if (this.gen >= 5) {
						this.eachEvent('Update');
					}
				}
				if (!this.runEvent('SwitchOut', action.pokemon)) {
					// Warning: DO NOT interrupt a switch-out
					// if you just want to trap a pokemon.
					// To trap a pokemon and prevent it from switching out,
					// (e.g. Mean Look, Magnet Pull) use the 'trapped' flag
					// instead.

					// Note: Nothing in BW or earlier interrupts
					// a switch-out.
					break;
				}
			}
			action.pokemon.illusion = null;
			this.singleEvent('End', this.getAbility(action.pokemon.ability), action.pokemon.abilityData, action.pokemon);
			if (!action.pokemon.hp && !action.pokemon.fainted) {
				// a pokemon fainted from Pursuit before it could switch
				if (this.gen <= 4) {
					// in gen 2-4, the switch still happens
					action.priority = -101;
					this.queue.unshift(action);
					this.add('-hint', 'Pursuit target fainted, switch continues in gen 2-4');
					break;
				}
				// in gen 5+, the switch is cancelled
				this.debug('A Pokemon can\'t switch between when it runs out of HP and when it faints');
				break;
			}
			if (action.target.isActive) {
				this.add('-hint', 'Switch failed; switch target is already active');
				break;
			}
			if (action.choice === 'switch' && action.pokemon.activeTurns === 1) {
				for (const foeActive of action.pokemon.side.foe.active) {
					if (foeActive.isStale >= 2) {
						action.pokemon.isStaleCon++;
						action.pokemon.isStaleSource = 'switch';
						break;
					}
				}
			}

			this.switchIn(action.target, action.pokemon.position, action.sourceEffect);
			break;
		case 'runUnnerve':
			this.singleEvent('PreStart', action.pokemon.getAbility(), action.pokemon.abilityData, action.pokemon);
			break;
		case 'runSwitch':
			this.runEvent('SwitchIn', action.pokemon);
			if (this.gen <= 2 && !action.pokemon.side.faintedThisTurn && action.pokemon.draggedIn !== this.turn) this.runEvent('AfterSwitchInSelf', action.pokemon);
			if (!action.pokemon.hp) break;
			action.pokemon.isStarted = true;
			if (!action.pokemon.fainted) {
				this.singleEvent('Start', action.pokemon.getAbility(), action.pokemon.abilityData, action.pokemon);
				action.pokemon.abilityOrder = this.abilityOrder++;
				this.singleEvent('Start', action.pokemon.getItem(), action.pokemon.itemData, action.pokemon);
			}
			delete action.pokemon.draggedIn;
			break;
		case 'runPrimal':
			if (!action.pokemon.transformed) this.singleEvent('Primal', action.pokemon.getItem(), action.pokemon.itemData, action.pokemon);
			break;
		case 'shift': {
			if (!action.pokemon.isActive) return false;
			if (action.pokemon.fainted) return false;
			action.pokemon.activeTurns--;
			this.swapPosition(action.pokemon, 1);
			for (const foeActive of action.pokemon.side.foe.active) {
				if (foeActive.isStale >= 2) {
					action.pokemon.isStaleCon++;
					action.pokemon.isStaleSource = 'switch';
					break;
				}
			}
			break;
		}

		case 'beforeTurn':
			this.eachEvent('BeforeTurn');
			break;
		case 'residual':
			this.add('');
			this.clearActiveMove(true);
			this.updateSpeed();
			this.residualEvent('Residual');
			this.add('upkeep');
			break;
		}

		// phazing (Roar, etc)
		for (const pokemon of this.p1.active) {
			if (pokemon.forceSwitchFlag) {
				if (pokemon.hp) this.dragIn(pokemon.side, pokemon.position);
				pokemon.forceSwitchFlag = false;
			}
		}
		for (const pokemon of this.p2.active) {
			if (pokemon.forceSwitchFlag) {
				if (pokemon.hp) this.dragIn(pokemon.side, pokemon.position);
				pokemon.forceSwitchFlag = false;
			}
		}

		this.clearActiveMove();

		// fainting

		this.faintMessages();
		if (this.ended) return true;

		// switching (fainted pokemon, U-turn, Baton Pass, etc)

		if (!this.queue.length || (this.gen <= 3 && ['move', 'residual'].includes(this.queue[0].choice))) {
			// in gen 3 or earlier, switching in fainted pokemon is done after
			// every move, rather than only at the end of the turn.
			this.checkFainted();
		} else if (action.choice === 'megaEvo' && this.gen >= 7) {
			this.eachEvent('Update');
			// In Gen 7, the action order is recalculated for a Pokémon that mega evolves.
			const moveIndex = this.queue.findIndex(queuedAction => queuedAction.pokemon === action.pokemon && queuedAction.choice === 'move');
			if (moveIndex >= 0) {
				const moveAction = /** @type {Actions["MoveAction"]} */ (this.queue.splice(moveIndex, 1)[0]);
				moveAction.mega = 'done';
				this.insertQueue(moveAction, true);
			}
			return false;
		} else if (this.queue.length && this.queue[0].choice === 'instaswitch') {
			return false;
		}

		let p1switch = this.p1.active.some(mon => mon && !!mon.switchFlag);
		let p2switch = this.p2.active.some(mon => mon && !!mon.switchFlag);

		if (p1switch && !this.canSwitch(this.p1)) {
			for (const pokemon of this.p1.active) {
				pokemon.switchFlag = false;
			}
			p1switch = false;
		}
		if (p2switch && !this.canSwitch(this.p2)) {
			for (const pokemon of this.p2.active) {
				pokemon.switchFlag = false;
			}
			p2switch = false;
		}

		if (p1switch || p2switch) {
			if (this.gen >= 5) {
				this.eachEvent('Update');
			}
			this.makeRequest('switch');
			return true;
		}

		this.eachEvent('Update');

		return false;
	}

	go() {
		this.add('');
		if (this.currentRequest) {
			this.currentRequest = '';
		}

		if (!this.midTurn) {
			this.queue.push(this.resolveAction({choice: 'residual'}));
			this.queue.unshift(this.resolveAction({choice: 'beforeTurn'}));
			this.midTurn = true;
		}

		while (this.queue.length) {
			let action = this.queue[0];
			this.queue.shift();

			this.runAction(action);

			if (this.currentRequest) {
				return;
			}

			if (this.ended) return;
		}

		this.nextTurn();
		this.midTurn = false;
		this.queue = [];
	}

	/**
	 * Changes a pokemon's action, and inserts its new action
	 * in priority order.
	 *
	 * You'd normally want the OverrideAction event (which doesn't
	 * change priority order).
	 *
	 * @param {Pokemon} pokemon
	 * @param {AnyObject} action
	 */
	changeAction(pokemon, action) {
		this.cancelAction(pokemon);
		if (!action.pokemon) action.pokemon = pokemon;
		this.insertQueue(action);
	}

	/**
	 * Takes a choice string passed from the client. Starts the next
	 * turn if all required choices have been made.
	 *
	 * @param {string} sideid
	 * @param {string} input
	 */
	choose(sideid, input) {
		let side = null;
		if (sideid === 'p1' || sideid === 'p2') side = this[sideid];
		if (!side) throw new Error(`Invalid side ${sideid}`);

		if (!side.choose(input)) return false;

		if (!side.isChoiceDone()) {
			side.emitChoiceError(`Incomplete choice: ${input} - missing other pokemon`);
			return false;
		}
		this.checkActions();
		return true;
	}

	/**
	 * Convenience method for easily making choices.
	 *
	 * @param {string[]} inputs
	 */
	makeChoices(...inputs) {
		const oldFlag = this.LEGACY_API_DO_NOT_USE;
		this.LEGACY_API_DO_NOT_USE = false;
		for (const [i, input] of inputs.entries()) {
			this.sides[i].choose(input);
		}
		this.commitDecisions();
		this.LEGACY_API_DO_NOT_USE = oldFlag;
	}

	commitDecisions() {
		this.updateSpeed();

		let oldQueue = this.queue;
		this.queue = [];
		let oldFlag = this.LEGACY_API_DO_NOT_USE;
		this.LEGACY_API_DO_NOT_USE = false;
		for (const side of this.sides) {
			side.autoChoose();
		}
		this.LEGACY_API_DO_NOT_USE = oldFlag;
		let p1choice = this.p1.getChoice();
		if (p1choice) this.inputLog.push(`>p1 ${p1choice}`);
		let p2choice = this.p2.getChoice();
		if (p2choice) this.inputLog.push(`>p2 ${p2choice}`);
		for (const side of this.sides) {
			this.addToQueue(side.choice.actions);
		}

		this.sortQueue();
		Array.prototype.push.apply(this.queue, oldQueue);

		this.currentRequest = '';
		this.p1.currentRequest = '';
		this.p2.currentRequest = '';

		this.go();
	}

	/**
	 * @param {string} sideid
	 */
	undoChoice(sideid) {
		let side = null;
		if (sideid === 'p1' || sideid === 'p2') side = this[sideid];
		if (!side) throw new Error(`Invalid side ${sideid}`);
		if (!side.currentRequest) return;

		if (side.choice.cantUndo) {
			side.emitChoiceError(`Can't undo: A trapping/disabling effect would cause undo to leak information`);
			return;
		}

		side.clearChoice();
	}

	/**
	 * returns true if both decisions are complete
	 */
	checkActions() {
		let totalActions = 0;
		if (this.p1.isChoiceDone()) {
			if (!this.supportCancel) this.p1.choice.cantUndo = true;
			totalActions++;
		}
		if (this.p2.isChoiceDone()) {
			if (!this.supportCancel) this.p2.choice.cantUndo = true;
			totalActions++;
		}
		if (totalActions >= this.sides.length) {
			this.commitDecisions();
			return true;
		}
		return false;
	}

	/**
	 * @param {(string | number | boolean | ((side: Side | boolean) => string) | AnyObject | null | undefined)[]} parts
	 */
	add(...parts) {
		if (!parts.some(part => typeof part === 'function')) {
			this.log.push(`|${parts.join('|')}`);
			return;
		}
		if (this.reportExactHP) {
			parts = parts.map(part => {
				if (typeof part !== 'function') return part;
				// @ts-ignore
				return part(true);
			});
			this.log.push(`|${parts.join('|')}`);
			return;
		}
		this.log.push('|split');
		/** @type {(Side | boolean)[]} */
		let sides = [false, this.sides[0], this.sides[1], true];
		for (const side of sides) {
			let sideUpdate = '|' + parts.map(part => {
				if (typeof part !== 'function') return part;
				// @ts-ignore
				return part(side);
			}).join('|');
			this.log.push(sideUpdate);
		}
	}

	/**
	 * @param {(string | number | Function | AnyObject)[]} args
	 */
	addMove(...args) {
		this.lastMoveLine = this.log.length;
		this.log.push(`|${args.join('|')}`);
	}

	/**
	 * @param {(string | number | Function | AnyObject)[]} args
	 */
	attrLastMove(...args) {
		this.log[this.lastMoveLine] += `|${args.join('|')}`;
	}

	/**
	 * @param {Pokemon} newTarget
	 */
	retargetLastMove(newTarget) {
		let parts = this.log[this.lastMoveLine].split('|');
		parts[4] = newTarget.toString();
		this.log[this.lastMoveLine] = parts.join('|');
	}

	/**
	 * @param {string} activity
	 */
	debug(activity) {
		if (this.getFormat().debug) {
			this.add('debug', activity);
		}
	}

	getDebugLog() {
		return this.log.join('\n').replace(/\|split\n.*\n.*\n.*\n/g, '');
	}

	/**
	 * @param {string} activity
	 */
	debugError(activity) {
		this.add('debug', activity);
	}

	// players

	/**
	 * @param {?PokemonSet[] | string} team
	 * @return {PokemonSet[]}
	 */
	getTeam(team) {
		const format = this.getFormat();
		if (typeof team === 'string') team = Dex.fastUnpackTeam(team);
		if (!format.team && team) {
			return team;
		}

		if (!this.teamGenerator) {
			this.teamGenerator = this.getTeamGenerator(format, this.prng);
		}
		team = /** @type {PokemonSet[]} */ (this.teamGenerator.generateTeam());

		return team;
	}

	/**
	 * @param {'p1' | 'p2'} slot
	 * @param {PlayerOptions} options
	 */
	setPlayer(slot, options) {
		let side;
		let didSomething = true;
		if (!this[slot]) {
			// create player
			const slotNum = (slot === 'p2' ? 1 : 0);
			const team = this.getTeam(options.team || null);
			side = new Side(options.name || `Player ${slotNum + 1}`, this, slotNum, team);
			if (options.avatar) side.avatar = '' + options.avatar;
			this[slot] = side;
			this.sides[slotNum] = side;
		} else {
			// edit player
			side = this[slot];
			didSomething = false;
			if (options.name && side.name !== options.name) {
				side.name = options.name;
				didSomething = true;
			}
			if (options.avatar && side.avatar !== '' + options.avatar) {
				side.avatar = '' + options.avatar;
				didSomething = true;
			}
			if (options.team) throw new Error(`Player ${slot} already has a team!`);
		}
		if (options.team && typeof options.team !== 'string') {
			options.team = this.packTeam(options.team);
		}
		if (!didSomething) return;
		this.inputLog.push(`>player ${slot} ` + JSON.stringify(options));
		this.add('player', side.id, side.name, side.avatar);
		this.start();
	}

	/**
	 * @deprecated
	 * @param {'p1' | 'p2'} slot
	 * @param {string} name
	 * @param {string} avatar
	 * @param {?PokemonSet[] | string} team
	 */
	join(slot, name, avatar, team) {
		this.setPlayer(slot, {
			name: name,
			avatar: avatar,
			team: team,
		});

		return this[slot];
	}

	sendUpdates() {
		if (this.sentLogPos >= this.log.length) return;
		this.send('update', this.log.slice(this.sentLogPos));
		this.sentLogPos = this.log.length;

		if (!this.sentEnd && this.ended) {
			let log = {
				winner: this.winner,
				seed: this.prngSeed,
				turns: this.turn,
				p1: this.p1.name,
				p2: this.p2.name,
				p1team: this.p1.team,
				p2team: this.p2.team,
				score: [this.p1.pokemonLeft, this.p2.pokemonLeft],
				inputLog: this.inputLog,
			};
			this.send('end', JSON.stringify(log));
			this.sentEnd = true;
		}
	}

	/**
	 * @param {string | Move} move
	 * @param {Pokemon} target
	 * @param {number} [targetLoc]
	 * @param {?Effect} [sourceEffect]
	 * @param {string} [zMove]
	 * @param {boolean} [externalMove]
	 */
	runMove(move, target, targetLoc, sourceEffect, zMove, externalMove) {
		throw new Error(`The runMove function needs to be implemented in scripts.js or the battle format.`);
	}

	/**
	 * @param {string | Move} move
	 * @param {Pokemon} target
	 * @param {Pokemon | false} [source]
	 * @param {?Effect} [sourceEffect]
	 * @param {string} [zMove]
	 * @return {boolean}
	 */
	useMove(move, target, source, sourceEffect, zMove) {
		throw new Error(`The useMove function needs to be implemented in scripts.js or the battle format.`);
	}

	/**
	 * @param {string | Move} move
	 * @param {Pokemon} target
	 * @param {Pokemon | false} [source]
	 * @param {?Effect} [sourceEffect]
	 * @param {string} [zMove]
	 * @return {boolean}
	 */
	useMoveInner(move, target, source, sourceEffect, zMove) {
		throw new Error(`The useMoveInner function needs to be implemented in scripts.js or the battle format.`);
	}

	/**
	 * @param {Pokemon} target
	 * @param {Pokemon} pokemon
	 * @param {Move} move
	 * @return {number | false}
	 */
	tryMoveHit(target, pokemon, move) {
		throw new Error(`The tryMoveHit function needs to be implemented in scripts.js or the battle format.`);
	}

	/**
	 * @param {?Pokemon} target
	 * @param {Pokemon} pokemon
	 * @param {string | Move} move
	 * @param {ActiveMove | SelfEffect | SecondaryEffect} [moveData]
	 * @param {boolean} [isSecondary]
	 * @param {boolean} [isSelf]
	 * @return {number | false}
	 */
	moveHit(target, pokemon, move, moveData, isSecondary, isSelf) {
		throw new Error(`The tryMoveHit function needs to be implemented in scripts.js or the battle format.`);
	}

	/**
	 * @param {any} damage
	 * @param {Move} move
	 * @return {number}
	 */
	calcRecoilDamage(damage, move) {
		throw new Error(`The calcRecoilDamage function needs to be implemented in scripts.js or the battle format.`);
	}

	/**
	 * @param {Pokemon} pokemon
	 * @return {(AnyObject | null)[] | void}
	 */
	canZMove(pokemon) {
		throw new Error(`The canZMove function needs to be implemented in scripts.js or the battle format.`);
	}

	/**
	 * @param {Pokemon} pokemon
	 * @return {?string}
	 */
	canUltraBurst(pokemon) {
		throw new Error(`The canUltraBurst function needs to be implemented in scripts.js or the battle format.`);
	}

	/**
	 * @param {Pokemon} pokemon
	 * @return {?string | undefined}
	 */
	canMegaEvo(pokemon) {
		throw new Error(`The canMegaEvo function needs to be implemented in scripts.js or the battle format.`);
	}

	/**
	 * This function is also used for Ultra Bursting.
	 * Takes the Pokemon that will Mega Evolve or Ultra Burst as a parameter.
	 * Returns false if the Pokemon cannot Mega Evolve or Ultra Burst, otherwise returns true.
	 * @param {Pokemon} pokemon
	 * @return {boolean}
	 */
	runMegaEvo(pokemon) {
		throw new Error(`The runMegaEvo function needs to be implemented in scripts.js or the battle format.`);
	}

	/**
	 * @param {Move} move
	 * @param {Pokemon} pokemon
	 * @param {boolean} [skipChecks]
	 * @return {string | undefined}
	 */
	getZMove(move, pokemon, skipChecks) {
		throw new Error(`The getZMove function needs to be implemented in scripts.js or the battle format.`);
	}

	/**
	 * @param {string | Move} move
	 * @param {Pokemon} pokemon
	 * @return {ActiveMove}
	 */
	getActiveZMove(move, pokemon) {
		throw new Error(`The getActiveZMove function needs to be implemented in scripts.js or the battle format.`);
	}

	/**
	 * @param {ActiveMove} move
	 * @param {Pokemon} pokemon
	 */
	runZPower(move, pokemon) {
		throw new Error(`The runZPower function needs to be implemented in scripts.js or the battle format.`);
	}

	/**
	 * @param {Pokemon} pokemon
	 * @param {Pokemon} target
	 * @return {boolean}
	 */
	isAdjacent(pokemon, target) {
		throw new Error(`The isAdjacent function needs to be implemented in scripts.js or the battle format.`);
	}

	/**
	 * @param {string} targetType
	 * @return {boolean}
	 */
	targetTypeChoices(targetType) {
		throw new Error(`The targetTypeChoices function needs to be implemented in scripts.js or the battle format.`);
	}

	destroy() {
		// deallocate ourself

		// deallocate children and get rid of references to them
		for (const side of this.sides) {
			if (side) side.destroy();
		}
		// @ts-ignore - prevent type | null
		this.p1 = null;
		// @ts-ignore - prevent type | null
		this.p2 = null;
		for (const action of this.queue) {
			delete action.pokemon;
		}
		this.queue = [];

		// in case the garbage collector really sucks, at least deallocate the log
		this.log = [];
	}
}

module.exports = Battle;<|MERGE_RESOLUTION|>--- conflicted
+++ resolved
@@ -1556,11 +1556,7 @@
 					if (attack.source.isActive) {
 						attack.thisTurn = false;
 					} else {
-<<<<<<< HEAD
-						pokemon.attackedBy.slice(pokemon.attackedBy.indexOf(attack), 1);
-=======
-						pokemon.hurtBy.splice(pokemon.hurtBy.indexOf(attack), 1);
->>>>>>> dd477570
+						pokemon.attackedBy.splice(pokemon.attackedBy.indexOf(attack), 1);
 					}
 				}
 
