--- conflicted
+++ resolved
@@ -199,36 +199,6 @@
 	readonly customRules: string[] | null;
 	/** Table of rule names and banned effects. */
 	ruleTable: RuleTable | null;
-<<<<<<< HEAD
-	/**
-	 * The range of levels on Pokemon that players can bring to battle and
-	 * the summative limit of those levels
-	 */
-	readonly cupLevelLimit?: {
-		/** Minimum and maximum level (redundant with maxLevel) */
-		range: [number, number],
-		/** Maximum total level that can be chosen in Team Preview */
-		total: number,
-	};
-	readonly teamLength?: {
-		/**
-		 * Force this many pokemon to be chosen in Team Preview
-		 * (simultaneously a minimum and a maximum.)
-		 */
-		battle?: number,
-		/**
-		 * Require this many pokemon to be brought into Team Preview
-		 * (or into the battle, for battles without Team Preview)
-		 */
-		validate?: [number, number],
-	};
-	/** Setting EV maximum and minimum in total */
-	readonly totalEVLimit?: [number, number];
-	/** EV limit per stat */
-	readonly minStatEV?: SparseStatsTable;
-	readonly maxStatEV?: SparseStatsTable;
-=======
->>>>>>> e7cae7dc
 	/** An optional function that runs at the start of a battle. */
 	readonly onBegin?: (this: Battle) => void;
 	/**
@@ -247,6 +217,11 @@
 	 * 64.
 	 */
 	readonly maxForcedLevel?: number;
+	/** Setting EV maximum and minimum in total */
+	readonly totalEVLimit?: [number, number];
+	/** EV limit per stat */
+	readonly minStatEV?: SparseStatsTable;
+	readonly maxStatEV?: SparseStatsTable;
 	readonly noLog: boolean;
 
 	/**
@@ -310,14 +285,9 @@
 		this.unbanlist = data.unbanlist || [];
 		this.customRules = data.customRules || null;
 		this.ruleTable = null;
-<<<<<<< HEAD
-		this.cupLevelLimit = data.cupLevelLimit || undefined;
-		this.teamLength = data.teamLength || undefined;
 		this.totalEVLimit = data.totalEVLimit || [];
 		this.minStatEV = data.minStatEV || {};
 		this.maxStatEV = data.maxStatEV || {};
-=======
->>>>>>> e7cae7dc
 		this.onBegin = data.onBegin || undefined;
 		this.forcedLevel = data.forcedLevel || undefined;
 		this.maxForcedLevel = data.maxForcedLevel || undefined;
