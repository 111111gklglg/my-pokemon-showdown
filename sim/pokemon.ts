/**
 * Simulator Pokemon
 * Pokemon Showdown - http://pokemonshowdown.com/
 *
 * @license MIT license
 */

import {State} from './state';
import {toID} from './dex';

/** A Pokemon's move slot. */
interface MoveSlot {
	id: ID;
	move: string;
	pp: number;
	maxpp: number;
	target?: string;
	disabled: boolean | string;
	disabledSource?: string;
	used: boolean;
	virtual?: boolean;
}

interface Attacker {
	source: Pokemon;
	damage: number;
	thisTurn: boolean;
	move?: ID;
	slot: PokemonSlot;
	damageValue?: (number | boolean | undefined);
}

export interface EffectState {
	// TODO: set this to be an actual number after converting data/ to .ts
	duration?: number | any;
	[k: string]: any;
}

// Berries which restore PP/HP and thus inflict external staleness when given to an opponent as
// there are very few non-malicious competitive reasons to do so
export const RESTORATIVE_BERRIES = new Set([
	'leppaberry', 'aguavberry', 'enigmaberry', 'figyberry', 'iapapaberry', 'magoberry', 'sitrusberry', 'wikiberry', 'oranberry',
] as ID[]);

export class Pokemon {
	readonly side: Side;
	readonly battle: Battle;

	readonly set: PokemonSet;
	readonly name: string;
	readonly fullname: string;
	readonly level: number;
	readonly gender: GenderName;
	readonly happiness: number;
	readonly pokeball: string;
	readonly gigantamax: boolean;

	/** Transform keeps the original pre-transformed Hidden Power in Gen 2-4. */
	readonly baseHpType: string;
	readonly baseHpPower: number;

	readonly baseMoveSlots: MoveSlot[];
	moveSlots: MoveSlot[];

	hpType: string;
	hpPower: number;

	/**
	 * Index of `pokemon.side.pokemon` and `pokemon.side.active`, which are
	 * guaranteed to be the same for active pokemon. Note that this isn't
	 * its field position in multi battles - use `getSlot()` for that.
	 */
	position: number;
	details: string;

	baseSpecies: Species;
	species: Species;
	speciesState: EffectState;

	status: ID;
	statusState: EffectState;
	volatiles: {[id: string]: EffectState};
	showCure?: boolean;

	/**
	 * These are the basic stats that appear on the in-game stats screen:
	 * calculated purely from the species base stats, level, IVs, EVs,
	 * and Nature, before modifications from item, ability, etc.
	 *
	 * Forme changes affect these, but Transform doesn't.
	 */
	baseStoredStats: StatsTable;
	/**
	 * These are pre-modification stored stats in-battle. At switch-in,
	 * they're identical to `baseStoredStats`, but can be temporarily changed
	 * until switch-out by effects such as Power Trick and Transform.
	 *
	 * Stat multipliers from abilities, items, and volatiles, such as
	 * Solar Power, Choice Band, or Swords Dance, are not stored in
	 * `storedStats`, but applied on top and accessed by `pokemon.getStat`.
	 *
	 * (Except in Gen 1, where stat multipliers are stored, leading
	 * to several famous glitches.)
	 */
	storedStats: StatsExceptHPTable;
	boosts: BoostsTable;

	baseAbility: ID;
	ability: ID;
	abilityState: EffectState;

	item: ID;
	itemState: EffectState;
	lastItem: ID;
	usedItemThisTurn: boolean;
	ateBerry: boolean;

	trapped: boolean | "hidden";
	maybeTrapped: boolean;
	maybeDisabled: boolean;

	illusion: Pokemon | null;
	transformed: boolean;

	maxhp: number;
	/** This is the max HP before Dynamaxing; it's updated for Power Construct etc */
	baseMaxhp: number;
	hp: number;
	fainted: boolean;
	faintQueued: boolean;
	subFainted: boolean | null;

	types: string[];
	addedType: string;
	knownType: boolean;
	/** Keeps track of what type the client sees for this Pokemon. */
	apparentType: string;

	/**
	 * If the switch is called by an effect with a special switch
	 * message, like U-turn or Baton Pass, this will be the ID of
	 * the calling effect.
	 */
	switchFlag: ID | boolean;
	forceSwitchFlag: boolean;
	skipBeforeSwitchOutEventFlag: boolean;
	draggedIn: number | null;
	newlySwitched: boolean;
	beingCalledBack: boolean;

	lastMove: ActiveMove | null;
	lastMoveUsed: ActiveMove | null;
	lastMoveTargetLoc?: number;
	moveThisTurn: string | boolean;
	statsRaisedThisTurn: boolean;
	statsLoweredThisTurn: boolean;
	/**
	 * The result of the last move used on the previous turn by this
	 * Pokemon. Stomping Tantrum checks this property for a value of false
	 * when determine whether to double its power, but it has four
	 * possible values:
	 *
	 * undefined indicates this Pokemon was not active last turn. It should
	 * not be used to indicate that a move was attempted and failed, either
	 * in a way that boosts Stomping Tantrum or not.
	 *
	 * null indicates that the Pokemon's move was skipped in such a way
	 * that does not boost Stomping Tantrum, either from having to recharge
	 * or spending a turn trapped by another Pokemon's Sky Drop.
	 *
	 * false indicates that the move completely failed to execute for any
	 * reason not mentioned above, including missing, the target being
	 * immune, the user being immobilized by an effect such as paralysis, etc.
	 *
	 * true indicates that the move successfully executed one or more of
	 * its effects on one or more targets, including hitting with an attack
	 * but dealing 0 damage to the target in cases such as Disguise, or that
	 * the move was blocked by one or more moves such as Protect.
	 */
	moveLastTurnResult: boolean | null | undefined;
	/**
	 * The result of the most recent move used this turn by this Pokemon.
	 * At the start of each turn, the value stored here is moved to its
	 * counterpart, moveLastTurnResult, and this property is reinitialized
	 * to undefined. This property can have one of four possible values:
	 *
	 * undefined indicates that this Pokemon has not yet finished an
	 * attempt to use a move this turn. As this value is only overwritten
	 * after a move finishes execution, it is not sufficient for an event
	 * to examine only this property when checking if a Pokemon has not
	 * moved yet this turn if the event could take place during that
	 * Pokemon's move.
	 *
	 * null indicates that the Pokemon's move was skipped in such a way
	 * that does not boost Stomping Tantrum, either from having to recharge
	 * or spending a turn trapped by another Pokemon's Sky Drop.
	 *
	 * false indicates that the move completely failed to execute for any
	 * reason not mentioned above, including missing, the target being
	 * immune, the user being immobilized by an effect such as paralysis, etc.
	 *
	 * true indicates that the move successfully executed one or more of
	 * its effects on one or more targets, including hitting with an attack
	 * but dealing 0 damage to the target in cases such as Disguise. It can
	 * also mean that the move was blocked by one or more moves such as
	 * Protect. Uniquely, this value can also be true if this Pokemon mega
	 * evolved or ultra bursted this turn, but in that case the value should
	 * always be overwritten by a move action before the end of that turn.
	 */
	moveThisTurnResult: boolean | null | undefined;
	/**
	 * The undynamaxed HP value this Pokemon was reduced to by damage this turn,
	 * or false if it hasn't taken damage yet this turn
	 *
	 * Used for Assurance, Emergency Exit, and Wimp Out
	 */
	hurtThisTurn: number | null;
	lastDamage: number;
	attackedBy: Attacker[];

	isActive: boolean;
	activeTurns: number;
	/**
	 * This is for Fake-Out-likes specifically - it mostly counts how many move
	 * actions you've had since the last time you switched in, so 1/turn normally,
	 * +1 for Dancer/Instruct, -1 for shifting/Sky Drop.
	 *
	 * Incremented before the move is used, so the first move use has
	 * `activeMoveActions === 1`.
	 *
	 * Unfortunately, Truant counts Mega Evolution as an action and Fake
	 * Out doesn't, meaning that Truant can't use this number.
	 */
	activeMoveActions: number;
	previouslySwitchedIn: number;
	truantTurn: boolean;
	/** Have this pokemon's Start events run yet? (Start events run every switch-in) */
	isStarted: boolean;
	duringMove: boolean;

	weighthg: number;
	speed: number;
	abilityOrder: number;

	canMegaEvo: string | null | undefined;
	canUltraBurst: string | null | undefined;
	readonly canGigantamax: string | null;

	/** A Pokemon's currently 'staleness' with respect to the Endless Battle Clause. */
	staleness?: 'internal' | 'external';
	/** Staleness that will be set once a future action occurs (eg. eating a berry). */
	pendingStaleness?: 'internal' | 'external';
	/** Temporary staleness that lasts only until the Pokemon switches. */
	volatileStaleness?: 'external';

	// Gen 1 only
	modifiedStats?: StatsExceptHPTable;
	modifyStat?: (this: Pokemon, statName: StatIDExceptHP, modifier: number) => void;
	// Stadium only
	recalculateStats?: (this: Pokemon) => void;

	/**
	 * An object for storing untyped data, for mods to use.
	 */
	m: {
		gluttonyFlag?: boolean, // Gen-NEXT
		innate?: string, // Partners in Crime
		originalSpecies?: string, // Mix and Mega
		[key: string]: any,
	};

	constructor(set: string | AnyObject, side: Side) {
		this.side = side;
		this.battle = side.battle;

		this.m = {};

		const pokemonScripts = this.battle.format.pokemon || this.battle.dex.data.Scripts.pokemon;
		if (pokemonScripts) Object.assign(this, pokemonScripts);

		if (typeof set === 'string') set = {name: set};

		this.baseSpecies = this.battle.dex.species.get(set.species || set.name);
		if (!this.baseSpecies.exists) {
			throw new Error(`Unidentified species: ${this.baseSpecies.name}`);
		}
		this.set = set as PokemonSet;

		this.species = this.baseSpecies;
		if (set.name === set.species || !set.name) {
			set.name = this.baseSpecies.baseSpecies;
		}
		this.speciesState = {id: this.species.id};

		this.name = set.name.substr(0, 20);
		this.fullname = this.side.id + ': ' + this.name;

		set.level = this.battle.clampIntRange(set.adjustLevel || set.level || 100, 1, 9999);
		this.level = set.level;
		const genders: {[key: string]: GenderName} = {M: 'M', F: 'F', N: 'N'};
		this.gender = genders[set.gender] || this.species.gender || (this.battle.random() * 2 < 1 ? 'M' : 'F');
		if (this.gender === 'N') this.gender = '';
		this.happiness = typeof set.happiness === 'number' ? this.battle.clampIntRange(set.happiness, 0, 255) : 255;
		this.pokeball = this.set.pokeball || 'pokeball';
		this.gigantamax = this.set.gigantamax || false;

		this.baseMoveSlots = [];
		this.moveSlots = [];
		if (!this.set.moves?.length) {
			throw new Error(`Set ${this.name} has no moves`);
		}
		for (const moveid of this.set.moves) {
			let move = this.battle.dex.moves.get(moveid);
			if (!move.id) continue;
			if (move.id === 'hiddenpower' && move.type !== 'Normal') {
				if (!set.hpType) set.hpType = move.type;
				move = this.battle.dex.moves.get('hiddenpower');
			}
			let basepp = (move.noPPBoosts || move.isZ) ? move.pp : move.pp * 8 / 5;
			if (this.battle.gen < 3) basepp = Math.min(61, basepp);
			this.baseMoveSlots.push({
				move: move.name,
				id: move.id,
				pp: basepp,
				maxpp: basepp,
				target: move.target,
				disabled: false,
				disabledSource: '',
				used: false,
			});
		}

		this.position = 0;
		this.details = this.species.name + (this.level === 100 ? '' : ', L' + this.level) +
			(this.gender === '' ? '' : ', ' + this.gender) + (this.set.shiny ? ', shiny' : '');

		this.status = '';
		this.statusState = {};
		this.volatiles = {};
		this.showCure = undefined;

		if (!this.set.evs) {
			this.set.evs = {hp: 0, atk: 0, def: 0, spa: 0, spd: 0, spe: 0};
		}
		if (!this.set.ivs) {
			this.set.ivs = {hp: 31, atk: 31, def: 31, spa: 31, spd: 31, spe: 31};
		}
		const stats: StatsTable = {hp: 31, atk: 31, def: 31, spe: 31, spa: 31, spd: 31};
		let stat: StatID;
		for (stat in stats) {
			if (!this.set.evs[stat]) this.set.evs[stat] = 0;
			if (!this.set.ivs[stat] && this.set.ivs[stat] !== 0) this.set.ivs[stat] = 31;
		}
		for (stat in this.set.evs) {
			this.set.evs[stat] = this.battle.clampIntRange(this.set.evs[stat], 0, 255);
		}
		for (stat in this.set.ivs) {
			this.set.ivs[stat] = this.battle.clampIntRange(this.set.ivs[stat], 0, 31);
		}
		if (this.battle.gen && this.battle.gen <= 2) {
			// We represent DVs using even IVs. Ensure they are in fact even.
			for (stat in this.set.ivs) {
				this.set.ivs[stat] &= 30;
			}
		}

		const hpData = this.battle.dex.getHiddenPower(this.set.ivs);
		this.hpType = set.hpType || hpData.type;
		this.hpPower = hpData.power;

		this.baseHpType = this.hpType;
		this.baseHpPower = this.hpPower;

		// initialized in this.setSpecies(this.baseSpecies)
		this.baseStoredStats = null!;
		this.storedStats = {atk: 0, def: 0, spa: 0, spd: 0, spe: 0};
		this.boosts = {atk: 0, def: 0, spa: 0, spd: 0, spe: 0, accuracy: 0, evasion: 0};

		this.baseAbility = toID(set.ability);
		this.ability = this.baseAbility;
		this.abilityState = {id: this.ability};

		this.item = toID(set.item);
		this.itemState = {id: this.item};
		this.lastItem = '';
		this.usedItemThisTurn = false;
		this.ateBerry = false;

		this.trapped = false;
		this.maybeTrapped = false;
		this.maybeDisabled = false;

		this.illusion = null;
		this.transformed = false;

		this.fainted = false;
		this.faintQueued = false;
		this.subFainted = null;

		this.types = this.baseSpecies.types;
		this.addedType = '';
		this.knownType = true;
		this.apparentType = this.baseSpecies.types.join('/');

		this.switchFlag = false;
		this.forceSwitchFlag = false;
		this.skipBeforeSwitchOutEventFlag = false;
		this.draggedIn = null;
		this.newlySwitched = false;
		this.beingCalledBack = false;

		this.lastMove = null;
		this.lastMoveUsed = null;
		this.moveThisTurn = '';
		this.statsRaisedThisTurn = false;
		this.statsLoweredThisTurn = false;
		this.hurtThisTurn = null;
		this.lastDamage = 0;
		this.attackedBy = [];

		this.isActive = false;
		this.activeTurns = 0;
		this.activeMoveActions = 0;
		this.previouslySwitchedIn = 0;
		this.truantTurn = false;
		this.isStarted = false;
		this.duringMove = false;

		this.weighthg = 1;
		this.speed = 0;
		/**
		 * Determines the order in which redirect abilities like Lightning Rod
		 * activate if speed tied. Surprisingly not random like every other speed
		 * tie, but based on who first switched in or acquired the ability!
		 */
		this.abilityOrder = 0;

		this.canMegaEvo = this.battle.actions.canMegaEvo(this);
		this.canUltraBurst = this.battle.actions.canUltraBurst(this);
		this.canGigantamax = this.baseSpecies.canGigantamax || null;

		// This is used in gen 1 only, here to avoid code repetition.
		// Only declared if gen 1 to avoid declaring an object we aren't going to need.
		if (this.battle.gen === 1) this.modifiedStats = {atk: 0, def: 0, spa: 0, spd: 0, spe: 0};

		this.maxhp = 0;
		this.baseMaxhp = 0;
		this.hp = 0;
		this.clearVolatile();
		this.hp = this.maxhp;
	}

	toJSON(): AnyObject {
		return State.serializePokemon(this);
	}

	get moves(): readonly string[] {
		return this.moveSlots.map(moveSlot => moveSlot.id);
	}

	get baseMoves(): readonly string[] {
		return this.baseMoveSlots.map(moveSlot => moveSlot.id);
	}

	getSlot(): PokemonSlot {
		const positionOffset = Math.floor(this.side.n / 2) * this.side.active.length;
		const positionLetter = 'abcdef'.charAt(this.position + positionOffset);
		return (this.side.id + positionLetter) as PokemonSlot;
	}

	toString() {
		const fullname = (this.illusion) ? this.illusion.fullname : this.fullname;
		return this.isActive ? this.getSlot() + fullname.slice(2) : fullname;
	}

	getDetails = () => {
		const health = this.getHealth();
		let details = this.details;
		if (this.illusion) {
			const illusionDetails = this.illusion.species.name + (this.level === 100 ? '' : ', L' + this.level) +
				(this.illusion.gender === '' ? '' : ', ' + this.illusion.gender) + (this.illusion.set.shiny ? ', shiny' : '');
			details = illusionDetails;
		}
		return {side: health.side, secret: `${details}|${health.secret}`, shared: `${details}|${health.shared}`};
	};

	updateSpeed() {
		this.speed = this.getActionSpeed();
	}

	calculateStat(statName: StatIDExceptHP, boost: number, modifier?: number) {
		statName = toID(statName) as StatIDExceptHP;
		// @ts-ignore - type checking prevents 'hp' from being passed, but we're paranoid
		if (statName === 'hp') throw new Error("Please read `maxhp` directly");

		// base stat
		let stat = this.storedStats[statName];

		// Wonder Room swaps defenses before calculating anything else
		if ('wonderroom' in this.battle.field.pseudoWeather) {
			if (statName === 'def') {
				stat = this.storedStats['spd'];
			} else if (statName === 'spd') {
				stat = this.storedStats['def'];
			}
		}

		// stat boosts
		let boosts: SparseBoostsTable = {};
		const boostName = statName as BoostID;
		boosts[boostName] = boost;
		boosts = this.battle.runEvent('ModifyBoost', this, null, null, boosts);
		boost = boosts[boostName]!;
		const boostTable = [1, 1.5, 2, 2.5, 3, 3.5, 4];
		if (boost > 6) boost = 6;
		if (boost < -6) boost = -6;
		if (boost >= 0) {
			stat = Math.floor(stat * boostTable[boost]);
		} else {
			stat = Math.floor(stat / boostTable[-boost]);
		}

		// stat modifier
		return this.battle.modify(stat, (modifier || 1));
	}

	getStat(statName: StatIDExceptHP, unboosted?: boolean, unmodified?: boolean) {
		statName = toID(statName) as StatIDExceptHP;
		// @ts-ignore - type checking prevents 'hp' from being passed, but we're paranoid
		if (statName === 'hp') throw new Error("Please read `maxhp` directly");

		// base stat
		let stat = this.storedStats[statName];

		// Download ignores Wonder Room's effect, but this results in
		// stat stages being calculated on the opposite defensive stat
		if (unmodified && 'wonderroom' in this.battle.field.pseudoWeather) {
			if (statName === 'def') {
				statName = 'spd';
			} else if (statName === 'spd') {
				statName = 'def';
			}
		}

		// stat boosts
		if (!unboosted) {
			const boosts = this.battle.runEvent('ModifyBoost', this, null, null, {...this.boosts});
			let boost = boosts[statName];
			const boostTable = [1, 1.5, 2, 2.5, 3, 3.5, 4];
			if (boost > 6) boost = 6;
			if (boost < -6) boost = -6;
			if (boost >= 0) {
				stat = Math.floor(stat * boostTable[boost]);
			} else {
				stat = Math.floor(stat / boostTable[-boost]);
			}
		}

		// stat modifier effects
		if (!unmodified) {
			const statTable: {[s in StatIDExceptHP]: string} = {atk: 'Atk', def: 'Def', spa: 'SpA', spd: 'SpD', spe: 'Spe'};
			stat = this.battle.runEvent('Modify' + statTable[statName], this, null, null, stat);
		}

		if (statName === 'spe' && stat > 10000 && !this.battle.format.battle?.trunc) stat = 10000;
		return stat;
	}

	getActionSpeed() {
		let speed = this.getStat('spe', false, false);
		if (this.battle.field.getPseudoWeather('trickroom')) {
			speed = 10000 - speed;
		}
		return this.battle.trunc(speed, 13);
	}

	/* Commented out for now until a use for Combat Power is found in Let's Go
	getCombatPower() {
		let statSum = 0;
		let awakeningSum = 0;
		for (const stat in this.stats) {
			statSum += this.calculateStat(stat, this.boosts[stat as BoostName]);
			awakeningSum += this.calculateStat(
				stat, this.boosts[stat as BoostName]) + this.set.evs[stat];
		}
		const combatPower = Math.floor(Math.floor(statSum * this.level * 6 / 100) +
			(Math.floor(awakeningSum) * Math.floor((this.level * 4) / 100 + 2)));
		return this.battle.clampIntRange(combatPower, 0, 10000);
	}
	*/

	getWeight() {
		const weighthg = this.battle.runEvent('ModifyWeight', this, null, null, this.weighthg);
		return Math.max(1, weighthg);
	}

	getMoveData(move: string | Move) {
		move = this.battle.dex.moves.get(move);
		for (const moveSlot of this.moveSlots) {
			if (moveSlot.id === move.id) {
				return moveSlot;
			}
		}
		return null;
	}

	getMoveHitData(move: ActiveMove) {
		if (!move.moveHitData) move.moveHitData = {};
		const slot = this.getSlot();
		return move.moveHitData[slot] || (move.moveHitData[slot] = {
			crit: false,
			typeMod: 0,
			zBrokeProtect: false,
		});
	}

	alliesAndSelf(): Pokemon[] {
		return this.side.allies();
	}

	allies(): Pokemon[] {
		return this.side.allies().filter(ally => ally !== this);
	}

	adjacentAllies(): Pokemon[] {
		return this.side.allies().filter(ally => this.isAdjacent(ally));
	}

	foes(all?: boolean): Pokemon[] {
		return this.side.foes(all);
	}

	adjacentFoes(): Pokemon[] {
		if (this.battle.activePerHalf <= 2) return this.side.foes();
		return this.side.foes().filter(foe => this.isAdjacent(foe));
	}

	isAlly(pokemon: Pokemon | null) {
		return !!pokemon && (this.side === pokemon.side || this.side.allySide === pokemon.side);
	}

	isAdjacent(pokemon2: Pokemon) {
		if (this.fainted || pokemon2.fainted) return false;
		if (this.battle.activePerHalf <= 2) return this !== pokemon2;
		if (this.side === pokemon2.side) return Math.abs(this.position - pokemon2.position) === 1;
		return Math.abs(this.position + pokemon2.position + 1 - this.side.active.length) <= 1;
	}

	getUndynamaxedHP(amount?: number) {
		const hp = amount || this.hp;
		if (this.volatiles['dynamax']) {
			return Math.ceil(hp * this.baseMaxhp / this.maxhp);
		}
		return hp;
	}

	/** Get targets for Dragon Darts */
	getSmartTargets(target: Pokemon, move: ActiveMove) {
		const target2 = target.adjacentAllies()[0];
		if (!target2 || target2 === this || !target2.hp) {
			move.smartTarget = false;
			return [target];
		}
		if (!target.hp) {
			move.smartTarget = false;
			return [target2];
		}
		return [target, target2];
	}

	getAtLoc(targetLoc: number) {
		let side = this.battle.sides[targetLoc < 0 ? this.side.n % 2 : (this.side.n + 1) % 2];
		targetLoc = Math.abs(targetLoc);
		if (targetLoc > side.active.length) {
			targetLoc -= side.active.length;
			side = this.battle.sides[side.n + 2];
		}
		return side.active[targetLoc - 1];
	}

	/**
	 * Returns a relative location: 1-3, positive for foe, and negative for ally.
	 * Use `getAtLoc` to reverse.
	 */
	getLocOf(target: Pokemon) {
		const positionOffset = Math.floor(target.side.n / 2) * target.side.active.length;
		const position = target.position + positionOffset + 1;
		const sameHalf = (this.side.n % 2) === (target.side.n % 2);
		return sameHalf ? -position : position;
	}

	getMoveTargets(move: ActiveMove, target: Pokemon): {targets: Pokemon[], pressureTargets: Pokemon[]} {
		let targets: Pokemon[] = [];

		switch (move.target) {
		case 'all':
		case 'foeSide':
		case 'allySide':
		case 'allyTeam':
			if (!move.target.startsWith('foe')) {
				targets.push(...this.alliesAndSelf());
			}
			if (!move.target.startsWith('ally')) {
				targets.push(...this.foes(true));
			}
			if (targets.length && !targets.includes(target)) {
				this.battle.retargetLastMove(targets[targets.length - 1]);
			}
			break;
		case 'allAdjacent':
			targets.push(...this.adjacentAllies());
			// falls through
		case 'allAdjacentFoes':
			targets.push(...this.adjacentFoes());
			if (targets.length && !targets.includes(target)) {
				this.battle.retargetLastMove(targets[targets.length - 1]);
			}
			break;
		case 'allies':
			targets = this.alliesAndSelf();
			break;
		default:
			const selectedTarget = target;
			if (!target || (target.fainted && !target.isAlly(this)) && this.battle.gameType !== 'freeforall') {
				// If a targeted foe faints, the move is retargeted
				const possibleTarget = this.battle.getRandomTarget(this, move);
				if (!possibleTarget) return {targets: [], pressureTargets: []};
				target = possibleTarget;
			}
			if (this.battle.activePerHalf > 1 && !move.tracksTarget) {
				const isCharging = move.flags['charge'] && !this.volatiles['twoturnmove'] &&
					!(move.id.startsWith('solarb') && this.battle.field.isWeather(['sunnyday', 'desolateland'])) &&
					!(this.hasItem('powerherb') && move.id !== 'skydrop');
				if (!isCharging) {
					target = this.battle.priorityEvent('RedirectTarget', this, this, move, target);
				}
			}
			if (move.smartTarget) {
				targets = this.getSmartTargets(target, move);
				target = targets[0];
			} else {
				targets.push(target);
			}
			if (target.fainted && !move.isFutureMove) {
				return {targets: [], pressureTargets: []};
			}
			if (selectedTarget !== target) {
				this.battle.retargetLastMove(target);
			}
		}

		// Resolve apparent targets for Pressure.
		let pressureTargets = targets;
		switch (move.pressureTarget) {
		case 'foeSide':
			pressureTargets = this.foes();
			break;
		case 'self':
			pressureTargets = [];
			break;
		// At the moment, there are no other supported targets.
		}

		return {targets, pressureTargets};
	}

	ignoringAbility() {
		const isMultipleAbilities = this.battle.ruleTable.has('multipleabilities');

		// Check if any active pokemon have the ability Neutralizing Gas
		let neutralizinggas = false;
		for (const pokemon of this.battle.getAllActive()) {
			// can't use hasAbility because it would lead to infinite recursion
<<<<<<< HEAD
			if ((pokemon.ability === ('neutralizinggas' as ID) ||
					(isMultipleAbilities && pokemon.volatiles['ability:neutralizinggas'])) &&
				!pokemon.volatiles['gastroacid'] &&
				!pokemon.abilityState.ending) {
=======
			if (pokemon.ability === ('neutralizinggas' as ID) && !pokemon.volatiles['gastroacid'] &&
				!pokemon.transformed && !pokemon.abilityState.ending) {
>>>>>>> 8750f8f8
				neutralizinggas = true;
				break;
			}
		}

		return !!(
			(this.battle.gen >= 5 && !this.isActive) ||
			((this.volatiles['gastroacid'] ||
				(neutralizinggas && (this.ability !== ('neutralizinggas' as ID) ||
					(isMultipleAbilities && this.volatiles['ability:neutralizinggas']))
				)) && !this.getAbility().isPermanent
			)
		);
	}

	ignoringItem() {
		return !!((this.battle.gen >= 5 && !this.isActive) ||
			(this.hasAbility('klutz') && !this.getItem().ignoreKlutz) ||
			this.volatiles['embargo'] || this.battle.field.pseudoWeather['magicroom']);
	}

	deductPP(move: string | Move, amount?: number | null, target?: Pokemon | null | false) {
		const gen = this.battle.gen;
		move = this.battle.dex.moves.get(move);
		const ppData = this.getMoveData(move);
		if (!ppData) return 0;
		ppData.used = true;
		if (!ppData.pp && gen > 1) return 0;

		if (!amount) amount = 1;
		ppData.pp -= amount;
		if (ppData.pp < 0 && gen > 1) {
			amount += ppData.pp;
			ppData.pp = 0;
		}
		return amount;
	}

	moveUsed(move: ActiveMove, targetLoc?: number) {
		this.lastMove = move;
		this.lastMoveTargetLoc = targetLoc;
		this.moveThisTurn = move.id;
	}

	gotAttacked(move: string | Move, damage: number | false | undefined, source: Pokemon) {
		const damageNumber = (typeof damage === 'number') ? damage : 0;
		move = this.battle.dex.moves.get(move);
		this.attackedBy.push({
			source,
			damage: damageNumber,
			move: move.id,
			thisTurn: true,
			slot: source.getSlot(),
			damageValue: damage,
		});
	}

	getLastAttackedBy() {
		if (this.attackedBy.length === 0) return undefined;
		return this.attackedBy[this.attackedBy.length - 1];
	}

	getLastDamagedBy(filterOutSameSide: boolean) {
		const damagedBy: Attacker[] = this.attackedBy.filter(attacker => (
			typeof attacker.damageValue === 'number' &&
			(filterOutSameSide === undefined || !this.isAlly(attacker.source))
		));
		if (damagedBy.length === 0) return undefined;
		return damagedBy[damagedBy.length - 1];
	}

	/**
	 * This refers to multi-turn moves like SolarBeam and Outrage and
	 * Sky Drop, which remove all choice (no dynamax, switching, etc).
	 * Don't use it for "soft locks" like Choice Band.
	 */
	getLockedMove(): string | null {
		const lockedMove = this.battle.runEvent('LockMove', this);
		return (lockedMove === true) ? null : lockedMove;
	}

	getMoves(lockedMove?: string | null, restrictData?: boolean): {
		move: string, id: string, disabled?: string | boolean, disabledSource?: string,
		target?: string, pp?: number, maxpp?: number,
	}[] {
		if (lockedMove) {
			lockedMove = toID(lockedMove);
			this.trapped = true;
			if (lockedMove === 'recharge') {
				return [{
					move: 'Recharge',
					id: 'recharge',
				}];
			}
			for (const moveSlot of this.moveSlots) {
				if (moveSlot.id !== lockedMove) continue;
				return [{
					move: moveSlot.move,
					id: moveSlot.id,
				}];
			}
			// does this happen?
			return [{
				move: this.battle.dex.moves.get(lockedMove).name,
				id: lockedMove,
			}];
		}
		const moves = [];
		let hasValidMove = false;
		for (const moveSlot of this.moveSlots) {
			let moveName = moveSlot.move;
			if (moveSlot.id === 'hiddenpower') {
				moveName = 'Hidden Power ' + this.hpType;
				if (this.battle.gen < 6) moveName += ' ' + this.hpPower;
			} else if (moveSlot.id === 'return' || moveSlot.id === 'frustration') {
				const basePowerCallback = this.battle.dex.moves.get(moveSlot.id).basePowerCallback as (pokemon: Pokemon) => number;
				moveName += ' ' + basePowerCallback(this);
			}
			let target = moveSlot.target;
			if (moveSlot.id === 'curse') {
				if (!this.hasType('Ghost')) {
					target = this.battle.dex.moves.get('curse').nonGhostTarget || moveSlot.target;
				}
			}
			let disabled = moveSlot.disabled;
			if (this.volatiles['dynamax']) {
				// if each of a Pokemon's base moves are disabled by one of these effects, it will Struggle
				const canCauseStruggle = ['Encore', 'Disable', 'Taunt', 'Assault Vest', 'Belch', 'Stuff Cheeks'];
				disabled = this.maxMoveDisabled(moveSlot.id) || disabled && canCauseStruggle.includes(moveSlot.disabledSource!);
			} else if (
				(moveSlot.pp <= 0 && !this.volatiles['partialtrappinglock']) || disabled &&
				this.side.active.length >= 2 && this.battle.actions.targetTypeChoices(target!)
			) {
				disabled = true;
			}

			if (!disabled) {
				hasValidMove = true;
			} else if (disabled === 'hidden' && restrictData) {
				disabled = false;
			}

			moves.push({
				move: moveName,
				id: moveSlot.id,
				pp: moveSlot.pp,
				maxpp: moveSlot.maxpp,
				target,
				disabled,
			});
		}
		return hasValidMove ? moves : [];
	}

	/** This should be passed the base move and not the corresponding max move so we can check how much PP is left. */
	maxMoveDisabled(baseMove: Move | string) {
		baseMove = this.battle.dex.moves.get(baseMove);
		if (!this.getMoveData(baseMove.id)?.pp) return true;
		return !!(baseMove.category === 'Status' && (this.hasItem('assaultvest') || this.volatiles['taunt']));
	}

	getDynamaxRequest(skipChecks?: boolean) {
		// {gigantamax?: string, maxMoves: {[k: string]: string} | null}[]
		if (!skipChecks) {
			if (!this.side.canDynamaxNow()) return;
			if (
				this.species.isMega || this.species.isPrimal || this.species.forme === "Ultra" ||
				this.getItem().zMove || this.canMegaEvo
			) {
				return;
			}
			// Some pokemon species are unable to dynamax
			if (this.species.cannotDynamax || this.illusion?.species.cannotDynamax) return;
		}
		const result: DynamaxOptions = {maxMoves: []};
		let atLeastOne = false;
		for (const moveSlot of this.moveSlots) {
			const move = this.battle.dex.moves.get(moveSlot.id);
			const maxMove = this.battle.actions.getMaxMove(move, this);
			if (maxMove) {
				if (this.maxMoveDisabled(move)) {
					result.maxMoves.push({move: maxMove.id, target: maxMove.target, disabled: true});
				} else {
					result.maxMoves.push({move: maxMove.id, target: maxMove.target});
					atLeastOne = true;
				}
			}
		}
		if (!atLeastOne) return;
		if (this.canGigantamax) result.gigantamax = this.canGigantamax;
		return result;
	}

	getMoveRequestData() {
		let lockedMove = this.getLockedMove();

		// Information should be restricted for the last active Pokémon
		const isLastActive = this.isLastActive();
		const canSwitchIn = this.battle.canSwitch(this.side) > 0;
		let moves = this.getMoves(lockedMove, isLastActive);

		if (!moves.length) {
			moves = [{move: 'Struggle', id: 'struggle', target: 'randomNormal', disabled: false}];
			lockedMove = 'struggle';
		}

		const data: {
			moves: {move: string, id: string, target?: string, disabled?: string | boolean}[],
			maybeDisabled?: boolean,
			trapped?: boolean,
			maybeTrapped?: boolean,
			canMegaEvo?: boolean,
			canUltraBurst?: boolean,
			canZMove?: AnyObject | null,
			canDynamax?: boolean,
			maxMoves?: DynamaxOptions,
		} = {
			moves,
		};

		if (isLastActive) {
			if (this.maybeDisabled) {
				data.maybeDisabled = true;
			}
			if (canSwitchIn) {
				if (this.trapped === true) {
					data.trapped = true;
				} else if (this.maybeTrapped) {
					data.maybeTrapped = true;
				}
			}
		} else if (canSwitchIn) {
			// Discovered by selecting a valid Pokémon as a switch target and cancelling.
			if (this.trapped) data.trapped = true;
		}

		if (!lockedMove) {
			if (this.canMegaEvo) data.canMegaEvo = true;
			if (this.canUltraBurst) data.canUltraBurst = true;
			const canZMove = this.battle.actions.canZMove(this);
			if (canZMove) data.canZMove = canZMove;

			if (this.getDynamaxRequest()) data.canDynamax = true;
			if (data.canDynamax || this.volatiles['dynamax']) data.maxMoves = this.getDynamaxRequest(true);
		}

		return data;
	}

	getSwitchRequestData(forAlly?: boolean) {
		const entry: AnyObject = {
			ident: this.fullname,
			details: this.details,
			condition: this.getHealth().secret,
			active: (this.position < this.side.active.length),
			stats: {
				atk: this.baseStoredStats['atk'],
				def: this.baseStoredStats['def'],
				spa: this.baseStoredStats['spa'],
				spd: this.baseStoredStats['spd'],
				spe: this.baseStoredStats['spe'],
			},
			moves: this[forAlly ? 'baseMoves' : 'moves'].map(move => {
				if (move === 'hiddenpower') {
					return move + toID(this.hpType) + (this.battle.gen < 6 ? '' : this.hpPower);
				}
				if (move === 'frustration' || move === 'return') {
					const basePowerCallback = this.battle.dex.moves.get(move).basePowerCallback as (pokemon: Pokemon) => number;
					return move + basePowerCallback(this);
				}
				return move;
			}),
			baseAbility: this.baseAbility,
			item: this.item,
			pokeball: this.pokeball,
		};
		if (this.battle.gen > 6) entry.ability = this.ability;
		return entry;
	}

	isLastActive() {
		if (!this.isActive) return false;
		const allyActive = this.side.active;
		for (let i = this.position + 1; i < allyActive.length; i++) {
			if (allyActive[i] && !allyActive[i].fainted) return false;
		}
		return true;
	}

	positiveBoosts() {
		let boosts = 0;
		let boost: BoostID;
		for (boost in this.boosts) {
			if (this.boosts[boost] > 0) boosts += this.boosts[boost];
		}
		return boosts;
	}

	boostBy(boosts: SparseBoostsTable) {
		let delta = 0;
		let boostName: BoostID;
		for (boostName in boosts) {
			delta = boosts[boostName]!;
			this.boosts[boostName] += delta;
			if (this.boosts[boostName] > 6) {
				delta -= this.boosts[boostName] - 6;
				this.boosts[boostName] = 6;
			}
			if (this.boosts[boostName] < -6) {
				delta -= this.boosts[boostName] - (-6);
				this.boosts[boostName] = -6;
			}
		}
		return delta;
	}

	clearBoosts() {
		let boostName: BoostID;
		for (boostName in this.boosts) {
			this.boosts[boostName] = 0;
		}
	}

	setBoost(boosts: SparseBoostsTable) {
		let boostName: BoostID;
		for (boostName in boosts) {
			this.boosts[boostName] = boosts[boostName]!;
		}
	}

	copyVolatileFrom(pokemon: Pokemon) {
		this.clearVolatile();
		this.boosts = pokemon.boosts;
		for (const i in pokemon.volatiles) {
			if (this.battle.dex.conditions.getByID(i as ID).noCopy) continue;
			// shallow clones
			this.volatiles[i] = {...pokemon.volatiles[i]};
			if (this.volatiles[i].linkedPokemon) {
				delete pokemon.volatiles[i].linkedPokemon;
				delete pokemon.volatiles[i].linkedStatus;
				for (const linkedPoke of this.volatiles[i].linkedPokemon) {
					const linkedPokeLinks = linkedPoke.volatiles[this.volatiles[i].linkedStatus].linkedPokemon;
					linkedPokeLinks[linkedPokeLinks.indexOf(pokemon)] = this;
				}
			}
		}
		pokemon.clearVolatile();
		for (const i in this.volatiles) {
			const volatile = this.getVolatile(i) as Condition;
			this.battle.singleEvent('Copy', volatile, this.volatiles[i], this);
		}
	}

	transformInto(pokemon: Pokemon, effect?: Effect) {
		const species = pokemon.species;
		if (pokemon.fainted || pokemon.illusion || (pokemon.volatiles['substitute'] && this.battle.gen >= 5) ||
			(pokemon.transformed && this.battle.gen >= 2) || (this.transformed && this.battle.gen >= 5) ||
			species.name === 'Eternatus-Eternamax') {
			return false;
		}

		if (this.battle.dex.currentMod === 'gen1stadium' && (
			species.name === 'Ditto' ||
			(this.species.name === 'Ditto' && pokemon.moves.includes('transform'))
		)) {
			return false;
		}

		if (!this.setSpecies(species, effect, true)) return false;

		this.transformed = true;
		this.weighthg = pokemon.weighthg;

		const types = pokemon.getTypes(true);
		this.setType(pokemon.volatiles['roost'] ? pokemon.volatiles['roost'].typeWas : types, true);
		this.addedType = pokemon.addedType;
		this.knownType = this.isAlly(pokemon) && pokemon.knownType;
		this.apparentType = pokemon.apparentType;

		let statName: StatIDExceptHP;
		for (statName in this.storedStats) {
			this.storedStats[statName] = pokemon.storedStats[statName];
		}
		this.moveSlots = [];
		this.set.ivs = (this.battle.gen >= 5 ? this.set.ivs : pokemon.set.ivs);
		this.hpType = (this.battle.gen >= 5 ? this.hpType : pokemon.hpType);
		this.hpPower = (this.battle.gen >= 5 ? this.hpPower : pokemon.hpPower);
		for (const moveSlot of pokemon.moveSlots) {
			let moveName = moveSlot.move;
			if (moveSlot.id === 'hiddenpower') {
				moveName = 'Hidden Power ' + this.hpType;
			}
			this.moveSlots.push({
				move: moveName,
				id: moveSlot.id,
				pp: moveSlot.maxpp === 1 ? 1 : 5,
				maxpp: this.battle.gen >= 5 ? (moveSlot.maxpp === 1 ? 1 : 5) : moveSlot.maxpp,
				target: moveSlot.target,
				disabled: false,
				used: false,
				virtual: true,
			});
		}
		let boostName: BoostID;
		for (boostName in pokemon.boosts) {
			this.boosts[boostName] = pokemon.boosts[boostName]!;
		}
		if (this.battle.gen >= 6) {
			const volatilesToCopy = ['focusenergy', 'gmaxchistrike', 'laserfocus'];
			for (const volatile of volatilesToCopy) {
				if (pokemon.volatiles[volatile]) {
					this.addVolatile(volatile);
					if (volatile === 'gmaxchistrike') this.volatiles[volatile].layers = pokemon.volatiles[volatile].layers;
				} else {
					this.removeVolatile(volatile);
				}
			}
		}
		if (effect) {
			this.battle.add('-transform', this, pokemon, '[from] ' + effect.fullname);
		} else {
			this.battle.add('-transform', this, pokemon);
		}
		if (this.battle.gen > 2) {
			this.setAbility(pokemon.ability, this, true);
			if (this.battle.ruleTable.has('multipleabilities')) {
				for (const abilityVolatile of Object.keys(this.volatiles).filter(key => key.startsWith('ability:'))) {
					this.removeVolatile(abilityVolatile);
				}
				for (const abilityVolatile of Object.keys(pokemon.volatiles).filter(key => key.startsWith('ability:'))) {
					this.addVolatile(abilityVolatile, this);
				}
			}
		}

		// Change formes based on held items (for Transform)
		// Only ever relevant in Generation 4 since Generation 3 didn't have item-based forme changes
		if (this.battle.gen === 4) {
			if (this.species.num === 487) {
				// Giratina formes
				if (this.species.name === 'Giratina' && this.item === 'griseousorb') {
					this.formeChange('Giratina-Origin');
				} else if (this.species.name === 'Giratina-Origin' && this.item !== 'griseousorb') {
					this.formeChange('Giratina');
				}
			}
			if (this.species.num === 493) {
				// Arceus formes
				const item = this.getItem();
				const targetForme = (item?.onPlate ? 'Arceus-' + item.onPlate : 'Arceus');
				if (this.species.name !== targetForme) {
					this.formeChange(targetForme);
				}
			}
		}

		return true;
	}

	/**
	 * Changes this Pokemon's species to the given speciesId (or species).
	 * This function only handles changes to stats and type.
	 * Use formChange to handle changes to ability and sending client messages.
	 */
	setSpecies(rawSpecies: Species, source: Effect | null = this.battle.effect, isTransform = false) {
		const species = this.battle.runEvent('ModifySpecies', this, null, source, rawSpecies);
		if (!species) return null;
		this.species = species;

		this.setType(species.types, true);
		this.apparentType = rawSpecies.types.join('/');
		this.addedType = species.addedType || '';
		this.knownType = true;
		this.weighthg = species.weighthg;

		const stats = this.battle.spreadModify(this.species.baseStats, this.set);
		if (this.species.maxHP) stats.hp = this.species.maxHP;

		if (!this.maxhp) {
			this.baseMaxhp = stats.hp;
			this.maxhp = stats.hp;
			this.hp = stats.hp;
		}

		if (!isTransform) this.baseStoredStats = stats;
		let statName: StatIDExceptHP;
		for (statName in this.storedStats) {
			this.storedStats[statName] = stats[statName];
			if (this.modifiedStats) this.modifiedStats[statName] = stats[statName]; // Gen 1: Reset modified stats.
		}
		if (this.battle.gen <= 1) {
			// Gen 1: Re-Apply burn and para drops.
			if (this.status === 'par') this.modifyStat!('spe', 0.25);
			if (this.status === 'brn') this.modifyStat!('atk', 0.5);
		}
		this.speed = this.storedStats.spe;
		return species;
	}

	/**
	 * Changes this Pokemon's forme to match the given speciesId (or species).
	 * This function handles all changes to stats, ability, type, species, etc.
	 * as well as sending all relevant messages sent to the client.
	 */
	formeChange(
		speciesId: string | Species, source: Effect = this.battle.effect,
		isPermanent?: boolean, message?: string
	) {
		const rawSpecies = this.battle.dex.species.get(speciesId);

		const species = this.setSpecies(rawSpecies, source);
		if (!species) return false;

		if (this.battle.gen <= 2) return true;

		// The species the opponent sees
		const apparentSpecies =
			this.illusion ? this.illusion.species.name : species.baseSpecies;
		if (isPermanent) {
			this.baseSpecies = rawSpecies;
			this.details = species.name + (this.level === 100 ? '' : ', L' + this.level) +
				(this.gender === '' ? '' : ', ' + this.gender) + (this.set.shiny ? ', shiny' : '');
			this.battle.add('detailschange', this, (this.illusion || this).details);
			if (source.effectType === 'Item') {
				if (source.zMove) {
					this.battle.add('-burst', this, apparentSpecies, species.requiredItem);
					this.moveThisTurnResult = true; // Ultra Burst counts as an action for Truant
				} else if (source.onPrimal) {
					if (this.illusion) {
						this.ability = '';
						this.battle.add('-primal', this.illusion);
					} else {
						this.battle.add('-primal', this);
					}
				} else {
					this.battle.add('-mega', this, apparentSpecies, species.requiredItem);
					this.moveThisTurnResult = true; // Mega Evolution counts as an action for Truant
				}
			} else if (source.effectType === 'Status') {
				// Shaymin-Sky -> Shaymin
				this.battle.add('-formechange', this, species.name, message);
			}
		} else {
			if (source.effectType === 'Ability') {
				this.battle.add('-formechange', this, species.name, message, `[from] ability: ${source.name}`);
			} else {
				this.battle.add('-formechange', this, this.illusion ? this.illusion.species.name : species.name, message);
			}
		}
		if (isPermanent && !['disguise', 'iceface'].includes(source.id)) {
			if (this.illusion) {
				this.ability = ''; // Don't allow Illusion to wear off
			}
			this.setAbility(species.abilities['0'], null, true);
			this.baseAbility = this.ability;
		}
		return true;
	}

	clearVolatile(includeSwitchFlags = true) {
		this.boosts = {
			atk: 0,
			def: 0,
			spa: 0,
			spd: 0,
			spe: 0,
			accuracy: 0,
			evasion: 0,
		};

		if (this.battle.gen === 1 && this.baseMoves.includes('mimic' as ID) && !this.transformed) {
			const moveslot = this.baseMoves.indexOf('mimic' as ID);
			const mimicPP = this.moveSlots[moveslot] ? this.moveSlots[moveslot].pp : 16;
			this.moveSlots = this.baseMoveSlots.slice();
			this.moveSlots[moveslot].pp = mimicPP;
		} else {
			this.moveSlots = this.baseMoveSlots.slice();
		}

		this.transformed = false;
		this.ability = this.baseAbility;
		this.hpType = this.baseHpType;
		this.hpPower = this.baseHpPower;
		for (const i in this.volatiles) {
			if (this.volatiles[i].linkedStatus) {
				this.removeLinkedVolatiles(this.volatiles[i].linkedStatus, this.volatiles[i].linkedPokemon);
			}
		}
		if (this.species.name === 'Eternatus-Eternamax' && this.volatiles['dynamax']) {
			this.volatiles = {dynamax: this.volatiles['dynamax']};
		} else {
			this.volatiles = {};
		}
		if (includeSwitchFlags) {
			this.switchFlag = false;
			this.forceSwitchFlag = false;
		}

		this.lastMove = null;
		this.lastMoveUsed = null;
		this.moveThisTurn = '';

		this.lastDamage = 0;
		this.attackedBy = [];
		this.hurtThisTurn = null;
		this.newlySwitched = true;
		this.beingCalledBack = false;

		this.volatileStaleness = undefined;

		this.setSpecies(this.baseSpecies);
	}

	hasType(type: string | string[]) {
		const thisTypes = this.getTypes();
		if (typeof type === 'string') {
			return thisTypes.includes(type);
		}

		for (const typeName of type) {
			if (thisTypes.includes(typeName)) return true;
		}
		return false;
	}

	/**
	 * This function only puts the pokemon in the faint queue;
	 * actually setting of this.fainted comes later when the
	 * faint queue is resolved.
	 *
	 * Returns the amount of damage actually dealt
	 */
	faint(source: Pokemon | null = null, effect: Effect | null = null) {
		if (this.fainted || this.faintQueued) return 0;
		const d = this.hp;
		this.hp = 0;
		this.switchFlag = false;
		this.faintQueued = true;
		this.battle.faintQueue.push({
			target: this,
			source,
			effect,
		});
		return d;
	}

	damage(d: number, source: Pokemon | null = null, effect: Effect | null = null) {
		if (!this.hp || isNaN(d) || d <= 0) return 0;
		if (d < 1 && d > 0) d = 1;
		d = this.battle.trunc(d);
		this.hp -= d;
		if (this.hp <= 0) {
			d += this.hp;
			this.faint(source, effect);
		}
		return d;
	}

	tryTrap(isHidden = false) {
		if (!this.runStatusImmunity('trapped')) return false;
		if (this.trapped && isHidden) return true;
		this.trapped = isHidden ? 'hidden' : true;
		return true;
	}

	hasMove(moveid: string) {
		moveid = toID(moveid);
		if (moveid.substr(0, 11) === 'hiddenpower') moveid = 'hiddenpower';
		for (const moveSlot of this.moveSlots) {
			if (moveid === moveSlot.id) {
				return moveid;
			}
		}
		return false;
	}

	disableMove(moveid: string, isHidden?: boolean | string, sourceEffect?: Effect) {
		if (!sourceEffect && this.battle.event) {
			sourceEffect = this.battle.effect;
		}
		moveid = toID(moveid);

		for (const moveSlot of this.moveSlots) {
			if (moveSlot.id === moveid && moveSlot.disabled !== true) {
				moveSlot.disabled = (isHidden || true);
				moveSlot.disabledSource = (sourceEffect?.fullname || moveSlot.move);
			}
		}
	}

	/** Returns the amount of damage actually healed */
	heal(d: number, source: Pokemon | null = null, effect: Effect | null = null) {
		if (!this.hp) return false;
		d = this.battle.trunc(d);
		if (isNaN(d)) return false;
		if (d <= 0) return false;
		if (this.hp >= this.maxhp) return false;
		this.hp += d;
		if (this.hp > this.maxhp) {
			d -= this.hp - this.maxhp;
			this.hp = this.maxhp;
		}
		return d;
	}

	/** Sets HP, returns delta */
	sethp(d: number) {
		if (!this.hp) return 0;
		d = this.battle.trunc(d);
		if (isNaN(d)) return;
		if (d < 1) d = 1;
		d = d - this.hp;
		this.hp += d;
		if (this.hp > this.maxhp) {
			d -= this.hp - this.maxhp;
			this.hp = this.maxhp;
		}
		return d;
	}

	trySetStatus(status: string | Condition, source: Pokemon | null = null, sourceEffect: Effect | null = null) {
		return this.setStatus(this.status || status, source, sourceEffect);
	}

	/** Unlike clearStatus, gives cure message */
	cureStatus(silent = false) {
		if (!this.hp || !this.status) return false;
		this.battle.add('-curestatus', this, this.status, silent ? '[silent]' : '[msg]');
		if (this.status === 'slp' && !this.hasAbility('comatose') && this.removeVolatile('nightmare')) {
			this.battle.add('-end', this, 'Nightmare', '[silent]');
		}
		this.setStatus('');
		return true;
	}

	setStatus(
		status: string | Condition,
		source: Pokemon | null = null,
		sourceEffect: Effect | null = null,
		ignoreImmunities = false
	) {
		if (!this.hp) return false;
		status = this.battle.dex.conditions.get(status);
		if (this.battle.event) {
			if (!source) source = this.battle.event.source;
			if (!sourceEffect) sourceEffect = this.battle.effect;
		}
		if (!source) source = this;

		if (this.status === status.id) {
			if ((sourceEffect as Move)?.status === this.status) {
				this.battle.add('-fail', this, this.status);
			} else if ((sourceEffect as Move)?.status) {
				this.battle.add('-fail', source);
				this.battle.attrLastMove('[still]');
			}
			return false;
		}

		if (!ignoreImmunities && status.id &&
				!(source?.hasAbility('corrosion') && ['tox', 'psn'].includes(status.id))) {
			// the game currently never ignores immunities
			if (!this.runStatusImmunity(status.id === 'tox' ? 'psn' : status.id)) {
				this.battle.debug('immune to status');
				if ((sourceEffect as Move)?.status) {
					this.battle.add('-immune', this);
				}
				return false;
			}
		}
		const prevStatus = this.status;
		const prevStatusState = this.statusState;
		if (status.id) {
			const result: boolean = this.battle.runEvent('SetStatus', this, source, sourceEffect, status);
			if (!result) {
				this.battle.debug('set status [' + status.id + '] interrupted');
				return result;
			}
		}

		this.status = status.id;
		this.statusState = {id: status.id, target: this};
		if (source) this.statusState.source = source;
		if (status.duration) this.statusState.duration = status.duration;
		if (status.durationCallback) {
			this.statusState.duration = status.durationCallback.call(this.battle, this, source, sourceEffect);
		}

		if (status.id && !this.battle.singleEvent('Start', status, this.statusState, this, source, sourceEffect)) {
			this.battle.debug('status start [' + status.id + '] interrupted');
			// cancel the setstatus
			this.status = prevStatus;
			this.statusState = prevStatusState;
			return false;
		}
		if (status.id && !this.battle.runEvent('AfterSetStatus', this, source, sourceEffect, status)) {
			return false;
		}
		return true;
	}

	/**
	 * Unlike cureStatus, does not give cure message
	 */
	clearStatus() {
		return this.setStatus('');
	}

	getStatus() {
		return this.battle.dex.conditions.getByID(this.status);
	}

	eatItem(force?: boolean, source?: Pokemon, sourceEffect?: Effect) {
		if (!this.item) return false;
		if ((!this.hp && this.item !== 'jabocaberry' && this.item !== 'rowapberry') || !this.isActive) return false;

		if (!sourceEffect && this.battle.effect) sourceEffect = this.battle.effect;
		if (!source && this.battle.event && this.battle.event.target) source = this.battle.event.target;
		const item = this.getItem();
		if (
			this.battle.runEvent('UseItem', this, null, null, item) &&
			(force || this.battle.runEvent('TryEatItem', this, null, null, item))
		) {
			this.battle.add('-enditem', this, item, '[eat]');

			this.battle.singleEvent('Eat', item, this.itemState, this, source, sourceEffect);
			this.battle.runEvent('EatItem', this, null, null, item);

			if (RESTORATIVE_BERRIES.has(item.id)) {
				switch (this.pendingStaleness) {
				case 'internal':
					if (this.staleness !== 'external') this.staleness = 'internal';
					break;
				case 'external':
					this.staleness = 'external';
					break;
				}
				this.pendingStaleness = undefined;
			}

			this.lastItem = this.item;
			this.item = '';
			this.itemState = {id: '', target: this};
			this.usedItemThisTurn = true;
			this.ateBerry = true;
			this.battle.runEvent('AfterUseItem', this, null, null, item);
			return true;
		}
		return false;
	}

	useItem(source?: Pokemon, sourceEffect?: Effect) {
		if ((!this.hp && !this.getItem().isGem) || !this.isActive) return false;
		if (!this.item) return false;

		if (!sourceEffect && this.battle.effect) sourceEffect = this.battle.effect;
		if (!source && this.battle.event && this.battle.event.target) source = this.battle.event.target;
		const item = this.getItem();
		if (this.battle.runEvent('UseItem', this, null, null, item)) {
			switch (item.id) {
			case 'redcard':
				this.battle.add('-enditem', this, item, '[of] ' + source);
				break;
			default:
				if (item.isGem) {
					this.battle.add('-enditem', this, item, '[from] gem');
				} else {
					this.battle.add('-enditem', this, item);
				}
				break;
			}
			if (item.boosts) {
				this.battle.boost(item.boosts, this, source, item);
			}

			this.battle.singleEvent('Use', item, this.itemState, this, source, sourceEffect);

			this.lastItem = this.item;
			this.item = '';
			this.itemState = {id: '', target: this};
			this.usedItemThisTurn = true;
			this.battle.runEvent('AfterUseItem', this, null, null, item);
			return true;
		}
		return false;
	}

	takeItem(source?: Pokemon) {
		if (!this.isActive) return false;
		if (!this.item) return false;
		if (!source) source = this;
		if (this.battle.gen === 4) {
			if (toID(this.ability) === 'multitype') return false;
			if (source && toID(source.ability) === 'multitype') return false;
		}
		const item = this.getItem();
		if (this.battle.runEvent('TakeItem', this, source, null, item)) {
			this.item = '';
			this.itemState = {id: '', target: this};
			this.pendingStaleness = undefined;
			return item;
		}
		return false;
	}

	setItem(item: string | Item, source?: Pokemon, effect?: Effect) {
		if (!this.hp || !this.isActive) return false;
		if (typeof item === 'string') item = this.battle.dex.items.get(item);

		const effectid = this.battle.effect ? this.battle.effect.id : '';
		if (RESTORATIVE_BERRIES.has('leppaberry' as ID)) {
			const inflicted = ['trick', 'switcheroo'].includes(effectid);
			const external = inflicted && source && !source.isAlly(this);
			this.pendingStaleness = external ? 'external' : 'internal';
		} else {
			this.pendingStaleness = undefined;
		}
		this.item = item.id;
		this.itemState = {id: item.id, target: this};
		if (item.id) {
			this.battle.singleEvent('Start', item, this.itemState, this, source, effect);
		}
		return true;
	}

	getItem() {
		return this.battle.dex.items.getByID(this.item);
	}

	hasItem(item: string | string[]) {
		if (this.ignoringItem()) return false;
		const ownItem = this.item;
		if (!Array.isArray(item)) return ownItem === toID(item);
		return item.map(toID).includes(ownItem);
	}

	clearItem() {
		return this.setItem('');
	}

	setAbility(ability: string | Ability, source?: Pokemon | null, isFromFormeChange?: boolean) {
		if (!this.hp) return false;
		if (typeof ability === 'string') ability = this.battle.dex.abilities.get(ability);
		const oldAbility = this.ability;
		if (!isFromFormeChange) {
			if (ability.isPermanent || this.getAbility().isPermanent) return false;
		}
		if (!this.battle.runEvent('SetAbility', this, source, this.battle.effect, ability)) return false;
		this.battle.singleEvent('End', this.battle.dex.abilities.get(oldAbility), this.abilityState, this, source);
		if (this.battle.effect && this.battle.effect.effectType === 'Move' && !isFromFormeChange) {
			this.battle.add('-endability', this, this.battle.dex.abilities.get(oldAbility), '[from] move: ' +
				this.battle.dex.moves.get(this.battle.effect.id));
		}
		this.ability = ability.id;
		this.abilityState = {id: ability.id, target: this};
		if (ability.id && this.battle.gen > 3) {
			this.battle.singleEvent('Start', ability, this.abilityState, this, source);
		}
		this.abilityOrder = this.battle.abilityOrder++;
		return oldAbility;
	}

	getAbility() {
		return this.battle.dex.abilities.getByID(this.ability);
	}

	hasAbility(ability: string | string[]): boolean {
		if (this.ignoringAbility()) return false;
		if (Array.isArray(ability)) return ability.some(abil => this.hasAbility(abil));
		ability = this.battle.toID(ability);
		return this.ability === ability || !!this.volatiles['ability:' + ability];
	}

	clearAbility() {
		return this.setAbility('');
	}

	getNature() {
		return this.battle.dex.natures.get(this.set.nature);
	}

	addVolatile(
		status: string | Condition, source: Pokemon | null = null, sourceEffect: Effect | null = null,
		linkedStatus: string | Condition | null = null
	): boolean | any {
		let result;
		status = this.battle.dex.conditions.get(status);
		if (!this.hp && !status.affectsFainted) return false;
		if (linkedStatus && source && !source.hp) return false;
		if (this.battle.event) {
			if (!source) source = this.battle.event.source;
			if (!sourceEffect) sourceEffect = this.battle.effect;
		}
		if (!source) source = this;

		if (this.volatiles[status.id]) {
			if (!status.onRestart) return false;
			return this.battle.singleEvent('Restart', status, this.volatiles[status.id], this, source, sourceEffect);
		}
		if (!this.runStatusImmunity(status.id)) {
			this.battle.debug('immune to volatile status');
			if ((sourceEffect as Move)?.status) {
				this.battle.add('-immune', this);
			}
			return false;
		}
		result = this.battle.runEvent('TryAddVolatile', this, source, sourceEffect, status);
		if (!result) {
			this.battle.debug('add volatile [' + status.id + '] interrupted');
			return result;
		}
		this.volatiles[status.id] = {id: status.id};
		this.volatiles[status.id].target = this;
		if (source) {
			this.volatiles[status.id].source = source;
			this.volatiles[status.id].sourceSlot = source.getSlot();
		}
		if (sourceEffect) this.volatiles[status.id].sourceEffect = sourceEffect;
		if (status.duration) this.volatiles[status.id].duration = status.duration;
		if (status.durationCallback) {
			this.volatiles[status.id].duration = status.durationCallback.call(this.battle, this, source, sourceEffect);
		}
		result = this.battle.singleEvent('Start', status, this.volatiles[status.id], this, source, sourceEffect);
		if (!result) {
			// cancel
			delete this.volatiles[status.id];
			return result;
		}
		if (linkedStatus && source) {
			if (!source.volatiles[linkedStatus.toString()]) {
				source.addVolatile(linkedStatus, this, sourceEffect);
				source.volatiles[linkedStatus.toString()].linkedPokemon = [this];
				source.volatiles[linkedStatus.toString()].linkedStatus = status;
			} else {
				source.volatiles[linkedStatus.toString()].linkedPokemon.push(this);
			}
			this.volatiles[status.toString()].linkedPokemon = [source];
			this.volatiles[status.toString()].linkedStatus = linkedStatus;
		}
		return true;
	}

	getVolatile(status: string | Effect) {
		status = this.battle.dex.conditions.get(status) as Effect;
		if (!this.volatiles[status.id]) return null;
		return status;
	}

	removeVolatile(status: string | Effect) {
		if (!this.hp) return false;
		status = this.battle.dex.conditions.get(status) as Effect;
		if (!this.volatiles[status.id]) return false;
		this.battle.singleEvent('End', status, this.volatiles[status.id], this);
		const linkedPokemon = this.volatiles[status.id].linkedPokemon;
		const linkedStatus = this.volatiles[status.id].linkedStatus;
		delete this.volatiles[status.id];
		if (linkedPokemon) {
			this.removeLinkedVolatiles(linkedStatus, linkedPokemon);
		}
		return true;
	}

	removeLinkedVolatiles(linkedStatus: string | Effect, linkedPokemon: Pokemon[]) {
		linkedStatus = linkedStatus.toString();
		for (const linkedPoke of linkedPokemon) {
			const volatileData = linkedPoke.volatiles[linkedStatus];
			if (!volatileData) continue;
			volatileData.linkedPokemon.splice(volatileData.linkedPokemon.indexOf(this), 1);
			if (volatileData.linkedPokemon.length === 0) {
				linkedPoke.removeVolatile(linkedStatus);
			}
		}
	}

	getHealth = () => {
		if (!this.hp) return {side: this.side.id, secret: '0 fnt', shared: '0 fnt'};
		let secret = `${this.hp}/${this.maxhp}`;
		let shared;
		const ratio = this.hp / this.maxhp;
		if (this.battle.reportExactHP) {
			shared = secret;
		} else if (this.battle.reportPercentages || this.battle.gen >= 8) {
			// HP Percentage Mod mechanics
			let percentage = Math.ceil(ratio * 100);
			if ((percentage === 100) && (ratio < 1.0)) {
				percentage = 99;
			}
			shared = `${percentage}/100`;
		} else {
			// In-game accurate pixel health mechanics
			const pixels = Math.floor(ratio * 48) || 1;
			shared = `${pixels}/48`;
			if ((pixels === 9) && (ratio > 0.2)) {
				shared += 'y'; // force yellow HP bar
			} else if ((pixels === 24) && (ratio > 0.5)) {
				shared += 'g'; // force green HP bar
			}
		}
		if (this.status) {
			secret += ` ${this.status}`;
			shared += ` ${this.status}`;
		}
		return {side: this.side.id, secret, shared};
	};

	/**
	 * Sets a type (except on Arceus, who resists type changes)
	 * newType can be an array, but this is for OMs only. The game in
	 * reality doesn't support setting a type to more than one type.
	 */
	setType(newType: string | string[], enforce = false) {
		// First type of Arceus, Silvally cannot be normally changed
		if (!enforce) {
			if ((this.battle.gen >= 5 && (this.species.num === 493 || this.species.num === 773)) ||
				(this.battle.gen === 4 && this.hasAbility('multitype'))) {
				return false;
			}
		}

		if (!newType) throw new Error("Must pass type to setType");
		this.types = (typeof newType === 'string' ? [newType] : newType);
		this.addedType = '';
		this.knownType = true;
		this.apparentType = this.types.join('/');

		return true;
	}

	/** Removes any types added previously and adds another one. */
	addType(newType: string) {
		this.addedType = newType;
		return true;
	}

	getTypes(excludeAdded?: boolean): string[] {
		const types = this.battle.runEvent('Type', this, null, null, this.types);
		if (!excludeAdded && this.addedType) return types.concat(this.addedType);
		if (types.length) return types;
		return [this.battle.gen >= 5 ? 'Normal' : '???'];
	}

	isGrounded(negateImmunity = false) {
		if ('gravity' in this.battle.field.pseudoWeather) return true;
		if ('ingrain' in this.volatiles && this.battle.gen >= 4) return true;
		if ('smackdown' in this.volatiles) return true;
		const item = (this.ignoringItem() ? '' : this.item);
		if (item === 'ironball') return true;
		// If a Fire/Flying type uses Burn Up and Roost, it becomes ???/Flying-type, but it's still grounded.
		if (!negateImmunity && this.hasType('Flying') && !('roost' in this.volatiles)) return false;
		if (this.hasAbility('levitate') && !this.battle.suppressingAbility()) return null;
		if ('magnetrise' in this.volatiles) return false;
		if ('telekinesis' in this.volatiles) return false;
		return item !== 'airballoon';
	}

	isSemiInvulnerable() {
		return (this.volatiles['fly'] || this.volatiles['bounce'] || this.volatiles['dive'] || this.volatiles['dig'] ||
			this.volatiles['phantomforce'] || this.volatiles['shadowforce'] || this.isSkyDropped());
	}

	isSkyDropped() {
		if (this.volatiles['skydrop']) return true;
		for (const foeActive of this.side.foe.active) {
			if (foeActive.volatiles['skydrop'] && foeActive.volatiles['skydrop'].source === this) {
				return true;
			}
		}
		return false;
	}

	/** Specifically: is protected against a single-target damaging move */
	isProtected() {
		return !!(
			this.volatiles['protect'] || this.volatiles['detect'] || this.volatiles['maxguard'] ||
			this.volatiles['kingsshield'] || this.volatiles['spikyshield'] || this.volatiles['banefulbunker'] ||
			this.volatiles['obstruct']
		);
	}

	/**
	 * Like Field.effectiveWeather(), but ignores sun and rain if
	 * the Utility Umbrella is active for the Pokemon.
	 */
	effectiveWeather() {
		const weather = this.battle.field.effectiveWeather();
		switch (weather) {
		case 'sunnyday':
		case 'raindance':
		case 'desolateland':
		case 'primordialsea':
			if (this.hasItem('utilityumbrella')) return '';
		}
		return weather;
	}

	runEffectiveness(move: ActiveMove) {
		let totalTypeMod = 0;
		for (const type of this.getTypes()) {
			let typeMod = this.battle.dex.getEffectiveness(move, type);
			typeMod = this.battle.singleEvent('Effectiveness', move, null, this, type, move, typeMod);
			totalTypeMod += this.battle.runEvent('Effectiveness', this, type, move, typeMod);
		}
		return totalTypeMod;
	}

	/** false = immune, true = not immune */
	runImmunity(type: string, message?: string | boolean) {
		if (!type || type === '???') return true;
		if (!this.battle.dex.types.isName(type)) {
			throw new Error("Use runStatusImmunity for " + type);
		}
		if (this.fainted) return false;

		const negateImmunity = !this.battle.runEvent('NegateImmunity', this, type);
		const notImmune = type === 'Ground' ?
			this.isGrounded(negateImmunity) :
			negateImmunity || this.battle.dex.getImmunity(type, this);
		if (notImmune) return true;
		if (!message) return false;
		if (notImmune === null) {
			this.battle.add('-immune', this, '[from] ability: Levitate');
		} else {
			this.battle.add('-immune', this);
		}
		return false;
	}

	runStatusImmunity(type: string, message?: string) {
		if (this.fainted) return false;
		if (!type) return true;

		if (!this.battle.dex.getImmunity(type, this)) {
			this.battle.debug('natural status immunity');
			if (message) {
				this.battle.add('-immune', this);
			}
			return false;
		}
		const immunity = this.battle.runEvent('Immunity', this, null, null, type);
		if (!immunity) {
			this.battle.debug('artificial status immunity');
			if (message && immunity !== null) {
				this.battle.add('-immune', this);
			}
			return false;
		}
		return true;
	}

	destroy() {
		// deallocate ourself
		// get rid of some possibly-circular references
		(this as any).battle = null!;
		(this as any).side = null!;
	}
}<|MERGE_RESOLUTION|>--- conflicted
+++ resolved
@@ -771,15 +771,11 @@
 		let neutralizinggas = false;
 		for (const pokemon of this.battle.getAllActive()) {
 			// can't use hasAbility because it would lead to infinite recursion
-<<<<<<< HEAD
 			if ((pokemon.ability === ('neutralizinggas' as ID) ||
 					(isMultipleAbilities && pokemon.volatiles['ability:neutralizinggas'])) &&
 				!pokemon.volatiles['gastroacid'] &&
+				!pokemon.transformed &&
 				!pokemon.abilityState.ending) {
-=======
-			if (pokemon.ability === ('neutralizinggas' as ID) && !pokemon.volatiles['gastroacid'] &&
-				!pokemon.transformed && !pokemon.abilityState.ending) {
->>>>>>> 8750f8f8
 				neutralizinggas = true;
 				break;
 			}
