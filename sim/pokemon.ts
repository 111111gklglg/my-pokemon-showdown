--- conflicted
+++ resolved
@@ -592,14 +592,10 @@
 
 		// stat boosts
 		if (!unboosted) {
-<<<<<<< HEAD
 			let boosts = this.boosts;
 			if (!unmodified) {
 				boosts = this.battle.runEvent('ModifyBoost', this, null, null, {...boosts});
 			}
-=======
-			const boosts = this.battle.runEvent('ModifyBoost', this, null, null, { ...this.boosts });
->>>>>>> 119fe0be
 			let boost = boosts[statName];
 			const boostTable = [1, 1.5, 2, 2.5, 3, 3.5, 4];
 			if (boost > 6) boost = 6;
