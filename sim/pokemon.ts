--- conflicted
+++ resolved
@@ -839,8 +839,7 @@
 			this.itemState.knockedOff || // Gen 3-4
 			(this.battle.gen >= 5 && !this.isActive) ||
 			(!this.getItem().ignoreKlutz && this.hasAbility('klutz')) ||
-			this.volatiles['embargo'] || this.battle.field.pseudoWeather['magicroom'] ||
-			this.effectiveWeather() === 'acidrain' && this.hasAbility('neutralizinggas')
+			this.volatiles['embargo'] || this.battle.field.pseudoWeather['magicroom']
 		);
 	}
 
@@ -1321,11 +1320,7 @@
 		} else if (deltaID === 'meloettapirouette') {
 			deltaID = 'meloettadeltamagician';
 		} else if (deltaID === 'meloetta') {
-<<<<<<< HEAD
 			deltaID = 'meloettadelta';
-=======
-			deltaID = 'meloettadeltamime';
->>>>>>> 12fc74cb
 		} else if (deltaID === 'hoopaunbound') {
 			deltaID = 'hoopadeltaunleashed';
 		} else if (['charizardmegax', 'charizardmegay'].includes(deltaID)) {
