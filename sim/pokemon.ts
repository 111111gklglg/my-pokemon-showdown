/**
 * Simulator Pokemon
 * Pokemon Showdown - http://pokemonshowdown.com/
 *
 * @license MIT license
 */

import {State} from './state';
import {toID} from './dex';

/** A Pokemon's move slot. */
interface MoveSlot {
	id: ID;
	move: string;
	pp: number;
	maxpp: number;
	target?: string;
	disabled: boolean | string;
	disabledSource?: string;
	used: boolean;
	virtual?: boolean;
}

interface Attacker {
	source: Pokemon;
	damage: number;
	thisTurn: boolean;
	move?: ID;
	slot: PokemonSlot;
	damageValue?: (number | boolean | undefined);
}

export interface EffectState {
	id: string;
	effectOrder: number;
	duration?: number;
	[k: string]: any;
}

// Berries which restore PP/HP and thus inflict external staleness when given to an opponent as
// there are very few non-malicious competitive reasons to do so
export const RESTORATIVE_BERRIES = new Set([
	'leppaberry', 'aguavberry', 'enigmaberry', 'figyberry', 'iapapaberry', 'magoberry', 'sitrusberry', 'wikiberry', 'oranberry',
] as ID[]);

export class Pokemon {
	readonly side: Side;
	readonly battle: Battle;

	readonly set: PokemonSet;
	readonly name: string;
	readonly fullname: string;
	readonly level: number;
	readonly gender: GenderName;
	readonly happiness: number;
	readonly pokeball: string;
	readonly dynamaxLevel: number;
	readonly gigantamax: boolean;

	/** Transform keeps the original pre-transformed Hidden Power in Gen 2-4. */
	readonly baseHpType: string;
	readonly baseHpPower: number;

	readonly baseMoveSlots: MoveSlot[];
	moveSlots: MoveSlot[];

	hpType: string;
	hpPower: number;

	/**
	 * Index of `pokemon.side.pokemon` and `pokemon.side.active`, which are
	 * guaranteed to be the same for active pokemon. Note that this isn't
	 * its field position in multi battles - use `getSlot()` for that.
	 */
	position: number;
	details: string;

	baseSpecies: Species;
	species: Species;
	speciesState: EffectState;

	status: ID;
	statusState: EffectState;
	volatiles: {[id: string]: EffectState};
	showCure?: boolean;

	/**
	 * These are the basic stats that appear on the in-game stats screen:
	 * calculated purely from the species base stats, level, IVs, EVs,
	 * and Nature, before modifications from item, ability, etc.
	 *
	 * Forme changes affect these, but Transform doesn't.
	 */
	baseStoredStats: StatsTable;
	/**
	 * These are pre-modification stored stats in-battle. At switch-in,
	 * they're identical to `baseStoredStats`, but can be temporarily changed
	 * until switch-out by effects such as Power Trick and Transform.
	 *
	 * Stat multipliers from abilities, items, and volatiles, such as
	 * Solar Power, Choice Band, or Swords Dance, are not stored in
	 * `storedStats`, but applied on top and accessed by `pokemon.getStat`.
	 *
	 * (Except in Gen 1, where stat multipliers are stored, leading
	 * to several famous glitches.)
	 */
	storedStats: StatsExceptHPTable;
	boosts: BoostsTable;

	baseAbility: ID;
	ability: ID;
	abilityState: EffectState;

	item: ID;
	itemState: EffectState;
	lastItem: ID;
	usedItemThisTurn: boolean;
	ateBerry: boolean;

	trapped: boolean | "hidden";
	maybeTrapped: boolean;
	maybeDisabled: boolean;

	illusion: Pokemon | null;
	transformed: boolean;

	maxhp: number;
	/** This is the max HP before Dynamaxing; it's updated for Power Construct etc */
	baseMaxhp: number;
	hp: number;
	fainted: boolean;
	faintQueued: boolean;
	subFainted: boolean | null;

	/** If this Pokemon should revert to its set species when it faints */
	regressionForme: boolean;

	types: string[];
	addedType: string;
	knownType: boolean;
	/** Keeps track of what type the client sees for this Pokemon. */
	apparentType: string;

	/**
	 * If the switch is called by an effect with a special switch
	 * message, like U-turn or Baton Pass, this will be the ID of
	 * the calling effect.
	 */
	switchFlag: ID | boolean;
	forceSwitchFlag: boolean;
	skipBeforeSwitchOutEventFlag: boolean;
	draggedIn: number | null;
	newlySwitched: boolean;
	beingCalledBack: boolean;

	lastMove: ActiveMove | null;
	// Gen 2 only
	lastMoveEncore?: ActiveMove | null;
	lastMoveUsed: ActiveMove | null;
	lastMoveTargetLoc?: number;
	moveThisTurn: string | boolean;
	statsRaisedThisTurn: boolean;
	statsLoweredThisTurn: boolean;
	/**
	 * The result of the last move used on the previous turn by this
	 * Pokemon. Stomping Tantrum checks this property for a value of false
	 * when determine whether to double its power, but it has four
	 * possible values:
	 *
	 * undefined indicates this Pokemon was not active last turn. It should
	 * not be used to indicate that a move was attempted and failed, either
	 * in a way that boosts Stomping Tantrum or not.
	 *
	 * null indicates that the Pokemon's move was skipped in such a way
	 * that does not boost Stomping Tantrum, either from having to recharge
	 * or spending a turn trapped by another Pokemon's Sky Drop.
	 *
	 * false indicates that the move completely failed to execute for any
	 * reason not mentioned above, including missing, the target being
	 * immune, the user being immobilized by an effect such as paralysis, etc.
	 *
	 * true indicates that the move successfully executed one or more of
	 * its effects on one or more targets, including hitting with an attack
	 * but dealing 0 damage to the target in cases such as Disguise, or that
	 * the move was blocked by one or more moves such as Protect.
	 */
	moveLastTurnResult: boolean | null | undefined;
	/**
	 * The result of the most recent move used this turn by this Pokemon.
	 * At the start of each turn, the value stored here is moved to its
	 * counterpart, moveLastTurnResult, and this property is reinitialized
	 * to undefined. This property can have one of four possible values:
	 *
	 * undefined indicates that this Pokemon has not yet finished an
	 * attempt to use a move this turn. As this value is only overwritten
	 * after a move finishes execution, it is not sufficient for an event
	 * to examine only this property when checking if a Pokemon has not
	 * moved yet this turn if the event could take place during that
	 * Pokemon's move.
	 *
	 * null indicates that the Pokemon's move was skipped in such a way
	 * that does not boost Stomping Tantrum, either from having to recharge
	 * or spending a turn trapped by another Pokemon's Sky Drop.
	 *
	 * false indicates that the move completely failed to execute for any
	 * reason not mentioned above, including missing, the target being
	 * immune, the user being immobilized by an effect such as paralysis, etc.
	 *
	 * true indicates that the move successfully executed one or more of
	 * its effects on one or more targets, including hitting with an attack
	 * but dealing 0 damage to the target in cases such as Disguise. It can
	 * also mean that the move was blocked by one or more moves such as
	 * Protect. Uniquely, this value can also be true if this Pokemon mega
	 * evolved or ultra bursted this turn, but in that case the value should
	 * always be overwritten by a move action before the end of that turn.
	 */
	moveThisTurnResult: boolean | null | undefined;
	/**
	 * The undynamaxed HP value this Pokemon was reduced to by damage this turn,
	 * or false if it hasn't taken damage yet this turn
	 *
	 * Used for Assurance, Emergency Exit, and Wimp Out
	 */
	hurtThisTurn: number | null;
	lastDamage: number;
	attackedBy: Attacker[];
	timesAttacked: number;

	isActive: boolean;
	activeTurns: number;
	/**
	 * This is for Fake-Out-likes specifically - it mostly counts how many move
	 * actions you've had since the last time you switched in, so 1/turn normally,
	 * +1 for Dancer/Instruct, -1 for shifting/Sky Drop.
	 *
	 * Incremented before the move is used, so the first move use has
	 * `activeMoveActions === 1`.
	 *
	 * Unfortunately, Truant counts Mega Evolution as an action and Fake
	 * Out doesn't, meaning that Truant can't use this number.
	 */
	activeMoveActions: number;
	previouslySwitchedIn: number;
	truantTurn: boolean;
	// Gen 9 only
	swordBoost: boolean;
	shieldBoost: boolean;
	syrupTriggered: boolean;
	stellarBoostedTypes: string[];

	/** Have this pokemon's Start events run yet? (Start events run every switch-in) */
	isStarted: boolean;
	duringMove: boolean;

	weighthg: number;
	speed: number;

	canMegaEvo: string | null | undefined;
	canMegaEvoX: string | null | undefined;
	canMegaEvoY: string | null | undefined;
	canUltraBurst: string | null | undefined;
	readonly canGigantamax: string | null;
	/**
	 * A Pokemon's Tera type if it can Terastallize, false if it is temporarily unable to tera and should have its
	 * ability restored upon switching out, or null if its inability to tera is permanent.
	 */
	canTerastallize: string | false | null;
	teraType: string;
	baseTypes: string[];
	terastallized?: string;

	/** A Pokemon's currently 'staleness' with respect to the Endless Battle Clause. */
	staleness?: 'internal' | 'external';
	/** Staleness that will be set once a future action occurs (eg. eating a berry). */
	pendingStaleness?: 'internal' | 'external';
	/** Temporary staleness that lasts only until the Pokemon switches. */
	volatileStaleness?: 'external';

	// Gen 1 only
	modifiedStats?: StatsExceptHPTable;
	modifyStat?: (this: Pokemon, statName: StatIDExceptHP, modifier: number) => void;
	// Stadium only
	recalculateStats?: (this: Pokemon) => void;

	/**
	 * An object for storing untyped data, for mods to use.
	 */
	m: {
		innate?: string, // Partners in Crime
		originalSpecies?: string, // Mix and Mega
		[key: string]: any,
	};

	constructor(set: string | AnyObject, side: Side) {
		this.side = side;
		this.battle = side.battle;

		this.m = {};

		const pokemonScripts = this.battle.format.pokemon || this.battle.dex.data.Scripts.pokemon;
		if (pokemonScripts) Object.assign(this, pokemonScripts);

		if (typeof set === 'string') set = {name: set};

		this.baseSpecies = this.battle.dex.species.get(set.species || set.name);
		if (!this.baseSpecies.exists) {
			throw new Error(`Unidentified species: ${this.baseSpecies.name}`);
		}
		this.set = set as PokemonSet;

		this.species = this.baseSpecies;
		if (set.name === set.species || !set.name) {
			set.name = this.baseSpecies.baseSpecies;
		}
		this.speciesState = this.battle.initEffectState({id: this.species.id});

		this.name = set.name.substr(0, 20);
		this.fullname = this.side.id + ': ' + this.name;

		set.level = this.battle.clampIntRange(set.adjustLevel || set.level || 100, 1, 9999);
		this.level = set.level;
		const genders: {[key: string]: GenderName} = {M: 'M', F: 'F', N: 'N'};
		this.gender = genders[set.gender] || this.species.gender || (this.battle.random(2) ? 'F' : 'M');
		if (this.gender === 'N') this.gender = '';
		this.happiness = typeof set.happiness === 'number' ? this.battle.clampIntRange(set.happiness, 0, 255) : 255;
		this.pokeball = this.set.pokeball || 'pokeball';
		this.dynamaxLevel = typeof set.dynamaxLevel === 'number' ? this.battle.clampIntRange(set.dynamaxLevel, 0, 10) : 10;
		this.gigantamax = this.set.gigantamax || false;

		this.baseMoveSlots = [];
		this.moveSlots = [];
		if (!this.set.moves?.length) {
			throw new Error(`Set ${this.name} has no moves`);
		}
		for (const moveid of this.set.moves) {
			let move = this.battle.dex.moves.get(moveid);
			if (!move.id) continue;
			if (move.id === 'hiddenpower' && move.type !== 'Normal') {
				if (!set.hpType) set.hpType = move.type;
				move = this.battle.dex.moves.get('hiddenpower');
			}
			let basepp = (move.noPPBoosts || move.isZ) ? move.pp : move.pp * 8 / 5;
			if (this.battle.gen < 3) basepp = Math.min(61, basepp);
			this.baseMoveSlots.push({
				move: move.name,
				id: move.id,
				pp: basepp,
				maxpp: basepp,
				target: move.target,
				disabled: false,
				disabledSource: '',
				used: false,
			});
		}

		this.position = 0;
		this.details = this.getUpdatedDetails();

		this.status = '';
		this.statusState = this.battle.initEffectState({});
		this.volatiles = {};
		this.showCure = undefined;

		if (!this.set.evs) {
			this.set.evs = {hp: 0, atk: 0, def: 0, spa: 0, spd: 0, spe: 0};
		}
		if (!this.set.ivs) {
			this.set.ivs = {hp: 31, atk: 31, def: 31, spa: 31, spd: 31, spe: 31};
		}
		const stats: StatsTable = {hp: 31, atk: 31, def: 31, spe: 31, spa: 31, spd: 31};
		let stat: StatID;
		for (stat in stats) {
			if (!this.set.evs[stat]) this.set.evs[stat] = 0;
			if (!this.set.ivs[stat] && this.set.ivs[stat] !== 0) this.set.ivs[stat] = 31;
		}
		for (stat in this.set.evs) {
			this.set.evs[stat] = this.battle.clampIntRange(this.set.evs[stat], 0, 255);
		}
		for (stat in this.set.ivs) {
			this.set.ivs[stat] = this.battle.clampIntRange(this.set.ivs[stat], 0, 31);
		}
		if (this.battle.gen && this.battle.gen <= 2) {
			// We represent DVs using even IVs. Ensure they are in fact even.
			for (stat in this.set.ivs) {
				this.set.ivs[stat] &= 30;
			}
		}

		const hpData = this.battle.dex.getHiddenPower(this.set.ivs);
		this.hpType = set.hpType || hpData.type;
		this.hpPower = hpData.power;

		this.baseHpType = this.hpType;
		this.baseHpPower = this.hpPower;

		// initialized in this.setSpecies(this.baseSpecies)
		this.baseStoredStats = null!;
		this.storedStats = {atk: 0, def: 0, spa: 0, spd: 0, spe: 0};
		this.boosts = {atk: 0, def: 0, spa: 0, spd: 0, spe: 0, accuracy: 0, evasion: 0};

		this.baseAbility = toID(set.ability);
		this.ability = this.baseAbility;
		this.abilityState = this.battle.initEffectState({id: this.ability, target: this});

		this.item = toID(set.item);
		this.itemState = this.battle.initEffectState({id: this.item, target: this});
		this.lastItem = '';
		this.usedItemThisTurn = false;
		this.ateBerry = false;

		this.trapped = false;
		this.maybeTrapped = false;
		this.maybeDisabled = false;

		this.illusion = null;
		this.transformed = false;

		this.fainted = false;
		this.faintQueued = false;
		this.subFainted = null;

		this.regressionForme = false;

		this.types = this.baseSpecies.types;
		this.baseTypes = this.types;
		this.addedType = '';
		this.knownType = true;
		this.apparentType = this.baseSpecies.types.join('/');
		// Every Pokemon has a Terastal type
		this.teraType = this.set.teraType || this.types[0];

		this.switchFlag = false;
		this.forceSwitchFlag = false;
		this.skipBeforeSwitchOutEventFlag = false;
		this.draggedIn = null;
		this.newlySwitched = false;
		this.beingCalledBack = false;

		this.lastMove = null;
		// This is used in gen 2 only, here to avoid code repetition.
		// Only declared if gen 2 to avoid declaring an object we aren't going to need.
		if (this.battle.gen === 2) this.lastMoveEncore = null;
		this.lastMoveUsed = null;
		this.moveThisTurn = '';
		this.statsRaisedThisTurn = false;
		this.statsLoweredThisTurn = false;
		this.hurtThisTurn = null;
		this.lastDamage = 0;
		this.attackedBy = [];
		this.timesAttacked = 0;

		this.isActive = false;
		this.activeTurns = 0;
		this.activeMoveActions = 0;
		this.previouslySwitchedIn = 0;
		this.truantTurn = false;
		this.swordBoost = false;
		this.shieldBoost = false;
		this.syrupTriggered = false;
		this.stellarBoostedTypes = [];
		this.isStarted = false;
		this.duringMove = false;

		this.weighthg = 1;
		this.speed = 0;

		this.canMegaEvo = this.battle.actions.canMegaEvo(this);
		this.canMegaEvoX = this.battle.actions.canMegaEvoX?.(this);
		this.canMegaEvoY = this.battle.actions.canMegaEvoY?.(this);
		this.canUltraBurst = this.battle.actions.canUltraBurst(this);
		this.canGigantamax = this.baseSpecies.canGigantamax || null;
		this.canTerastallize = this.battle.actions.canTerastallize(this);

		// This is used in gen 1 only, here to avoid code repetition.
		// Only declared if gen 1 to avoid declaring an object we aren't going to need.
		if (this.battle.gen === 1) this.modifiedStats = {atk: 0, def: 0, spa: 0, spd: 0, spe: 0};

		this.maxhp = 0;
		this.baseMaxhp = 0;
		this.hp = 0;
		this.clearVolatile();
		this.hp = this.maxhp;
	}

	toJSON(): AnyObject {
		return State.serializePokemon(this);
	}

	get moves(): readonly string[] {
		return this.moveSlots.map(moveSlot => moveSlot.id);
	}

	get baseMoves(): readonly string[] {
		return this.baseMoveSlots.map(moveSlot => moveSlot.id);
	}

	getSlot(): PokemonSlot {
		const positionOffset = Math.floor(this.side.n / 2) * this.side.active.length;
		const positionLetter = 'abcdef'.charAt(this.position + positionOffset);
		return (this.side.id + positionLetter) as PokemonSlot;
	}

	toString() {
		const fullname = (this.illusion) ? this.illusion.fullname : this.fullname;
		return this.isActive ? this.getSlot() + fullname.slice(2) : fullname;
	}

	getUpdatedDetails(level?: number) {
		let name = this.species.name;
<<<<<<< HEAD
		if (name === 'Greninja-Bond') name = 'Greninja';
		if (!level) level = this.level;
=======
		if (['Greninja-Bond', 'Rockruff-Dusk'].includes(name)) name = this.species.baseSpecies;
>>>>>>> 920a0e07
		return name + (level === 100 ? '' : ', L' + level) +
			(this.gender === '' ? '' : ', ' + this.gender) + (this.set.shiny ? ', shiny' : '');
	}

	getFullDetails = () => {
		const health = this.getHealth();
		let details = this.details;
		if (this.illusion) {
			details = this.illusion.getUpdatedDetails(
				this.battle.ruleTable.has('illusionlevelmod') ? this.illusion.level : this.level
			);
		}
		if (this.terastallized) details += `, tera:${this.terastallized}`;
		return {side: health.side, secret: `${details}|${health.secret}`, shared: `${details}|${health.shared}`};
	};

	updateSpeed() {
		this.speed = this.getActionSpeed();
	}

	calculateStat(statName: StatIDExceptHP, boost: number, modifier?: number, statUser?: Pokemon) {
		statName = toID(statName) as StatIDExceptHP;
		// @ts-ignore - type checking prevents 'hp' from being passed, but we're paranoid
		if (statName === 'hp') throw new Error("Please read `maxhp` directly");

		// base stat
		let stat = this.storedStats[statName];

		// Wonder Room swaps defenses before calculating anything else
		if ('wonderroom' in this.battle.field.pseudoWeather) {
			if (statName === 'def') {
				stat = this.storedStats['spd'];
			} else if (statName === 'spd') {
				stat = this.storedStats['def'];
			}
		}

		// stat boosts
		let boosts: SparseBoostsTable = {};
		const boostName = statName as BoostID;
		boosts[boostName] = boost;
		boosts = this.battle.runEvent('ModifyBoost', statUser || this, null, null, boosts);
		boost = boosts[boostName]!;
		const boostTable = [1, 1.5, 2, 2.5, 3, 3.5, 4];
		if (boost > 6) boost = 6;
		if (boost < -6) boost = -6;
		if (boost >= 0) {
			stat = Math.floor(stat * boostTable[boost]);
		} else {
			stat = Math.floor(stat / boostTable[-boost]);
		}

		// stat modifier
		return this.battle.modify(stat, (modifier || 1));
	}

	getStat(statName: StatIDExceptHP, unboosted?: boolean, unmodified?: boolean) {
		statName = toID(statName) as StatIDExceptHP;
		// @ts-ignore - type checking prevents 'hp' from being passed, but we're paranoid
		if (statName === 'hp') throw new Error("Please read `maxhp` directly");

		// base stat
		let stat = this.storedStats[statName];

		// Download ignores Wonder Room's effect, but this results in
		// stat stages being calculated on the opposite defensive stat
		if (unmodified && 'wonderroom' in this.battle.field.pseudoWeather) {
			if (statName === 'def') {
				statName = 'spd';
			} else if (statName === 'spd') {
				statName = 'def';
			}
		}

		// stat boosts
		if (!unboosted) {
			const boosts = this.battle.runEvent('ModifyBoost', this, null, null, {...this.boosts});
			let boost = boosts[statName];
			const boostTable = [1, 1.5, 2, 2.5, 3, 3.5, 4];
			if (boost > 6) boost = 6;
			if (boost < -6) boost = -6;
			if (boost >= 0) {
				stat = Math.floor(stat * boostTable[boost]);
			} else {
				stat = Math.floor(stat / boostTable[-boost]);
			}
		}

		// stat modifier effects
		if (!unmodified) {
			const statTable: {[s in StatIDExceptHP]: string} = {atk: 'Atk', def: 'Def', spa: 'SpA', spd: 'SpD', spe: 'Spe'};
			stat = this.battle.runEvent('Modify' + statTable[statName], this, null, null, stat);
		}

		if (statName === 'spe' && stat > 10000 && !this.battle.format.battle?.trunc) stat = 10000;
		return stat;
	}

	getActionSpeed() {
		let speed = this.getStat('spe', false, false);
		const trickRoomCheck = this.battle.ruleTable.has('twisteddimensionmod') ?
			!this.battle.field.getPseudoWeather('trickroom') : this.battle.field.getPseudoWeather('trickroom');
		if (trickRoomCheck) {
			speed = 10000 - speed;
		}
		return this.battle.trunc(speed, 13);
	}

	/**
	 * Gets the Pokemon's best stat.
	 * Moved to its own method due to frequent use of the same code.
	 * Used by Beast Boost, Quark Drive, and Protosynthesis.
	 */
	getBestStat(unboosted?: boolean, unmodified?: boolean): StatIDExceptHP {
		let statName: StatIDExceptHP = 'atk';
		let bestStat = 0;
		const stats: StatIDExceptHP[] = ['atk', 'def', 'spa', 'spd', 'spe'];
		for (const i of stats) {
			if (this.getStat(i, unboosted, unmodified) > bestStat) {
				statName = i;
				bestStat = this.getStat(i, unboosted, unmodified);
			}
		}

		return statName;
	}

	/* Commented out for now until a use for Combat Power is found in Let's Go
	getCombatPower() {
		let statSum = 0;
		let awakeningSum = 0;
		for (const stat in this.stats) {
			statSum += this.calculateStat(stat, this.boosts[stat as BoostName]);
			awakeningSum += this.calculateStat(
				stat, this.boosts[stat as BoostName]) + this.set.evs[stat];
		}
		const combatPower = Math.floor(Math.floor(statSum * this.level * 6 / 100) +
			(Math.floor(awakeningSum) * Math.floor((this.level * 4) / 100 + 2)));
		return this.battle.clampIntRange(combatPower, 0, 10000);
	}
	*/

	getWeight() {
		const weighthg = this.battle.runEvent('ModifyWeight', this, null, null, this.weighthg);
		return Math.max(1, weighthg);
	}

	getMoveData(move: string | Move) {
		move = this.battle.dex.moves.get(move);
		for (const moveSlot of this.moveSlots) {
			if (moveSlot.id === move.id) {
				return moveSlot;
			}
		}
		return null;
	}

	getMoveHitData(move: ActiveMove) {
		if (!move.moveHitData) move.moveHitData = {};
		const slot = this.getSlot();
		return move.moveHitData[slot] || (move.moveHitData[slot] = {
			crit: false,
			typeMod: 0,
			zBrokeProtect: false,
		});
	}

	alliesAndSelf(): Pokemon[] {
		return this.side.allies();
	}

	allies(): Pokemon[] {
		return this.side.allies().filter(ally => ally !== this);
	}

	adjacentAllies(): Pokemon[] {
		return this.side.allies().filter(ally => this.isAdjacent(ally));
	}

	foes(all?: boolean): Pokemon[] {
		return this.side.foes(all);
	}

	adjacentFoes(): Pokemon[] {
		if (this.battle.activePerHalf <= 2) return this.side.foes();
		return this.side.foes().filter(foe => this.isAdjacent(foe));
	}

	isAlly(pokemon: Pokemon | null) {
		return !!pokemon && (this.side === pokemon.side || this.side.allySide === pokemon.side);
	}

	isAdjacent(pokemon2: Pokemon) {
		if (this.fainted || pokemon2.fainted) return false;
		if (this.battle.activePerHalf <= 2) return this !== pokemon2;
		if (this.side === pokemon2.side) return Math.abs(this.position - pokemon2.position) === 1;
		return Math.abs(this.position + pokemon2.position + 1 - this.side.active.length) <= 1;
	}

	getUndynamaxedHP(amount?: number) {
		const hp = amount || this.hp;
		if (this.volatiles['dynamax']) {
			return Math.ceil(hp * this.baseMaxhp / this.maxhp);
		}
		return hp;
	}

	/** Get targets for Dragon Darts */
	getSmartTargets(target: Pokemon, move: ActiveMove) {
		const target2 = target.adjacentAllies()[0];
		if (!target2 || target2 === this || !target2.hp) {
			move.smartTarget = false;
			return [target];
		}
		if (!target.hp) {
			move.smartTarget = false;
			return [target2];
		}
		return [target, target2];
	}

	getAtLoc(targetLoc: number) {
		let side = this.battle.sides[targetLoc < 0 ? this.side.n % 2 : (this.side.n + 1) % 2];
		targetLoc = Math.abs(targetLoc);
		if (targetLoc > side.active.length) {
			targetLoc -= side.active.length;
			side = this.battle.sides[side.n + 2];
		}
		return side.active[targetLoc - 1];
	}

	/**
	 * Returns a relative location: 1-3, positive for foe, and negative for ally.
	 * Use `getAtLoc` to reverse.
	 */
	getLocOf(target: Pokemon) {
		const positionOffset = Math.floor(target.side.n / 2) * target.side.active.length;
		const position = target.position + positionOffset + 1;
		const sameHalf = (this.side.n % 2) === (target.side.n % 2);
		return sameHalf ? -position : position;
	}

	getMoveTargets(move: ActiveMove, target: Pokemon): {targets: Pokemon[], pressureTargets: Pokemon[]} {
		let targets: Pokemon[] = [];

		switch (move.target) {
		case 'all':
		case 'foeSide':
		case 'allySide':
		case 'allyTeam':
			if (!move.target.startsWith('foe')) {
				targets.push(...this.alliesAndSelf());
			}
			if (!move.target.startsWith('ally')) {
				targets.push(...this.foes(true));
			}
			if (targets.length && !targets.includes(target)) {
				this.battle.retargetLastMove(targets[targets.length - 1]);
			}
			break;
		case 'allAdjacent':
			targets.push(...this.adjacentAllies());
			// falls through
		case 'allAdjacentFoes':
			targets.push(...this.adjacentFoes());
			if (targets.length && !targets.includes(target)) {
				this.battle.retargetLastMove(targets[targets.length - 1]);
			}
			break;
		case 'allies':
			targets = this.alliesAndSelf();
			break;
		default:
			const selectedTarget = target;
			if (!target || (target.fainted && !target.isAlly(this)) && this.battle.gameType !== 'freeforall') {
				// If a targeted foe faints, the move is retargeted
				const possibleTarget = this.battle.getRandomTarget(this, move);
				if (!possibleTarget) return {targets: [], pressureTargets: []};
				target = possibleTarget;
			}
			if (this.battle.activePerHalf > 1 && !move.tracksTarget) {
				const isCharging = move.flags['charge'] && !this.volatiles['twoturnmove'] &&
					!(move.id.startsWith('solarb') && ['sunnyday', 'desolateland'].includes(this.effectiveWeather())) &&
					!(move.id === 'electroshot' && ['raindance', 'primordialsea'].includes(this.effectiveWeather())) &&
					!(this.hasItem('powerherb') && move.id !== 'skydrop');
				if (!isCharging) {
					target = this.battle.priorityEvent('RedirectTarget', this, this, move, target);
				}
			}
			if (move.smartTarget) {
				targets = this.getSmartTargets(target, move);
				target = targets[0];
			} else {
				targets.push(target);
			}
			if (target.fainted && !move.flags['futuremove']) {
				return {targets: [], pressureTargets: []};
			}
			if (selectedTarget !== target) {
				this.battle.retargetLastMove(target);
			}
		}

		// Resolve apparent targets for Pressure.
		let pressureTargets = targets;
		if (move.target === 'foeSide') {
			pressureTargets = [];
		}
		if (move.flags['mustpressure']) {
			pressureTargets = this.foes();
		}

		return {targets, pressureTargets};
	}

	ignoringAbility() {
		if (this.battle.gen >= 5 && !this.isActive) return true;

		// Certain Abilities won't activate while Transformed, even if they ordinarily couldn't be suppressed (e.g. Disguise)
		if (this.getAbility().flags['notransform'] && this.transformed) return true;
		if (this.getAbility().flags['cantsuppress']) return false;
		if (this.volatiles['gastroacid']) return true;

		// Check if any active pokemon have the ability Neutralizing Gas
		if (this.hasItem('Ability Shield') || this.ability === ('neutralizinggas' as ID)) return false;
		for (const pokemon of this.battle.getAllActive()) {
			// can't use hasAbility because it would lead to infinite recursion
			if (pokemon.ability === ('neutralizinggas' as ID) && !pokemon.volatiles['gastroacid'] &&
				!pokemon.transformed && !pokemon.abilityState.ending && !this.volatiles['commanding']) {
				return true;
			}
		}

		return false;
	}

	ignoringItem() {
		return !this.getItem().isPrimalOrb && !!(
			this.itemState.knockedOff || // Gen 3-4
			(this.battle.gen >= 5 && !this.isActive) ||
			(!this.getItem().ignoreKlutz && this.hasAbility('klutz')) ||
			this.volatiles['embargo'] || this.battle.field.pseudoWeather['magicroom']
		);
	}

	deductPP(move: string | Move, amount?: number | null, target?: Pokemon | null | false) {
		const gen = this.battle.gen;
		move = this.battle.dex.moves.get(move);
		const ppData = this.getMoveData(move);
		if (!ppData) return 0;
		ppData.used = true;
		if (!ppData.pp && gen > 1) return 0;

		if (!amount) amount = 1;
		ppData.pp -= amount;
		if (ppData.pp < 0 && gen > 1) {
			amount += ppData.pp;
			ppData.pp = 0;
		}
		return amount;
	}

	moveUsed(move: ActiveMove, targetLoc?: number) {
		this.lastMove = move;
		if (this.battle.gen === 2) this.lastMoveEncore = move;
		this.lastMoveTargetLoc = targetLoc;
		this.moveThisTurn = move.id;
	}

	gotAttacked(move: string | Move, damage: number | false | undefined, source: Pokemon) {
		const damageNumber = (typeof damage === 'number') ? damage : 0;
		move = this.battle.dex.moves.get(move);
		this.attackedBy.push({
			source,
			damage: damageNumber,
			move: move.id,
			thisTurn: true,
			slot: source.getSlot(),
			damageValue: damage,
		});
	}

	getLastAttackedBy() {
		if (this.attackedBy.length === 0) return undefined;
		return this.attackedBy[this.attackedBy.length - 1];
	}

	getLastDamagedBy(filterOutSameSide: boolean) {
		const damagedBy: Attacker[] = this.attackedBy.filter(attacker => (
			typeof attacker.damageValue === 'number' &&
			(filterOutSameSide === undefined || !this.isAlly(attacker.source))
		));
		if (damagedBy.length === 0) return undefined;
		return damagedBy[damagedBy.length - 1];
	}

	/**
	 * This refers to multi-turn moves like SolarBeam and Outrage and
	 * Sky Drop, which remove all choice (no dynamax, switching, etc).
	 * Don't use it for "soft locks" like Choice Band.
	 */
	getLockedMove(): string | null {
		const lockedMove = this.battle.runEvent('LockMove', this);
		return (lockedMove === true) ? null : lockedMove;
	}

	getMoves(lockedMove?: string | null, restrictData?: boolean): {
		move: string, id: string, disabled?: string | boolean, disabledSource?: string,
		target?: string, pp?: number, maxpp?: number,
	}[] {
		if (lockedMove) {
			lockedMove = toID(lockedMove);
			this.trapped = true;
			if (lockedMove === 'recharge') {
				return [{
					move: 'Recharge',
					id: 'recharge',
				}];
			}
			for (const moveSlot of this.moveSlots) {
				if (moveSlot.id !== lockedMove) continue;
				return [{
					move: moveSlot.move,
					id: moveSlot.id,
				}];
			}
			// does this happen?
			return [{
				move: this.battle.dex.moves.get(lockedMove).name,
				id: lockedMove,
			}];
		}
		const moves = [];
		let hasValidMove = false;
		for (const moveSlot of this.moveSlots) {
			let moveName = moveSlot.move;
			if (moveSlot.id === 'hiddenpower') {
				moveName = 'Hidden Power ' + this.hpType;
				if (this.battle.gen < 6) moveName += ' ' + this.hpPower;
			} else if (moveSlot.id === 'return' || moveSlot.id === 'frustration') {
				const basePowerCallback = this.battle.dex.moves.get(moveSlot.id).basePowerCallback as (pokemon: Pokemon) => number;
				moveName += ' ' + basePowerCallback(this);
			}
			let target = moveSlot.target;
			switch (moveSlot.id) {
			case 'curse':
				if (!this.hasType('Ghost')) {
					target = this.battle.dex.moves.get('curse').nonGhostTarget;
				}
				break;
			case 'pollenpuff':
				// Heal Block only prevents Pollen Puff from targeting an ally when the user has Heal Block
				if (this.volatiles['healblock']) {
					target = 'adjacentFoe';
				}
				break;
			case 'terastarstorm':
				if (this.species.name === 'Terapagos-Stellar') {
					target = 'allAdjacentFoes';
				}
				break;
			}
			let disabled = moveSlot.disabled;
			if (this.volatiles['dynamax']) {
				// if each of a Pokemon's base moves are disabled by one of these effects, it will Struggle
				const canCauseStruggle = ['Encore', 'Disable', 'Taunt', 'Assault Vest', 'Belch', 'Stuff Cheeks'];
				disabled = this.maxMoveDisabled(moveSlot.id) || disabled && canCauseStruggle.includes(moveSlot.disabledSource!);
			} else if (
				(moveSlot.pp <= 0 && !this.volatiles['partialtrappinglock']) || disabled &&
				this.side.active.length >= 2 && this.battle.actions.targetTypeChoices(target!)
			) {
				disabled = true;
			}

			if (!disabled) {
				hasValidMove = true;
			} else if (disabled === 'hidden' && restrictData) {
				disabled = false;
			}

			moves.push({
				move: moveName,
				id: moveSlot.id,
				pp: moveSlot.pp,
				maxpp: moveSlot.maxpp,
				target,
				disabled,
			});
		}
		return hasValidMove ? moves : [];
	}

	/** This should be passed the base move and not the corresponding max move so we can check how much PP is left. */
	maxMoveDisabled(baseMove: Move | string) {
		baseMove = this.battle.dex.moves.get(baseMove);
		if (!this.getMoveData(baseMove.id)?.pp) return true;
		return !!(baseMove.category === 'Status' && (this.hasItem('assaultvest') || this.volatiles['taunt']));
	}

	getDynamaxRequest(skipChecks?: boolean) {
		// {gigantamax?: string, maxMoves: {[k: string]: string} | null}[]
		if (!skipChecks) {
			if (!this.side.canDynamaxNow()) return;
			if (
				this.species.isMega || this.species.isPrimal || this.species.forme === "Ultra" ||
				this.getItem().zMove || this.canMegaEvo
			) {
				return;
			}
			// Some pokemon species are unable to dynamax
			if (this.species.cannotDynamax || this.illusion?.species.cannotDynamax) return;
		}
		const result: DynamaxOptions = {maxMoves: []};
		let atLeastOne = false;
		for (const moveSlot of this.moveSlots) {
			const move = this.battle.dex.moves.get(moveSlot.id);
			const maxMove = this.battle.actions.getMaxMove(move, this);
			if (maxMove) {
				if (this.maxMoveDisabled(move)) {
					result.maxMoves.push({move: maxMove.id, target: maxMove.target, disabled: true});
				} else {
					result.maxMoves.push({move: maxMove.id, target: maxMove.target});
					atLeastOne = true;
				}
			}
		}
		if (!atLeastOne) return;
		if (this.canGigantamax) result.gigantamax = this.canGigantamax;
		return result;
	}

	getMoveRequestData() {
		let lockedMove = this.getLockedMove();

		// Information should be restricted for the last active Pokémon
		const isLastActive = this.isLastActive();
		const canSwitchIn = this.battle.canSwitch(this.side) > 0;
		let moves = this.getMoves(lockedMove, isLastActive);

		if (!moves.length) {
			moves = [{move: 'Struggle', id: 'struggle', target: 'randomNormal', disabled: false}];
			lockedMove = 'struggle';
		}

		const data: {
			moves: {move: string, id: string, target?: string, disabled?: string | boolean}[],
			maybeDisabled?: boolean,
			trapped?: boolean,
			maybeTrapped?: boolean,
			canMegaEvo?: boolean,
			canMegaEvoX?: boolean,
			canMegaEvoY?: boolean,
			canUltraBurst?: boolean,
			canZMove?: AnyObject | null,
			canDynamax?: boolean,
			maxMoves?: DynamaxOptions,
			canTerastallize?: string,
		} = {
			moves,
		};

		if (isLastActive) {
			if (this.maybeDisabled) {
				data.maybeDisabled = true;
			}
			if (canSwitchIn) {
				if (this.trapped === true) {
					data.trapped = true;
				} else if (this.maybeTrapped) {
					data.maybeTrapped = true;
				}
			}
		} else if (canSwitchIn) {
			// Discovered by selecting a valid Pokémon as a switch target and cancelling.
			if (this.trapped) data.trapped = true;
		}

		if (!lockedMove) {
			if (this.canMegaEvo) data.canMegaEvo = true;
			if (this.canMegaEvoX) data.canMegaEvoX = true;
			if (this.canMegaEvoY) data.canMegaEvoY = true;
			if (this.canUltraBurst) data.canUltraBurst = true;
			const canZMove = this.battle.actions.canZMove(this);
			if (canZMove) data.canZMove = canZMove;

			if (this.getDynamaxRequest()) data.canDynamax = true;
			if (data.canDynamax || this.volatiles['dynamax']) data.maxMoves = this.getDynamaxRequest(true);
			if (this.canTerastallize) data.canTerastallize = this.canTerastallize;
		}

		return data;
	}

	getSwitchRequestData(forAlly?: boolean) {
		const entry: AnyObject = {
			ident: this.fullname,
			details: this.details,
			condition: this.getHealth().secret,
			active: (this.position < this.side.active.length),
			stats: {
				atk: this.baseStoredStats['atk'],
				def: this.baseStoredStats['def'],
				spa: this.baseStoredStats['spa'],
				spd: this.baseStoredStats['spd'],
				spe: this.baseStoredStats['spe'],
			},
			moves: this[forAlly ? 'baseMoves' : 'moves'].map(move => {
				if (move === 'hiddenpower') {
					return move + toID(this.hpType) + (this.battle.gen < 6 ? '' : this.hpPower);
				}
				if (move === 'frustration' || move === 'return') {
					const basePowerCallback = this.battle.dex.moves.get(move).basePowerCallback as (pokemon: Pokemon) => number;
					return move + basePowerCallback(this);
				}
				return move;
			}),
			baseAbility: this.baseAbility,
			item: this.item,
			pokeball: this.pokeball,
		};
		if (this.battle.gen > 6) entry.ability = this.ability;
		if (this.battle.gen >= 9) {
			entry.commanding = !!this.volatiles['commanding'] && !this.fainted;
			entry.reviving = this.isActive && !!this.side.slotConditions[this.position]['revivalblessing'];
		}
		if (this.battle.gen === 9) {
			entry.teraType = this.teraType;
			entry.terastallized = this.terastallized || '';
		}
		return entry;
	}

	isLastActive() {
		if (!this.isActive) return false;
		const allyActive = this.side.active;
		for (let i = this.position + 1; i < allyActive.length; i++) {
			if (allyActive[i] && !allyActive[i].fainted) return false;
		}
		return true;
	}

	positiveBoosts() {
		let boosts = 0;
		let boost: BoostID;
		for (boost in this.boosts) {
			if (this.boosts[boost] > 0) boosts += this.boosts[boost];
		}
		return boosts;
	}

	getCappedBoost(boosts: SparseBoostsTable) {
		const cappedBoost: SparseBoostsTable = {};
		let boostName: BoostID;
		for (boostName in boosts) {
			const boost = boosts[boostName];
			if (!boost) continue;
			cappedBoost[boostName] = this.battle.clampIntRange(this.boosts[boostName] + boost, -6, 6) - this.boosts[boostName];
		}
		return cappedBoost;
	}

	boostBy(boosts: SparseBoostsTable) {
		boosts = this.getCappedBoost(boosts);
		let delta = 0;
		let boostName: BoostID;
		for (boostName in boosts) {
			delta = boosts[boostName]!;
			this.boosts[boostName] += delta;
		}
		return delta;
	}

	clearBoosts() {
		let boostName: BoostID;
		for (boostName in this.boosts) {
			this.boosts[boostName] = 0;
		}
	}

	setBoost(boosts: SparseBoostsTable) {
		let boostName: BoostID;
		for (boostName in boosts) {
			this.boosts[boostName] = boosts[boostName]!;
		}
	}

	copyVolatileFrom(pokemon: Pokemon, switchCause?: string | boolean) {
		this.clearVolatile();
		if (switchCause !== 'shedtail') this.boosts = pokemon.boosts;
		for (const i in pokemon.volatiles) {
			if (switchCause === 'shedtail' && i !== 'substitute') continue;
			if (this.battle.dex.conditions.getByID(i as ID).noCopy) continue;
			// shallow clones
			this.volatiles[i] = this.battle.initEffectState({...pokemon.volatiles[i]});
			if (this.volatiles[i].linkedPokemon) {
				delete pokemon.volatiles[i].linkedPokemon;
				delete pokemon.volatiles[i].linkedStatus;
				for (const linkedPoke of this.volatiles[i].linkedPokemon) {
					const linkedPokeLinks = linkedPoke.volatiles[this.volatiles[i].linkedStatus].linkedPokemon;
					linkedPokeLinks[linkedPokeLinks.indexOf(pokemon)] = this;
				}
			}
		}
		pokemon.clearVolatile();
		for (const i in this.volatiles) {
			const volatile = this.getVolatile(i) as Condition;
			this.battle.singleEvent('Copy', volatile, this.volatiles[i], this);
		}
	}

	transformInto(pokemon: Pokemon, effect?: Effect) {
		const species = pokemon.species;
		if (pokemon.fainted || this.illusion || pokemon.illusion || (pokemon.volatiles['substitute'] && this.battle.gen >= 5) ||
			(pokemon.transformed && this.battle.gen >= 2) || (this.transformed && this.battle.gen >= 5) ||
			species.name === 'Eternatus-Eternamax' || (['Ogerpon', 'Terapagos'].includes(species.baseSpecies) &&
			(this.terastallized || pokemon.terastallized)) || this.terastallized === 'Stellar') {
			return false;
		}

		if (this.battle.dex.currentMod === 'gen1stadium' && (
			species.name === 'Ditto' ||
			(this.species.name === 'Ditto' && pokemon.moves.includes('transform'))
		)) {
			return false;
		}

		if (!this.setSpecies(species, effect, true)) return false;

		this.transformed = true;
		this.weighthg = pokemon.weighthg;

		const types = pokemon.getTypes(true, true);
		this.setType(pokemon.volatiles['roost'] ? pokemon.volatiles['roost'].typeWas : types, true);
		this.addedType = pokemon.addedType;
		this.knownType = this.isAlly(pokemon) && pokemon.knownType;
		this.apparentType = pokemon.apparentType;

		let statName: StatIDExceptHP;
		for (statName in this.storedStats) {
			this.storedStats[statName] = pokemon.storedStats[statName];
			if (this.modifiedStats) this.modifiedStats[statName] = pokemon.modifiedStats![statName]; // Gen 1: Copy modified stats.
		}
		this.moveSlots = [];
		this.hpType = (this.battle.gen >= 5 ? this.hpType : pokemon.hpType);
		this.hpPower = (this.battle.gen >= 5 ? this.hpPower : pokemon.hpPower);
		this.timesAttacked = pokemon.timesAttacked;
		for (const moveSlot of pokemon.moveSlots) {
			let moveName = moveSlot.move;
			if (moveSlot.id === 'hiddenpower') {
				moveName = 'Hidden Power ' + this.hpType;
			}
			this.moveSlots.push({
				move: moveName,
				id: moveSlot.id,
				pp: moveSlot.maxpp === 1 ? 1 : 5,
				maxpp: this.battle.gen >= 5 ? (moveSlot.maxpp === 1 ? 1 : 5) : moveSlot.maxpp,
				target: moveSlot.target,
				disabled: false,
				used: false,
				virtual: true,
			});
		}
		let boostName: BoostID;
		for (boostName in pokemon.boosts) {
			this.boosts[boostName] = pokemon.boosts[boostName];
		}
		if (this.battle.gen >= 6) {
			// we need to remove all of the overlapping crit volatiles before adding any of them
			const volatilesToCopy = ['dragoncheer', 'focusenergy', 'gmaxchistrike', 'laserfocus'];
			for (const volatile of volatilesToCopy) this.removeVolatile(volatile);
			for (const volatile of volatilesToCopy) {
				if (pokemon.volatiles[volatile]) {
					this.addVolatile(volatile);
					if (volatile === 'gmaxchistrike') this.volatiles[volatile].layers = pokemon.volatiles[volatile].layers;
					if (volatile === 'dragoncheer') this.volatiles[volatile].hasDragonType = pokemon.volatiles[volatile].hasDragonType;
				}
			}
		}
		if (effect) {
			this.battle.add('-transform', this, pokemon, '[from] ' + effect.fullname);
		} else {
			this.battle.add('-transform', this, pokemon);
		}
		if (this.terastallized) {
			this.knownType = true;
			this.apparentType = this.terastallized;
		}
		if (this.battle.gen > 2) this.setAbility(pokemon.ability, this, true, true);

		// Change formes based on held items (for Transform)
		// Only ever relevant in Generation 4 since Generation 3 didn't have item-based forme changes
		if (this.battle.gen === 4) {
			if (this.species.num === 487) {
				// Giratina formes
				if (this.species.name === 'Giratina' && this.item === 'griseousorb') {
					this.formeChange('Giratina-Origin');
				} else if (this.species.name === 'Giratina-Origin' && this.item !== 'griseousorb') {
					this.formeChange('Giratina');
				}
			}
			if (this.species.num === 493) {
				// Arceus formes
				const item = this.getItem();
				const targetForme = (item?.onPlate ? 'Arceus-' + item.onPlate : 'Arceus');
				if (this.species.name !== targetForme) {
					this.formeChange(targetForme);
				}
			}
		}

		// Pokemon transformed into Ogerpon cannot Terastallize
		// restoring their ability to tera after they untransform is handled ELSEWHERE
		if (['Ogerpon', 'Terapagos'].includes(this.species.baseSpecies) && this.canTerastallize) this.canTerastallize = false;

		return true;
	}

	/**
	 * Changes this Pokemon's species to the given speciesId (or species).
	 * This function only handles changes to stats and type.
	 * Use formeChange to handle changes to ability and sending client messages.
	 */
	setSpecies(rawSpecies: Species, source: Effect | null = this.battle.effect, isTransform = false) {
		const species = this.battle.runEvent('ModifySpecies', this, null, source, rawSpecies);
		if (!species) return null;
		this.species = species;

		this.setType(species.types, true);
		this.apparentType = rawSpecies.types.join('/');
		this.addedType = species.addedType || '';
		this.knownType = true;
		this.weighthg = species.weighthg;

		const stats = this.battle.spreadModify(this.species.baseStats, this.set);
		if (this.species.maxHP) stats.hp = this.species.maxHP;

		if (!this.maxhp) {
			this.baseMaxhp = stats.hp;
			this.maxhp = stats.hp;
			this.hp = stats.hp;
		}

		if (!isTransform) this.baseStoredStats = stats;
		let statName: StatIDExceptHP;
		for (statName in this.storedStats) {
			this.storedStats[statName] = stats[statName];
			if (this.modifiedStats) this.modifiedStats[statName] = stats[statName]; // Gen 1: Reset modified stats.
		}
		if (this.battle.gen <= 1) {
			// Gen 1: Re-Apply burn and para drops.
			if (this.status === 'par') this.modifyStat!('spe', 0.25);
			if (this.status === 'brn') this.modifyStat!('atk', 0.5);
		}
		this.speed = this.storedStats.spe;
		return species;
	}

	/**
	 * Changes this Pokemon's forme to match the given speciesId (or species).
	 * This function handles all changes to stats, ability, type, species, etc.
	 * as well as sending all relevant messages sent to the client.
	 */
	formeChange(
		speciesId: string | Species, source: Effect | null = this.battle.effect,
		isPermanent?: boolean, abilitySlot = '0', message?: string
	) {
		const rawSpecies = this.battle.dex.species.get(speciesId);

		const species = this.setSpecies(rawSpecies, source);
		if (!species) return false;

		if (this.battle.gen <= 2) return true;

		// The species the opponent sees
		const apparentSpecies =
			this.illusion ? this.illusion.species.name : species.baseSpecies;
		if (isPermanent) {
			if (!this.transformed) this.regressionForme = true;
			this.baseSpecies = rawSpecies;
			this.details = this.getUpdatedDetails();
			let details = (this.illusion || this).details;
			if (this.terastallized) details += `, tera:${this.terastallized}`;
			this.battle.add('detailschange', this, details);
			if (!source) {
				// Tera forme
				// Ogerpon/Terapagos text goes here
			} else if (source.effectType === 'Item') {
				this.canTerastallize = null; // National Dex behavior
				if (source.zMove) {
					this.battle.add('-burst', this, apparentSpecies, species.requiredItem);
					this.moveThisTurnResult = true; // Ultra Burst counts as an action for Truant
				} else if (source.isPrimalOrb) {
					if (this.illusion) {
						this.ability = '';
						this.battle.add('-primal', this.illusion, species.requiredItem);
					} else {
						this.battle.add('-primal', this, species.requiredItem);
					}
				} else {
					this.battle.add('-mega', this, apparentSpecies, species.requiredItem);
					this.moveThisTurnResult = true; // Mega Evolution counts as an action for Truant
				}
			} else if (source.effectType === 'Status') {
				// Shaymin-Sky -> Shaymin
				this.battle.add('-formechange', this, species.name, message);
			}
		} else {
			if (source?.effectType === 'Ability') {
				this.battle.add('-formechange', this, species.name, message, `[from] ability: ${source.name}`);
			} else {
				this.battle.add('-formechange', this, this.illusion ? this.illusion.species.name : species.name, message);
			}
		}
		if (isPermanent && (!source || !['disguise', 'iceface'].includes(source.id))) {
			if (this.illusion) {
				this.ability = ''; // Don't allow Illusion to wear off
			}
			const ability = species.abilities[abilitySlot] || species.abilities['0'];
			// Ogerpon's forme change doesn't override permanent abilities
			if (source || !this.getAbility().flags['cantsuppress']) this.setAbility(ability, null, true);
			// However, its ability does reset upon switching out
			this.baseAbility = toID(ability);
		}
		if (this.terastallized) {
			this.knownType = true;
			this.apparentType = this.terastallized;
		}
		return true;
	}

	clearVolatile(includeSwitchFlags = true) {
		this.boosts = {
			atk: 0,
			def: 0,
			spa: 0,
			spd: 0,
			spe: 0,
			accuracy: 0,
			evasion: 0,
		};

		if (this.battle.gen === 1 && this.baseMoves.includes('mimic' as ID) && !this.transformed) {
			const moveslot = this.baseMoves.indexOf('mimic' as ID);
			const mimicPP = this.moveSlots[moveslot] ? this.moveSlots[moveslot].pp : 16;
			this.moveSlots = this.baseMoveSlots.slice();
			this.moveSlots[moveslot].pp = mimicPP;
		} else {
			this.moveSlots = this.baseMoveSlots.slice();
		}

		this.transformed = false;
		this.ability = this.baseAbility;
		this.hpType = this.baseHpType;
		this.hpPower = this.baseHpPower;
		if (this.canTerastallize === false) this.canTerastallize = this.teraType;
		for (const i in this.volatiles) {
			if (this.volatiles[i].linkedStatus) {
				this.removeLinkedVolatiles(this.volatiles[i].linkedStatus, this.volatiles[i].linkedPokemon);
			}
		}
		if (this.species.name === 'Eternatus-Eternamax' && this.volatiles['dynamax']) {
			this.volatiles = {dynamax: this.volatiles['dynamax']};
		} else {
			this.volatiles = {};
		}
		if (includeSwitchFlags) {
			this.switchFlag = false;
			this.forceSwitchFlag = false;
		}

		this.lastMove = null;
		if (this.battle.gen === 2) this.lastMoveEncore = null;
		this.lastMoveUsed = null;
		this.moveThisTurn = '';
		this.moveLastTurnResult = undefined;
		this.moveThisTurnResult = undefined;

		this.lastDamage = 0;
		this.attackedBy = [];
		this.hurtThisTurn = null;
		this.newlySwitched = true;
		this.beingCalledBack = false;

		this.volatileStaleness = undefined;

		delete this.abilityState.started;
		delete this.itemState.started;

		this.setSpecies(this.baseSpecies);
	}

	hasType(type: string | string[]) {
		const thisTypes = this.getTypes();
		if (typeof type === 'string') {
			return thisTypes.includes(type);
		}

		for (const typeName of type) {
			if (thisTypes.includes(typeName)) return true;
		}
		return false;
	}

	/**
	 * This function only puts the pokemon in the faint queue;
	 * actually setting of this.fainted comes later when the
	 * faint queue is resolved.
	 *
	 * Returns the amount of damage actually dealt
	 */
	faint(source: Pokemon | null = null, effect: Effect | null = null) {
		if (this.fainted || this.faintQueued) return 0;
		const d = this.hp;
		this.hp = 0;
		this.switchFlag = false;
		this.faintQueued = true;
		this.battle.faintQueue.push({
			target: this,
			source,
			effect,
		});
		return d;
	}

	damage(d: number, source: Pokemon | null = null, effect: Effect | null = null) {
		if (!this.hp || isNaN(d) || d <= 0) return 0;
		if (d < 1 && d > 0) d = 1;
		d = this.battle.trunc(d);
		this.hp -= d;
		if (this.hp <= 0) {
			d += this.hp;
			this.faint(source, effect);
		}
		return d;
	}

	tryTrap(isHidden = false) {
		if (!this.runStatusImmunity('trapped')) return false;
		if (this.trapped && isHidden) return true;
		this.trapped = isHidden ? 'hidden' : true;
		return true;
	}

	hasMove(moveid: string) {
		moveid = toID(moveid);
		if (moveid.substr(0, 11) === 'hiddenpower') moveid = 'hiddenpower';
		for (const moveSlot of this.moveSlots) {
			if (moveid === moveSlot.id) {
				return moveid;
			}
		}
		return false;
	}

	disableMove(moveid: string, isHidden?: boolean | string, sourceEffect?: Effect) {
		if (!sourceEffect && this.battle.event) {
			sourceEffect = this.battle.effect;
		}
		moveid = toID(moveid);

		for (const moveSlot of this.moveSlots) {
			if (moveSlot.id === moveid && moveSlot.disabled !== true) {
				moveSlot.disabled = (isHidden || true);
				moveSlot.disabledSource = (sourceEffect?.name || moveSlot.move);
			}
		}
	}

	/** Returns the amount of damage actually healed */
	heal(d: number, source: Pokemon | null = null, effect: Effect | null = null) {
		if (!this.hp) return false;
		d = this.battle.trunc(d);
		if (isNaN(d)) return false;
		if (d <= 0) return false;
		if (this.hp >= this.maxhp) return false;
		this.hp += d;
		if (this.hp > this.maxhp) {
			d -= this.hp - this.maxhp;
			this.hp = this.maxhp;
		}
		return d;
	}

	/** Sets HP, returns delta */
	sethp(d: number) {
		if (!this.hp) return 0;
		d = this.battle.trunc(d);
		if (isNaN(d)) return;
		if (d < 1) d = 1;
		d = d - this.hp;
		this.hp += d;
		if (this.hp > this.maxhp) {
			d -= this.hp - this.maxhp;
			this.hp = this.maxhp;
		}
		return d;
	}

	trySetStatus(status: string | Condition, source: Pokemon | null = null, sourceEffect: Effect | null = null) {
		return this.setStatus(this.status || status, source, sourceEffect);
	}

	/** Unlike clearStatus, gives cure message */
	cureStatus(silent = false) {
		if (!this.hp || !this.status) return false;
		this.battle.add('-curestatus', this, this.status, silent ? '[silent]' : '[msg]');
		if (this.status === 'slp' && this.removeVolatile('nightmare')) {
			this.battle.add('-end', this, 'Nightmare', '[silent]');
		}
		this.setStatus('');
		return true;
	}

	setStatus(
		status: string | Condition,
		source: Pokemon | null = null,
		sourceEffect: Effect | null = null,
		ignoreImmunities = false
	) {
		if (!this.hp) return false;
		status = this.battle.dex.conditions.get(status);
		if (this.battle.event) {
			if (!source) source = this.battle.event.source;
			if (!sourceEffect) sourceEffect = this.battle.effect;
		}
		if (!source) source = this;

		if (this.status === status.id) {
			if ((sourceEffect as Move)?.status === this.status) {
				this.battle.add('-fail', this, this.status);
			} else if ((sourceEffect as Move)?.status) {
				this.battle.add('-fail', source);
				this.battle.attrLastMove('[still]');
			}
			return false;
		}

		if (!ignoreImmunities && status.id &&
				!(source?.hasAbility('corrosion') && ['tox', 'psn'].includes(status.id))) {
			// the game currently never ignores immunities
			if (!this.runStatusImmunity(status.id === 'tox' ? 'psn' : status.id)) {
				this.battle.debug('immune to status');
				if ((sourceEffect as Move)?.status) {
					this.battle.add('-immune', this);
				}
				return false;
			}
		}
		const prevStatus = this.status;
		const prevStatusState = this.statusState;
		if (status.id) {
			const result: boolean = this.battle.runEvent('SetStatus', this, source, sourceEffect, status);
			if (!result) {
				this.battle.debug('set status [' + status.id + '] interrupted');
				return result;
			}
		}

		this.status = status.id;
		this.statusState = this.battle.initEffectState({id: status.id, target: this});
		if (source) this.statusState.source = source;
		if (status.duration) this.statusState.duration = status.duration;
		if (status.durationCallback) {
			this.statusState.duration = status.durationCallback.call(this.battle, this, source, sourceEffect);
		}

		if (status.id && !this.battle.singleEvent('Start', status, this.statusState, this, source, sourceEffect)) {
			this.battle.debug('status start [' + status.id + '] interrupted');
			// cancel the setstatus
			this.status = prevStatus;
			this.statusState = prevStatusState;
			return false;
		}
		if (status.id && !this.battle.runEvent('AfterSetStatus', this, source, sourceEffect, status)) {
			return false;
		}
		return true;
	}

	/**
	 * Unlike cureStatus, does not give cure message
	 */
	clearStatus() {
		if (!this.hp || !this.status) return false;
		if (this.status === 'slp' && this.removeVolatile('nightmare')) {
			this.battle.add('-end', this, 'Nightmare', '[silent]');
		}
		this.setStatus('');
		return true;
	}

	getStatus() {
		return this.battle.dex.conditions.getByID(this.status);
	}

	eatItem(force?: boolean, source?: Pokemon, sourceEffect?: Effect) {
		if (!this.item || this.itemState.knockedOff) return false;
		if ((!this.hp && this.item !== 'jabocaberry' && this.item !== 'rowapberry') || !this.isActive) return false;

		if (!sourceEffect && this.battle.effect) sourceEffect = this.battle.effect;
		if (!source && this.battle.event && this.battle.event.target) source = this.battle.event.target;
		const item = this.getItem();
		if (sourceEffect?.effectType === 'Item' && this.item !== sourceEffect.id && source === this) {
			// if an item is telling us to eat it but we aren't holding it, we probably shouldn't eat what we are holding
			return false;
		}
		if (
			this.battle.runEvent('UseItem', this, null, null, item) &&
			(force || this.battle.runEvent('TryEatItem', this, null, null, item))
		) {
			this.battle.add('-enditem', this, item, '[eat]');

			this.battle.singleEvent('Eat', item, this.itemState, this, source, sourceEffect);
			this.battle.runEvent('EatItem', this, null, null, item);

			if (RESTORATIVE_BERRIES.has(item.id)) {
				switch (this.pendingStaleness) {
				case 'internal':
					if (this.staleness !== 'external') this.staleness = 'internal';
					break;
				case 'external':
					this.staleness = 'external';
					break;
				}
				this.pendingStaleness = undefined;
			}

			this.lastItem = this.item;
			this.item = '';
			this.battle.clearEffectState(this.itemState);
			this.usedItemThisTurn = true;
			this.ateBerry = true;
			this.battle.runEvent('AfterUseItem', this, null, null, item);
			return true;
		}
		return false;
	}

	useItem(source?: Pokemon, sourceEffect?: Effect) {
		if ((!this.hp && !this.getItem().isGem) || !this.isActive) return false;
		if (!this.item || this.itemState.knockedOff) return false;

		if (!sourceEffect && this.battle.effect) sourceEffect = this.battle.effect;
		if (!source && this.battle.event && this.battle.event.target) source = this.battle.event.target;
		const item = this.getItem();
		if (sourceEffect?.effectType === 'Item' && this.item !== sourceEffect.id && source === this) {
			// if an item is telling us to eat it but we aren't holding it, we probably shouldn't eat what we are holding
			return false;
		}
		if (this.battle.runEvent('UseItem', this, null, null, item)) {
			switch (item.id) {
			case 'redcard':
				this.battle.add('-enditem', this, item, '[of] ' + source);
				break;
			default:
				if (item.isGem) {
					this.battle.add('-enditem', this, item, '[from] gem');
				} else {
					this.battle.add('-enditem', this, item);
				}
				break;
			}
			if (item.boosts) {
				this.battle.boost(item.boosts, this, source, item);
			}

			this.battle.singleEvent('Use', item, this.itemState, this, source, sourceEffect);

			this.lastItem = this.item;
			this.item = '';
			this.battle.clearEffectState(this.itemState);
			this.usedItemThisTurn = true;
			this.battle.runEvent('AfterUseItem', this, null, null, item);
			return true;
		}
		return false;
	}

	takeItem(source?: Pokemon) {
		if (!this.isActive) return false;
		if (!this.item || this.itemState.knockedOff) return false;
		if (!source) source = this;
		if (this.battle.gen === 4) {
			if (toID(this.ability) === 'multitype') return false;
			if (toID(source.ability) === 'multitype') return false;
		}
		const item = this.getItem();
		if (this.battle.runEvent('TakeItem', this, source, null, item)) {
			this.item = '';
			const oldItemState = this.itemState;
			this.battle.clearEffectState(this.itemState);
			this.pendingStaleness = undefined;
			this.battle.singleEvent('End', item, oldItemState, this);
			this.battle.runEvent('AfterTakeItem', this, null, null, item);
			return item;
		}
		return false;
	}

	setItem(item: string | Item, source?: Pokemon, effect?: Effect) {
		if (!this.hp || !this.isActive) return false;
		if (this.itemState.knockedOff) return false;
		if (typeof item === 'string') item = this.battle.dex.items.get(item);

		const effectid = this.battle.effect ? this.battle.effect.id : '';
		if (RESTORATIVE_BERRIES.has('leppaberry' as ID)) {
			const inflicted = ['trick', 'switcheroo'].includes(effectid);
			const external = inflicted && source && !source.isAlly(this);
			this.pendingStaleness = external ? 'external' : 'internal';
		} else {
			this.pendingStaleness = undefined;
		}
		const oldItem = this.getItem();
		const oldItemState = this.itemState;
		this.item = item.id;
		this.itemState = this.battle.initEffectState({id: item.id, target: this});
		if (oldItem.exists) this.battle.singleEvent('End', oldItem, oldItemState, this);
		if (item.id) {
			this.battle.singleEvent('Start', item, this.itemState, this, source, effect);
		}
		return true;
	}

	getItem() {
		return this.battle.dex.items.getByID(this.item);
	}

	hasItem(item: string | string[]) {
		if (Array.isArray(item)) {
			if (!item.map(toID).includes(this.item)) return false;
		} else {
			if (toID(item) !== this.item) return false;
		}
		return !this.ignoringItem();
	}

	clearItem() {
		return this.setItem('');
	}

	setAbility(ability: string | Ability, source?: Pokemon | null, isFromFormeChange = false, isTransform = false) {
		if (!this.hp) return false;
		if (typeof ability === 'string') ability = this.battle.dex.abilities.get(ability);
		const oldAbility = this.ability;
		if (!isFromFormeChange) {
			if (ability.flags['cantsuppress'] || this.getAbility().flags['cantsuppress']) return false;
		}
		if (!isFromFormeChange && !isTransform) {
			const setAbilityEvent: boolean | null = this.battle.runEvent('SetAbility', this, source, this.battle.effect, ability);
			if (!setAbilityEvent) return setAbilityEvent;
		}
		this.battle.singleEvent('End', this.battle.dex.abilities.get(oldAbility), this.abilityState, this, source);
		if (this.battle.effect && this.battle.effect.effectType === 'Move' && !isFromFormeChange) {
			this.battle.add('-endability', this, this.battle.dex.abilities.get(oldAbility), '[from] move: ' +
				this.battle.dex.moves.get(this.battle.effect.id));
		}
		this.ability = ability.id;
		this.abilityState = this.battle.initEffectState({id: ability.id, target: this});
		if (ability.id && this.battle.gen > 3 &&
			(!isTransform || oldAbility !== ability.id || this.battle.gen <= 4)) {
			this.battle.singleEvent('Start', ability, this.abilityState, this, source);
		}
		return oldAbility;
	}

	getAbility() {
		return this.battle.dex.abilities.getByID(this.ability);
	}

	hasAbility(ability: string | string[]) {
		if (Array.isArray(ability)) {
			if (!ability.map(toID).includes(this.ability)) return false;
		} else {
			if (toID(ability) !== this.ability) return false;
		}
		return !this.ignoringAbility();
	}

	clearAbility() {
		return this.setAbility('');
	}

	getNature() {
		return this.battle.dex.natures.get(this.set.nature);
	}

	addVolatile(
		status: string | Condition, source: Pokemon | null = null, sourceEffect: Effect | null = null,
		linkedStatus: string | Condition | null = null
	): boolean | any {
		let result;
		status = this.battle.dex.conditions.get(status);
		if (!this.hp && !status.affectsFainted) return false;
		if (linkedStatus && source && !source.hp) return false;
		if (this.battle.event) {
			if (!source) source = this.battle.event.source;
			if (!sourceEffect) sourceEffect = this.battle.effect;
		}
		if (!source) source = this;

		if (this.volatiles[status.id]) {
			if (!status.onRestart) return false;
			return this.battle.singleEvent('Restart', status, this.volatiles[status.id], this, source, sourceEffect);
		}
		if (!this.runStatusImmunity(status.id)) {
			this.battle.debug('immune to volatile status');
			if ((sourceEffect as Move)?.status) {
				this.battle.add('-immune', this);
			}
			return false;
		}
		result = this.battle.runEvent('TryAddVolatile', this, source, sourceEffect, status);
		if (!result) {
			this.battle.debug('add volatile [' + status.id + '] interrupted');
			return result;
		}
		this.volatiles[status.id] = this.battle.initEffectState({id: status.id, name: status.name, target: this});
		if (source) {
			this.volatiles[status.id].source = source;
			this.volatiles[status.id].sourceSlot = source.getSlot();
		}
		if (sourceEffect) this.volatiles[status.id].sourceEffect = sourceEffect;
		if (status.duration) this.volatiles[status.id].duration = status.duration;
		if (status.durationCallback) {
			this.volatiles[status.id].duration = status.durationCallback.call(this.battle, this, source, sourceEffect);
		}
		result = this.battle.singleEvent('Start', status, this.volatiles[status.id], this, source, sourceEffect);
		if (!result) {
			// cancel
			delete this.volatiles[status.id];
			return result;
		}
		if (linkedStatus && source) {
			if (!source.volatiles[linkedStatus.toString()]) {
				source.addVolatile(linkedStatus, this, sourceEffect);
				source.volatiles[linkedStatus.toString()].linkedPokemon = [this];
				source.volatiles[linkedStatus.toString()].linkedStatus = status;
			} else {
				source.volatiles[linkedStatus.toString()].linkedPokemon.push(this);
			}
			this.volatiles[status.toString()].linkedPokemon = [source];
			this.volatiles[status.toString()].linkedStatus = linkedStatus;
		}
		return true;
	}

	getVolatile(status: string | Effect) {
		status = this.battle.dex.conditions.get(status) as Effect;
		if (!this.volatiles[status.id]) return null;
		return status;
	}

	removeVolatile(status: string | Effect) {
		if (!this.hp) return false;
		status = this.battle.dex.conditions.get(status) as Effect;
		if (!this.volatiles[status.id]) return false;
		const linkedPokemon = this.volatiles[status.id].linkedPokemon;
		const linkedStatus = this.volatiles[status.id].linkedStatus;
		this.battle.singleEvent('End', status, this.volatiles[status.id], this);
		delete this.volatiles[status.id];
		if (linkedPokemon) {
			this.removeLinkedVolatiles(linkedStatus, linkedPokemon);
		}
		return true;
	}

	removeLinkedVolatiles(linkedStatus: string | Effect, linkedPokemon: Pokemon[]) {
		linkedStatus = linkedStatus.toString();
		for (const linkedPoke of linkedPokemon) {
			const volatileData = linkedPoke.volatiles[linkedStatus];
			if (!volatileData) continue;
			volatileData.linkedPokemon.splice(volatileData.linkedPokemon.indexOf(this), 1);
			if (volatileData.linkedPokemon.length === 0) {
				linkedPoke.removeVolatile(linkedStatus);
			}
		}
	}

	getHealth = () => {
		if (!this.hp) return {side: this.side.id, secret: '0 fnt', shared: '0 fnt'};
		let secret = `${this.hp}/${this.maxhp}`;
		let shared;
		const ratio = this.hp / this.maxhp;
		if (this.battle.reportExactHP) {
			shared = secret;
		} else if (this.battle.reportPercentages || this.battle.gen >= 8) {
			// HP Percentage Mod mechanics
			let percentage = Math.ceil(ratio * 100);
			if ((percentage === 100) && (ratio < 1.0)) {
				percentage = 99;
			}
			shared = `${percentage}/100`;
		} else {
			// In-game accurate pixel health mechanics
			const pixels = Math.floor(ratio * 48) || 1;
			shared = `${pixels}/48`;
			if ((pixels === 9) && (ratio > 0.2)) {
				shared += 'y'; // force yellow HP bar
			} else if ((pixels === 24) && (ratio > 0.5)) {
				shared += 'g'; // force green HP bar
			}
		}
		if (this.status) {
			secret += ` ${this.status}`;
			shared += ` ${this.status}`;
		}
		return {side: this.side.id, secret, shared};
	};

	/**
	 * Sets a type (except on Arceus, who resists type changes)
	 */
	setType(newType: string | string[], enforce = false) {
		if (!enforce) {
			// No Pokemon should be able to have Stellar as a base type
			if (typeof newType === 'string' ? newType === 'Stellar' : newType.includes('Stellar')) return false;
			// First type of Arceus, Silvally cannot be normally changed
			if ((this.battle.gen >= 5 && (this.species.num === 493 || this.species.num === 773)) ||
				(this.battle.gen === 4 && this.hasAbility('multitype'))) {
				return false;
			}
			// Terastallized Pokemon cannot have their base type changed except via forme change
			if (this.terastallized) return false;
		}

		if (!newType) throw new Error("Must pass type to setType");
		this.types = (typeof newType === 'string' ? [newType] : newType);
		this.addedType = '';
		this.knownType = true;
		this.apparentType = this.types.join('/');

		return true;
	}

	/** Removes any types added previously and adds another one. */
	addType(newType: string) {
		if (this.terastallized) return false;
		this.addedType = newType;
		return true;
	}

	getTypes(excludeAdded?: boolean, preterastallized?: boolean): string[] {
		if (!preterastallized && this.terastallized && this.terastallized !== 'Stellar') {
			return [this.terastallized];
		}
		const types = this.battle.runEvent('Type', this, null, null, this.types);
		if (!types.length) types.push(this.battle.gen >= 5 ? 'Normal' : '???');
		if (!excludeAdded && this.addedType) return types.concat(this.addedType);
		return types;
	}

	isGrounded(negateImmunity = false) {
		if ('gravity' in this.battle.field.pseudoWeather) return true;
		if ('ingrain' in this.volatiles && this.battle.gen >= 4) return true;
		if ('smackdown' in this.volatiles) return true;
		const item = (this.ignoringItem() ? '' : this.item);
		if (item === 'ironball') return true;
		// If a Fire/Flying type uses Burn Up and Roost, it becomes ???/Flying-type, but it's still grounded.
		if (!negateImmunity && this.hasType('Flying') && !(this.hasType('???') && 'roost' in this.volatiles)) return false;
		if (this.hasAbility('levitate') && !this.battle.suppressingAbility(this)) return null;
		if ('magnetrise' in this.volatiles) return false;
		if ('telekinesis' in this.volatiles) return false;
		return item !== 'airballoon';
	}

	isSemiInvulnerable() {
		return (this.volatiles['fly'] || this.volatiles['bounce'] || this.volatiles['dive'] || this.volatiles['dig'] ||
			this.volatiles['phantomforce'] || this.volatiles['shadowforce'] || this.isSkyDropped());
	}

	isSkyDropped() {
		if (this.volatiles['skydrop']) return true;
		for (const foeActive of this.side.foe.active) {
			if (foeActive.volatiles['skydrop'] && foeActive.volatiles['skydrop'].source === this) {
				return true;
			}
		}
		return false;
	}

	/** Specifically: is protected against a single-target damaging move */
	isProtected() {
		return !!(
			this.volatiles['protect'] || this.volatiles['detect'] || this.volatiles['maxguard'] ||
			this.volatiles['kingsshield'] || this.volatiles['spikyshield'] || this.volatiles['banefulbunker'] ||
			this.volatiles['obstruct'] || this.volatiles['silktrap'] || this.volatiles['burningbulwark']
		);
	}

	/**
	 * Like Field.effectiveWeather(), but ignores sun and rain if
	 * the Utility Umbrella is active for the Pokemon.
	 */
	effectiveWeather() {
		const weather = this.battle.field.effectiveWeather();
		switch (weather) {
		case 'sunnyday':
		case 'raindance':
		case 'desolateland':
		case 'primordialsea':
			if (this.hasItem('utilityumbrella')) return '';
		}
		return weather;
	}

	runEffectiveness(move: ActiveMove) {
		let totalTypeMod = 0;
		if (this.terastallized && move.type === 'Stellar') {
			totalTypeMod = 1;
		} else {
			for (const type of this.getTypes()) {
				let typeMod = this.battle.dex.getEffectiveness(move, type);
				typeMod = this.battle.singleEvent('Effectiveness', move, null, this, type, move, typeMod);
				totalTypeMod += this.battle.runEvent('Effectiveness', this, type, move, typeMod);
			}
		}
		if (this.species.name === 'Terapagos-Terastal' && this.hasAbility('Tera Shell') &&
			!this.battle.suppressingAbility(this)) {
			if (this.abilityState.resisted) return -1; // all hits of multi-hit move should be not very effective
			if (move.category === 'Status' || move.id === 'struggle' || !this.runImmunity(move.type) ||
				totalTypeMod < 0 || this.hp < this.maxhp) {
				return totalTypeMod;
			}

			this.battle.add('-activate', this, 'ability: Tera Shell');
			this.abilityState.resisted = true;
			return -1;
		}
		return totalTypeMod;
	}

	/** false = immune, true = not immune */
	runImmunity(type: string, message?: string | boolean) {
		if (!type || type === '???') return true;
		if (!this.battle.dex.types.isName(type)) {
			throw new Error("Use runStatusImmunity for " + type);
		}
		if (this.fainted) return false;

		const negateImmunity = !this.battle.runEvent('NegateImmunity', this, type);
		const notImmune = type === 'Ground' ?
			this.isGrounded(negateImmunity) :
			negateImmunity || this.battle.dex.getImmunity(type, this);
		if (notImmune) return true;
		if (!message) return false;
		if (notImmune === null) {
			this.battle.add('-immune', this, '[from] ability: Levitate');
		} else {
			this.battle.add('-immune', this);
		}
		return false;
	}

	runStatusImmunity(type: string, message?: string) {
		if (this.fainted) return false;
		if (!type) return true;

		if (!this.battle.dex.getImmunity(type, this)) {
			this.battle.debug('natural status immunity');
			if (message) {
				this.battle.add('-immune', this);
			}
			return false;
		}
		const immunity = this.battle.runEvent('Immunity', this, null, null, type);
		if (!immunity) {
			this.battle.debug('artificial status immunity');
			if (message && immunity !== null) {
				this.battle.add('-immune', this);
			}
			return false;
		}
		return true;
	}

	destroy() {
		// deallocate ourself
		// get rid of some possibly-circular references
		(this as any).battle = null!;
		(this as any).side = null!;
	}
}<|MERGE_RESOLUTION|>--- conflicted
+++ resolved
@@ -507,12 +507,8 @@
 
 	getUpdatedDetails(level?: number) {
 		let name = this.species.name;
-<<<<<<< HEAD
-		if (name === 'Greninja-Bond') name = 'Greninja';
+		if (['Greninja-Bond', 'Rockruff-Dusk'].includes(name)) name = this.species.baseSpecies;
 		if (!level) level = this.level;
-=======
-		if (['Greninja-Bond', 'Rockruff-Dusk'].includes(name)) name = this.species.baseSpecies;
->>>>>>> 920a0e07
 		return name + (level === 100 ? '' : ', L' + level) +
 			(this.gender === '' ? '' : ', ' + this.gender) + (this.set.shiny ? ', shiny' : '');
 	}
