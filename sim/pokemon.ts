/**
 * Simulator Pokemon
 * Pokemon Showdown - http://pokemonshowdown.com/
 *
 * @license MIT license
 */

import {State} from './state';
import {toID} from './dex';

/** A Pokemon's move slot. */
interface MoveSlot {
	id: ID;
	move: string;
	pp: number;
	maxpp: number;
	target?: string;
	disabled: boolean | string;
	disabledSource?: string;
	used: boolean;
	virtual?: boolean;
}

interface Attacker {
	source: Pokemon;
	damage: number;
	thisTurn: boolean;
	move?: ID;
	slot: PokemonSlot;
	damageValue?: (number | boolean | undefined);
}

export interface EffectState {
	// TODO: set this to be an actual number after converting data/ to .ts
	duration?: number | any;
	[k: string]: any;
}

// Berries which restore PP/HP and thus inflict external staleness when given to an opponent as
// there are very few non-malicious competitive reasons to do so
export const RESTORATIVE_BERRIES = new Set([
	'leppaberry', 'aguavberry', 'enigmaberry', 'figyberry', 'iapapaberry', 'magoberry', 'sitrusberry', 'wikiberry', 'oranberry',
] as ID[]);

export class Pokemon {
	readonly side: Side;
	readonly battle: Battle;

	readonly set: PokemonSet;
	readonly name: string;
	readonly fullname: string;
	readonly level: number;
	readonly gender: GenderName;
	readonly happiness: number;
	readonly pokeball: string;
	readonly dynamaxLevel: number;
	readonly gigantamax: boolean;

	/** Transform keeps the original pre-transformed Hidden Power in Gen 2-4. */
	readonly baseHpType: string;
	readonly baseHpPower: number;

	readonly baseMoveSlots: MoveSlot[];
	moveSlots: MoveSlot[];

	hpType: string;
	hpPower: number;

	/**
	 * Index of `pokemon.side.pokemon` and `pokemon.side.active`, which are
	 * guaranteed to be the same for active pokemon. Note that this isn't
	 * its field position in multi battles - use `getSlot()` for that.
	 */
	position: number;
	details: string;

	baseSpecies: Species;
	species: Species;
	speciesState: EffectState;

	status: ID;
	statusState: EffectState;
	volatiles: {[id: string]: EffectState};
	showCure?: boolean;

	/**
	 * These are the basic stats that appear on the in-game stats screen:
	 * calculated purely from the species base stats, level, IVs, EVs,
	 * and Nature, before modifications from item, ability, etc.
	 *
	 * Forme changes affect these, but Transform doesn't.
	 */
	baseStoredStats: StatsTable;
	/**
	 * These are pre-modification stored stats in-battle. At switch-in,
	 * they're identical to `baseStoredStats`, but can be temporarily changed
	 * until switch-out by effects such as Power Trick and Transform.
	 *
	 * Stat multipliers from abilities, items, and volatiles, such as
	 * Solar Power, Choice Band, or Swords Dance, are not stored in
	 * `storedStats`, but applied on top and accessed by `pokemon.getStat`.
	 *
	 * (Except in Gen 1, where stat multipliers are stored, leading
	 * to several famous glitches.)
	 */
	storedStats: StatsExceptHPTable;
	boosts: BoostsTable;

	baseAbility: ID;
	ability: ID;
	abilityState: EffectState;

	item: ID;
	itemState: EffectState;
	lastItem: ID;
	usedItemThisTurn: boolean;
	ateBerry: boolean;

	trapped: boolean | "hidden";
	maybeTrapped: boolean;
	maybeDisabled: boolean;

	illusion: Pokemon | null;
	transformed: boolean;

	maxhp: number;
	/** This is the max HP before Dynamaxing; it's updated for Power Construct etc */
	baseMaxhp: number;
	hp: number;
	fainted: boolean;
	faintQueued: boolean;
	subFainted: boolean | null;

	/** If this Pokemon should revert to its set species when it faints */
	regressionForme: boolean;

	types: string[];
	addedType: string;
	knownType: boolean;
	/** Keeps track of what type the client sees for this Pokemon. */
	apparentType: string;

	/**
	 * If the switch is called by an effect with a special switch
	 * message, like U-turn or Baton Pass, this will be the ID of
	 * the calling effect.
	 */
	switchFlag: ID | boolean;
	forceSwitchFlag: boolean;
	skipBeforeSwitchOutEventFlag: boolean;
	draggedIn: number | null;
	newlySwitched: boolean;
	beingCalledBack: boolean;

	lastMove: ActiveMove | null;
	// Gen 2 only
	lastMoveEncore?: ActiveMove | null;
	lastMoveUsed: ActiveMove | null;
	lastMoveTargetLoc?: number;
	moveThisTurn: string | boolean;
	statsRaisedThisTurn: boolean;
	statsLoweredThisTurn: boolean;
	/**
	 * The result of the last move used on the previous turn by this
	 * Pokemon. Stomping Tantrum checks this property for a value of false
	 * when determine whether to double its power, but it has four
	 * possible values:
	 *
	 * undefined indicates this Pokemon was not active last turn. It should
	 * not be used to indicate that a move was attempted and failed, either
	 * in a way that boosts Stomping Tantrum or not.
	 *
	 * null indicates that the Pokemon's move was skipped in such a way
	 * that does not boost Stomping Tantrum, either from having to recharge
	 * or spending a turn trapped by another Pokemon's Sky Drop.
	 *
	 * false indicates that the move completely failed to execute for any
	 * reason not mentioned above, including missing, the target being
	 * immune, the user being immobilized by an effect such as paralysis, etc.
	 *
	 * true indicates that the move successfully executed one or more of
	 * its effects on one or more targets, including hitting with an attack
	 * but dealing 0 damage to the target in cases such as Disguise, or that
	 * the move was blocked by one or more moves such as Protect.
	 */
	moveLastTurnResult: boolean | null | undefined;
	/**
	 * The result of the most recent move used this turn by this Pokemon.
	 * At the start of each turn, the value stored here is moved to its
	 * counterpart, moveLastTurnResult, and this property is reinitialized
	 * to undefined. This property can have one of four possible values:
	 *
	 * undefined indicates that this Pokemon has not yet finished an
	 * attempt to use a move this turn. As this value is only overwritten
	 * after a move finishes execution, it is not sufficient for an event
	 * to examine only this property when checking if a Pokemon has not
	 * moved yet this turn if the event could take place during that
	 * Pokemon's move.
	 *
	 * null indicates that the Pokemon's move was skipped in such a way
	 * that does not boost Stomping Tantrum, either from having to recharge
	 * or spending a turn trapped by another Pokemon's Sky Drop.
	 *
	 * false indicates that the move completely failed to execute for any
	 * reason not mentioned above, including missing, the target being
	 * immune, the user being immobilized by an effect such as paralysis, etc.
	 *
	 * true indicates that the move successfully executed one or more of
	 * its effects on one or more targets, including hitting with an attack
	 * but dealing 0 damage to the target in cases such as Disguise. It can
	 * also mean that the move was blocked by one or more moves such as
	 * Protect. Uniquely, this value can also be true if this Pokemon mega
	 * evolved or ultra bursted this turn, but in that case the value should
	 * always be overwritten by a move action before the end of that turn.
	 */
	moveThisTurnResult: boolean | null | undefined;
	/**
	 * The undynamaxed HP value this Pokemon was reduced to by damage this turn,
	 * or false if it hasn't taken damage yet this turn
	 *
	 * Used for Assurance, Emergency Exit, and Wimp Out
	 */
	hurtThisTurn: number | null;
	lastDamage: number;
	attackedBy: Attacker[];
	timesAttacked: number;

	isActive: boolean;
	activeTurns: number;
	/**
	 * This is for Fake-Out-likes specifically - it mostly counts how many move
	 * actions you've had since the last time you switched in, so 1/turn normally,
	 * +1 for Dancer/Instruct, -1 for shifting/Sky Drop.
	 *
	 * Incremented before the move is used, so the first move use has
	 * `activeMoveActions === 1`.
	 *
	 * Unfortunately, Truant counts Mega Evolution as an action and Fake
	 * Out doesn't, meaning that Truant can't use this number.
	 */
	activeMoveActions: number;
	previouslySwitchedIn: number;
	truantTurn: boolean;
	// Gen 9 only
	swordBoost: boolean;
	shieldBoost: boolean;
	syrupTriggered: boolean;
	stellarBoostedTypes: string[];

	/** Have this pokemon's Start events run yet? (Start events run every switch-in) */
	isStarted: boolean;
	duringMove: boolean;

	weighthg: number;
	speed: number;
	abilityOrder: number;

	canMegaEvo: string | null | undefined;
	canMegaEvoX: string | null | undefined;
	canMegaEvoY: string | null | undefined;
	canUltraBurst: string | null | undefined;
	readonly canGigantamax: string | null;
	/**
	 * A Pokemon's Tera type if it can Terastallize, false if it is temporarily unable to tera and should have its
	 * ability restored upon switching out, or null if its inability to tera is permanent.
	 */
	canTerastallize: string | false | null;
	teraType: string;
	baseTypes: string[];
	terastallized?: string;

	/** A Pokemon's currently 'staleness' with respect to the Endless Battle Clause. */
	staleness?: 'internal' | 'external';
	/** Staleness that will be set once a future action occurs (eg. eating a berry). */
	pendingStaleness?: 'internal' | 'external';
	/** Temporary staleness that lasts only until the Pokemon switches. */
	volatileStaleness?: 'external';

	// Gen 1 only
	modifiedStats?: StatsExceptHPTable;
	modifyStat?: (this: Pokemon, statName: StatIDExceptHP, modifier: number) => void;
	// Stadium only
	recalculateStats?: (this: Pokemon) => void;

	/**
	 * An object for storing untyped data, for mods to use.
	 */
	m: {
		innate?: string, // Partners in Crime
		originalSpecies?: string, // Mix and Mega
		[key: string]: any,
	};

	constructor(set: string | AnyObject, side: Side) {
		this.side = side;
		this.battle = side.battle;

		this.m = {};

		const pokemonScripts = this.battle.format.pokemon || this.battle.dex.data.Scripts.pokemon;
		if (pokemonScripts) Object.assign(this, pokemonScripts);

		if (typeof set === 'string') set = {name: set};

		this.baseSpecies = this.battle.dex.species.get(set.species || set.name);
		if (!this.baseSpecies.exists) {
			throw new Error(`Unidentified species: ${this.baseSpecies.name}`);
		}
		this.set = set as PokemonSet;

		this.species = this.baseSpecies;
		if (set.name === set.species || !set.name) {
			set.name = this.baseSpecies.baseSpecies;
		}
		this.speciesState = {id: this.species.id};

		this.name = set.name.substr(0, 20);
		this.fullname = this.side.id + ': ' + this.name;

		set.level = this.battle.clampIntRange(set.adjustLevel || set.level || 100, 1, 9999);
		this.level = set.level;
		const genders: {[key: string]: GenderName} = {M: 'M', F: 'F', N: 'N'};
		this.gender = genders[set.gender] || this.species.gender || (this.battle.random(2) ? 'F' : 'M');
		if (this.gender === 'N') this.gender = '';
		this.happiness = typeof set.happiness === 'number' ? this.battle.clampIntRange(set.happiness, 0, 255) : 255;
		this.pokeball = this.set.pokeball || 'pokeball';
		this.dynamaxLevel = typeof set.dynamaxLevel === 'number' ? this.battle.clampIntRange(set.dynamaxLevel, 0, 10) : 10;
		this.gigantamax = this.set.gigantamax || false;

		this.baseMoveSlots = [];
		this.moveSlots = [];
		if (!this.set.moves?.length) {
			throw new Error(`Set ${this.name} has no moves`);
		}
		for (const moveid of this.set.moves) {
			let move = this.battle.dex.moves.get(moveid);
			if (!move.id) continue;
			if (move.id === 'hiddenpower' && move.type !== 'Normal') {
				if (!set.hpType) set.hpType = move.type;
				move = this.battle.dex.moves.get('hiddenpower');
			}
			let basepp = (move.noPPBoosts || move.isZ) ? move.pp : move.pp * 8 / 5;
			if (this.battle.gen < 3) basepp = Math.min(61, basepp);
			this.baseMoveSlots.push({
				move: move.name,
				id: move.id,
				pp: basepp,
				maxpp: basepp,
				target: move.target,
				disabled: false,
				disabledSource: '',
				used: false,
			});
		}

		this.position = 0;
		this.details = this.getUpdatedDetails();

		this.status = '';
		this.statusState = {};
		this.volatiles = {};
		this.showCure = undefined;

		if (!this.set.evs) {
			this.set.evs = {hp: 0, atk: 0, def: 0, spa: 0, spd: 0, spe: 0};
		}
		if (!this.set.ivs) {
			this.set.ivs = {hp: 31, atk: 31, def: 31, spa: 31, spd: 31, spe: 31};
		}
		const stats: StatsTable = {hp: 31, atk: 31, def: 31, spe: 31, spa: 31, spd: 31};
		let stat: StatID;
		for (stat in stats) {
			if (!this.set.evs[stat]) this.set.evs[stat] = 0;
			if (!this.set.ivs[stat] && this.set.ivs[stat] !== 0) this.set.ivs[stat] = 31;
		}
		for (stat in this.set.evs) {
			this.set.evs[stat] = this.battle.clampIntRange(this.set.evs[stat], 0, 255);
		}
		for (stat in this.set.ivs) {
			this.set.ivs[stat] = this.battle.clampIntRange(this.set.ivs[stat], 0, 31);
		}
		if (this.battle.gen && this.battle.gen <= 2) {
			// We represent DVs using even IVs. Ensure they are in fact even.
			for (stat in this.set.ivs) {
				this.set.ivs[stat] &= 30;
			}
		}

		const hpData = this.battle.dex.getHiddenPower(this.set.ivs);
		this.hpType = set.hpType || hpData.type;
		this.hpPower = hpData.power;

		this.baseHpType = this.hpType;
		this.baseHpPower = this.hpPower;

		// initialized in this.setSpecies(this.baseSpecies)
		this.baseStoredStats = null!;
		this.storedStats = {atk: 0, def: 0, spa: 0, spd: 0, spe: 0};
		this.boosts = {atk: 0, def: 0, spa: 0, spd: 0, spe: 0, accuracy: 0, evasion: 0};

		this.baseAbility = toID(set.ability);
		this.ability = this.baseAbility;
		this.abilityState = {id: this.ability};

		this.item = toID(set.item);
		this.itemState = {id: this.item};
		this.lastItem = '';
		this.usedItemThisTurn = false;
		this.ateBerry = false;

		this.trapped = false;
		this.maybeTrapped = false;
		this.maybeDisabled = false;

		this.illusion = null;
		this.transformed = false;

		this.fainted = false;
		this.faintQueued = false;
		this.subFainted = null;

		this.regressionForme = false;

		this.types = this.baseSpecies.types;
		this.baseTypes = this.types;
		this.addedType = '';
		this.knownType = true;
		this.apparentType = this.baseSpecies.types.join('/');
		// Every Pokemon has a Terastal type
		this.teraType = this.set.teraType || this.types[0];

		this.switchFlag = false;
		this.forceSwitchFlag = false;
		this.skipBeforeSwitchOutEventFlag = false;
		this.draggedIn = null;
		this.newlySwitched = false;
		this.beingCalledBack = false;

		this.lastMove = null;
		// This is used in gen 2 only, here to avoid code repetition.
		// Only declared if gen 2 to avoid declaring an object we aren't going to need.
		if (this.battle.gen === 2) this.lastMoveEncore = null;
		this.lastMoveUsed = null;
		this.moveThisTurn = '';
		this.statsRaisedThisTurn = false;
		this.statsLoweredThisTurn = false;
		this.hurtThisTurn = null;
		this.lastDamage = 0;
		this.attackedBy = [];
		this.timesAttacked = 0;

		this.isActive = false;
		this.activeTurns = 0;
		this.activeMoveActions = 0;
		this.previouslySwitchedIn = 0;
		this.truantTurn = false;
		this.swordBoost = false;
		this.shieldBoost = false;
		this.syrupTriggered = false;
		this.stellarBoostedTypes = [];
		this.isStarted = false;
		this.duringMove = false;

		this.weighthg = 1;
		this.speed = 0;
		/**
		 * Determines the order in which redirect abilities like Lightning Rod
		 * activate if speed tied. Surprisingly not random like every other speed
		 * tie, but based on who first switched in or acquired the ability!
		 */
		this.abilityOrder = 0;

		this.canMegaEvo = this.battle.actions.canMegaEvo(this);
		this.canMegaEvoX = this.battle.actions.canMegaEvoX?.(this);
		this.canMegaEvoY = this.battle.actions.canMegaEvoY?.(this);
		this.canUltraBurst = this.battle.actions.canUltraBurst(this);
		this.canGigantamax = this.baseSpecies.canGigantamax || null;
		this.canTerastallize = this.battle.actions.canTerastallize(this);

		// This is used in gen 1 only, here to avoid code repetition.
		// Only declared if gen 1 to avoid declaring an object we aren't going to need.
		if (this.battle.gen === 1) this.modifiedStats = {atk: 0, def: 0, spa: 0, spd: 0, spe: 0};

		this.maxhp = 0;
		this.baseMaxhp = 0;
		this.hp = 0;
		this.clearVolatile();
		this.hp = this.maxhp;
	}

	toJSON(): AnyObject {
		return State.serializePokemon(this);
	}

	get moves(): readonly string[] {
		return this.moveSlots.map(moveSlot => moveSlot.id);
	}

	get baseMoves(): readonly string[] {
		return this.baseMoveSlots.map(moveSlot => moveSlot.id);
	}

	getSlot(): PokemonSlot {
		const positionOffset = Math.floor(this.side.n / 2) * this.side.active.length;
		const positionLetter = 'abcdef'.charAt(this.position + positionOffset);
		return (this.side.id + positionLetter) as PokemonSlot;
	}

	toString() {
		const fullname = (this.illusion) ? this.illusion.fullname : this.fullname;
		return this.isActive ? this.getSlot() + fullname.slice(2) : fullname;
	}

	getUpdatedDetails(illusionLevel?: number) {
		let name = this.species.name;
		if (name === 'Greninja-Bond') name = 'Greninja';
		const level = illusionLevel || this.level;
		return name + (level === 100 ? '' : ', L' + level) +
			(this.gender === '' ? '' : ', ' + this.gender) + (this.set.shiny ? ', shiny' : '');
	}

	getFullDetails = () => {
		const health = this.getHealth();
		let details = this.details;
		if (this.illusion) {
			details = this.illusion.getUpdatedDetails(this.battle.ruleTable.has('illusionlevelmod') ? this.level : undefined);
		}
		if (this.terastallized) details += `, tera:${this.terastallized}`;
		return {side: health.side, secret: `${details}|${health.secret}`, shared: `${details}|${health.shared}`};
	};

	updateSpeed() {
		this.speed = this.getActionSpeed();
	}

	calculateStat(statName: StatIDExceptHP, boost: number, modifier?: number, statUser?: Pokemon) {
		statName = toID(statName) as StatIDExceptHP;
		// @ts-ignore - type checking prevents 'hp' from being passed, but we're paranoid
		if (statName === 'hp') throw new Error("Please read `maxhp` directly");

		// base stat
		let stat = this.storedStats[statName];

		// Wonder Room swaps defenses before calculating anything else
		if ('wonderroom' in this.battle.field.pseudoWeather) {
			if (statName === 'def') {
				stat = this.storedStats['spd'];
			} else if (statName === 'spd') {
				stat = this.storedStats['def'];
			}
		}

		// stat boosts
		let boosts: SparseBoostsTable = {};
		const boostName = statName as BoostID;
		boosts[boostName] = boost;
		boosts = this.battle.runEvent('ModifyBoost', statUser || this, null, null, boosts);
		boost = boosts[boostName]!;
		const boostTable = [1, 1.5, 2, 2.5, 3, 3.5, 4];
		if (boost > 6) boost = 6;
		if (boost < -6) boost = -6;
		if (boost >= 0) {
			stat = Math.floor(stat * boostTable[boost]);
		} else {
			stat = Math.floor(stat / boostTable[-boost]);
		}

		// stat modifier
		return this.battle.modify(stat, (modifier || 1));
	}

	getStat(statName: StatIDExceptHP, unboosted?: boolean, unmodified?: boolean) {
		statName = toID(statName) as StatIDExceptHP;
		// @ts-ignore - type checking prevents 'hp' from being passed, but we're paranoid
		if (statName === 'hp') throw new Error("Please read `maxhp` directly");

		// base stat
		let stat = this.storedStats[statName];

		// Download ignores Wonder Room's effect, but this results in
		// stat stages being calculated on the opposite defensive stat
		if (unmodified && 'wonderroom' in this.battle.field.pseudoWeather) {
			if (statName === 'def') {
				statName = 'spd';
			} else if (statName === 'spd') {
				statName = 'def';
			}
		}

		// stat boosts
		if (!unboosted) {
			const boosts = this.battle.runEvent('ModifyBoost', this, null, null, {...this.boosts});
			let boost = boosts[statName];
			const boostTable = [1, 1.5, 2, 2.5, 3, 3.5, 4];
			if (boost > 6) boost = 6;
			if (boost < -6) boost = -6;
			if (boost >= 0) {
				stat = Math.floor(stat * boostTable[boost]);
			} else {
				stat = Math.floor(stat / boostTable[-boost]);
			}
		}

		// stat modifier effects
		if (!unmodified) {
			const statTable: {[s in StatIDExceptHP]: string} = {atk: 'Atk', def: 'Def', spa: 'SpA', spd: 'SpD', spe: 'Spe'};
			stat = this.battle.runEvent('Modify' + statTable[statName], this, null, null, stat);
		}

		if (statName === 'spe' && stat > 10000 && !this.battle.format.battle?.trunc) stat = 10000;
		return stat;
	}

	getActionSpeed() {
		let speed = this.getStat('spe', false, false);
		const trickRoomCheck = this.battle.ruleTable.has('twisteddimensionmod') ?
			!this.battle.field.getPseudoWeather('trickroom') : this.battle.field.getPseudoWeather('trickroom');
		if (trickRoomCheck) {
			speed = 10000 - speed;
		}
		return this.battle.trunc(speed, 13);
	}

	/**
	 * Gets the Pokemon's best stat.
	 * Moved to its own method due to frequent use of the same code.
	 * Used by Beast Boost, Quark Drive, and Protosynthesis.
	 */
	getBestStat(unboosted?: boolean, unmodified?: boolean): StatIDExceptHP {
		let statName: StatIDExceptHP = 'atk';
		let bestStat = 0;
		const stats: StatIDExceptHP[] = ['atk', 'def', 'spa', 'spd', 'spe'];
		for (const i of stats) {
			if (this.getStat(i, unboosted, unmodified) > bestStat) {
				statName = i;
				bestStat = this.getStat(i, unboosted, unmodified);
			}
		}

		return statName;
	}

	/* Commented out for now until a use for Combat Power is found in Let's Go
	getCombatPower() {
		let statSum = 0;
		let awakeningSum = 0;
		for (const stat in this.stats) {
			statSum += this.calculateStat(stat, this.boosts[stat as BoostName]);
			awakeningSum += this.calculateStat(
				stat, this.boosts[stat as BoostName]) + this.set.evs[stat];
		}
		const combatPower = Math.floor(Math.floor(statSum * this.level * 6 / 100) +
			(Math.floor(awakeningSum) * Math.floor((this.level * 4) / 100 + 2)));
		return this.battle.clampIntRange(combatPower, 0, 10000);
	}
	*/

	getWeight() {
		const weighthg = this.battle.runEvent('ModifyWeight', this, null, null, this.weighthg);
		return Math.max(1, weighthg);
	}

	getMoveData(move: string | Move) {
		move = this.battle.dex.moves.get(move);
		for (const moveSlot of this.moveSlots) {
			if (moveSlot.id === move.id) {
				return moveSlot;
			}
		}
		return null;
	}

	getMoveHitData(move: ActiveMove) {
		if (!move.moveHitData) move.moveHitData = {};
		const slot = this.getSlot();
		return move.moveHitData[slot] || (move.moveHitData[slot] = {
			crit: false,
			typeMod: 0,
			zBrokeProtect: false,
		});
	}

	alliesAndSelf(): Pokemon[] {
		return this.side.allies();
	}

	allies(): Pokemon[] {
		return this.side.allies().filter(ally => ally !== this);
	}

	adjacentAllies(): Pokemon[] {
		return this.side.allies().filter(ally => this.isAdjacent(ally));
	}

	foes(all?: boolean): Pokemon[] {
		return this.side.foes(all);
	}

	adjacentFoes(): Pokemon[] {
		if (this.battle.activePerHalf <= 2) return this.side.foes();
		return this.side.foes().filter(foe => this.isAdjacent(foe));
	}

	isAlly(pokemon: Pokemon | null) {
		return !!pokemon && (this.side === pokemon.side || this.side.allySide === pokemon.side);
	}

	isAdjacent(pokemon2: Pokemon) {
		if (this.fainted || pokemon2.fainted) return false;
		if (this.battle.activePerHalf <= 2) return this !== pokemon2;
		if (this.side === pokemon2.side) return Math.abs(this.position - pokemon2.position) === 1;
		return Math.abs(this.position + pokemon2.position + 1 - this.side.active.length) <= 1;
	}

	getUndynamaxedHP(amount?: number) {
		const hp = amount || this.hp;
		if (this.volatiles['dynamax']) {
			return Math.ceil(hp * this.baseMaxhp / this.maxhp);
		}
		return hp;
	}

	/** Get targets for Dragon Darts */
	getSmartTargets(target: Pokemon, move: ActiveMove) {
		const target2 = target.adjacentAllies()[0];
		if (!target2 || target2 === this || !target2.hp) {
			move.smartTarget = false;
			return [target];
		}
		if (!target.hp) {
			move.smartTarget = false;
			return [target2];
		}
		return [target, target2];
	}

	getAtLoc(targetLoc: number) {
		let side = this.battle.sides[targetLoc < 0 ? this.side.n % 2 : (this.side.n + 1) % 2];
		targetLoc = Math.abs(targetLoc);
		if (targetLoc > side.active.length) {
			targetLoc -= side.active.length;
			side = this.battle.sides[side.n + 2];
		}
		return side.active[targetLoc - 1];
	}

	/**
	 * Returns a relative location: 1-3, positive for foe, and negative for ally.
	 * Use `getAtLoc` to reverse.
	 */
	getLocOf(target: Pokemon) {
		const positionOffset = Math.floor(target.side.n / 2) * target.side.active.length;
		const position = target.position + positionOffset + 1;
		const sameHalf = (this.side.n % 2) === (target.side.n % 2);
		return sameHalf ? -position : position;
	}

	getMoveTargets(move: ActiveMove, target: Pokemon): {targets: Pokemon[], pressureTargets: Pokemon[]} {
		let targets: Pokemon[] = [];

		switch (move.target) {
		case 'all':
		case 'foeSide':
		case 'allySide':
		case 'allyTeam':
			if (!move.target.startsWith('foe')) {
				targets.push(...this.alliesAndSelf());
			}
			if (!move.target.startsWith('ally')) {
				targets.push(...this.foes(true));
			}
			if (targets.length && !targets.includes(target)) {
				this.battle.retargetLastMove(targets[targets.length - 1]);
			}
			break;
		case 'allAdjacent':
			targets.push(...this.adjacentAllies());
			// falls through
		case 'allAdjacentFoes':
			targets.push(...this.adjacentFoes());
			if (targets.length && !targets.includes(target)) {
				this.battle.retargetLastMove(targets[targets.length - 1]);
			}
			break;
		case 'allies':
			targets = this.alliesAndSelf();
			break;
		default:
			const selectedTarget = target;
			if (!target || (target.fainted && !target.isAlly(this)) && this.battle.gameType !== 'freeforall') {
				// If a targeted foe faints, the move is retargeted
				const possibleTarget = this.battle.getRandomTarget(this, move);
				if (!possibleTarget) return {targets: [], pressureTargets: []};
				target = possibleTarget;
			}
			if (this.battle.activePerHalf > 1 && !move.tracksTarget) {
				const isCharging = move.flags['charge'] && !this.volatiles['twoturnmove'] &&
					!(move.id.startsWith('solarb') && ['sunnyday', 'desolateland'].includes(this.effectiveWeather())) &&
					!(move.id === 'electroshot' && ['raindance', 'primordialsea'].includes(this.effectiveWeather())) &&
					!(this.hasItem('powerherb') && move.id !== 'skydrop');
				if (!isCharging) {
					target = this.battle.priorityEvent('RedirectTarget', this, this, move, target);
				}
			}
			if (move.smartTarget) {
				targets = this.getSmartTargets(target, move);
				target = targets[0];
			} else {
				targets.push(target);
			}
			if (target.fainted && !move.flags['futuremove']) {
				return {targets: [], pressureTargets: []};
			}
			if (selectedTarget !== target) {
				this.battle.retargetLastMove(target);
			}
		}

		// Resolve apparent targets for Pressure.
		let pressureTargets = targets;
		if (move.target === 'foeSide') {
			pressureTargets = [];
		}
		if (move.flags['mustpressure']) {
			pressureTargets = this.foes();
		}

		return {targets, pressureTargets};
	}

	ignoringAbility() {
		if (this.battle.gen >= 5 && !this.isActive) return true;

		// Certain Abilities won't activate while Transformed, even if they ordinarily couldn't be suppressed (e.g. Disguise)
		if (this.getAbility().flags['notransform'] && this.transformed) return true;
		if (this.getAbility().flags['cantsuppress']) return false;
		if (this.volatiles['gastroacid']) return true;

		// Check if any active pokemon have the ability Neutralizing Gas
		if (this.hasItem('Ability Shield') || this.ability === ('neutralizinggas' as ID)) return false;
		for (const pokemon of this.battle.getAllActive()) {
			// can't use hasAbility because it would lead to infinite recursion
			if (pokemon.ability === ('neutralizinggas' as ID) && !pokemon.volatiles['gastroacid'] &&
				!pokemon.transformed && !pokemon.abilityState.ending && !this.volatiles['commanding']) {
				return true;
			}
		}

		return false;
	}

	ignoringItem() {
		return !!(
			this.itemState.knockedOff || // Gen 3-4
			(this.battle.gen >= 5 && !this.isActive) ||
			(!this.getItem().ignoreKlutz && this.hasAbility('klutz')) ||
			this.volatiles['embargo'] || this.battle.field.pseudoWeather['magicroom']
		);
	}

	deductPP(move: string | Move, amount?: number | null, target?: Pokemon | null | false) {
		const gen = this.battle.gen;
		move = this.battle.dex.moves.get(move);
		const ppData = this.getMoveData(move);
		if (!ppData) return 0;
		ppData.used = true;
		if (!ppData.pp && gen > 1) return 0;

		if (!amount) amount = 1;
		ppData.pp -= amount;
		if (ppData.pp < 0 && gen > 1) {
			amount += ppData.pp;
			ppData.pp = 0;
		}
		return amount;
	}

	moveUsed(move: ActiveMove, targetLoc?: number) {
		this.lastMove = move;
		if (this.battle.gen === 2) this.lastMoveEncore = move;
		this.lastMoveTargetLoc = targetLoc;
		this.moveThisTurn = move.id;
	}

	gotAttacked(move: string | Move, damage: number | false | undefined, source: Pokemon) {
		const damageNumber = (typeof damage === 'number') ? damage : 0;
		move = this.battle.dex.moves.get(move);
		this.attackedBy.push({
			source,
			damage: damageNumber,
			move: move.id,
			thisTurn: true,
			slot: source.getSlot(),
			damageValue: damage,
		});
	}

	getLastAttackedBy() {
		if (this.attackedBy.length === 0) return undefined;
		return this.attackedBy[this.attackedBy.length - 1];
	}

	getLastDamagedBy(filterOutSameSide: boolean) {
		const damagedBy: Attacker[] = this.attackedBy.filter(attacker => (
			typeof attacker.damageValue === 'number' &&
			(filterOutSameSide === undefined || !this.isAlly(attacker.source))
		));
		if (damagedBy.length === 0) return undefined;
		return damagedBy[damagedBy.length - 1];
	}

	/**
	 * This refers to multi-turn moves like SolarBeam and Outrage and
	 * Sky Drop, which remove all choice (no dynamax, switching, etc).
	 * Don't use it for "soft locks" like Choice Band.
	 */
	getLockedMove(): string | null {
		const lockedMove = this.battle.runEvent('LockMove', this);
		return (lockedMove === true) ? null : lockedMove;
	}

	getMoves(lockedMove?: string | null, restrictData?: boolean): {
		move: string, id: string, disabled?: string | boolean, disabledSource?: string,
		target?: string, pp?: number, maxpp?: number,
	}[] {
		if (lockedMove) {
			lockedMove = toID(lockedMove);
			this.trapped = true;
			if (lockedMove === 'recharge') {
				return [{
					move: 'Recharge',
					id: 'recharge',
				}];
			}
			for (const moveSlot of this.moveSlots) {
				if (moveSlot.id !== lockedMove) continue;
				return [{
					move: moveSlot.move,
					id: moveSlot.id,
				}];
			}
			// does this happen?
			return [{
				move: this.battle.dex.moves.get(lockedMove).name,
				id: lockedMove,
			}];
		}
		const moves = [];
		let hasValidMove = false;
		for (const moveSlot of this.moveSlots) {
			let moveName = moveSlot.move;
			if (moveSlot.id === 'hiddenpower') {
				moveName = 'Hidden Power ' + this.hpType;
				if (this.battle.gen < 6) moveName += ' ' + this.hpPower;
			} else if (moveSlot.id === 'return' || moveSlot.id === 'frustration') {
				const basePowerCallback = this.battle.dex.moves.get(moveSlot.id).basePowerCallback as (pokemon: Pokemon) => number;
				moveName += ' ' + basePowerCallback(this);
			}
			let target = moveSlot.target;
			switch (moveSlot.id) {
			case 'curse':
				if (!this.hasType('Ghost')) {
					target = this.battle.dex.moves.get('curse').nonGhostTarget;
				}
				break;
			case 'pollenpuff':
				// Heal Block only prevents Pollen Puff from targeting an ally when the user has Heal Block
				if (this.volatiles['healblock']) {
					target = 'adjacentFoe';
				}
				break;
			case 'terastarstorm':
				if (this.species.name === 'Terapagos-Stellar') {
					target = 'allAdjacentFoes';
				}
				break;
			}
			let disabled = moveSlot.disabled;
			if (this.volatiles['dynamax']) {
				// if each of a Pokemon's base moves are disabled by one of these effects, it will Struggle
				const canCauseStruggle = ['Encore', 'Disable', 'Taunt', 'Assault Vest', 'Belch', 'Stuff Cheeks'];
				disabled = this.maxMoveDisabled(moveSlot.id) || disabled && canCauseStruggle.includes(moveSlot.disabledSource!);
			} else if (
				(moveSlot.pp <= 0 && !this.volatiles['partialtrappinglock']) || disabled &&
				this.side.active.length >= 2 && this.battle.actions.targetTypeChoices(target!)
			) {
				disabled = true;
			}

			if (!disabled) {
				hasValidMove = true;
			} else if (disabled === 'hidden' && restrictData) {
				disabled = false;
			}

			moves.push({
				move: moveName,
				id: moveSlot.id,
				pp: moveSlot.pp,
				maxpp: moveSlot.maxpp,
				target,
				disabled,
			});
		}
		return hasValidMove ? moves : [];
	}

	/** This should be passed the base move and not the corresponding max move so we can check how much PP is left. */
	maxMoveDisabled(baseMove: Move | string) {
		baseMove = this.battle.dex.moves.get(baseMove);
		if (!this.getMoveData(baseMove.id)?.pp) return true;
		return !!(baseMove.category === 'Status' && (this.hasItem('assaultvest') || this.volatiles['taunt']));
	}

	getDynamaxRequest(skipChecks?: boolean) {
		// {gigantamax?: string, maxMoves: {[k: string]: string} | null}[]
		if (!skipChecks) {
			if (!this.side.canDynamaxNow()) return;
			if (
				this.species.isMega || this.species.isPrimal || this.species.forme === "Ultra" ||
				this.getItem().zMove || this.canMegaEvo
			) {
				return;
			}
			// Some pokemon species are unable to dynamax
			if (this.species.cannotDynamax || this.illusion?.species.cannotDynamax) return;
		}
		const result: DynamaxOptions = {maxMoves: []};
		let atLeastOne = false;
		for (const moveSlot of this.moveSlots) {
			const move = this.battle.dex.moves.get(moveSlot.id);
			const maxMove = this.battle.actions.getMaxMove(move, this);
			if (maxMove) {
				if (this.maxMoveDisabled(move)) {
					result.maxMoves.push({move: maxMove.id, target: maxMove.target, disabled: true});
				} else {
					result.maxMoves.push({move: maxMove.id, target: maxMove.target});
					atLeastOne = true;
				}
			}
		}
		if (!atLeastOne) return;
		if (this.canGigantamax) result.gigantamax = this.canGigantamax;
		return result;
	}

	getMoveRequestData() {
		let lockedMove = this.getLockedMove();

		// Information should be restricted for the last active Pokémon
		const isLastActive = this.isLastActive();
		const canSwitchIn = this.battle.canSwitch(this.side) > 0;
		let moves = this.getMoves(lockedMove, isLastActive);

		if (!moves.length) {
			moves = [{move: 'Struggle', id: 'struggle', target: 'randomNormal', disabled: false}];
			lockedMove = 'struggle';
		}

		const data: {
			moves: {move: string, id: string, target?: string, disabled?: string | boolean}[],
			maybeDisabled?: boolean,
			trapped?: boolean,
			maybeTrapped?: boolean,
			canMegaEvo?: boolean,
			canMegaEvoX?: boolean,
			canMegaEvoY?: boolean,
			canUltraBurst?: boolean,
			canZMove?: AnyObject | null,
			canDynamax?: boolean,
			maxMoves?: DynamaxOptions,
			canTerastallize?: string,
		} = {
			moves,
		};

		if (isLastActive) {
			if (this.maybeDisabled) {
				data.maybeDisabled = true;
			}
			if (canSwitchIn) {
				if (this.trapped === true) {
					data.trapped = true;
				} else if (this.maybeTrapped) {
					data.maybeTrapped = true;
				}
			}
		} else if (canSwitchIn) {
			// Discovered by selecting a valid Pokémon as a switch target and cancelling.
			if (this.trapped) data.trapped = true;
		}

		if (!lockedMove) {
			if (this.canMegaEvo) data.canMegaEvo = true;
			if (this.canMegaEvoX) data.canMegaEvoX = true;
			if (this.canMegaEvoY) data.canMegaEvoY = true;
			if (this.canUltraBurst) data.canUltraBurst = true;
			const canZMove = this.battle.actions.canZMove(this);
			if (canZMove) data.canZMove = canZMove;

			if (this.getDynamaxRequest()) data.canDynamax = true;
			if (data.canDynamax || this.volatiles['dynamax']) data.maxMoves = this.getDynamaxRequest(true);
			if (this.canTerastallize) data.canTerastallize = this.canTerastallize;
		}

		return data;
	}

	getSwitchRequestData(forAlly?: boolean) {
		const entry: AnyObject = {
			ident: this.fullname,
			details: this.details,
			condition: this.getHealth().secret,
			active: (this.position < this.side.active.length),
			stats: {
				atk: this.baseStoredStats['atk'],
				def: this.baseStoredStats['def'],
				spa: this.baseStoredStats['spa'],
				spd: this.baseStoredStats['spd'],
				spe: this.baseStoredStats['spe'],
			},
			moves: this[forAlly ? 'baseMoves' : 'moves'].map(move => {
				if (move === 'hiddenpower') {
					return move + toID(this.hpType) + (this.battle.gen < 6 ? '' : this.hpPower);
				}
				if (move === 'frustration' || move === 'return') {
					const basePowerCallback = this.battle.dex.moves.get(move).basePowerCallback as (pokemon: Pokemon) => number;
					return move + basePowerCallback(this);
				}
				return move;
			}),
			baseAbility: this.baseAbility,
			item: this.item,
			pokeball: this.pokeball,
		};
		if (this.battle.gen > 6) entry.ability = this.ability;
		if (this.battle.gen >= 9) {
			entry.commanding = !!this.volatiles['commanding'] && !this.fainted;
			entry.reviving = this.isActive && !!this.side.slotConditions[this.position]['revivalblessing'];
		}
		if (this.battle.gen === 9) {
			entry.teraType = this.teraType;
			entry.terastallized = this.terastallized || '';
		}
		return entry;
	}

	isLastActive() {
		if (!this.isActive) return false;
		const allyActive = this.side.active;
		for (let i = this.position + 1; i < allyActive.length; i++) {
			if (allyActive[i] && !allyActive[i].fainted) return false;
		}
		return true;
	}

	positiveBoosts() {
		let boosts = 0;
		let boost: BoostID;
		for (boost in this.boosts) {
			if (this.boosts[boost] > 0) boosts += this.boosts[boost];
		}
		return boosts;
	}

	getCappedBoost(boosts: SparseBoostsTable) {
		const cappedBoost: SparseBoostsTable = {};
		let boostName: BoostID;
		for (boostName in boosts) {
			const boost = boosts[boostName];
			if (!boost) continue;
			cappedBoost[boostName] = this.battle.clampIntRange(this.boosts[boostName] + boost, -6, 6) - this.boosts[boostName];
		}
		return cappedBoost;
	}

	boostBy(boosts: SparseBoostsTable) {
		boosts = this.getCappedBoost(boosts);
		let delta = 0;
		let boostName: BoostID;
		for (boostName in boosts) {
			delta = boosts[boostName]!;
			this.boosts[boostName] += delta;
		}
		return delta;
	}

	clearBoosts() {
		let boostName: BoostID;
		for (boostName in this.boosts) {
			this.boosts[boostName] = 0;
		}
	}

	setBoost(boosts: SparseBoostsTable) {
		let boostName: BoostID;
		for (boostName in boosts) {
			this.boosts[boostName] = boosts[boostName]!;
		}
	}

	copyVolatileFrom(pokemon: Pokemon, switchCause?: string | boolean) {
		this.clearVolatile();
		if (switchCause !== 'shedtail') this.boosts = pokemon.boosts;
		for (const i in pokemon.volatiles) {
			if (switchCause === 'shedtail' && i !== 'substitute') continue;
			if (this.battle.dex.conditions.getByID(i as ID).noCopy) continue;
			// shallow clones
			this.volatiles[i] = {...pokemon.volatiles[i]};
			if (this.volatiles[i].linkedPokemon) {
				delete pokemon.volatiles[i].linkedPokemon;
				delete pokemon.volatiles[i].linkedStatus;
				for (const linkedPoke of this.volatiles[i].linkedPokemon) {
					const linkedPokeLinks = linkedPoke.volatiles[this.volatiles[i].linkedStatus].linkedPokemon;
					linkedPokeLinks[linkedPokeLinks.indexOf(pokemon)] = this;
				}
			}
		}
		pokemon.clearVolatile();
		for (const i in this.volatiles) {
			const volatile = this.getVolatile(i) as Condition;
			this.battle.singleEvent('Copy', volatile, this.volatiles[i], this);
		}
	}

	transformInto(pokemon: Pokemon, effect?: Effect) {
		const species = pokemon.species;
		if (pokemon.fainted || this.illusion || pokemon.illusion || (pokemon.volatiles['substitute'] && this.battle.gen >= 5) ||
			(pokemon.transformed && this.battle.gen >= 2) || (this.transformed && this.battle.gen >= 5) ||
			species.name === 'Eternatus-Eternamax' || (['Ogerpon', 'Terapagos'].includes(species.baseSpecies) &&
			(this.terastallized || pokemon.terastallized)) || this.terastallized === 'Stellar') {
			return false;
		}

		if (this.battle.dex.currentMod === 'gen1stadium' && (
			species.name === 'Ditto' ||
			(this.species.name === 'Ditto' && pokemon.moves.includes('transform'))
		)) {
			return false;
		}

		if (!this.setSpecies(species, effect, true)) return false;

		this.transformed = true;
		this.weighthg = pokemon.weighthg;

		const types = pokemon.getTypes(true, true);
		this.setType(pokemon.volatiles['roost'] ? pokemon.volatiles['roost'].typeWas : types, true);
		this.addedType = pokemon.addedType;
		this.knownType = this.isAlly(pokemon) && pokemon.knownType;
		this.apparentType = pokemon.apparentType;

		let statName: StatIDExceptHP;
		for (statName in this.storedStats) {
			this.storedStats[statName] = pokemon.storedStats[statName];
			if (this.modifiedStats) this.modifiedStats[statName] = pokemon.modifiedStats![statName]; // Gen 1: Copy modified stats.
		}
		this.moveSlots = [];
		this.hpType = (this.battle.gen >= 5 ? this.hpType : pokemon.hpType);
		this.hpPower = (this.battle.gen >= 5 ? this.hpPower : pokemon.hpPower);
		this.timesAttacked = pokemon.timesAttacked;
		for (const moveSlot of pokemon.moveSlots) {
			let moveName = moveSlot.move;
			if (moveSlot.id === 'hiddenpower') {
				moveName = 'Hidden Power ' + this.hpType;
			}
			this.moveSlots.push({
				move: moveName,
				id: moveSlot.id,
				pp: moveSlot.maxpp === 1 ? 1 : 5,
				maxpp: this.battle.gen >= 5 ? (moveSlot.maxpp === 1 ? 1 : 5) : moveSlot.maxpp,
				target: moveSlot.target,
				disabled: false,
				used: false,
				virtual: true,
			});
		}
		let boostName: BoostID;
		for (boostName in pokemon.boosts) {
			this.boosts[boostName] = pokemon.boosts[boostName];
		}
		if (this.battle.gen >= 6) {
			// we need to remove all of the overlapping crit volatiles before adding any of them
			const volatilesToCopy = ['dragoncheer', 'focusenergy', 'gmaxchistrike', 'laserfocus'];
			for (const volatile of volatilesToCopy) this.removeVolatile(volatile);
			for (const volatile of volatilesToCopy) {
				if (pokemon.volatiles[volatile]) {
					this.addVolatile(volatile);
					if (volatile === 'gmaxchistrike') this.volatiles[volatile].layers = pokemon.volatiles[volatile].layers;
					if (volatile === 'dragoncheer') this.volatiles[volatile].hasDragonType = pokemon.volatiles[volatile].hasDragonType;
				}
			}
		}
		if (effect) {
			this.battle.add('-transform', this, pokemon, '[from] ' + effect.fullname);
		} else {
			this.battle.add('-transform', this, pokemon);
		}
		if (this.terastallized) {
			this.knownType = true;
			this.apparentType = this.terastallized;
		}
		if (this.battle.gen > 2) this.setAbility(pokemon.ability, this, true, true);

		// Change formes based on held items (for Transform)
		// Only ever relevant in Generation 4 since Generation 3 didn't have item-based forme changes
		if (this.battle.gen === 4) {
			if (this.species.num === 487) {
				// Giratina formes
				if (this.species.name === 'Giratina' && this.item === 'griseousorb') {
					this.formeChange('Giratina-Origin');
				} else if (this.species.name === 'Giratina-Origin' && this.item !== 'griseousorb') {
					this.formeChange('Giratina');
				}
			}
			if (this.species.num === 493) {
				// Arceus formes
				const item = this.getItem();
				const targetForme = (item?.onPlate ? 'Arceus-' + item.onPlate : 'Arceus');
				if (this.species.name !== targetForme) {
					this.formeChange(targetForme);
				}
			}
		}

		// Pokemon transformed into Ogerpon cannot Terastallize
		// restoring their ability to tera after they untransform is handled ELSEWHERE
		if (['Ogerpon', 'Terapagos'].includes(this.species.baseSpecies) && this.canTerastallize) this.canTerastallize = false;

		return true;
	}

	/**
	 * Changes this Pokemon's species to the given speciesId (or species).
	 * This function only handles changes to stats and type.
	 * Use formeChange to handle changes to ability and sending client messages.
	 */
	setSpecies(rawSpecies: Species, source: Effect | null = this.battle.effect, isTransform = false) {
		const species = this.battle.runEvent('ModifySpecies', this, null, source, rawSpecies);
		if (!species) return null;
		this.species = species;

		this.setType(species.types, true);
		this.apparentType = rawSpecies.types.join('/');
		this.addedType = species.addedType || '';
		this.knownType = true;
		this.weighthg = species.weighthg;

		const stats = this.battle.spreadModify(this.species.baseStats, this.set);
		if (this.species.maxHP) stats.hp = this.species.maxHP;

		if (!this.maxhp) {
			this.baseMaxhp = stats.hp;
			this.maxhp = stats.hp;
			this.hp = stats.hp;
		}

		if (!isTransform) this.baseStoredStats = stats;
		let statName: StatIDExceptHP;
		for (statName in this.storedStats) {
			this.storedStats[statName] = stats[statName];
			if (this.modifiedStats) this.modifiedStats[statName] = stats[statName]; // Gen 1: Reset modified stats.
		}
		if (this.battle.gen <= 1) {
			// Gen 1: Re-Apply burn and para drops.
			if (this.status === 'par') this.modifyStat!('spe', 0.25);
			if (this.status === 'brn') this.modifyStat!('atk', 0.5);
		}
		this.speed = this.storedStats.spe;
		return species;
	}

	/**
	 * Changes this Pokemon's forme to match the given speciesId (or species).
	 * This function handles all changes to stats, ability, type, species, etc.
	 * as well as sending all relevant messages sent to the client.
	 */
	formeChange(
		speciesId: string | Species, source: Effect | null = this.battle.effect,
		isPermanent?: boolean, abilitySlot = '0', message?: string
	) {
		const rawSpecies = this.battle.dex.species.get(speciesId);

		const species = this.setSpecies(rawSpecies, source);
		if (!species) return false;

		if (this.battle.gen <= 2) return true;

		// The species the opponent sees
		const apparentSpecies =
			this.illusion ? this.illusion.species.name : species.baseSpecies;
		if (isPermanent) {
			if (!this.transformed) this.regressionForme = true;
			this.baseSpecies = rawSpecies;
<<<<<<< HEAD
			let displayedSpeciesName = species.name;
			if (species.baseSpecies === 'Ogerpon' && this.terastallized && this.teraType !== species.requiredTeraType) {
				switch (this.teraType) {
				case 'Grass': displayedSpeciesName = 'Ogerpon-Teal-Tera'; break;
				case 'Water': displayedSpeciesName = 'Ogerpon-Wellspring-Tera'; break;
				case 'Fire': displayedSpeciesName = 'Ogerpon-Hearthflame-Tera'; break;
				case 'Rock': displayedSpeciesName = 'Ogerpon-Cornerstone-Tera'; break;
				}
			}
			this.details = displayedSpeciesName + (this.level === 100 ? '' : ', L' + this.level) +
				(this.gender === '' ? '' : ', ' + this.gender) + (this.set.shiny ? ', shiny' : '');
=======
			this.details = this.getUpdatedDetails();
>>>>>>> ce76114c
			let details = (this.illusion || this).details;
			if (this.terastallized) details += `, tera:${this.terastallized}`;
			this.battle.add('detailschange', this, details);
			if (!source) {
				// Tera forme
				// Ogerpon/Terapagos text goes here
				if (species.baseSpecies === 'Ogerpon' && this.terastallized && this.teraType !== species.requiredTeraType) {
					this.battle.hint(`Ogerpon terastallized into ${species.name}, but it has taken the appearance of ${displayedSpeciesName} due to its tera type being ${this.teraType}.`);
				}
			} else if (source.effectType === 'Item') {
				this.canTerastallize = null; // National Dex behavior
				if (source.zMove) {
					this.battle.add('-burst', this, apparentSpecies, species.requiredItem);
					this.moveThisTurnResult = true; // Ultra Burst counts as an action for Truant
				} else if (source.onPrimal) {
					if (this.illusion) {
						this.ability = '';
						this.battle.add('-primal', this.illusion, species.requiredItem);
					} else {
						this.battle.add('-primal', this, species.requiredItem);
					}
				} else {
					this.battle.add('-mega', this, apparentSpecies, species.requiredItem);
					this.moveThisTurnResult = true; // Mega Evolution counts as an action for Truant
				}
			} else if (source.effectType === 'Status') {
				// Shaymin-Sky -> Shaymin
				this.battle.add('-formechange', this, species.name, message);
			}
		} else {
			if (source?.effectType === 'Ability') {
				this.battle.add('-formechange', this, species.name, message, `[from] ability: ${source.name}`);
			} else {
				this.battle.add('-formechange', this, this.illusion ? this.illusion.species.name : species.name, message);
			}
		}
		if (isPermanent && (!source || !['disguise', 'iceface'].includes(source.id))) {
			if (this.illusion) {
				this.ability = ''; // Don't allow Illusion to wear off
			}
			const ability = species.abilities[abilitySlot] || species.abilities['0'];
			// Ogerpon's forme change doesn't override permanent abilities
			if (source || !this.getAbility().flags['cantsuppress']) this.setAbility(ability, null, true);
			// However, its ability does reset upon switching out
			this.baseAbility = toID(ability);
		}
		if (this.terastallized) {
			this.knownType = true;
			this.apparentType = this.terastallized;
		}
		return true;
	}

	clearVolatile(includeSwitchFlags = true) {
		this.boosts = {
			atk: 0,
			def: 0,
			spa: 0,
			spd: 0,
			spe: 0,
			accuracy: 0,
			evasion: 0,
		};

		if (this.battle.gen === 1 && this.baseMoves.includes('mimic' as ID) && !this.transformed) {
			const moveslot = this.baseMoves.indexOf('mimic' as ID);
			const mimicPP = this.moveSlots[moveslot] ? this.moveSlots[moveslot].pp : 16;
			this.moveSlots = this.baseMoveSlots.slice();
			this.moveSlots[moveslot].pp = mimicPP;
		} else {
			this.moveSlots = this.baseMoveSlots.slice();
		}

		this.transformed = false;
		this.ability = this.baseAbility;
		this.hpType = this.baseHpType;
		this.hpPower = this.baseHpPower;
		if (this.canTerastallize === false) this.canTerastallize = this.teraType;
		for (const i in this.volatiles) {
			if (this.volatiles[i].linkedStatus) {
				this.removeLinkedVolatiles(this.volatiles[i].linkedStatus, this.volatiles[i].linkedPokemon);
			}
		}
		if (this.species.name === 'Eternatus-Eternamax' && this.volatiles['dynamax']) {
			this.volatiles = {dynamax: this.volatiles['dynamax']};
		} else {
			this.volatiles = {};
		}
		if (includeSwitchFlags) {
			this.switchFlag = false;
			this.forceSwitchFlag = false;
		}

		this.lastMove = null;
		if (this.battle.gen === 2) this.lastMoveEncore = null;
		this.lastMoveUsed = null;
		this.moveThisTurn = '';
		this.moveLastTurnResult = undefined;
		this.moveThisTurnResult = undefined;

		this.lastDamage = 0;
		this.attackedBy = [];
		this.hurtThisTurn = null;
		this.newlySwitched = true;
		this.beingCalledBack = false;

		this.volatileStaleness = undefined;

		this.setSpecies(this.baseSpecies);
	}

	hasType(type: string | string[]) {
		const thisTypes = this.getTypes();
		if (typeof type === 'string') {
			return thisTypes.includes(type);
		}

		for (const typeName of type) {
			if (thisTypes.includes(typeName)) return true;
		}
		return false;
	}

	/**
	 * This function only puts the pokemon in the faint queue;
	 * actually setting of this.fainted comes later when the
	 * faint queue is resolved.
	 *
	 * Returns the amount of damage actually dealt
	 */
	faint(source: Pokemon | null = null, effect: Effect | null = null) {
		if (this.fainted || this.faintQueued) return 0;
		const d = this.hp;
		this.hp = 0;
		this.switchFlag = false;
		this.faintQueued = true;
		this.battle.faintQueue.push({
			target: this,
			source,
			effect,
		});
		return d;
	}

	damage(d: number, source: Pokemon | null = null, effect: Effect | null = null) {
		if (!this.hp || isNaN(d) || d <= 0) return 0;
		if (d < 1 && d > 0) d = 1;
		d = this.battle.trunc(d);
		this.hp -= d;
		if (this.hp <= 0) {
			d += this.hp;
			this.faint(source, effect);
		}
		return d;
	}

	tryTrap(isHidden = false) {
		if (!this.runStatusImmunity('trapped')) return false;
		if (this.trapped && isHidden) return true;
		this.trapped = isHidden ? 'hidden' : true;
		return true;
	}

	hasMove(moveid: string) {
		moveid = toID(moveid);
		if (moveid.substr(0, 11) === 'hiddenpower') moveid = 'hiddenpower';
		for (const moveSlot of this.moveSlots) {
			if (moveid === moveSlot.id) {
				return moveid;
			}
		}
		return false;
	}

	disableMove(moveid: string, isHidden?: boolean | string, sourceEffect?: Effect) {
		if (!sourceEffect && this.battle.event) {
			sourceEffect = this.battle.effect;
		}
		moveid = toID(moveid);

		for (const moveSlot of this.moveSlots) {
			if (moveSlot.id === moveid && moveSlot.disabled !== true) {
				moveSlot.disabled = (isHidden || true);
				moveSlot.disabledSource = (sourceEffect?.name || moveSlot.move);
			}
		}
	}

	/** Returns the amount of damage actually healed */
	heal(d: number, source: Pokemon | null = null, effect: Effect | null = null) {
		if (!this.hp) return false;
		d = this.battle.trunc(d);
		if (isNaN(d)) return false;
		if (d <= 0) return false;
		if (this.hp >= this.maxhp) return false;
		this.hp += d;
		if (this.hp > this.maxhp) {
			d -= this.hp - this.maxhp;
			this.hp = this.maxhp;
		}
		return d;
	}

	/** Sets HP, returns delta */
	sethp(d: number) {
		if (!this.hp) return 0;
		d = this.battle.trunc(d);
		if (isNaN(d)) return;
		if (d < 1) d = 1;
		d = d - this.hp;
		this.hp += d;
		if (this.hp > this.maxhp) {
			d -= this.hp - this.maxhp;
			this.hp = this.maxhp;
		}
		return d;
	}

	trySetStatus(status: string | Condition, source: Pokemon | null = null, sourceEffect: Effect | null = null) {
		return this.setStatus(this.status || status, source, sourceEffect);
	}

	/** Unlike clearStatus, gives cure message */
	cureStatus(silent = false) {
		if (!this.hp || !this.status) return false;
		this.battle.add('-curestatus', this, this.status, silent ? '[silent]' : '[msg]');
		if (this.status === 'slp' && this.removeVolatile('nightmare')) {
			this.battle.add('-end', this, 'Nightmare', '[silent]');
		}
		this.setStatus('');
		return true;
	}

	setStatus(
		status: string | Condition,
		source: Pokemon | null = null,
		sourceEffect: Effect | null = null,
		ignoreImmunities = false
	) {
		if (!this.hp) return false;
		status = this.battle.dex.conditions.get(status);
		if (this.battle.event) {
			if (!source) source = this.battle.event.source;
			if (!sourceEffect) sourceEffect = this.battle.effect;
		}
		if (!source) source = this;

		if (this.status === status.id) {
			if ((sourceEffect as Move)?.status === this.status) {
				this.battle.add('-fail', this, this.status);
			} else if ((sourceEffect as Move)?.status) {
				this.battle.add('-fail', source);
				this.battle.attrLastMove('[still]');
			}
			return false;
		}

		if (!ignoreImmunities && status.id &&
				!(source?.hasAbility('corrosion') && ['tox', 'psn'].includes(status.id))) {
			// the game currently never ignores immunities
			if (!this.runStatusImmunity(status.id === 'tox' ? 'psn' : status.id)) {
				this.battle.debug('immune to status');
				if ((sourceEffect as Move)?.status) {
					this.battle.add('-immune', this);
				}
				return false;
			}
		}
		const prevStatus = this.status;
		const prevStatusState = this.statusState;
		if (status.id) {
			const result: boolean = this.battle.runEvent('SetStatus', this, source, sourceEffect, status);
			if (!result) {
				this.battle.debug('set status [' + status.id + '] interrupted');
				return result;
			}
		}

		this.status = status.id;
		this.statusState = {id: status.id, target: this};
		if (source) this.statusState.source = source;
		if (status.duration) this.statusState.duration = status.duration;
		if (status.durationCallback) {
			this.statusState.duration = status.durationCallback.call(this.battle, this, source, sourceEffect);
		}

		if (status.id && !this.battle.singleEvent('Start', status, this.statusState, this, source, sourceEffect)) {
			this.battle.debug('status start [' + status.id + '] interrupted');
			// cancel the setstatus
			this.status = prevStatus;
			this.statusState = prevStatusState;
			return false;
		}
		if (status.id && !this.battle.runEvent('AfterSetStatus', this, source, sourceEffect, status)) {
			return false;
		}
		return true;
	}

	/**
	 * Unlike cureStatus, does not give cure message
	 */
	clearStatus() {
		if (!this.hp || !this.status) return false;
		if (this.status === 'slp' && this.removeVolatile('nightmare')) {
			this.battle.add('-end', this, 'Nightmare', '[silent]');
		}
		this.setStatus('');
		return true;
	}

	getStatus() {
		return this.battle.dex.conditions.getByID(this.status);
	}

	eatItem(force?: boolean, source?: Pokemon, sourceEffect?: Effect) {
		if (!this.item || this.itemState.knockedOff) return false;
		if ((!this.hp && this.item !== 'jabocaberry' && this.item !== 'rowapberry') || !this.isActive) return false;

		if (!sourceEffect && this.battle.effect) sourceEffect = this.battle.effect;
		if (!source && this.battle.event && this.battle.event.target) source = this.battle.event.target;
		const item = this.getItem();
		if (
			this.battle.runEvent('UseItem', this, null, null, item) &&
			(force || this.battle.runEvent('TryEatItem', this, null, null, item))
		) {
			this.battle.add('-enditem', this, item, '[eat]');

			this.battle.singleEvent('Eat', item, this.itemState, this, source, sourceEffect);
			this.battle.runEvent('EatItem', this, null, null, item);

			if (RESTORATIVE_BERRIES.has(item.id)) {
				switch (this.pendingStaleness) {
				case 'internal':
					if (this.staleness !== 'external') this.staleness = 'internal';
					break;
				case 'external':
					this.staleness = 'external';
					break;
				}
				this.pendingStaleness = undefined;
			}

			this.lastItem = this.item;
			this.item = '';
			this.itemState = {id: '', target: this};
			this.usedItemThisTurn = true;
			this.ateBerry = true;
			this.battle.runEvent('AfterUseItem', this, null, null, item);
			return true;
		}
		return false;
	}

	useItem(source?: Pokemon, sourceEffect?: Effect) {
		if ((!this.hp && !this.getItem().isGem) || !this.isActive) return false;
		if (!this.item || this.itemState.knockedOff) return false;

		if (!sourceEffect && this.battle.effect) sourceEffect = this.battle.effect;
		if (!source && this.battle.event && this.battle.event.target) source = this.battle.event.target;
		const item = this.getItem();
		if (this.battle.runEvent('UseItem', this, null, null, item)) {
			switch (item.id) {
			case 'redcard':
				this.battle.add('-enditem', this, item, '[of] ' + source);
				break;
			default:
				if (item.isGem) {
					this.battle.add('-enditem', this, item, '[from] gem');
				} else {
					this.battle.add('-enditem', this, item);
				}
				break;
			}
			if (item.boosts) {
				this.battle.boost(item.boosts, this, source, item);
			}

			this.battle.singleEvent('Use', item, this.itemState, this, source, sourceEffect);

			this.lastItem = this.item;
			this.item = '';
			this.itemState = {id: '', target: this};
			this.usedItemThisTurn = true;
			this.battle.runEvent('AfterUseItem', this, null, null, item);
			return true;
		}
		return false;
	}

	takeItem(source?: Pokemon) {
		if (!this.isActive) return false;
		if (!this.item || this.itemState.knockedOff) return false;
		if (!source) source = this;
		if (this.battle.gen === 4) {
			if (toID(this.ability) === 'multitype') return false;
			if (toID(source.ability) === 'multitype') return false;
		}
		const item = this.getItem();
		if (this.battle.runEvent('TakeItem', this, source, null, item)) {
			this.item = '';
			const oldItemState = this.itemState;
			this.itemState = {id: '', target: this};
			this.pendingStaleness = undefined;
			this.battle.singleEvent('End', item, oldItemState, this);
			this.battle.runEvent('AfterTakeItem', this, null, null, item);
			return item;
		}
		return false;
	}

	setItem(item: string | Item, source?: Pokemon, effect?: Effect) {
		if (!this.hp || !this.isActive) return false;
		if (this.itemState.knockedOff) return false;
		if (typeof item === 'string') item = this.battle.dex.items.get(item);

		const effectid = this.battle.effect ? this.battle.effect.id : '';
		if (RESTORATIVE_BERRIES.has('leppaberry' as ID)) {
			const inflicted = ['trick', 'switcheroo'].includes(effectid);
			const external = inflicted && source && !source.isAlly(this);
			this.pendingStaleness = external ? 'external' : 'internal';
		} else {
			this.pendingStaleness = undefined;
		}
		const oldItem = this.getItem();
		const oldItemState = this.itemState;
		this.item = item.id;
		this.itemState = {id: item.id, target: this};
		if (oldItem.exists) this.battle.singleEvent('End', oldItem, oldItemState, this);
		if (item.id) {
			this.battle.singleEvent('Start', item, this.itemState, this, source, effect);
		}
		return true;
	}

	getItem() {
		return this.battle.dex.items.getByID(this.item);
	}

	hasItem(item: string | string[]) {
		if (Array.isArray(item)) {
			if (!item.map(toID).includes(this.item)) return false;
		} else {
			if (toID(item) !== this.item) return false;
		}
		return !this.ignoringItem();
	}

	clearItem() {
		return this.setItem('');
	}

	setAbility(ability: string | Ability, source?: Pokemon | null, isFromFormeChange = false, isTransform = false) {
		if (!this.hp) return false;
		if (typeof ability === 'string') ability = this.battle.dex.abilities.get(ability);
		const oldAbility = this.ability;
		if (!isFromFormeChange) {
			if (ability.flags['cantsuppress'] || this.getAbility().flags['cantsuppress']) return false;
		}
		if (!isFromFormeChange && !isTransform) {
			const setAbilityEvent: boolean | null = this.battle.runEvent('SetAbility', this, source, this.battle.effect, ability);
			if (!setAbilityEvent) return setAbilityEvent;
		}
		this.battle.singleEvent('End', this.battle.dex.abilities.get(oldAbility), this.abilityState, this, source);
		if (this.battle.effect && this.battle.effect.effectType === 'Move' && !isFromFormeChange) {
			this.battle.add('-endability', this, this.battle.dex.abilities.get(oldAbility), '[from] move: ' +
				this.battle.dex.moves.get(this.battle.effect.id));
		}
		this.ability = ability.id;
		this.abilityState = {id: ability.id, target: this};
		if (ability.id && this.battle.gen > 3 &&
			(!isTransform || oldAbility !== ability.id || this.battle.gen <= 4)) {
			this.battle.singleEvent('Start', ability, this.abilityState, this, source);
		}
		this.abilityOrder = this.battle.abilityOrder++;
		return oldAbility;
	}

	getAbility() {
		return this.battle.dex.abilities.getByID(this.ability);
	}

	hasAbility(ability: string | string[]) {
		if (Array.isArray(ability)) {
			if (!ability.map(toID).includes(this.ability)) return false;
		} else {
			if (toID(ability) !== this.ability) return false;
		}
		return !this.ignoringAbility();
	}

	clearAbility() {
		return this.setAbility('');
	}

	getNature() {
		return this.battle.dex.natures.get(this.set.nature);
	}

	addVolatile(
		status: string | Condition, source: Pokemon | null = null, sourceEffect: Effect | null = null,
		linkedStatus: string | Condition | null = null
	): boolean | any {
		let result;
		status = this.battle.dex.conditions.get(status);
		if (!this.hp && !status.affectsFainted) return false;
		if (linkedStatus && source && !source.hp) return false;
		if (this.battle.event) {
			if (!source) source = this.battle.event.source;
			if (!sourceEffect) sourceEffect = this.battle.effect;
		}
		if (!source) source = this;

		if (this.volatiles[status.id]) {
			if (!status.onRestart) return false;
			return this.battle.singleEvent('Restart', status, this.volatiles[status.id], this, source, sourceEffect);
		}
		if (!this.runStatusImmunity(status.id)) {
			this.battle.debug('immune to volatile status');
			if ((sourceEffect as Move)?.status) {
				this.battle.add('-immune', this);
			}
			return false;
		}
		result = this.battle.runEvent('TryAddVolatile', this, source, sourceEffect, status);
		if (!result) {
			this.battle.debug('add volatile [' + status.id + '] interrupted');
			return result;
		}
		this.volatiles[status.id] = {id: status.id, name: status.name, target: this};
		if (source) {
			this.volatiles[status.id].source = source;
			this.volatiles[status.id].sourceSlot = source.getSlot();
		}
		if (sourceEffect) this.volatiles[status.id].sourceEffect = sourceEffect;
		if (status.duration) this.volatiles[status.id].duration = status.duration;
		if (status.durationCallback) {
			this.volatiles[status.id].duration = status.durationCallback.call(this.battle, this, source, sourceEffect);
		}
		result = this.battle.singleEvent('Start', status, this.volatiles[status.id], this, source, sourceEffect);
		if (!result) {
			// cancel
			delete this.volatiles[status.id];
			return result;
		}
		if (linkedStatus && source) {
			if (!source.volatiles[linkedStatus.toString()]) {
				source.addVolatile(linkedStatus, this, sourceEffect);
				source.volatiles[linkedStatus.toString()].linkedPokemon = [this];
				source.volatiles[linkedStatus.toString()].linkedStatus = status;
			} else {
				source.volatiles[linkedStatus.toString()].linkedPokemon.push(this);
			}
			this.volatiles[status.toString()].linkedPokemon = [source];
			this.volatiles[status.toString()].linkedStatus = linkedStatus;
		}
		return true;
	}

	getVolatile(status: string | Effect) {
		status = this.battle.dex.conditions.get(status) as Effect;
		if (!this.volatiles[status.id]) return null;
		return status;
	}

	removeVolatile(status: string | Effect) {
		if (!this.hp) return false;
		status = this.battle.dex.conditions.get(status) as Effect;
		if (!this.volatiles[status.id]) return false;
		const linkedPokemon = this.volatiles[status.id].linkedPokemon;
		const linkedStatus = this.volatiles[status.id].linkedStatus;
		this.battle.singleEvent('End', status, this.volatiles[status.id], this);
		delete this.volatiles[status.id];
		if (linkedPokemon) {
			this.removeLinkedVolatiles(linkedStatus, linkedPokemon);
		}
		return true;
	}

	removeLinkedVolatiles(linkedStatus: string | Effect, linkedPokemon: Pokemon[]) {
		linkedStatus = linkedStatus.toString();
		for (const linkedPoke of linkedPokemon) {
			const volatileData = linkedPoke.volatiles[linkedStatus];
			if (!volatileData) continue;
			volatileData.linkedPokemon.splice(volatileData.linkedPokemon.indexOf(this), 1);
			if (volatileData.linkedPokemon.length === 0) {
				linkedPoke.removeVolatile(linkedStatus);
			}
		}
	}

	getHealth = () => {
		if (!this.hp) return {side: this.side.id, secret: '0 fnt', shared: '0 fnt'};
		let secret = `${this.hp}/${this.maxhp}`;
		let shared;
		const ratio = this.hp / this.maxhp;
		if (this.battle.reportExactHP) {
			shared = secret;
		} else if (this.battle.reportPercentages || this.battle.gen >= 8) {
			// HP Percentage Mod mechanics
			let percentage = Math.ceil(ratio * 100);
			if ((percentage === 100) && (ratio < 1.0)) {
				percentage = 99;
			}
			shared = `${percentage}/100`;
		} else {
			// In-game accurate pixel health mechanics
			const pixels = Math.floor(ratio * 48) || 1;
			shared = `${pixels}/48`;
			if ((pixels === 9) && (ratio > 0.2)) {
				shared += 'y'; // force yellow HP bar
			} else if ((pixels === 24) && (ratio > 0.5)) {
				shared += 'g'; // force green HP bar
			}
		}
		if (this.status) {
			secret += ` ${this.status}`;
			shared += ` ${this.status}`;
		}
		return {side: this.side.id, secret, shared};
	};

	/**
	 * Sets a type (except on Arceus, who resists type changes)
	 */
	setType(newType: string | string[], enforce = false) {
		if (!enforce) {
			// No Pokemon should be able to have Stellar as a base type
			if (typeof newType === 'string' ? newType === 'Stellar' : newType.includes('Stellar')) return false;
			// First type of Arceus, Silvally cannot be normally changed
			if ((this.battle.gen >= 5 && (this.species.num === 493 || this.species.num === 773)) ||
				(this.battle.gen === 4 && this.hasAbility('multitype'))) {
				return false;
			}
			// Terastallized Pokemon cannot have their base type changed except via forme change
			if (this.terastallized) return false;
		}

		if (!newType) throw new Error("Must pass type to setType");
		this.types = (typeof newType === 'string' ? [newType] : newType);
		this.addedType = '';
		this.knownType = true;
		this.apparentType = this.types.join('/');

		return true;
	}

	/** Removes any types added previously and adds another one. */
	addType(newType: string) {
		if (this.terastallized) return false;
		this.addedType = newType;
		return true;
	}

	getTypes(excludeAdded?: boolean, preterastallized?: boolean): string[] {
		if (!preterastallized && this.terastallized && this.terastallized !== 'Stellar') {
			return [this.terastallized];
		}
		const types = this.battle.runEvent('Type', this, null, null, this.types);
		if (!types.length) types.push(this.battle.gen >= 5 ? 'Normal' : '???');
		if (!excludeAdded && this.addedType) return types.concat(this.addedType);
		return types;
	}

	isGrounded(negateImmunity = false) {
		if ('gravity' in this.battle.field.pseudoWeather) return true;
		if ('ingrain' in this.volatiles && this.battle.gen >= 4) return true;
		if ('smackdown' in this.volatiles) return true;
		const item = (this.ignoringItem() ? '' : this.item);
		if (item === 'ironball') return true;
		// If a Fire/Flying type uses Burn Up and Roost, it becomes ???/Flying-type, but it's still grounded.
		if (!negateImmunity && this.hasType('Flying') && !(this.hasType('???') && 'roost' in this.volatiles)) return false;
		if (this.hasAbility('levitate') && !this.battle.suppressingAbility(this)) return null;
		if ('magnetrise' in this.volatiles) return false;
		if ('telekinesis' in this.volatiles) return false;
		return item !== 'airballoon';
	}

	isSemiInvulnerable() {
		return (this.volatiles['fly'] || this.volatiles['bounce'] || this.volatiles['dive'] || this.volatiles['dig'] ||
			this.volatiles['phantomforce'] || this.volatiles['shadowforce'] || this.isSkyDropped());
	}

	isSkyDropped() {
		if (this.volatiles['skydrop']) return true;
		for (const foeActive of this.side.foe.active) {
			if (foeActive.volatiles['skydrop'] && foeActive.volatiles['skydrop'].source === this) {
				return true;
			}
		}
		return false;
	}

	/** Specifically: is protected against a single-target damaging move */
	isProtected() {
		return !!(
			this.volatiles['protect'] || this.volatiles['detect'] || this.volatiles['maxguard'] ||
			this.volatiles['kingsshield'] || this.volatiles['spikyshield'] || this.volatiles['banefulbunker'] ||
			this.volatiles['obstruct'] || this.volatiles['silktrap'] || this.volatiles['burningbulwark']
		);
	}

	/**
	 * Like Field.effectiveWeather(), but ignores sun and rain if
	 * the Utility Umbrella is active for the Pokemon.
	 */
	effectiveWeather() {
		const weather = this.battle.field.effectiveWeather();
		switch (weather) {
		case 'sunnyday':
		case 'raindance':
		case 'desolateland':
		case 'primordialsea':
			if (this.hasItem('utilityumbrella')) return '';
		}
		return weather;
	}

	runEffectiveness(move: ActiveMove) {
		let totalTypeMod = 0;
		if (this.terastallized && move.type === 'Stellar') {
			totalTypeMod = 1;
		} else {
			for (const type of this.getTypes()) {
				let typeMod = this.battle.dex.getEffectiveness(move, type);
				typeMod = this.battle.singleEvent('Effectiveness', move, null, this, type, move, typeMod);
				totalTypeMod += this.battle.runEvent('Effectiveness', this, type, move, typeMod);
			}
		}
		if (this.species.name === 'Terapagos-Terastal' && this.hasAbility('Tera Shell') &&
			!this.battle.suppressingAbility(this)) {
			if (this.abilityState.resisted) return -1; // all hits of multi-hit move should be not very effective
			if (move.category === 'Status' || move.id === 'struggle' || !this.runImmunity(move.type) ||
				totalTypeMod < 0 || this.hp < this.maxhp) {
				return totalTypeMod;
			}

			this.battle.add('-activate', this, 'ability: Tera Shell');
			this.abilityState.resisted = true;
			return -1;
		}
		return totalTypeMod;
	}

	/** false = immune, true = not immune */
	runImmunity(type: string, message?: string | boolean) {
		if (!type || type === '???') return true;
		if (!this.battle.dex.types.isName(type)) {
			throw new Error("Use runStatusImmunity for " + type);
		}
		if (this.fainted) return false;

		const negateImmunity = !this.battle.runEvent('NegateImmunity', this, type);
		const notImmune = type === 'Ground' ?
			this.isGrounded(negateImmunity) :
			negateImmunity || this.battle.dex.getImmunity(type, this);
		if (notImmune) return true;
		if (!message) return false;
		if (notImmune === null) {
			this.battle.add('-immune', this, '[from] ability: Levitate');
		} else {
			this.battle.add('-immune', this);
		}
		return false;
	}

	runStatusImmunity(type: string, message?: string) {
		if (this.fainted) return false;
		if (!type) return true;

		if (!this.battle.dex.getImmunity(type, this)) {
			this.battle.debug('natural status immunity');
			if (message) {
				this.battle.add('-immune', this);
			}
			return false;
		}
		const immunity = this.battle.runEvent('Immunity', this, null, null, type);
		if (!immunity) {
			this.battle.debug('artificial status immunity');
			if (message && immunity !== null) {
				this.battle.add('-immune', this);
			}
			return false;
		}
		return true;
	}

	destroy() {
		// deallocate ourself
		// get rid of some possibly-circular references
		(this as any).battle = null!;
		(this as any).side = null!;
	}
}<|MERGE_RESOLUTION|>--- conflicted
+++ resolved
@@ -514,6 +514,14 @@
 	getUpdatedDetails(illusionLevel?: number) {
 		let name = this.species.name;
 		if (name === 'Greninja-Bond') name = 'Greninja';
+		if (this.species.baseSpecies === 'Ogerpon' && this.terastallized && this.teraType !== this.species.requiredTeraType) {
+			switch (this.teraType) {
+			case 'Grass': name = 'Ogerpon-Teal-Tera'; break;
+			case 'Water': name = 'Ogerpon-Wellspring-Tera'; break;
+			case 'Fire': name = 'Ogerpon-Hearthflame-Tera'; break;
+			case 'Rock': name = 'Ogerpon-Cornerstone-Tera'; break;
+			}
+		}
 		const level = illusionLevel || this.level;
 		return name + (level === 100 ? '' : ', L' + level) +
 			(this.gender === '' ? '' : ', ' + this.gender) + (this.set.shiny ? ', shiny' : '');
@@ -1392,21 +1400,7 @@
 		if (isPermanent) {
 			if (!this.transformed) this.regressionForme = true;
 			this.baseSpecies = rawSpecies;
-<<<<<<< HEAD
-			let displayedSpeciesName = species.name;
-			if (species.baseSpecies === 'Ogerpon' && this.terastallized && this.teraType !== species.requiredTeraType) {
-				switch (this.teraType) {
-				case 'Grass': displayedSpeciesName = 'Ogerpon-Teal-Tera'; break;
-				case 'Water': displayedSpeciesName = 'Ogerpon-Wellspring-Tera'; break;
-				case 'Fire': displayedSpeciesName = 'Ogerpon-Hearthflame-Tera'; break;
-				case 'Rock': displayedSpeciesName = 'Ogerpon-Cornerstone-Tera'; break;
-				}
-			}
-			this.details = displayedSpeciesName + (this.level === 100 ? '' : ', L' + this.level) +
-				(this.gender === '' ? '' : ', ' + this.gender) + (this.set.shiny ? ', shiny' : '');
-=======
 			this.details = this.getUpdatedDetails();
->>>>>>> ce76114c
 			let details = (this.illusion || this).details;
 			if (this.terastallized) details += `, tera:${this.terastallized}`;
 			this.battle.add('detailschange', this, details);
@@ -1414,7 +1408,7 @@
 				// Tera forme
 				// Ogerpon/Terapagos text goes here
 				if (species.baseSpecies === 'Ogerpon' && this.terastallized && this.teraType !== species.requiredTeraType) {
-					this.battle.hint(`Ogerpon terastallized into ${species.name}, but it has taken the appearance of ${displayedSpeciesName} due to its tera type being ${this.teraType}.`);
+					this.battle.hint(`Ogerpon terastallized into ${species.name}, but it has taken the appearance of ${this.details.split(",")[0]} due to its tera type being ${this.teraType}.`);
 				}
 			} else if (source.effectType === 'Item') {
 				this.canTerastallize = null; // National Dex behavior
