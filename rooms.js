/**
 * Rooms
 * Pokemon Showdown - http://pokemonshowdown.com/
 *
 * Every chat room and battle is a room, and what they do is done in
 * rooms.js. There's also a global room which every user is in, and
 * handles miscellaneous things like welcoming the user.
 *
 * @license MIT license
 */

const TIMEOUT_EMPTY_DEALLOCATE = 10 * 60 * 1000;
const TIMEOUT_INACTIVE_DEALLOCATE = 40 * 60 * 1000;
const REPORT_USER_STATS_INTERVAL = 10 * 60 * 1000;
const PERIODIC_MATCH_INTERVAL = 60 * 1000;

var fs = require('fs');

/* global Rooms: true */
var Rooms = module.exports = getRoom;

var rooms = Rooms.rooms = Object.create(null);

var aliases = Object.create(null);

var Room = (function () {
	function Room(roomid, title) {
		this.id = roomid;
		this.title = (title || roomid);

		this.users = Object.create(null);

		this.log = [];

		this.bannedUsers = Object.create(null);
		this.bannedIps = Object.create(null);
		this.muteQueue = [];
		this.muteTimer = null;
	}
	Room.prototype.title = "";
	Room.prototype.type = 'chat';

	Room.prototype.lastUpdate = 0;
	Room.prototype.log = null;
	Room.prototype.users = null;
	Room.prototype.userCount = 0;

	Room.prototype.send = function (message, errorArgument) {
		if (errorArgument) throw new Error("Use Room#sendUser");
		if (this.id !== 'lobby') message = '>' + this.id + '\n' + message;
		Sockets.channelBroadcast(this.id, message);
	};
	Room.prototype.sendAuth = function (message) {
		for (var i in this.users) {
			var user = this.users[i];
			if (user.connected && user.can('staff', this)) {
				user.sendTo(this, message);
			}
		}
	};
	Room.prototype.sendUser = function (user, message) {
		user.sendTo(this, message);
	};
	Room.prototype.add = function (message) {
		if (typeof message !== 'string') throw new Error("Deprecated message type");
		this.logEntry(message);
		if (this.logTimes && message.substr(0, 3) === '|c|') {
			message = '|c:|' + (~~(Date.now() / 1000)) + '|' + message.substr(3);
		}
		this.log.push(message);
		return this;
	};
	Room.prototype.logEntry = function () {};
	Room.prototype.addRaw = function (message) {
		return this.add('|raw|' + message);
	};
	Room.prototype.getLogSlice = function (amount) {
		var log = this.log.slice(amount);
		log.unshift('|:|' + (~~(Date.now() / 1000)));
		return log;
	};
	Room.prototype.chat = function (user, message, connection) {
		// Battle actions are actually just text commands that are handled in
		// parseCommand(), which in turn often calls Simulator.prototype.sendFor().
		// Sometimes the call to sendFor is done indirectly, by calling
		// room.decision(), where room.constructor === BattleRoom.

		message = CommandParser.parse(message, this, user, connection);

		if (message && message !== true) {
			this.add('|c|' + user.getIdentity(this.id) + '|' + message);
		}
		this.update();
	};

	Room.prototype.toString = function () {
		return this.id;
	};

	// roomban handling
	Room.prototype.isRoomBanned = function (user) {
		if (!user) return;
		if (this.bannedUsers) {
			if (user.userid in this.bannedUsers) {
				return this.bannedUsers[user.userid];
			}
			if (user.autoconfirmed in this.bannedUsers) {
				return this.bannedUsers[user.autoconfirmed];
			}
		}
		if (this.bannedIps) {
			for (var ip in user.ips) {
				if (ip in this.bannedIps) return this.bannedIps[ip];
			}
		}
	};
	Room.prototype.roomBan = function (user, noRecurse, userid) {
		if (!userid) userid = user.userid;
		var alts;
		if (!noRecurse) {
			alts = [];
			for (var i in Users.users) {
				var otherUser = Users.users[i];
				if (otherUser === user) continue;
				for (var myIp in user.ips) {
					if (myIp in otherUser.ips) {
						alts.push(otherUser.name);
						this.roomBan(otherUser, true, userid);
						break;
					}
				}
			}
		}
		this.bannedUsers[userid] = userid;
		if (user.autoconfirmed) this.bannedUsers[user.autoconfirmed] = userid;
		for (var ip in user.ips) {
			this.bannedIps[ip] = userid;
		}
		if (!user.can('bypassall')) user.leaveRoom(this.id);
		return alts;
	};
	Room.prototype.unRoomBan = function (userid, noRecurse) {
		userid = toId(userid);
		var successUserid = false;
		for (var i in this.bannedUsers) {
			var entry = this.bannedUsers[i];
			if (i === userid || entry === userid) {
				delete this.bannedUsers[i];
				successUserid = entry;
				if (!noRecurse && entry !== userid) {
					this.unRoomBan(entry, true);
				}
			}
		}
		for (var i in this.bannedIps) {
			if (this.bannedIps[i] === userid) {
				delete this.bannedIps[i];
				successUserid = userid;
			}
		}
		return successUserid;
	};
	Room.prototype.checkBanned = function (user) {
		var userid = this.isRoomBanned(user);
		if (userid) {
			this.roomBan(user, true, userid);
			return false;
		}
		return true;
	};
	//mute handling
	Room.prototype.runMuteTimer = function () {
		if (this.muteTimer || this.muteQueue.length === 0) return;

		var timeUntilExpire = this.muteQueue[0].time - Date.now();
		if (timeUntilExpire <= 0) {
			this.unmute(this.muteQueue[0].userid, "Your mute in '" + this.title + "' has expired.");
			//runMuteTimer() is called again in unmute() so this function instance should be closed
			return;
		}
		var self = this;
		this.muteTimer = setTimeout(function () {
			self.muteTimer = null;
			self.runMuteTimer();
		}, timeUntilExpire);
	};
	Room.prototype.isMuted = function (user) {
		if (!user) return;
		if (this.muteQueue) {
			for (var i = 0; i < this.muteQueue.length; i++) {
				var entry = this.muteQueue[i];
				if (user.userid === entry.userid ||
					user.guestNum === entry.guestNum ||
					(user.autoconfirmed && user.autoconfirmed === entry.autoconfirmed)) {
					return entry.userid;
				}
			}
		}
	};
	Room.prototype.getMuteTime = function (user) {
		var userid = this.isMuted(user);
		if (!userid) return;
		for (var i = 0; i < this.muteQueue.length; i++) {
			if (userid === this.muteQueue[i].userid) {
				return this.muteQueue[i].time - Date.now();
			}
		}
	};
	Room.prototype.mute = function (user, setTime) {
		var userid = user.userid;

		if (!setTime) setTime = 7 * 60000; // default time: 7 minutes
		if (setTime > 90 * 60000) setTime = 90 * 60000; // limit 90 minutes

		// If the user is already muted, the existing queue position for them should be removed
		if (this.isMuted(user)) this.unmute(userid);

		// Place the user in a queue for the unmute timer
		for (var i = 0; i <= this.muteQueue.length; i++) {
			var time = Date.now() + setTime;
			if (i === this.muteQueue.length || time < this.muteQueue[i].time) {
				var entry = {
					userid: userid,
					time: time,
					guestNum: user.guestNum,
					autoconfirmed: user.autoconfirmed
				};
				this.muteQueue.splice(i, 0, entry);
				// The timer needs to be switched to the new entry if it is to be unmuted
				// before the entry the timer is currently running for
				if (i === 0 && this.muteTimer) {
					clearTimeout(this.muteTimer);
					this.muteTimer = null;
				}
				break;
			}
		}
		this.runMuteTimer();

		user.updateIdentity(this.id);
		return userid;
	};
	Room.prototype.unmute = function (userid, notifyText) {
		var successUserid = false;
		var user = Users(userid);
		if (!user) {
			// If the user is not found, construct a dummy user object for them.
			user = {
				userid: userid,
				autoconfirmed: userid
			};
		}

		for (var i = 0; i < this.muteQueue.length; i++) {
			var entry = this.muteQueue[i];
			if (entry.userid === user.userid ||
				entry.guestNum === user.guestNum ||
				(user.autoconfirmed && entry.autoconfirmed === user.autoconfirmed)) {
				if (i === 0) {
					clearTimeout(this.muteTimer);
					this.muteTimer = null;
					this.muteQueue.splice(0, 1);
					this.runMuteTimer();
				} else {
					this.muteQueue.splice(i, 1);
				}
				successUserid = entry.userid;
				break;
			}
		}

		if (successUserid && user in this.users) {
			user.updateIdentity(this.id);
			if (notifyText) user.popup(notifyText);
		}
		return successUserid;
	};

	return Room;
})();

var GlobalRoom = (function () {
	function GlobalRoom(roomid) {
		this.id = roomid;

		// init battle rooms
		this.battleCount = 0;
		this.searches = Object.create(null);

		// Never do any other file IO synchronously
		// but this is okay to prevent race conditions as we start up PS
		this.lastBattle = 0;
		try {
			this.lastBattle = parseInt(fs.readFileSync('logs/lastbattle.txt')) || 0;
		} catch (e) {} // file doesn't exist [yet]

		this.chatRoomData = [];
		try {
			this.chatRoomData = require('./config/chatrooms.json');
			if (!Array.isArray(this.chatRoomData)) this.chatRoomData = [];
		} catch (e) {} // file doesn't exist [yet]

		if (!this.chatRoomData.length) {
			this.chatRoomData = [{
				title: 'Lobby',
				isOfficial: true,
				autojoin: true
			}, {
				title: 'Staff',
				isPrivate: true,
				staffRoom: true,
				staffAutojoin: true
			}];
		}

		this.chatRooms = [];

		this.autojoin = []; // rooms that users autojoin upon connecting
		this.staffAutojoin = []; // rooms that staff autojoin upon connecting
		for (var i = 0; i < this.chatRoomData.length; i++) {
			if (!this.chatRoomData[i] || !this.chatRoomData[i].title) {
				console.log('ERROR: Room number ' + i + ' has no data.');
				continue;
			}
			var id = toId(this.chatRoomData[i].title);
			if (!Config.quietConsole) console.log("NEW CHATROOM: " + id);
			var room = Rooms.createChatRoom(id, this.chatRoomData[i].title, this.chatRoomData[i]);
			if (room.aliases) {
				for (var a = 0; a < room.aliases.length; a++) {
					aliases[room.aliases[a]] = id;
				}
			}
			this.chatRooms.push(room);
			if (room.autojoin) this.autojoin.push(id);
			if (room.staffAutojoin) this.staffAutojoin.push(id);
		}

		// this function is complex in order to avoid several race conditions
		var self = this;
		this.writeNumRooms = (function () {
			var writing = false;
			var lastBattle;	// last lastBattle to be written to file
			var finishWriting = function () {
				writing = false;
				if (lastBattle < self.lastBattle) {
					self.writeNumRooms();
				}
			};
			return function () {
				if (writing) return;

				// batch writing lastbattle.txt for every 10 battles
				if (lastBattle >= self.lastBattle) return;
				lastBattle = self.lastBattle + 10;

				writing = true;
				fs.writeFile('logs/lastbattle.txt.0', '' + lastBattle, function () {
					// rename is atomic on POSIX, but will throw an error on Windows
					fs.rename('logs/lastbattle.txt.0', 'logs/lastbattle.txt', function (err) {
						if (err) {
							// This should only happen on Windows.
							fs.writeFile('logs/lastbattle.txt', '' + lastBattle, finishWriting);
							return;
						}
						finishWriting();
					});
				});
			};
		})();

		this.writeChatRoomData = (function () {
			var writing = false;
			var writePending = false; // whether or not a new write is pending
			var finishWriting = function () {
				writing = false;
				if (writePending) {
					writePending = false;
					self.writeChatRoomData();
				}
			};
			return function () {
				if (writing) {
					writePending = true;
					return;
				}
				writing = true;
				var data = JSON.stringify(self.chatRoomData).replace(/\{"title"\:/g, '\n{"title":').replace(/\]$/, '\n]');
				fs.writeFile('config/chatrooms.json.0', data, function () {
					// rename is atomic on POSIX, but will throw an error on Windows
					fs.rename('config/chatrooms.json.0', 'config/chatrooms.json', function (err) {
						if (err) {
							// This should only happen on Windows.
							fs.writeFile('config/chatrooms.json', data, finishWriting);
							return;
						}
						finishWriting();
					});
				});
			};
		})();

		// init users
		this.users = {};
		this.userCount = 0; // cache of `Object.size(this.users)`
		this.maxUsers = 0;
		this.maxUsersDate = 0;

		this.reportUserStatsInterval = setInterval(
			this.reportUserStats.bind(this),
			REPORT_USER_STATS_INTERVAL
		);

		this.periodicMatchInterval = setInterval(
			this.periodicMatch.bind(this),
			PERIODIC_MATCH_INTERVAL
		);
	}
	GlobalRoom.prototype.type = 'global';

	GlobalRoom.prototype.formatListText = '|formats';

	GlobalRoom.prototype.reportUserStats = function () {
		if (this.maxUsersDate) {
			LoginServer.request('updateuserstats', {
				date: this.maxUsersDate,
				users: this.maxUsers
			}, function () {});
			this.maxUsersDate = 0;
		}
		LoginServer.request('updateuserstats', {
			date: Date.now(),
			users: this.userCount
		}, function () {});
	};

	GlobalRoom.prototype.getFormatListText = function () {
		var formatListText = '|formats' + (Ladders.formatsListPrefix || '');
		var curSection = '';
		for (var i in Tools.data.Formats) {
			var format = Tools.data.Formats[i];
			if (!format.challengeShow && !format.searchShow && !format.tournamentShow) continue;

			var section = format.section;
			if (section === undefined) section = format.mod;
			if (!section) section = '';
			if (section !== curSection) {
				curSection = section;
				formatListText += '|,' + (format.column || 1) + '|' + section;
			}
			formatListText += '|' + format.name;
			var displayCode = 0;
			if (format.team) displayCode |= 1;
			if (format.searchShow) displayCode |= 2;
			if (format.challengeShow) displayCode |= 4;
			if (format.tournamentShow) displayCode |= 8;
			formatListText += ',' + displayCode.toString(16);
		}
		return formatListText;
	};

	GlobalRoom.prototype.getRoomList = function (filter) {
		var roomList = {};
		var total = 0;
		var skipCount = 0;
		if (this.battleCount > 150) {
			skipCount = this.battleCount - 150;
		}
		for (var i in Rooms.rooms) {
			var room = Rooms.rooms[i];
			if (!room || !room.active || room.isPrivate) continue;
			if (filter && filter !== room.format && filter !== true) continue;
			if (skipCount && skipCount--) continue;
			var roomData = {};
			if (room.active && room.battle) {
				if (room.battle.players[0]) roomData.p1 = room.battle.players[0].getIdentity();
				if (room.battle.players[1]) roomData.p2 = room.battle.players[1].getIdentity();
			}
			if (!roomData.p1 || !roomData.p2) continue;
			roomList[room.id] = roomData;

			total++;
			if (total >= 100) break;
		}
		return roomList;
	};
	GlobalRoom.prototype.getRooms = function (user) {
		var roomsData = {official:[], chat:[], userCount: this.userCount, battleCount: this.battleCount};
		for (var i = 0; i < this.chatRooms.length; i++) {
			var room = this.chatRooms[i];
			if (!room) continue;
			if (room.isPrivate && !(room.isPrivate === 'voice' && user.group !== Config.groups.default.chatRoom)) continue;
			(room.isOfficial ? roomsData.official : roomsData.chat).push({
				title: room.title,
				desc: room.desc,
				userCount: room.userCount
			});
		}
		return roomsData;
	};
	GlobalRoom.prototype.cancelSearch = function (user, format) {
		if (format && !user.searching[format]) return false;

		var searchedFormats = Object.keys(user.searching);
		if (!searchedFormats.length) return false;

		for (var i = 0; i < searchedFormats.length; i++) {
			if (format && searchedFormats[i] !== format) continue;
			var formatSearches = this.searches[searchedFormats[i]];
			for (var j = 0, len = formatSearches.length; j < len; j++) {
				var search = formatSearches[j];
				if (search.userid !== user.userid) continue;
				formatSearches.splice(j, 1);
				delete user.searching[searchedFormats[i]];
				break;
			}
		}

		user.send('|updatesearch|' + JSON.stringify({searching: Object.keys(user.searching)}));
		return true;
	};
	GlobalRoom.prototype.searchBattle = function (user, formatid) {
		if (!user.connected) return;

		formatid = Tools.getFormat(formatid).id;

		user.prepBattle(formatid, 'search', null, this.finishSearchBattle.bind(this, user, formatid));
	};
	GlobalRoom.prototype.finishSearchBattle = function (user, formatid, result) {
		if (!result) return;

		// tell the user they've started searching
		user.send('|updatesearch|' + JSON.stringify({searching: Object.keys(user.searching).concat(formatid)}));

		var newSearch = {
			userid: '',
			team: user.team,
			rating: 1000,
			time: new Date().getTime()
		};
		var self = this;

		// Get the user's rating before actually starting to search.
		Ladders(formatid).getRating(user.userid).then(function (rating) {
			newSearch.rating = rating;
			newSearch.userid = user.userid;
			self.addSearch(newSearch, user, formatid);
		}, function (error) {
			// Rejects iff we retrieved the rating but the user had changed their name;
			// the search simply doesn't happen in this case.
		});
	};
	GlobalRoom.prototype.matchmakingOK = function (search1, search2, user1, user2, formatid) {
		// This should never happen.
		if (!user1 || !user2) return void require('./crashlogger.js')(new Error("Matched user " + (user1 ? search2.userid : search1.userid) + " not found"), "The main process");

		// users must be different
		if (user1 === user2) return false;

		// users must have different IPs
		if (user1.latestIp === user2.latestIp) return false;

		// users must not have been matched immediately previously
		if (user1.lastMatch === user2.userid || user2.lastMatch === user1.userid) return false;

		// search must be within range
		var searchRange = 100, elapsed = Date.now() - Math.min(search1.time, search2.time);
		if (formatid === 'ou' || formatid === 'oucurrent' || formatid === 'randombattle') searchRange = 50;
		searchRange += elapsed / 300; // +1 every .3 seconds
		if (searchRange > 300) searchRange = 300;
		if (Math.abs(search1.rating - search2.rating) > searchRange) return false;

		user1.lastMatch = user2.userid;
		user2.lastMatch = user1.userid;
		return true;
	};
	GlobalRoom.prototype.addSearch = function (newSearch, user, formatid) {
		// Filter racing conditions
		if (!user.connected || user !== Users.getExact(user.userid)) return;
		if (user.searching[formatid]) return;

		if (!this.searches[formatid]) this.searches[formatid] = [];
		var formatSearches = this.searches[formatid];

		// Prioritize players who have been searching for a match the longest.
		for (var i = 0; i < formatSearches.length; i++) {
			var search = formatSearches[i];
			var searchUser = Users.getExact(search.userid);
			if (this.matchmakingOK(search, newSearch, searchUser, user, formatid)) {
				var usersToUpdate = [user, searchUser];
				for (var j = 0; j < 2; j++) {
					delete usersToUpdate[j].searching[formatid];
					var searchedFormats = Object.keys(usersToUpdate[j].searching);
					usersToUpdate[j].send('|updatesearch|' + JSON.stringify({searching: searchedFormats}));
				}
				formatSearches.splice(i, 1);
				this.startBattle(searchUser, user, formatid, search.team, newSearch.team, {rated: true});
				return;
			}
		}
		user.searching[formatid] = 1;
		formatSearches.push(newSearch);
	};
	GlobalRoom.prototype.periodicMatch = function () {
		for (var formatid in this.searches) {
			var formatSearches = this.searches[formatid];
			if (formatSearches.length < 2) continue;

			var longestSearch = formatSearches[0];
			var longestSearcher = Users.getExact(longestSearch.userid);

			// Prioritize players who have been searching for a match the longest.
			for (var i = 1; i < formatSearches.length; i++) {
				var search = formatSearches[i];
				var searchUser = Users.getExact(search.userid);
				if (this.matchmakingOK(search, longestSearch, searchUser, longestSearcher, formatid)) {
					var usersToUpdate = [longestSearcher, searchUser];
					for (var j = 0; j < 2; j++) {
						delete usersToUpdate[j].searching[formatid];
						var searchedFormats = Object.keys(usersToUpdate[j].searching);
						usersToUpdate[j].send('|updatesearch|' + JSON.stringify({searching: searchedFormats}));
					}
					formatSearches.splice(i, 1);
					formatSearches.splice(0, 1);
					this.startBattle(searchUser, longestSearcher, formatid, search.team, longestSearch.team, {rated: true});
					return;
				}
			}
		}
	};
	GlobalRoom.prototype.send = function (message, user) {
		if (user) {
			user.sendTo(this, message);
		} else {
			Sockets.channelBroadcast(this.id, message);
		}
	};
	GlobalRoom.prototype.sendAuth = function (message) {
		for (var i in this.users) {
			var user = this.users[i];
			if (user.connected && user.can('staff')) {
				user.sendTo(this, message);
			}
		}
	};
	GlobalRoom.prototype.add = function (message) {
		if (rooms.lobby) return rooms.lobby.add(message);
		return this;
	};
	GlobalRoom.prototype.addRaw = function (message) {
		if (rooms.lobby) return rooms.lobby.addRaw(message);
		return this;
	};
	GlobalRoom.prototype.addChatRoom = function (title) {
		var id = toId(title);
		if (rooms[id]) return false;

		var chatRoomData = {
			title: title
		};
		var room = Rooms.createChatRoom(id, title, chatRoomData);
		this.chatRoomData.push(chatRoomData);
		this.chatRooms.push(room);
		this.writeChatRoomData();
		return true;
	};
	GlobalRoom.prototype.deregisterChatRoom = function (id) {
		id = toId(id);
		var room = rooms[id];
		if (!room) return false; // room doesn't exist
		if (!room.chatRoomData) return false; // room isn't registered
		// deregister from global chatRoomData
		// looping from the end is a pretty trivial optimization, but the
		// assumption is that more recently added rooms are more likely to
		// be deleted
		for (var i = this.chatRoomData.length - 1; i >= 0; i--) {
			if (id === toId(this.chatRoomData[i].title)) {
				this.chatRoomData.splice(i, 1);
				this.writeChatRoomData();
				break;
			}
		}
		delete room.chatRoomData;
		return true;
	};
	GlobalRoom.prototype.delistChatRoom = function (id) {
		id = toId(id);
		if (!rooms[id]) return false; // room doesn't exist
		for (var i = this.chatRooms.length - 1; i >= 0; i--) {
			if (id === this.chatRooms[i].id) {
				this.chatRooms.splice(i, 1);
				break;
			}
		}
	};
	GlobalRoom.prototype.removeChatRoom = function (id) {
		id = toId(id);
		var room = rooms[id];
		if (!room) return false; // room doesn't exist
		room.destroy();
		return true;
	};
	GlobalRoom.prototype.autojoinRooms = function (user, connection) {
		// we only autojoin regular rooms if the client requests it with /autojoin
		// note that this restriction doesn't apply to staffAutojoin
		for (var i = 0; i < this.autojoin.length; i++) {
			user.joinRoom(this.autojoin[i], connection);
		}
	};
	GlobalRoom.prototype.checkAutojoin = function (user, connection) {
		if (!user.named) return;
		for (var i = 0; i < this.staffAutojoin.length; i++) {
			var room = Rooms.get(this.staffAutojoin[i]);
			if (!room) {
				this.staffAutojoin.splice(i, 1);
				i--;
				continue;
			}
			if (room.staffAutojoin === true && user.can('staff') ||
					typeof room.staffAutojoin === 'string' && room.staffAutojoin.indexOf(user.group) >= 0) {
				// if staffAutojoin is true: autojoin if isStaff
				// if staffAutojoin is String: autojoin if user.group in staffAutojoin
				user.joinRoom(room.id, connection);
			}
		}
		for (var i = 0; i < user.connections.length; i++) {
			connection = user.connections[i];
			if (connection.autojoins) {
				var autojoins = connection.autojoins.split(',');
				for (var j = 0; j < autojoins.length; j++) {
					user.tryJoinRoom(autojoins[j], connection);
				}
				connection.autojoins = '';
			}
		}
	};
	GlobalRoom.prototype.onJoinConnection = function (user, connection) {
		var initdata = '|updateuser|' + user.name + '|' + (user.named ? '1' : '0') + '|' + user.avatar + '\n';
		connection.send(initdata + this.formatListText);
		if (this.chatRooms.length > 2) connection.send('|queryresponse|rooms|null'); // should display room list
	};
	GlobalRoom.prototype.onJoin = function (user, connection, merging) {
		if (!user) return false; // ???
		if (this.users[user.userid]) return user;

		this.users[user.userid] = user;
		if (++this.userCount > this.maxUsers) {
			this.maxUsers = this.userCount;
			this.maxUsersDate = Date.now();
		}

		if (!merging) {
			var initdata = '|updateuser|' + user.name + '|' + (user.named ? '1' : '0') + '|' + user.avatar + '\n';
			connection.send(initdata + this.formatListText);
			if (this.chatRooms.length > 2) connection.send('|queryresponse|rooms|null'); // should display room list
		}

		return user;
	};
	GlobalRoom.prototype.onRename = function (user, oldid, joining) {
		delete this.users[oldid];
		this.users[user.userid] = user;
		return user;
	};
	GlobalRoom.prototype.onUpdateIdentity = function () {};
	GlobalRoom.prototype.onLeave = function (user) {
		if (!user) return; // ...
		delete this.users[user.userid];
		--this.userCount;
		user.cancelChallengeTo();
		this.cancelSearch(user);
	};
	GlobalRoom.prototype.startBattle = function (p1, p2, format, p1team, p2team, options) {
		var newRoom;
		p1 = Users.get(p1);
		p2 = Users.get(p2);

		if (!p1 || !p2) {
			// most likely, a user was banned during the battle start procedure
			this.cancelSearch(p1);
			this.cancelSearch(p2);
			return;
		}
		if (p1 === p2) {
			this.cancelSearch(p1);
			this.cancelSearch(p2);
			p1.popup("You can't battle your own account. Please use something like Private Browsing to battle yourself.");
			return;
		}

		if (this.lockdown === true) {
			this.cancelSearch(p1);
			this.cancelSearch(p2);
			p1.popup("The server is restarting. Battles will be available again in a few minutes.");
			p2.popup("The server is restarting. Battles will be available again in a few minutes.");
			return;
		}

		//console.log('BATTLE START BETWEEN: ' + p1.userid + ' ' + p2.userid);
		var i = this.lastBattle + 1;
		var formaturlid = format.toLowerCase().replace(/[^a-z0-9]+/g, '');
		while (rooms['battle-' + formaturlid + i]) {
			i++;
		}
		this.lastBattle = i;
		rooms.global.writeNumRooms();
		newRoom = this.addRoom('battle-' + formaturlid + '-' + i, format, p1, p2, options);
		p1.joinRoom(newRoom);
		p2.joinRoom(newRoom);
		newRoom.joinBattle(p1, p1team);
		newRoom.joinBattle(p2, p2team);
		this.cancelSearch(p1);
		this.cancelSearch(p2);
		if (Config.reportBattles && rooms.lobby) {
			rooms.lobby.add('|b|' + newRoom.id + '|' + p1.getIdentity() + '|' + p2.getIdentity());
		}
		if (Config.logLadderIp && options.rated) {
			if (!this.ladderIpLog) {
				this.ladderIpLog = fs.createWriteStream('logs/ladderip/ladderip.txt', {flags: 'a'});
			}
			this.ladderIpLog.write(p1.userid + ': ' + p1.latestIp + '\n');
			this.ladderIpLog.write(p2.userid + ': ' + p2.latestIp + '\n');
		}
		return newRoom;
	};
	GlobalRoom.prototype.addRoom = function (room, format, p1, p2, options) {
		room = Rooms.createBattle(room, format, p1, p2, options);
		return room;
	};
	GlobalRoom.prototype.chat = function (user, message, connection) {
		if (rooms.lobby) return rooms.lobby.chat(user, message, connection);
		message = CommandParser.parse(message, this, user, connection);
		if (message && message !== true) {
			connection.popup("You can't send messages directly to the server.");
		}
	};
	return GlobalRoom;
})();

var BattleRoom = (function () {
	function BattleRoom(roomid, format, p1, p2, options) {
		Room.call(this, roomid, "" + p1.name + " vs. " + p2.name);
		this.modchat = (Config.modchat.battle || false);

		format = '' + (format || '');

		this.format = format;
		this.auth = {};
		//console.log("NEW BATTLE");

		var formatid = toId(format);

		// Sometimes we might allow BattleRooms to have no options
		if (!options) {
			options = {};
		}

		var rated;
		if (options.rated && Tools.getFormat(formatid).rated !== false) {
			rated = {
				p1: p1.userid,
				p2: p2.userid,
				format: format
			};
		} else {
			rated = false;
		}

		if (options.tour) {
			this.tour = {
				p1: p1.userid,
				p2: p2.userid,
				format: format,
				tour: options.tour
			};
		} else {
			this.tour = false;
		}

		this.p1 = p1 || null;
		this.p2 = p2 || null;

		this.rated = rated;
		this.battle = Simulator.create(this.id, format, rated, this);

		this.sideTicksLeft = [21, 21];
		if (!rated && !this.tour) this.sideTicksLeft = [28, 28];
		this.sideTurnTicks = [0, 0];
		this.disconnectTickDiff = [0, 0];

		if (Config.forceTimer) this.requestKickInactive(false);
	}
	BattleRoom.prototype = Object.create(Room.prototype);
	BattleRoom.prototype.type = 'battle';

	BattleRoom.prototype.resetTimer = null;
	BattleRoom.prototype.resetUser = '';
	BattleRoom.prototype.expireTimer = null;
	BattleRoom.prototype.active = false;

	BattleRoom.prototype.push = function (message) {
		if (typeof message === 'string') {
			this.log.push(message);
		} else {
			this.log = this.log.concat(message);
		}
	};
	BattleRoom.prototype.win = function (winner) {
		// Declare variables here in case we need them for non-rated battles logging.
		var p1score = 0.5;
		var winnerid = toId(winner);

		// Check if the battle was rated to update the ladder, return its response, and log the battle.
		if (this.rated) {
			var rated = this.rated;
			this.rated = false;

			if (winnerid === rated.p1) {
				p1score = 1;
			} else if (winnerid === rated.p2) {
				p1score = 0;
			}

			var p1 = Users.getExact(rated.p1);
			var p1name = p1 ? p1.name : rated.p1;
			var p2 = Users.getExact(rated.p2);
			var p2name = p2 ? p2.name : rated.p2;

			//update.updates.push('[DEBUG] uri: ' + Config.loginServer.uri + 'action.php?act=ladderupdate&serverid=' + Config.serverId + '&p1=' + encodeURIComponent(p1) + '&p2=' + encodeURIComponent(p2) + '&score=' + p1score + '&format=' + toId(rated.format) + '&servertoken=[token]');

			if (!rated.p1 || !rated.p2) {
				this.push('|raw|ERROR: Ladder not updated: a player does not exist');
			} else {
				winner = Users.get(winnerid);
				if (winner && !winner.registered) {
					this.sendUser(winner, '|askreg|' + winner.userid);
				}
				// update rankings
				Ladders(rated.format).updateRating(p1name, p2name, p1score, this);
			}
		} else if (Config.logChallenges) {
			// Log challenges if the challenge logging config is enabled.
			if (winnerid === this.p1.userid) {
				p1score = 1;
			} else if (winnerid === this.p2.userid) {
				p1score = 0;
			}
			this.update();
			this.logBattle(p1score);
		}
		if (Config.autosavereplays) {
			var uploader = Users.get(winnerid);
			if (uploader && uploader.connections[0]) {
				CommandParser.parse('/savereplay', this, uploader, uploader.connections[0]);
			}
		}
		if (this.tour) {
			var winnerid = toId(winner);
			winner = Users.get(winner);
			var tour = this.tour.tour;
			tour.onBattleWin(this, winner);
		}
		rooms.global.battleCount += 0 - (this.active ? 1 : 0);
		this.active = false;
		this.update();
	};
	// logNum = 0    : spectator log
	// logNum = 1, 2 : player log
	// logNum = 3    : replay log
	BattleRoom.prototype.getLog = function (logNum) {
		var log = [];
		for (var i = 0; i < this.log.length; ++i) {
			var line = this.log[i];
			if (line === '|split') {
				log.push(this.log[i + logNum + 1]);
				i += 4;
			} else {
				log.push(line);
			}
		}
		return log;
	};
	BattleRoom.prototype.getLogForUser = function (user) {
		var logNum = this.battle.getSlot(user) + 1;
		if (logNum < 0) logNum = 0;
		return this.getLog(logNum);
	};
	BattleRoom.prototype.update = function (excludeUser) {
		if (this.log.length <= this.lastUpdate) return;

		Sockets.subchannelBroadcast(this.id, '>' + this.id + '\n\n' + this.log.slice(this.lastUpdate).join('\n'));

		this.lastUpdate = this.log.length;

		// empty rooms time out after ten minutes
		var hasUsers = false;
		for (var i in this.users) {
			hasUsers = true;
			break;
		}
		if (!hasUsers) {
			if (this.expireTimer) clearTimeout(this.expireTimer);
			this.expireTimer = setTimeout(this.tryExpire.bind(this), TIMEOUT_EMPTY_DEALLOCATE);
		} else {
			if (this.expireTimer) clearTimeout(this.expireTimer);
			this.expireTimer = setTimeout(this.tryExpire.bind(this), TIMEOUT_INACTIVE_DEALLOCATE);
		}
	};
	BattleRoom.prototype.logBattle = function (p1score, p1rating, p2rating) {
		var logData = this.battle.logData;
		logData.p1rating = p1rating;
		logData.p2rating = p2rating;
		logData.endType = this.battle.endType;
		if (!p1rating) logData.ladderError = true;
		logData.log = BattleRoom.prototype.getLog.call(logData, 3); // replay log (exact damage)
		var date = new Date();
		var logfolder = date.format('{yyyy}-{MM}');
		var logsubfolder = date.format('{yyyy}-{MM}-{dd}');
		var curpath = 'logs/' + logfolder;
		var self = this;
		fs.mkdir(curpath, '0755', function () {
			var tier = self.format.toLowerCase().replace(/[^a-z0-9]+/g, '');
			curpath += '/' + tier;
			fs.mkdir(curpath, '0755', function () {
				curpath += '/' + logsubfolder;
				fs.mkdir(curpath, '0755', function () {
					fs.writeFile(curpath + '/' + self.id + '.log.json', JSON.stringify(logData));
				});
			});
		}); // asychronicity
		//console.log(JSON.stringify(logData));
	};
	BattleRoom.prototype.tryExpire = function () {
		this.expire();
	};
	BattleRoom.prototype.getInactiveSide = function () {
		if (this.battle.players[0] && !this.battle.players[1]) return 1;
		if (this.battle.players[1] && !this.battle.players[0]) return 0;
		return this.battle.inactiveSide;
	};
	BattleRoom.prototype.forfeit = function (user, message, side) {
		if (!this.battle || this.battle.ended || !this.battle.started) return false;

		if (!message) message = ' forfeited.';

		if (side === undefined) {
			if (user && user.userid === this.battle.playerids[0]) side = 0;
			if (user && user.userid === this.battle.playerids[1]) side = 1;
		}
		if (side === undefined) return false;

		var ids = ['p1', 'p2'];
		var otherids = ['p2', 'p1'];

		var name = 'Player ' + (side + 1);
		if (user) {
			name = user.name;
		} else if (this.rated) {
			name = this.rated[ids[side]];
		}

		this.add('|-message|' + name + message);
		this.battle.endType = 'forfeit';
		this.battle.send('win', otherids[side]);
		rooms.global.battleCount += (this.battle.active ? 1 : 0) - (this.active ? 1 : 0);
		this.active = this.battle.active;
		this.update();
		return true;
	};
	BattleRoom.prototype.sendPlayer = function (num, message) {
		var player = this.battle.getPlayer(num);
		if (!player) return false;
		this.sendUser(player, message);
	};
	BattleRoom.prototype.kickInactive = function () {
		clearTimeout(this.resetTimer);
		this.resetTimer = null;

		if (!this.battle || this.battle.ended || !this.battle.started) return false;

		var inactiveSide = this.getInactiveSide();

		var ticksLeft = [0, 0];
		if (inactiveSide !== 1) {
			// side 0 is inactive
			this.sideTurnTicks[0]--;
			this.sideTicksLeft[0]--;
		}
		if (inactiveSide !== 0) {
			// side 1 is inactive
			this.sideTurnTicks[1]--;
			this.sideTicksLeft[1]--;
		}
		ticksLeft[0] = Math.min(this.sideTurnTicks[0], this.sideTicksLeft[0]);
		ticksLeft[1] = Math.min(this.sideTurnTicks[1], this.sideTicksLeft[1]);

		if (ticksLeft[0] && ticksLeft[1]) {
			if (inactiveSide === 0 || inactiveSide === 1) {
				// one side is inactive
				var inactiveTicksLeft = ticksLeft[inactiveSide];
				var inactiveUser = this.battle.getPlayer(inactiveSide);
				if (inactiveTicksLeft % 3 === 0 || inactiveTicksLeft <= 4) {
					this.send('|inactive|' + (inactiveUser ? inactiveUser.name : 'Player ' + (inactiveSide + 1)) + ' has ' + (inactiveTicksLeft * 10) + ' seconds left.');
				}
			} else {
				// both sides are inactive
				var inactiveUser0 = this.battle.getPlayer(0);
				if (inactiveUser0 && (ticksLeft[0] % 3 === 0 || ticksLeft[0] <= 4)) {
					this.sendUser(inactiveUser0, '|inactive|' + inactiveUser0.name + ' has ' + (ticksLeft[0] * 10) + ' seconds left.');
				}

				var inactiveUser1 = this.battle.getPlayer(1);
				if (inactiveUser1 && (ticksLeft[1] % 3 === 0 || ticksLeft[1] <= 4)) {
					this.sendUser(inactiveUser1, '|inactive|' + inactiveUser1.name + ' has ' + (ticksLeft[1] * 10) + ' seconds left.');
				}
			}
			this.resetTimer = setTimeout(this.kickInactive.bind(this), 10 * 1000);
			return;
		}

		if (inactiveSide < 0) {
			if (ticksLeft[0]) {
				inactiveSide = 1;
			} else if (ticksLeft[1]) {
				inactiveSide = 0;
			}
		}

		this.forfeit(this.battle.getPlayer(inactiveSide), ' lost due to inactivity.', inactiveSide);
		this.resetUser = '';
	};
	BattleRoom.prototype.requestKickInactive = function (user, force) {
		if (this.resetTimer) {
			if (user) this.sendUser(user, '|inactive|The inactivity timer is already counting down.');
			return false;
		}
		if (user) {
			if (!force && this.battle.getSlot(user) < 0) return false;
			this.resetUser = user.userid;
			this.send('|inactive|Battle timer is now ON: inactive players will automatically lose when time\'s up. (requested by ' + user.name + ')');
		} else if (user === false) {
			this.resetUser = '~';
			this.add('|inactive|Battle timer is ON: inactive players will automatically lose when time\'s up.');
		}

		// a tick is 10 seconds

		var maxTicksLeft = 15; // 2 minutes 30 seconds
		if (!this.battle.p1 || !this.battle.p2) {
			// if a player has left, don't wait longer than 6 ticks (1 minute)
			maxTicksLeft = 6;
		}
		if (!this.rated && !this.tour) maxTicksLeft = 30;

		this.sideTurnTicks = [maxTicksLeft, maxTicksLeft];

		var inactiveSide = this.getInactiveSide();
		if (inactiveSide < 0) {
			// add 10 seconds to bank if they're below 160 seconds
			if (this.sideTicksLeft[0] < 16) this.sideTicksLeft[0]++;
			if (this.sideTicksLeft[1] < 16) this.sideTicksLeft[1]++;
		}
		this.sideTicksLeft[0]++;
		this.sideTicksLeft[1]++;
		if (inactiveSide !== 1) {
			// side 0 is inactive
			var ticksLeft0 = Math.min(this.sideTicksLeft[0] + 1, maxTicksLeft);
			this.sendPlayer(0, '|inactive|You have ' + (ticksLeft0 * 10) + ' seconds to make your decision.');
		}
		if (inactiveSide !== 0) {
			// side 1 is inactive
			var ticksLeft1 = Math.min(this.sideTicksLeft[1] + 1, maxTicksLeft);
			this.sendPlayer(1, '|inactive|You have ' + (ticksLeft1 * 10) + ' seconds to make your decision.');
		}

		this.resetTimer = setTimeout(this.kickInactive.bind(this), 10 * 1000);
		return true;
	};
	BattleRoom.prototype.nextInactive = function () {
		if (this.resetTimer) {
			this.update();
			clearTimeout(this.resetTimer);
			this.resetTimer = null;
			this.requestKickInactive();
		}
	};
	BattleRoom.prototype.stopKickInactive = function (user, force) {
		if (!force && user && user.userid !== this.resetUser) return false;
		if (this.resetTimer) {
			clearTimeout(this.resetTimer);
			this.resetTimer = null;
			this.send('|inactiveoff|Battle timer is now OFF.');
			return true;
		}
		return false;
	};
	BattleRoom.prototype.kickInactiveUpdate = function () {
		if (!this.rated && !this.tour) return false;
		if (this.resetTimer) {
			var inactiveSide = this.getInactiveSide();
			var changed = false;

			if ((!this.battle.p1 || !this.battle.p2) && !this.disconnectTickDiff[0] && !this.disconnectTickDiff[1]) {
				if ((!this.battle.p1 && inactiveSide === 0) || (!this.battle.p2 && inactiveSide === 1)) {
					var inactiveUser = this.battle.getPlayer(inactiveSide);

					if (!this.battle.p1 && inactiveSide === 0 && this.sideTurnTicks[0] > 7) {
						this.disconnectTickDiff[0] = this.sideTurnTicks[0] - 7;
						this.sideTurnTicks[0] = 7;
						changed = true;
					} else if (!this.battle.p2 && inactiveSide === 1 && this.sideTurnTicks[1] > 7) {
						this.disconnectTickDiff[1] = this.sideTurnTicks[1] - 7;
						this.sideTurnTicks[1] = 7;
						changed = true;
					}

					if (changed) {
						this.send('|inactive|' + (inactiveUser ? inactiveUser.name : 'Player ' + (inactiveSide + 1)) + ' disconnected and has a minute to reconnect!');
						return true;
					}
				}
			} else if (this.battle.p1 && this.battle.p2) {
				// Only one of the following conditions should happen, but do
				// them both since you never know...
				if (this.disconnectTickDiff[0]) {
					this.sideTurnTicks[0] = this.sideTurnTicks[0] + this.disconnectTickDiff[0];
					this.disconnectTickDiff[0] = 0;
					changed = 0;
				}

				if (this.disconnectTickDiff[1]) {
					this.sideTurnTicks[1] = this.sideTurnTicks[1] + this.disconnectTickDiff[1];
					this.disconnectTickDiff[1] = 0;
					changed = 1;
				}

				if (changed !== false) {
					var user = this.battle.getPlayer(changed);
					this.send('|inactive|' + (user ? user.name : 'Player ' + (changed + 1)) + ' reconnected and has ' + (this.sideTurnTicks[changed] * 10) + ' seconds left!');
					return true;
				}
			}
		}

		return false;
	};
	BattleRoom.prototype.decision = function (user, choice, data) {
		this.battle.sendFor(user, choice, data);
		if (this.active !== this.battle.active) {
			rooms.global.battleCount += (this.battle.active ? 1 : 0) - (this.active ? 1 : 0);
			this.active = this.battle.active;
		}
		this.update();
	};
	// This function is only called when the user is already in the room (with another connection).
	// First-time join calls this.onJoin() below instead.
	BattleRoom.prototype.onJoinConnection = function (user, connection) {
		this.sendUser(connection, '|init|battle\n|title|' + this.title + '\n' + this.getLogForUser(user).join('\n'));
		// this handles joining a battle in which a user is a participant,
		// where the user has already identified before attempting to join
		// the battle
		this.battle.resendRequest(connection);
	};
	BattleRoom.prototype.onJoin = function (user, connection) {
		if (!user) return false;
		if (this.users[user.userid]) return user;

		this.users[user.userid] = user;
		this.userCount++;

		this.sendUser(connection, '|init|battle\n|title|' + this.title + '\n' + this.getLogForUser(user).join('\n'));
		if (user.named) {
			if (Config.reportBattleJoins) {
				this.add('|join|' + user.name);
			} else {
				this.add('|J|' + user.name);
			}
			this.update();
		}

		return user;
	};
	BattleRoom.prototype.onRename = function (user, oldid, joining) {
		if (joining) {
			if (Config.reportBattleJoins) {
				this.add('|join|' + user.name);
			} else {
				this.add('|J|' + user.name);
			}
		}
		var resend = joining || !this.battle.playerTable[oldid];
		if (this.battle.playerTable[oldid]) {
			this.battle.rename();
			if (this.rated) {
				this.forfeit(user, " forfeited by changing their name.");
				resend = false;
			}
		}
		delete this.users[oldid];
		this.users[user.userid] = user;
		this.update();
		if (resend) {
			// this handles a named user renaming themselves into a user in the
			// battle (i.e. by using /nick)
			this.battle.resendRequest(user);
		}
		return user;
	};
	BattleRoom.prototype.onUpdateIdentity = function () {};
	BattleRoom.prototype.onLeave = function (user) {
		if (!user) return; // ...
		if (user.battles[this.id]) {
			this.battle.leave(user);
			rooms.global.battleCount += (this.battle.active ? 1 : 0) - (this.active ? 1 : 0);
			this.active = this.battle.active;
		} else if (!user.named) {
			delete this.users[user.userid];
			return;
		}
		delete this.users[user.userid];
		this.userCount--;
		if (Config.reportBattleJoins) {
			this.add('|leave|' + user.name);
		} else {
			this.add('|L|' + user.name);
		}

		if (Object.isEmpty(this.users)) {
			rooms.global.battleCount += 0 - (this.active ? 1 : 0);
			this.active = false;
		}

		this.update();
		this.kickInactiveUpdate();
	};
	BattleRoom.prototype.joinBattle = function (user, team) {
		var slot;
		if (this.rated || this.tour) {
			slot = this.battle.lastPlayers.indexOf(user.userid);
			if (slot < 0) {
				user.popup("This is a " + (this.tour ? "tournament" : "rated") + " battle; you must be either " + this.battle.lastPlayers.join(" or ") + " to join.");
				return false;
			}
		}

		if (this.battle.active) {
			user.popup("This battle already has two players.");
			return false;
		}

		this.auth[user.userid] = Users.getGroupsThatCan('roompromote', Users.getGroupsThatCan('joinbattle', this)[0], this)[0];
		this.battle.join(user, slot, team);
		rooms.global.battleCount += (this.battle.active ? 1 : 0) - (this.active ? 1 : 0);
		this.active = this.battle.active;
		if (this.active) {
			this.title = "" + this.battle.p1 + " vs. " + this.battle.p2;
			this.send('|title|' + this.title);
		}
		this.update();
		this.kickInactiveUpdate();
	};
	BattleRoom.prototype.leaveBattle = function (user) {
		if (!user) return false; // ...
		if (user.battles[this.id]) {
			this.battle.leave(user);
		} else {
			return false;
		}
		this.auth[user.userid] = Users.getGroupsThatCan('joinbattle', this)[0];
		rooms.global.battleCount += (this.battle.active ? 1 : 0) - (this.active ? 1 : 0);
		this.active = this.battle.active;
		this.update();
		this.kickInactiveUpdate();
		return true;
	};
	BattleRoom.prototype.expire = function () {
		this.send('|expire|');
		this.destroy();
	};
	BattleRoom.prototype.destroy = function () {
		// deallocate ourself

		// remove references to ourself
		for (var i in this.users) {
			this.users[i].leaveRoom(this);
			delete this.users[i];
		}
		this.users = null;

		// deallocate children and get rid of references to them
		if (this.battle) {
			this.battle.destroy();
		}
		this.battle = null;

		if (this.resetTimer) {
			clearTimeout(this.resetTimer);
		}
		this.resetTimer = null;
		if (this.expireTimer) {
			clearTimeout(this.expireTimer);
		}
		this.expireTimer = null;

		if (this.muteTimer) {
			clearTimeout(this.muteTimer);
		}
		this.muteTimer = null;

		// get rid of some possibly-circular references
		delete rooms[this.id];
	};
	return BattleRoom;
})();

var ChatRoom = (function () {
	function ChatRoom(roomid, title, options) {
		Room.call(this, roomid, title);
		if (options) {
			Object.merge(this, options);
			if (!this.isPersonal) this.chatRoomData = options;
		}

		this.logTimes = true;
		this.logFile = null;
		this.logFilename = '';
		this.destroyingLog = false;
		if (!this.modchat) this.modchat = (Config.modchat.chat || false);

		if (Config.logChat) {
			this.rollLogFile(true);
			this.logEntry = function (entry, date) {
				var timestamp = (new Date()).format('{HH}:{mm}:{ss} ');
				this.logFile.write(timestamp + entry + '\n');
			};
			this.logEntry('NEW CHATROOM: ' + this.id);
<<<<<<< HEAD
			if (Config.logUserStats) {
				setInterval(this.logUserStats.bind(this), Config.logUserStats);
=======
			if (Config.loguserstats) {
				this.logUserStatsInterval = setInterval(this.logUserStats.bind(this), Config.loguserstats);
>>>>>>> d09d6895
			}
		}

		if (Config.reportJoinsPeriod) {
			this.userList = this.getUserList();
			this.reportJoinsQueue = [];
		}
	}
	ChatRoom.prototype = Object.create(Room.prototype);
	ChatRoom.prototype.type = 'chat';

	ChatRoom.prototype.reportRecentJoins = function () {
		delete this.reportJoinsInterval;
		if (this.reportJoinsQueue.length === 0) {
			// nothing to report
			return;
		}
		if (Config.reportJoinsPeriod) {
			this.userList = this.getUserList();
		}
		this.send(this.reportJoinsQueue.join('\n'));
		this.reportJoinsQueue.length = 0;
	};

	ChatRoom.prototype.rollLogFile = function (sync) {
		var mkdir = sync ? function (path, mode, callback) {
			try {
				fs.mkdirSync(path, mode);
			} catch (e) {}	// directory already exists
			callback();
		} : fs.mkdir;
		var date = new Date();
		var basepath = 'logs/chat/' + this.id + '/';
		var self = this;
		mkdir(basepath, '0755', function () {
			var path = date.format('{yyyy}-{MM}');
			mkdir(basepath + path, '0755', function () {
				if (self.destroyingLog) return;
				path += '/' + date.format('{yyyy}-{MM}-{dd}') + '.txt';
				if (path !== self.logFilename) {
					self.logFilename = path;
					if (self.logFile) self.logFile.destroySoon();
					self.logFile = fs.createWriteStream(basepath + path, {flags: 'a'});
					// Create a symlink to today's lobby log.
					// These operations need to be synchronous, but it's okay
					// because this code is only executed once every 24 hours.
					var link0 = basepath + 'today.txt.0';
					try {
						fs.unlinkSync(link0);
					} catch (e) {} // file doesn't exist
					try {
						fs.symlinkSync(path, link0); // `basepath` intentionally not included
						try {
							fs.renameSync(link0, basepath + 'today.txt');
						} catch (e) {} // OS doesn't support atomic rename
					} catch (e) {} // OS doesn't support symlinks
				}
				var timestamp = +date;
				date.advance('1 hour').reset('minutes').advance('1 second');
				setTimeout(self.rollLogFile.bind(self), +date - timestamp);
			});
		});
	};
	ChatRoom.prototype.destroyLog = function (initialCallback, finalCallback) {
		this.destroyingLog = true;
		initialCallback();
		if (this.logFile) {
			this.logEntry = function () { };
			this.logFile.on('close', finalCallback);
			this.logFile.destroySoon();
		} else {
			finalCallback();
		}
	};
	ChatRoom.prototype.logUserStats = function () {
		var total = 0;
		var guests = 0;
		var groups = {};
		Config.groups.byRank.forEach(function (group) {
			groups[group] = 0;
		});
		for (var i in this.users) {
			var user = this.users[i];
			++total;
			if (!user.named) {
				++guests;
			}
			if (this.auth && this.auth[user.userid] && this.auth[user.userid] in groups) {
				++groups[this.auth[user.userid]];
			} else {
				++groups[user.group];
			}
		}
		var entry = '|userstats|total:' + total + '|guests:' + guests;
		for (var i in groups) {
			entry += '|' + i + ':' + groups[i];
		}
		this.logEntry(entry);
	};

	ChatRoom.prototype.getUserList = function () {
		var buffer = '';
		var counter = 0;
		for (var i in this.users) {
			if (!this.users[i].named) {
				continue;
			}
			counter++;
			buffer += ',' + this.users[i].getIdentity(this.id);
		}
		var msg = '|users|' + counter + buffer;
		return msg;
	};
	ChatRoom.prototype.reportJoin = function (entry) {
		if (Config.reportJoinsPeriod) {
			if (!this.reportJoinsInterval) {
				this.reportJoinsInterval = setTimeout(
					this.reportRecentJoins.bind(this), Config.reportJoinsPeriod
				);
			}

			this.reportJoinsQueue.push(entry);
		} else {
			this.send(entry);
		}
		this.logEntry(entry);
	};
	ChatRoom.prototype.update = function () {
		if (this.log.length <= this.lastUpdate) return;
		var entries = this.log.slice(this.lastUpdate);
		if (this.reportJoinsQueue && this.reportJoinsQueue.length) {
			clearTimeout(this.reportJoinsInterval);
			delete this.reportJoinsInterval;
			Array.prototype.unshift.apply(entries, this.reportJoinsQueue);
			this.reportJoinsQueue.length = 0;
			this.userList = this.getUserList();
		}
		var update = entries.join('\n');
		if (this.log.length > 100) {
			this.log.splice(0, this.log.length - 100);
		}
		this.lastUpdate = this.log.length;

		// Set up expire timer to clean up inactive personal rooms.
		if (this.isPersonal) {
			if (this.expireTimer) clearTimeout(this.expireTimer);
			this.expireTimer = setTimeout(this.tryExpire.bind(this), TIMEOUT_INACTIVE_DEALLOCATE);
		}

		this.send(update);
	};
	ChatRoom.prototype.tryExpire = function () {
		this.destroy();
	};
	ChatRoom.prototype.getIntroMessage = function (user) {
		var message = '';
		if (this.introMessage) message += '\n|raw|<div class="infobox"><div' + (!this.isOfficial ? ' class="infobox-limited"' : '') + '>' + this.introMessage + '</div>';
		if (this.staffMessage && user.can('mute', null, this)) message += (message ? '<br />' : '\n|raw|<div class="infobox">') + '(Staff intro:)<br /><div>' + this.staffMessage + '</div>';
		if (this.modchat) {
			message += (message ? '<br />' : '\n|raw|<div class="infobox">') + '<div class="broadcast-red">' +
				'Must be rank ' + this.modchat + ' or higher to talk right now.' +
				'</div>';
		}
		if (message) message += '</div>';
		return message;
	};
	ChatRoom.prototype.onJoinConnection = function (user, connection) {
		var userList = this.userList ? this.userList : this.getUserList();
		this.sendUser(connection, '|init|chat\n|title|' + this.title + '\n' + userList + '\n' + this.getLogSlice(-25).join('\n') + this.getIntroMessage(user));
		if (this.poll) this.poll.display(user, false);
		if (global.Tournaments && Tournaments.get(this.id)) {
			Tournaments.get(this.id).updateFor(user, connection);
		}
	};
	ChatRoom.prototype.onJoin = function (user, connection, merging) {
		if (!user) return false; // ???
		if (this.users[user.userid]) return user;

		this.users[user.userid] = user;
		this.userCount++;

		if (!merging) {
			var userList = this.userList ? this.userList : this.getUserList();
			this.sendUser(connection, '|init|chat\n|title|' + this.title + '\n' + userList + '\n' + this.getLogSlice(-100).join('\n') + this.getIntroMessage(user));
			if (this.poll) this.poll.display(user, false);
			if (global.Tournaments && Tournaments.get(this.id)) {
				Tournaments.get(this.id).updateFor(user, connection);
			}
		}
		if (user.named && Config.reportJoins) {
			this.add('|j|' + user.getIdentity(this.id));
			this.update();
		} else if (user.named) {
			var entry = '|J|' + user.getIdentity(this.id);
			this.reportJoin(entry);
		}

		return user;
	};
	ChatRoom.prototype.onRename = function (user, oldid, joining) {
		delete this.users[oldid];
		this.users[user.userid] = user;
		var entry;
		if (joining) {
			if (Config.reportJoins) {
				entry = '|j|' + user.getIdentity(this.id);
			} else {
				entry = '|J|' + user.getIdentity(this.id);
			}
			if (this.staffMessage && user.can('mute', null, this)) this.sendUser(user, '|raw|<div class="infobox">(Staff intro:)<br /><div>' + this.staffMessage + '</div></div>');
		} else if (!user.named) {
			entry = '|L| ' + oldid;
		} else {
			entry = '|N|' + user.getIdentity(this.id) + '|' + oldid;
		}
		if (Config.reportJoins) {
			this.add(entry);
		} else {
			this.reportJoin(entry);
		}
		if (!this.checkBanned(user, oldid)) {
			return;
		}
		if (global.Tournaments && Tournaments.get(this.id)) {
			Tournaments.get(this.id).updateFor(user);
		}
		return user;
	};
	/**
	 * onRename, but without a userid change
	 */
	ChatRoom.prototype.onUpdateIdentity = function (user) {
		if (user && user.connected && user.named) {
			if (!this.users[user.userid]) return false;
			var entry = '|N|' + user.getIdentity(this.id) + '|' + user.userid;
			this.reportJoin(entry);
		}
	};
	ChatRoom.prototype.onLeave = function (user) {
		if (!user) return; // ...

		delete this.users[user.userid];
		this.userCount--;

		if (user.named && Config.reportJoins) {
			this.add('|l|' + user.getIdentity(this.id));
		} else if (user.named) {
			var entry = '|L|' + user.getIdentity(this.id);
			this.reportJoin(entry);
		}
	};
	ChatRoom.prototype.destroy = function () {
		// deallocate ourself

		// remove references to ourself
		for (var i in this.users) {
			this.users[i].leaveRoom(this);
			delete this.users[i];
		}
		this.users = null;

		rooms.global.deregisterChatRoom(this.id);
		rooms.global.delistChatRoom(this.id);

		if (this.aliases) {
			for (var i = 0; i < this.aliases.length; i++) {
				delete aliases[this.aliases[i]];
			}
		}

		// Clear any active timers for the room
		if (this.muteTimer) {
			clearTimeout(this.muteTimer);
		}
		this.muteTimer = null;
		if (this.reportJoinsInterval) {
			clearTimeout(this.reportJoinsInterval);
		}
		this.reportJoinsInterval = null;
		if (this.logUserStatsInterval) {
			clearTimeout(this.logUserStatsInterval);
		}
		this.logUserStatsInterval = null;

		// get rid of some possibly-circular references
		delete rooms[this.id];
	};
	return ChatRoom;
})();

// to make sure you don't get null returned, pass the second argument
function getRoom(roomid, fallback) {
	if (roomid && roomid.id) return roomid;
	if (!roomid) roomid = 'default';
	if (!rooms[roomid] && fallback) {
		return rooms.global;
	}
	return rooms[roomid];
}
Rooms.get = getRoom;
Rooms.search = function (name, fallback) {
	return getRoom(name) || getRoom(toId(name)) || getRoom(Rooms.aliases[toId(name)]) || (fallback ? rooms.global : undefined);
};

Rooms.createBattle = function (roomid, format, p1, p2, options) {
	if (roomid && roomid.id) return roomid;
	if (!p1 || !p2) return false;
	if (!roomid) roomid = 'default';
	if (!rooms[roomid]) {
		// console.log("NEW BATTLE ROOM: " + roomid);
		Monitor.countBattle(p1.latestIp, p1.name);
		Monitor.countBattle(p2.latestIp, p2.name);
		rooms[roomid] = new BattleRoom(roomid, format, p1, p2, options);
	}
	return rooms[roomid];
};
Rooms.createChatRoom = function (roomid, title, data) {
	var room;
	if ((room = rooms[roomid])) return room;

	room = rooms[roomid] = new ChatRoom(roomid, title, data);
	return room;
};

if (!Config.quietConsole) console.log("NEW GLOBAL: global");
rooms.global = new GlobalRoom('global');

Rooms.Room = Room;
Rooms.GlobalRoom = GlobalRoom;
Rooms.BattleRoom = BattleRoom;
Rooms.ChatRoom = ChatRoom;

Rooms.global = rooms.global;
Rooms.lobby = rooms.lobby;
Rooms.aliases = aliases;<|MERGE_RESOLUTION|>--- conflicted
+++ resolved
@@ -1433,13 +1433,8 @@
 				this.logFile.write(timestamp + entry + '\n');
 			};
 			this.logEntry('NEW CHATROOM: ' + this.id);
-<<<<<<< HEAD
 			if (Config.logUserStats) {
-				setInterval(this.logUserStats.bind(this), Config.logUserStats);
-=======
-			if (Config.loguserstats) {
-				this.logUserStatsInterval = setInterval(this.logUserStats.bind(this), Config.loguserstats);
->>>>>>> d09d6895
+				this.logUserStatsInterval = setInterval(this.logUserStats.bind(this), Config.logUserStats);
 			}
 		}
 
@@ -1597,7 +1592,7 @@
 	ChatRoom.prototype.getIntroMessage = function (user) {
 		var message = '';
 		if (this.introMessage) message += '\n|raw|<div class="infobox"><div' + (!this.isOfficial ? ' class="infobox-limited"' : '') + '>' + this.introMessage + '</div>';
-		if (this.staffMessage && user.can('mute', null, this)) message += (message ? '<br />' : '\n|raw|<div class="infobox">') + '(Staff intro:)<br /><div>' + this.staffMessage + '</div>';
+		if (this.staffMessage && user.can('mute', this)) message += (message ? '<br />' : '\n|raw|<div class="infobox">') + '(Staff intro:)<br /><div>' + this.staffMessage + '</div>';
 		if (this.modchat) {
 			message += (message ? '<br />' : '\n|raw|<div class="infobox">') + '<div class="broadcast-red">' +
 				'Must be rank ' + this.modchat + ' or higher to talk right now.' +
@@ -1649,7 +1644,6 @@
 			} else {
 				entry = '|J|' + user.getIdentity(this.id);
 			}
-			if (this.staffMessage && user.can('mute', null, this)) this.sendUser(user, '|raw|<div class="infobox">(Staff intro:)<br /><div>' + this.staffMessage + '</div></div>');
 		} else if (!user.named) {
 			entry = '|L| ' + oldid;
 		} else {
