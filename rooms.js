/**
 * Rooms
 * Pokemon Showdown - http://pokemonshowdown.com/
 *
 * Every chat room and battle is a room, and what they do is done in
 * rooms.js. There's also a global room which every user is in, and
 * handles miscellaneous things like welcoming the user.
 *
 * @license MIT license
 */

const TIMEOUT_EMPTY_DEALLOCATE = 10 * 60 * 1000;
const TIMEOUT_INACTIVE_DEALLOCATE = 40 * 60 * 1000;
const REPORT_USER_STATS_INTERVAL = 1000 * 60 * 10;

var fs = require('fs');

/* global Rooms: true */
var Rooms = module.exports = getRoom;

var rooms = Rooms.rooms = Object.create(null);

var aliases = Object.create(null);

var Room = (function () {
	function Room(roomid, title) {
		this.id = roomid;
		this.title = (title || roomid);

		this.users = Object.create(null);

		this.log = [];

		this.bannedUsers = Object.create(null);
		this.bannedIps = Object.create(null);
	}
	Room.prototype.title = "";
	Room.prototype.type = 'chat';

	Room.prototype.lastUpdate = 0;
	Room.prototype.log = null;
	Room.prototype.users = null;
	Room.prototype.userCount = 0;

	Room.prototype.send = function (message, errorArgument) {
		if (errorArgument) throw new Error("Use Room#sendUser");
		if (this.id !== 'lobby') message = '>' + this.id + '\n' + message;
		Sockets.channelBroadcast(this.id, message);
	};
	Room.prototype.sendAuth = function (message) {
		for (var i in this.users) {
			var user = this.users[i];
			if (user.connected && user.can('staff', this)) {
				user.sendTo(this, message);
			}
		}
	};
	Room.prototype.sendUser = function (user, message) {
		user.sendTo(this, message);
	};
	Room.prototype.add = function (message) {
		if (typeof message !== 'string') throw new Error("Deprecated message type");
		this.logEntry(message);
		if (this.logTimes && message.substr(0, 3) === '|c|') {
			message = '|c:|' + (~~(Date.now() / 1000)) + '|' + message.substr(3);
		}
		this.log.push(message);
	};
	Room.prototype.logEntry = function () {};
	Room.prototype.addRaw = function (message) {
		this.add('|raw|' + message);
	};
	Room.prototype.getLogSlice = function (amount) {
		var log = this.log.slice(amount);
		log.unshift('|:|' + (~~(Date.now() / 1000)));
		return log;
	};
	Room.prototype.chat = function (user, message, connection) {
		// Battle actions are actually just text commands that are handled in
		// parseCommand(), which in turn often calls Simulator.prototype.sendFor().
		// Sometimes the call to sendFor is done indirectly, by calling
		// room.decision(), where room.constructor === BattleRoom.

		message = CommandParser.parse(message, this, user, connection);

		if (message) {
			this.add('|c|' + user.getIdentity(this.id) + '|' + message);
		}
		this.update();
	};

	return Room;
})();

var GlobalRoom = (function () {
	function GlobalRoom(roomid) {
		this.id = roomid;

		// init battle rooms
		this.battleCount = 0;
		this.searchers = [];

		// Never do any other file IO synchronously
		// but this is okay to prevent race conditions as we start up PS
		this.lastBattle = 0;
		try {
			this.lastBattle = parseInt(fs.readFileSync('logs/lastbattle.txt')) || 0;
		} catch (e) {} // file doesn't exist [yet]

		this.chatRoomData = [];
		try {
			this.chatRoomData = JSON.parse(fs.readFileSync('config/chatrooms.json'));
			if (!Array.isArray(this.chatRoomData)) this.chatRoomData = [];
		} catch (e) {} // file doesn't exist [yet]

		if (!this.chatRoomData.length) {
			this.chatRoomData = [{
				title: 'Lobby',
				isOfficial: true,
				autojoin: true
			}, {
				title: 'Staff',
				isPrivate: true,
				staffRoom: true,
				staffAutojoin: true
			}];
		}

		this.chatRooms = [];

		this.autojoin = []; // rooms that users autojoin upon connecting
		this.staffAutojoin = []; // rooms that staff autojoin upon connecting
		for (var i = 0; i < this.chatRoomData.length; i++) {
			if (!this.chatRoomData[i] || !this.chatRoomData[i].title) {
				console.log('ERROR: Room number ' + i + ' has no data.');
				continue;
			}
			var id = toId(this.chatRoomData[i].title);
			console.log("NEW CHATROOM: " + id);
			var room = Rooms.createChatRoom(id, this.chatRoomData[i].title, this.chatRoomData[i]);
			if (room.aliases) {
				for (var a = 0; a < room.aliases.length; a++) {
					aliases[room.aliases[a]] = room;
				}
			}
			this.chatRooms.push(room);
			if (room.autojoin) this.autojoin.push(id);
			if (room.staffAutojoin) this.staffAutojoin.push(id);
		}

		// this function is complex in order to avoid several race conditions
		var self = this;
		this.writeNumRooms = (function () {
			var writing = false;
			var lastBattle;	// last lastBattle to be written to file
			var finishWriting = function () {
				writing = false;
				if (lastBattle < self.lastBattle) {
					self.writeNumRooms();
				}
			};
			return function () {
				if (writing) return;

				// batch writing lastbattle.txt for every 10 battles
				if (lastBattle >= self.lastBattle) return;
				lastBattle = self.lastBattle + 10;

				writing = true;
				fs.writeFile('logs/lastbattle.txt.0', '' + lastBattle, function () {
					// rename is atomic on POSIX, but will throw an error on Windows
					fs.rename('logs/lastbattle.txt.0', 'logs/lastbattle.txt', function (err) {
						if (err) {
							// This should only happen on Windows.
							fs.writeFile('logs/lastbattle.txt', '' + lastBattle, finishWriting);
							return;
						}
						finishWriting();
					});
				});
			};
		})();

		this.writeChatRoomData = (function () {
			var writing = false;
			var writePending = false; // whether or not a new write is pending
			var finishWriting = function () {
				writing = false;
				if (writePending) {
					writePending = false;
					self.writeChatRoomData();
				}
			};
			return function () {
				if (writing) {
					writePending = true;
					return;
				}
				writing = true;
				var data = JSON.stringify(self.chatRoomData).replace(/\{"title"\:/g, '\n{"title":').replace(/\]$/, '\n]');
				fs.writeFile('config/chatrooms.json.0', data, function () {
					// rename is atomic on POSIX, but will throw an error on Windows
					fs.rename('config/chatrooms.json.0', 'config/chatrooms.json', function (err) {
						if (err) {
							// This should only happen on Windows.
							fs.writeFile('config/chatrooms.json', data, finishWriting);
							return;
						}
						finishWriting();
					});
				});
			};
		})();

		// init users
		this.users = {};
		this.userCount = 0; // cache of `Object.size(this.users)`
		this.maxUsers = 0;
		this.maxUsersDate = 0;

		this.reportUserStatsInterval = setInterval(
			this.reportUserStats.bind(this),
			REPORT_USER_STATS_INTERVAL
		);
	}
	GlobalRoom.prototype.type = 'global';

	GlobalRoom.prototype.formatListText = '|formats';

	GlobalRoom.prototype.reportUserStats = function () {
		if (this.maxUsersDate) {
			LoginServer.request('updateuserstats', {
				date: this.maxUsersDate,
				users: this.maxUsers
			}, function () {});
			this.maxUsersDate = 0;
		}
		LoginServer.request('updateuserstats', {
			date: Date.now(),
			users: this.userCount
		}, function () {});
	};

	GlobalRoom.prototype.getFormatListText = function () {
		var formatListText = '|formats';
		var curSection = '';
		for (var i in Tools.data.Formats) {
			var format = Tools.data.Formats[i];
			if (!format.challengeShow && !format.searchShow) continue;

			var section = format.section;
			if (section === undefined) section = format.mod;
			if (!section) section = '';
			if (section !== curSection) {
				curSection = section;
				formatListText += '|,' + (format.column || 1) + '|' + section;
			}
			formatListText += '|' + format.name;
			if (!format.challengeShow) formatListText += ',,';
			else if (!format.searchShow) formatListText += ',';
			if (format.team) formatListText += ',#';
		}
		return formatListText;
	};

	GlobalRoom.prototype.getRoomList = function (filter) {
		var roomList = {};
		var total = 0;
		var skipCount = 0;
		if (this.battleCount > 150) {
			skipCount = this.battleCount - 150;
		}
		for (var i in Rooms.rooms) {
			var room = Rooms.rooms[i];
			if (!room || !room.active || room.isPrivate) continue;
			if (filter && filter !== room.format && filter !== true) continue;
			if (skipCount && skipCount--) continue;
			var roomData = {};
			if (room.active && room.battle) {
				if (room.battle.players[0]) roomData.p1 = room.battle.players[0].getIdentity();
				if (room.battle.players[1]) roomData.p2 = room.battle.players[1].getIdentity();
			}
			if (!roomData.p1 || !roomData.p2) continue;
			roomList[room.id] = roomData;

			total++;
			if (total >= 100) break;
		}
		return roomList;
	};
	GlobalRoom.prototype.getRooms = function () {
		var roomsData = {official:[], chat:[], userCount: this.userCount, battleCount: this.battleCount};
		for (var i = 0; i < this.chatRooms.length; i++) {
			var room = this.chatRooms[i];
			if (!room) continue;
			if (room.isPrivate) continue;
			(room.isOfficial ? roomsData.official : roomsData.chat).push({
				title: room.title,
				desc: room.desc,
				userCount: room.userCount
			});
		}
		return roomsData;
	};
	GlobalRoom.prototype.cancelSearch = function (user) {
		var success = false;
		user.cancelChallengeTo();
		for (var i = 0; i < this.searchers.length; i++) {
			var search = this.searchers[i];
			var searchUser = Users.get(search.userid);
			if (!searchUser.connected) {
				this.searchers.splice(i, 1);
				i--;
				continue;
			}
			if (searchUser === user) {
				this.searchers.splice(i, 1);
				i--;
				if (!success) {
					searchUser.send('|updatesearch|' + JSON.stringify({searching: false}));
					success = true;
				}
				continue;
			}
		}
		return success;
	};
	GlobalRoom.prototype.searchBattle = function (user, formatid) {
		if (!user.connected) return;

		formatid = toId(formatid);

		user.prepBattle(formatid, 'search', null, this.finishSearchBattle.bind(this, user, formatid));
	};
	GlobalRoom.prototype.finishSearchBattle = function (user, formatid, result) {
		if (!result) return;

		// tell the user they've started searching
		var newSearchData = {
			format: formatid
		};
		user.send('|updatesearch|' + JSON.stringify({searching: newSearchData}));

		// get the user's rating before actually starting to search
		var newSearch = {
			userid: user.userid,
			formatid: formatid,
			team: user.team,
			rating: 1000,
			time: new Date().getTime()
		};
		var self = this;
		user.doWithMMR(formatid, function (mmr, error) {
			if (error) {
				user.popup("Connection to ladder server failed with error: " + error + "; please try again later");
				return;
			}
			newSearch.rating = mmr;
			self.addSearch(newSearch, user);
		});
	};
	GlobalRoom.prototype.matchmakingOK = function (search1, search2, user1, user2) {
		// users must be different
		if (user1 === user2) return false;

		// users must have different IPs
		if (user1.latestIp === user2.latestIp) return false;

		// users must not have been matched immediately previously
		if (user1.lastMatch === user2.userid || user2.lastMatch === user1.userid) return false;

		// search must be within range
		var searchRange = 100, formatid = search1.formatid, elapsed = Math.abs(search1.time - search2.time);
		if (formatid === 'ou' || formatid === 'oucurrent' || formatid === 'randombattle') searchRange = 50;
		searchRange += elapsed / 300; // +1 every .3 seconds
		if (searchRange > 300) searchRange = 300;
		if (Math.abs(search1.rating - search2.rating) > searchRange) return false;

		user1.lastMatch = user2.userid;
		user2.lastMatch = user1.userid;
		return true;
	};
	GlobalRoom.prototype.addSearch = function (newSearch, user) {
		if (!user.connected) return;
		for (var i = 0; i < this.searchers.length; i++) {
			var search = this.searchers[i];
			var searchUser = Users.get(search.userid);
			if (!searchUser || !searchUser.connected) {
				this.searchers.splice(i, 1);
				i--;
				continue;
			}
			if (newSearch.formatid === search.formatid && searchUser === user) return; // only one search per format
			if (newSearch.formatid === search.formatid && this.matchmakingOK(search, newSearch, searchUser, user)) {
				this.cancelSearch(user, true);
				this.cancelSearch(searchUser, true);
				user.send('|updatesearch|' + JSON.stringify({searching: false}));
				this.startBattle(searchUser, user, search.formatid, search.team, newSearch.team, {rated: true});
				return;
			}
		}
		this.searchers.push(newSearch);
	};
	GlobalRoom.prototype.send = function (message, user) {
		if (user) {
			user.sendTo(this, message);
		} else {
			Sockets.channelBroadcast(this.id, message);
		}
	};
	GlobalRoom.prototype.sendAuth = function (message) {
		for (var i in this.users) {
			var user = this.users[i];
			if (user.connected && user.can('staff')) {
				user.sendTo(this, message);
			}
		}
	};
	GlobalRoom.prototype.add = function (message) {
		if (rooms.lobby) rooms.lobby.add(message);
	};
	GlobalRoom.prototype.addRaw = function (message) {
		if (rooms.lobby) rooms.lobby.addRaw(message);
	};
	GlobalRoom.prototype.addChatRoom = function (title) {
		var id = toId(title);
		if (rooms[id]) return false;

		var chatRoomData = {
			title: title
		};
		var room = Rooms.createChatRoom(id, title, chatRoomData);
		this.chatRoomData.push(chatRoomData);
		this.chatRooms.push(room);
		this.writeChatRoomData();
		return true;
	};
	GlobalRoom.prototype.deregisterChatRoom = function (id) {
		id = toId(id);
		var room = rooms[id];
		if (!room) return false; // room doesn't exist
		if (!room.chatRoomData) return false; // room isn't registered
		// deregister from global chatRoomData
		// looping from the end is a pretty trivial optimization, but the
		// assumption is that more recently added rooms are more likely to
		// be deleted
		for (var i = this.chatRoomData.length - 1; i >= 0; i--) {
			if (id === toId(this.chatRoomData[i].title)) {
				this.chatRoomData.splice(i, 1);
				this.writeChatRoomData();
				break;
			}
		}
		delete room.chatRoomData;
		return true;
	};
	GlobalRoom.prototype.delistChatRoom = function (id) {
		id = toId(id);
		if (!rooms[id]) return false; // room doesn't exist
		for (var i = this.chatRooms.length - 1; i >= 0; i--) {
			if (id === this.chatRooms[i].id) {
				this.chatRooms.splice(i, 1);
				break;
			}
		}
	};
	GlobalRoom.prototype.removeChatRoom = function (id) {
		id = toId(id);
		var room = rooms[id];
		if (!room) return false; // room doesn't exist
		room.destroy();
		return true;
	};
	GlobalRoom.prototype.autojoinRooms = function (user, connection) {
		// we only autojoin regular rooms if the client requests it with /autojoin
		// note that this restriction doesn't apply to staffAutojoin
		for (var i = 0; i < this.autojoin.length; i++) {
			user.joinRoom(this.autojoin[i], connection);
		}
	};
	GlobalRoom.prototype.checkAutojoin = function (user, connection) {
		for (var i = 0; i < this.staffAutojoin.length; i++) {
			var room = Rooms.get(this.staffAutojoin[i]);
			if (!room) {
				this.staffAutojoin.splice(i, 1);
				i--;
				continue;
			}
			if (room.staffAutojoin === true && user.can('staff') ||
					typeof room.staffAutojoin === 'string' && room.staffAutojoin.indexOf(user.group) >= 0) {
				// if staffAutojoin is true: autojoin if isStaff
				// if staffAutojoin is String: autojoin if user.group in staffAutojoin
				user.joinRoom(room.id, connection);
			}
		}
	};
	GlobalRoom.prototype.onJoinConnection = function (user, connection) {
		var initdata = '|updateuser|' + user.name + '|' + (user.named ? '1' : '0') + '|' + user.avatar + '\n';
		connection.send(initdata + this.formatListText);
		if (this.chatRooms.length > 2) connection.send('|queryresponse|rooms|null'); // should display room list
	};
	GlobalRoom.prototype.onJoin = function (user, connection, merging) {
		if (!user) return false; // ???
		if (this.users[user.userid]) return user;

		this.users[user.userid] = user;
		if (++this.userCount > this.maxUsers) {
			this.maxUsers = this.userCount;
			this.maxUsersDate = Date.now();
		}

		if (!merging) {
			var initdata = '|updateuser|' + user.name + '|' + (user.named ? '1' : '0') + '|' + user.avatar + '\n';
			connection.send(initdata + this.formatListText);
			if (this.chatRooms.length > 2) connection.send('|queryresponse|rooms|null'); // should display room list
		}

		return user;
	};
	GlobalRoom.prototype.onRename = function (user, oldid, joining) {
		delete this.users[oldid];
		this.users[user.userid] = user;
		return user;
	};
	GlobalRoom.prototype.onUpdateIdentity = function () {};
	GlobalRoom.prototype.onLeave = function (user) {
		if (!user) return; // ...
		delete this.users[user.userid];
		--this.userCount;
		this.cancelSearch(user, true);
	};
	GlobalRoom.prototype.startBattle = function (p1, p2, format, p1team, p2team, options) {
		var newRoom;
		p1 = Users.get(p1);
		p2 = Users.get(p2);

		if (!p1 || !p2) {
			// most likely, a user was banned during the battle start procedure
			this.cancelSearch(p1, true);
			this.cancelSearch(p2, true);
			return;
		}
		if (p1 === p2) {
			this.cancelSearch(p1, true);
			this.cancelSearch(p2, true);
			p1.popup("You can't battle your own account. Please use something like Private Browsing to battle yourself.");
			return;
		}

		if (this.lockdown === true) {
			this.cancelSearch(p1, true);
			this.cancelSearch(p2, true);
			p1.popup("The server is shutting down. Battles cannot be started at this time.");
			p2.popup("The server is shutting down. Battles cannot be started at this time.");
			return;
		}

		//console.log('BATTLE START BETWEEN: ' + p1.userid + ' ' + p2.userid);
		var i = this.lastBattle + 1;
		var formaturlid = format.toLowerCase().replace(/[^a-z0-9]+/g, '');
		while (rooms['battle-' + formaturlid + i]) {
			i++;
		}
		this.lastBattle = i;
		rooms.global.writeNumRooms();
		newRoom = this.addRoom('battle-' + formaturlid + '-' + i, format, p1, p2, options);
		p1.joinRoom(newRoom);
		p2.joinRoom(newRoom);
		newRoom.joinBattle(p1, p1team);
		newRoom.joinBattle(p2, p2team);
		this.cancelSearch(p1, true);
		this.cancelSearch(p2, true);
		if (Config.reportBattles && rooms.lobby) {
			rooms.lobby.add('|b|' + newRoom.id + '|' + p1.getIdentity() + '|' + p2.getIdentity());
		}
		if (Config.logladderip && options.rated) {
			if (!this.ladderIpLog) {
				this.ladderIpLog = fs.createWriteStream('logs/ladderip/ladderip.txt', {flags: 'a'});
			}
			this.ladderIpLog.write(p1.userid + ': ' + p1.latestIp + '\n');
			this.ladderIpLog.write(p2.userid + ': ' + p2.latestIp + '\n');
		}
		return newRoom;
	};
	GlobalRoom.prototype.addRoom = function (room, format, p1, p2, options) {
		room = Rooms.createBattle(room, format, p1, p2, options);
		return room;
	};
	GlobalRoom.prototype.chat = function (user, message, connection) {
		if (rooms.lobby) return rooms.lobby.chat(user, message, connection);
		message = CommandParser.parse(message, this, user, connection);
		if (message) {
			connection.sendPopup("You can't send messages directly to the server.");
		}
	};
	return GlobalRoom;
})();

var BattleRoom = (function () {
	function BattleRoom(roomid, format, p1, p2, options) {
		Room.call(this, roomid, "" + p1.name + " vs. " + p2.name);
		this.modchat = (Config.modchat.battle || false);

		format = '' + (format || '');

		this.format = format;
		this.auth = {};
		//console.log("NEW BATTLE");

		var formatid = toId(format);

		// Sometimes we might allow BattleRooms to have no options
		if (!options) {
			options = {};
		}

		var rated;
		if (options.rated && Tools.getFormat(formatid).rated !== false) {
			rated = {
				p1: p1.userid,
				p2: p2.userid,
				format: format
			};
		} else {
			rated = false;
		}

		if (options.tour) {
			this.tour = {
				p1: p1.userid,
				p2: p2.userid,
				format: format,
				tour: options.tour
			};
		} else {
			this.tour = false;
		}

		this.rated = rated;
		this.battle = Simulator.create(this.id, format, rated, this);

		this.p1 = p1 || '';
		this.p2 = p2 || '';

		this.sideTicksLeft = [21, 21];
		if (!rated) this.sideTicksLeft = [28, 28];
		this.sideTurnTicks = [0, 0];
		this.disconnectTickDiff = [0, 0];

		if (Config.forceTimer) this.requestKickInactive(false);
	}
	BattleRoom.prototype = Object.create(Room.prototype);
	BattleRoom.prototype.type = 'battle';

	BattleRoom.prototype.resetTimer = null;
	BattleRoom.prototype.resetUser = '';
	BattleRoom.prototype.expireTimer = null;
	BattleRoom.prototype.active = false;

	BattleRoom.prototype.push = function (message) {
		if (typeof message === 'string') {
			this.log.push(message);
		} else {
			this.log = this.log.concat(message);
		}
	};
	BattleRoom.prototype.win = function (winner) {
		// Declare variables here in case we need them for non-rated battles logging.
		var p1score = 0.5;
		var winnerid = toId(winner);

		// Check if the battle was rated to update the ladder, return its response, and log the battle.
		if (this.rated) {
			var rated = this.rated;
			this.rated = false;

			if (winnerid === rated.p1) {
				p1score = 1;
			} else if (winnerid === rated.p2) {
				p1score = 0;
			}

			var p1 = rated.p1;
			if (Users.getExact(rated.p1)) p1 = Users.getExact(rated.p1).name;
			var p2 = rated.p2;
			if (Users.getExact(rated.p2)) p2 = Users.getExact(rated.p2).name;

			//update.updates.push('[DEBUG] uri: ' + Config.loginServer.uri + 'action.php?act=ladderupdate&serverid=' + Config.serverId + '&p1=' + encodeURIComponent(p1) + '&p2=' + encodeURIComponent(p2) + '&score=' + p1score + '&format=' + toId(rated.format) + '&servertoken=[token]');

			if (!rated.p1 || !rated.p2) {
				this.push('|raw|ERROR: Ladder not updated: a player does not exist');
			} else {
				winner = Users.get(winnerid);
				if (winner && !winner.authenticated) {
					this.sendUser(winner, '|askreg|' + winner.userid);
				}
				var p1rating, p2rating;
				// update rankings
				this.push('|raw|Ladder updating...');
				var self = this;
				LoginServer.request('ladderupdate', {
					p1: p1,
					p2: p2,
					score: p1score,
					format: toId(rated.format)
				}, function (data, statusCode, error) {
					if (!self.battle) {
						console.log('room expired before ladder update was received');
						return;
					}
					if (!data) {
						self.addRaw('Ladder (probably) updated, but score could not be retrieved (' + error + ').');
						// log the battle anyway
						if (!Tools.getFormat(self.format).noLog) {
							self.logBattle(p1score);
						}
						return;
					} else if (data.errorip) {
						self.addRaw("This server's request IP " + data.errorip + " is not a registered server.");
						return;
					} else {
						try {
							p1rating = data.p1rating;
							p2rating = data.p2rating;

							//self.add("Ladder updated.");

							var oldacre = Math.round(data.p1rating.oldacre);
							var acre = Math.round(data.p1rating.acre);
							var reasons = '' + (acre - oldacre) + ' for ' + (p1score > 0.99 ? 'winning' : (p1score < 0.01 ? 'losing' : 'tying'));
							if (reasons.substr(0, 1) !== '-') reasons = '+' + reasons;
							self.addRaw(Tools.escapeHTML(p1) + '\'s rating: ' + oldacre + ' &rarr; <strong>' + acre + '</strong><br />(' + reasons + ')');

							oldacre = Math.round(data.p2rating.oldacre);
							acre = Math.round(data.p2rating.acre);
							reasons = '' + (acre - oldacre) + ' for ' + (p1score > 0.99 ? 'losing' : (p1score < 0.01 ? 'winning' : 'tying'));
							if (reasons.substr(0, 1) !== '-') reasons = '+' + reasons;
							self.addRaw(Tools.escapeHTML(p2) + '\'s rating: ' + oldacre + ' &rarr; <strong>' + acre + '</strong><br />(' + reasons + ')');

							Users.get(p1).cacheMMR(rated.format, data.p1rating);
							Users.get(p2).cacheMMR(rated.format, data.p2rating);
							self.update();
						} catch (e) {
							self.addRaw('There was an error calculating rating changes.');
							self.update();
						}

						if (!Tools.getFormat(self.format).noLog) {
							self.logBattle(p1score, p1rating, p2rating);
						}
					}
				});
			}
		} else if (Config.logchallenges) {
			// Log challenges if the challenge logging config is enabled.
			if (winnerid === this.p1.userid) {
				p1score = 1;
			} else if (winnerid === this.p2.userid) {
				p1score = 0;
			}
			this.update();
			this.logBattle(p1score);
		}
		if (this.tour) {
			var winnerid = toId(winner);
			winner = Users.get(winner);
			var tour = this.tour.tour;
			tour.onBattleWin(this, winner);
		}
		rooms.global.battleCount += 0 - (this.active ? 1 : 0);
		this.active = false;
		this.update();
	};
	// logNum = 0    : spectator log
	// logNum = 1, 2 : player log
	// logNum = 3    : replay log
	BattleRoom.prototype.getLog = function (logNum) {
		var log = [];
		for (var i = 0; i < this.log.length; ++i) {
			var line = this.log[i];
			if (line === '|split') {
				log.push(this.log[i + logNum + 1]);
				i += 4;
			} else {
				log.push(line);
			}
		}
		return log;
	};
	BattleRoom.prototype.getLogForUser = function (user) {
		var logNum = this.battle.getSlot(user) + 1;
		if (logNum < 0) logNum = 0;
		return this.getLog(logNum);
	};
	BattleRoom.prototype.update = function (excludeUser) {
		if (this.log.length <= this.lastUpdate) return;

		Sockets.subchannelBroadcast(this.id, '>' + this.id + '\n\n' + this.log.slice(this.lastUpdate).join('\n'));

		this.lastUpdate = this.log.length;

		// empty rooms time out after ten minutes
		var hasUsers = false;
		for (var i in this.users) {
			hasUsers = true;
			break;
		}
		if (!hasUsers) {
			if (this.expireTimer) clearTimeout(this.expireTimer);
			this.expireTimer = setTimeout(this.tryExpire.bind(this), TIMEOUT_EMPTY_DEALLOCATE);
		} else {
			if (this.expireTimer) clearTimeout(this.expireTimer);
			this.expireTimer = setTimeout(this.tryExpire.bind(this), TIMEOUT_INACTIVE_DEALLOCATE);
		}
	};
	BattleRoom.prototype.logBattle = function (p1score, p1rating, p2rating) {
		var logData = this.battle.logData;
		logData.p1rating = p1rating;
		logData.p2rating = p2rating;
		logData.endType = this.battle.endType;
		if (!p1rating) logData.ladderError = true;
		logData.log = BattleRoom.prototype.getLog.call(logData, 3); // replay log (exact damage)
		var date = new Date();
		var logfolder = date.format('{yyyy}-{MM}');
		var logsubfolder = date.format('{yyyy}-{MM}-{dd}');
		var curpath = 'logs/' + logfolder;
		var self = this;
		fs.mkdir(curpath, '0755', function () {
			var tier = self.format.toLowerCase().replace(/[^a-z0-9]+/g, '');
			curpath += '/' + tier;
			fs.mkdir(curpath, '0755', function () {
				curpath += '/' + logsubfolder;
				fs.mkdir(curpath, '0755', function () {
					fs.writeFile(curpath + '/' + self.id + '.log.json', JSON.stringify(logData));
				});
			});
		}); // asychronicity
		//console.log(JSON.stringify(logData));
	};
	BattleRoom.prototype.tryExpire = function () {
		this.expire();
	};
	BattleRoom.prototype.getInactiveSide = function () {
		if (this.battle.players[0] && !this.battle.players[1]) return 1;
		if (this.battle.players[1] && !this.battle.players[0]) return 0;
		return this.battle.inactiveSide;
	};
	BattleRoom.prototype.forfeit = function (user, message, side) {
		if (!this.battle || this.battle.ended || !this.battle.started) return false;

		if (!message) message = ' forfeited.';

		if (side === undefined) {
			if (user && user.userid === this.battle.playerids[0]) side = 0;
			if (user && user.userid === this.battle.playerids[1]) side = 1;
		}
		if (side === undefined) return false;

		var ids = ['p1', 'p2'];
		var otherids = ['p2', 'p1'];

		var name = 'Player ' + (side + 1);
		if (user) {
			name = user.name;
		} else if (this.rated) {
			name = this.rated[ids[side]];
		}

		this.add('|-message|' + name + message);
		this.battle.endType = 'forfeit';
		this.battle.send('win', otherids[side]);
		rooms.global.battleCount += (this.battle.active ? 1 : 0) - (this.active ? 1 : 0);
		this.active = this.battle.active;
		this.update();
		return true;
	};
	BattleRoom.prototype.sendPlayer = function (num, message) {
		var player = this.battle.getPlayer(num);
		if (!player) return false;
		this.sendUser(player, message);
	};
	BattleRoom.prototype.kickInactive = function () {
		clearTimeout(this.resetTimer);
		this.resetTimer = null;

		if (!this.battle || this.battle.ended || !this.battle.started) return false;

		var inactiveSide = this.getInactiveSide();

		var ticksLeft = [0, 0];
		if (inactiveSide !== 1) {
			// side 0 is inactive
			this.sideTurnTicks[0]--;
			this.sideTicksLeft[0]--;
		}
		if (inactiveSide !== 0) {
			// side 1 is inactive
			this.sideTurnTicks[1]--;
			this.sideTicksLeft[1]--;
		}
		ticksLeft[0] = Math.min(this.sideTurnTicks[0], this.sideTicksLeft[0]);
		ticksLeft[1] = Math.min(this.sideTurnTicks[1], this.sideTicksLeft[1]);

		if (ticksLeft[0] && ticksLeft[1]) {
			if (inactiveSide === 0 || inactiveSide === 1) {
				// one side is inactive
				var inactiveTicksLeft = ticksLeft[inactiveSide];
				var inactiveUser = this.battle.getPlayer(inactiveSide);
				if (inactiveTicksLeft % 3 === 0 || inactiveTicksLeft <= 4) {
					this.send('|inactive|' + (inactiveUser ? inactiveUser.name : 'Player ' + (inactiveSide + 1)) + ' has ' + (inactiveTicksLeft * 10) + ' seconds left.');
				}
			} else {
				// both sides are inactive
				var inactiveUser0 = this.battle.getPlayer(0);
				if (inactiveUser0 && (ticksLeft[0] % 3 === 0 || ticksLeft[0] <= 4)) {
					this.sendUser(inactiveUser0, '|inactive|' + inactiveUser0.name + ' has ' + (ticksLeft[0] * 10) + ' seconds left.');
				}

				var inactiveUser1 = this.battle.getPlayer(1);
				if (inactiveUser1 && (ticksLeft[1] % 3 === 0 || ticksLeft[1] <= 4)) {
					this.sendUser(inactiveUser1, '|inactive|' + inactiveUser1.name + ' has ' + (ticksLeft[1] * 10) + ' seconds left.');
				}
			}
			this.resetTimer = setTimeout(this.kickInactive.bind(this), 10 * 1000);
			return;
		}

		if (inactiveSide < 0) {
			if (ticksLeft[0]) inactiveSide = 1;
			else if (ticksLeft[1]) inactiveSide = 0;
		}

		this.forfeit(this.battle.getPlayer(inactiveSide), ' lost due to inactivity.', inactiveSide);
		this.resetUser = '';
	};
	BattleRoom.prototype.requestKickInactive = function (user, force) {
		if (this.resetTimer) {
			if (user) this.sendUser(user, '|inactive|The inactivity timer is already counting down.');
			return false;
		}
		if (user) {
			if (!force && this.battle.getSlot(user) < 0) return false;
			this.resetUser = user.userid;
			this.send('|inactive|Battle timer is now ON: inactive players will automatically lose when time\'s up. (requested by ' + user.name + ')');
		} else if (user === false) {
			this.resetUser = '~';
			this.add('|inactive|Battle timer is ON: inactive players will automatically lose when time\'s up.');
		}

		// a tick is 10 seconds

		var maxTicksLeft = 15; // 2 minutes 30 seconds
		if (!this.battle.p1 || !this.battle.p2) {
			// if a player has left, don't wait longer than 6 ticks (1 minute)
			maxTicksLeft = 6;
		}
		if (!this.rated) maxTicksLeft = 30;

		this.sideTurnTicks = [maxTicksLeft, maxTicksLeft];

		var inactiveSide = this.getInactiveSide();
		if (inactiveSide < 0) {
			// add 10 seconds to bank if they're below 160 seconds
			if (this.sideTicksLeft[0] < 16) this.sideTicksLeft[0]++;
			if (this.sideTicksLeft[1] < 16) this.sideTicksLeft[1]++;
		}
		this.sideTicksLeft[0]++;
		this.sideTicksLeft[1]++;
		if (inactiveSide !== 1) {
			// side 0 is inactive
			var ticksLeft0 = Math.min(this.sideTicksLeft[0] + 1, maxTicksLeft);
			this.sendPlayer(0, '|inactive|You have ' + (ticksLeft0 * 10) + ' seconds to make your decision.');
		}
		if (inactiveSide !== 0) {
			// side 1 is inactive
			var ticksLeft1 = Math.min(this.sideTicksLeft[1] + 1, maxTicksLeft);
			this.sendPlayer(1, '|inactive|You have ' + (ticksLeft1 * 10) + ' seconds to make your decision.');
		}

		this.resetTimer = setTimeout(this.kickInactive.bind(this), 10 * 1000);
		return true;
	};
	BattleRoom.prototype.nextInactive = function () {
		if (this.resetTimer) {
			this.update();
			clearTimeout(this.resetTimer);
			this.resetTimer = null;
			this.requestKickInactive();
		}
	};
	BattleRoom.prototype.stopKickInactive = function (user, force) {
		if (!force && user && user.userid !== this.resetUser) return false;
		if (this.resetTimer) {
			clearTimeout(this.resetTimer);
			this.resetTimer = null;
			this.send('|inactiveoff|Battle timer is now OFF.');
			return true;
		}
		return false;
	};
	BattleRoom.prototype.kickInactiveUpdate = function () {
		if (!this.rated) return false;
		if (this.resetTimer) {
			var inactiveSide = this.getInactiveSide();
			var changed = false;

			if ((!this.battle.p1 || !this.battle.p2) && !this.disconnectTickDiff[0] && !this.disconnectTickDiff[1]) {
				if ((!this.battle.p1 && inactiveSide === 0) || (!this.battle.p2 && inactiveSide === 1)) {
					var inactiveUser = this.battle.getPlayer(inactiveSide);

					if (!this.battle.p1 && inactiveSide === 0 && this.sideTurnTicks[0] > 7) {
						this.disconnectTickDiff[0] = this.sideTurnTicks[0] - 7;
						this.sideTurnTicks[0] = 7;
						changed = true;
					} else if (!this.battle.p2 && inactiveSide === 1 && this.sideTurnTicks[1] > 7) {
						this.disconnectTickDiff[1] = this.sideTurnTicks[1] - 7;
						this.sideTurnTicks[1] = 7;
						changed = true;
					}

					if (changed) {
						this.send('|inactive|' + (inactiveUser ? inactiveUser.name : 'Player ' + (inactiveSide + 1)) + ' disconnected and has a minute to reconnect!');
						return true;
					}
				}
			} else if (this.battle.p1 && this.battle.p2) {
				// Only one of the following conditions should happen, but do
				// them both since you never know...
				if (this.disconnectTickDiff[0]) {
					this.sideTurnTicks[0] = this.sideTurnTicks[0] + this.disconnectTickDiff[0];
					this.disconnectTickDiff[0] = 0;
					changed = 0;
				}

				if (this.disconnectTickDiff[1]) {
					this.sideTurnTicks[1] = this.sideTurnTicks[1] + this.disconnectTickDiff[1];
					this.disconnectTickDiff[1] = 0;
					changed = 1;
				}

				if (changed !== false) {
					var user = this.battle.getPlayer(changed);
					this.send('|inactive|' + (user ? user.name : 'Player ' + (changed + 1)) + ' reconnected and has ' + (this.sideTurnTicks[changed] * 10) + ' seconds left!');
					return true;
				}
			}
		}

		return false;
	};
	BattleRoom.prototype.decision = function (user, choice, data) {
		this.battle.sendFor(user, choice, data);
		if (this.active !== this.battle.active) {
			rooms.global.battleCount += (this.battle.active ? 1 : 0) - (this.active ? 1 : 0);
			this.active = this.battle.active;
		}
		this.update();
	};
	// This function is only called when the user is already in the room (with another connection).
	// First-time join calls this.onJoin() below instead.
	BattleRoom.prototype.onJoinConnection = function (user, connection) {
		this.sendUser(connection, '|init|battle\n|title|' + this.title + '\n' + this.getLogForUser(user).join('\n'));
		// this handles joining a battle in which a user is a participant,
		// where the user has already identified before attempting to join
		// the battle
		this.battle.resendRequest(connection);
	};
	BattleRoom.prototype.onJoin = function (user, connection) {
		if (!user) return false;
		if (this.users[user.userid]) return user;

		this.users[user.userid] = user;
		this.userCount++;

		this.sendUser(connection, '|init|battle\n|title|' + this.title + '\n' + this.getLogForUser(user).join('\n'));
		if (user.named) {
			if (Config.reportbattlejoins) {
				this.add('|join|' + user.name);
			} else {
				this.add('|J|' + user.name);
			}
			this.update();
		}

		return user;
	};
	BattleRoom.prototype.onRename = function (user, oldid, joining) {
		if (joining) {
			if (Config.reportbattlejoins) {
				this.add('|join|' + user.name);
			} else {
				this.add('|J|' + user.name);
			}
		}
		var resend = joining || !this.battle.playerTable[oldid];
		if (this.battle.playerTable[oldid]) {
			if (this.rated) {
				this.add('|message|' + user.name + ' forfeited by changing their name.');
				this.battle.lose(oldid);
				this.battle.leave(oldid);
				resend = false;
			} else {
				this.battle.rename();
			}
		}
		delete this.users[oldid];
		this.users[user.userid] = user;
		this.update();
		if (resend) {
			// this handles a named user renaming themselves into a user in the
			// battle (i.e. by using /nick)
			this.battle.resendRequest(user);
		}
		return user;
	};
	BattleRoom.prototype.onUpdateIdentity = function () {};
	BattleRoom.prototype.onLeave = function (user) {
		if (!user) return; // ...
		if (user.battles[this.id]) {
			this.battle.leave(user);
			rooms.global.battleCount += (this.battle.active ? 1 : 0) - (this.active ? 1 : 0);
			this.active = this.battle.active;
		} else if (!user.named) {
			delete this.users[user.userid];
			return;
		}
		delete this.users[user.userid];
		this.userCount--;
		if (Config.reportbattlejoins) {
			this.add('|leave|' + user.name);
		} else {
			this.add('|L|' + user.name);
		}

		if (Object.isEmpty(this.users)) {
			rooms.global.battleCount += 0 - (this.active ? 1 : 0);
			this.active = false;
		}

		this.update();
		this.kickInactiveUpdate();
	};
	BattleRoom.prototype.joinBattle = function (user, team) {
		var slot;
		if (this.rated) {
			if (this.rated.p1 === user.userid) {
				slot = 0;
			} else if (this.rated.p2 === user.userid) {
				slot = 1;
			} else {
				user.popup("This is a rated battle; your username must be " + this.rated.p1 + " or " + this.rated.p2 + " to join.");
				return false;
			}
		}

		if (this.tour) {
			if (this.tour.p1 === user.userid) {
				slot = 0;
			} else if (this.tour.p2 === user.userid) {
				slot = 1;
			} else {
				user.popup("This is a tournament battle; your username must be " + this.tour.p1 + " or " + this.tour.p2 + " to join.");
				return false;
			}
		}

		if (this.battle.active) {
			user.popup("This battle already has two players.");
			return false;
		}

		this.auth[user.userid] = Users.getGroupsThatCan('roompromote', Users.getGroupsThatCan('joinbattle', this)[0], this)[0];
		this.battle.join(user, slot, team);
		rooms.global.battleCount += (this.battle.active ? 1 : 0) - (this.active ? 1 : 0);
		this.active = this.battle.active;
		if (this.active) {
			this.title = "" + this.battle.p1 + " vs. " + this.battle.p2;
			this.send('|title|' + this.title);
		}
		this.update();
		this.kickInactiveUpdate();
	};
	BattleRoom.prototype.leaveBattle = function (user) {
		if (!user) return false; // ...
		if (user.battles[this.id]) {
			this.battle.leave(user);
		} else {
			return false;
		}
		this.auth[user.userid] = Users.getGroupsThatCan('joinbattle', this)[0];
		rooms.global.battleCount += (this.battle.active ? 1 : 0) - (this.active ? 1 : 0);
		this.active = this.battle.active;
		this.update();
		this.kickInactiveUpdate();
		return true;
	};
	BattleRoom.prototype.expire = function () {
		this.send('|expire|');
		this.destroy();
	};
	BattleRoom.prototype.destroy = function () {
		// deallocate ourself

		// remove references to ourself
		for (var i in this.users) {
			this.users[i].leaveRoom(this);
			delete this.users[i];
		}
		this.users = null;

		// deallocate children and get rid of references to them
		if (this.battle) {
			this.battle.destroy();
		}
		this.battle = null;

		if (this.resetTimer) {
			clearTimeout(this.resetTimer);
		}
		this.resetTimer = null;
		if (this.expireTimer) {
			clearTimeout(this.expireTimer);
		}
		this.expireTimer = null;

		// get rid of some possibly-circular references
		delete rooms[this.id];
	};
	return BattleRoom;
})();

var ChatRoom = (function () {
	function ChatRoom(roomid, title, options) {
		Room.call(this, roomid, title);
		if (options) {
			this.chatRoomData = options;
			Object.merge(this, options);
		}

		this.logTimes = true;
		this.logFile = null;
		this.logFilename = '';
		this.destroyingLog = false;
		if (!this.modchat) this.modchat = (Config.modchat.chat || false);

		if (Config.logChat) {
			this.rollLogFile(true);
			this.logEntry = function (entry, date) {
				var timestamp = (new Date()).format('{HH}:{mm}:{ss} ');
				this.logFile.write(timestamp + entry + '\n');
			};
			this.logEntry('NEW CHATROOM: ' + this.id);
			if (Config.logUserStats) {
				setInterval(this.logUserStats.bind(this), Config.logUserStats);
			}
		}

		if (Config.reportJoinsPeriod) {
			this.userList = this.getUserList();
			this.reportJoinsQueue = [];
		}
	}
	ChatRoom.prototype = Object.create(Room.prototype);
	ChatRoom.prototype.type = 'chat';

	ChatRoom.prototype.reportRecentJoins = function () {
		delete this.reportJoinsInterval;
		if (this.reportJoinsQueue.length === 0) {
			// nothing to report
			return;
		}
		if (Config.reportJoinsPeriod) {
			this.userList = this.getUserList();
		}
		this.send(this.reportJoinsQueue.join('\n'));
		this.reportJoinsQueue.length = 0;
	};

	ChatRoom.prototype.rollLogFile = function (sync) {
		var mkdir = sync ? function (path, mode, callback) {
			try {
				fs.mkdirSync(path, mode);
			} catch (e) {}	// directory already exists
			callback();
		} : fs.mkdir;
		var date = new Date();
		var basepath = 'logs/chat/' + this.id + '/';
		var self = this;
		mkdir(basepath, '0755', function () {
			var path = date.format('{yyyy}-{MM}');
			mkdir(basepath + path, '0755', function () {
				if (self.destroyingLog) return;
				path += '/' + date.format('{yyyy}-{MM}-{dd}') + '.txt';
				if (path !== self.logFilename) {
					self.logFilename = path;
					if (self.logFile) self.logFile.destroySoon();
					self.logFile = fs.createWriteStream(basepath + path, {flags: 'a'});
					// Create a symlink to today's lobby log.
					// These operations need to be synchronous, but it's okay
					// because this code is only executed once every 24 hours.
					var link0 = basepath + 'today.txt.0';
					try {
						fs.unlinkSync(link0);
					} catch (e) {} // file doesn't exist
					try {
						fs.symlinkSync(path, link0); // `basepath` intentionally not included
						try {
							fs.renameSync(link0, basepath + 'today.txt');
						} catch (e) {} // OS doesn't support atomic rename
					} catch (e) {} // OS doesn't support symlinks
				}
				var timestamp = +date;
				date.advance('1 hour').reset('minutes').advance('1 second');
				setTimeout(self.rollLogFile.bind(self), +date - timestamp);
			});
		});
	};
	ChatRoom.prototype.destroyLog = function (initialCallback, finalCallback) {
		this.destroyingLog = true;
		initialCallback();
		if (this.logFile) {
			this.logEntry = function () { };
			this.logFile.on('close', finalCallback);
			this.logFile.destroySoon();
		} else {
			finalCallback();
		}
	};
	ChatRoom.prototype.logUserStats = function () {
		var total = 0;
		var guests = 0;
		var groups = {};
		Config.groups.byRank.forEach(function (group) {
			groups[group] = 0;
		});
		for (var i in this.users) {
			var user = this.users[i];
			++total;
			if (!user.named) {
				++guests;
			}
			++groups[user.group];
		}
		var entry = '|userstats|total:' + total + '|guests:' + guests;
		for (var i in groups) {
			entry += '|' + i + ':' + groups[i];
		}
		this.logEntry(entry);
	};

	ChatRoom.prototype.getUserList = function () {
		var buffer = '';
		var counter = 0;
		for (var i in this.users) {
			if (!this.users[i].named) {
				continue;
			}
			counter++;
			buffer += ',' + this.users[i].getIdentity(this.id);
		}
		var msg = '|users|' + counter + buffer;
		return msg;
	};
	ChatRoom.prototype.reportJoin = function (entry) {
		if (Config.reportJoinsPeriod) {
			if (!this.reportJoinsInterval) {
				this.reportJoinsInterval = setTimeout(
					this.reportRecentJoins.bind(this), Config.reportJoinsPeriod
				);
			}

			this.reportJoinsQueue.push(entry);
		} else {
			this.send(entry);
		}
		this.logEntry(entry);
	};
	ChatRoom.prototype.update = function () {
		if (this.log.length <= this.lastUpdate) return;
		var entries = this.log.slice(this.lastUpdate);
		if (this.reportJoinsQueue && this.reportJoinsQueue.length) {
			clearTimeout(this.reportJoinsInterval);
			delete this.reportJoinsInterval;
			Array.prototype.unshift.apply(entries, this.reportJoinsQueue);
			this.reportJoinsQueue.length = 0;
			this.userList = this.getUserList();
		}
		var update = entries.join('\n');
		if (this.log.length > 100) {
			this.log.splice(0, this.log.length - 100);
		}
		this.lastUpdate = this.log.length;

		this.send(update);
	};
	ChatRoom.prototype.getIntroMessage = function () {
		var html = this.introMessage || '';
		if (this.modchat) {
			if (html) html += '<br /><br />';
			html += '<div class="broadcast-red">';
			html += 'Must be rank ' + this.modchat + ' or higher to talk right now.';
			html += '</div>';
		}

		if (html) return '\n|raw|<div class="infobox">' + html + '</div>';

		return '';
	};
	ChatRoom.prototype.onJoinConnection = function (user, connection) {
		var userList = this.userList ? this.userList : this.getUserList();
		this.sendUser(connection, '|init|chat\n|title|' + this.title + '\n' + userList + '\n' + this.getLogSlice(-25).join('\n') + this.getIntroMessage());
		if (global.Tournaments && Tournaments.get(this.id)) {
			Tournaments.get(this.id).updateFor(user, connection);
		}
	};
	ChatRoom.prototype.onJoin = function (user, connection, merging) {
		if (!user) return false; // ???
		if (this.users[user.userid]) return user;

<<<<<<< HEAD
		if (user.named && Config.reportJoins) {
			this.add('|j|' + user.getIdentity(this.id));
			this.update();
		} else if (user.named) {
			var entry = '|J|' + user.getIdentity(this.id);
			this.reportJoin(entry);
		}

=======
>>>>>>> 1fea9115
		this.users[user.userid] = user;
		this.userCount++;

		if (!merging) {
			var userList = this.userList ? this.userList : this.getUserList();
			this.sendUser(connection, '|init|chat\n|title|' + this.title + '\n' + userList + '\n' + this.getLogSlice(-100).join('\n') + this.getIntroMessage());
		}
		if (user.named && Config.reportjoins) {
			this.add('|j|' + user.getIdentity(this.id));
			this.update();
		} else if (user.named) {
			var entry = '|J|' + user.getIdentity(this.id);
			this.reportJoin(entry);
		}
		if (global.Tournaments && Tournaments.get(this.id)) {
			Tournaments.get(this.id).updateFor(user, connection);
		}

		return user;
	};
	ChatRoom.prototype.onRename = function (user, oldid, joining) {
		delete this.users[oldid];
		this.users[user.userid] = user;
		var entry;
		if (joining) {
			if (Config.reportJoins) {
				entry = '|j|' + user.getIdentity(this.id);
			} else {
				entry = '|J|' + user.getIdentity(this.id);
			}
		} else if (!user.named) {
			entry = '|L| ' + oldid;
		} else {
			entry = '|N|' + user.getIdentity(this.id) + '|' + oldid;
		}
		if (Config.reportJoins) {
			this.add(entry);
		} else {
			this.reportJoin(entry);
		}
		if (this.bannedUsers && (user.userid in this.bannedUsers || user.autoconfirmed in this.bannedUsers)) {
			this.bannedUsers[oldid] = true;
			for (var ip in user.ips) this.bannedIps[ip] = true;
			user.leaveRoom(this);
			var alts = user.getAlts();
			for (var i = 0; i < alts.length; ++i) {
				this.bannedUsers[toId(alts[i])] = true;
				Users.getExact(alts[i]).leaveRoom(this);
			}
			return;
		}
		if (global.Tournaments && Tournaments.get(this.id)) {
			Tournaments.get(this.id).updateFor(user);
		}
		return user;
	};
	/**
	 * onRename, but without a userid change
	 */
	ChatRoom.prototype.onUpdateIdentity = function (user) {
		if (user && user.connected && user.named) {
			if (!this.users[user.userid]) return false;
			var entry = '|N|' + user.getIdentity(this.id) + '|' + user.userid;
			this.reportJoin(entry);
		}
	};
	ChatRoom.prototype.onLeave = function (user) {
		if (!user) return; // ...

		delete this.users[user.userid];
		this.userCount--;

		if (user.named && Config.reportJoins) {
			this.add('|l|' + user.getIdentity(this.id));
		} else if (user.named) {
			var entry = '|L|' + user.getIdentity(this.id);
			this.reportJoin(entry);
		}
	};
	ChatRoom.prototype.destroy = function () {
		// deallocate ourself

		// remove references to ourself
		for (var i in this.users) {
			this.users[i].leaveRoom(this);
			delete this.users[i];
		}
		this.users = null;

		rooms.global.deregisterChatRoom(this.id);
		rooms.global.delistChatRoom(this.id);

		// get rid of some possibly-circular references
		delete rooms[this.id];
	};
	return ChatRoom;
})();

// to make sure you don't get null returned, pass the second argument
function getRoom(roomid, fallback) {
	if (roomid && roomid.id) return roomid;
	if (!roomid) roomid = 'default';
	if (!rooms[roomid] && fallback) {
		return rooms.global;
	}
	return rooms[roomid];
}
Rooms.get = getRoom;
Rooms.search = function (name, fallback) {
	return getRoom(name) || getRoom(toId(name)) || Rooms.aliases[toId(name)] || (fallback ? rooms.global : undefined);
};

Rooms.createBattle = function (roomid, format, p1, p2, options) {
	if (roomid && roomid.id) return roomid;
	if (!p1 || !p2) return false;
	if (!roomid) roomid = 'default';
	if (!rooms[roomid]) {
		// console.log("NEW BATTLE ROOM: " + roomid);
		ResourceMonitor.countBattle(p1.latestIp, p1.name);
		ResourceMonitor.countBattle(p2.latestIp, p2.name);
		rooms[roomid] = new BattleRoom(roomid, format, p1, p2, options);
	}
	return rooms[roomid];
};
Rooms.createChatRoom = function (roomid, title, data) {
	var room;
	if ((room = rooms[roomid])) return room;

	room = rooms[roomid] = new ChatRoom(roomid, title, data);
	return room;
};

console.log("NEW GLOBAL: global");
rooms.global = new GlobalRoom('global');

Rooms.GlobalRoom = GlobalRoom;
Rooms.BattleRoom = BattleRoom;
Rooms.ChatRoom = ChatRoom;

Rooms.global = rooms.global;
Rooms.lobby = rooms.lobby;
Rooms.aliases = aliases;<|MERGE_RESOLUTION|>--- conflicted
+++ resolved
@@ -751,7 +751,7 @@
 					}
 				});
 			}
-		} else if (Config.logchallenges) {
+		} else if (Config.logChallenges) {
 			// Log challenges if the challenge logging config is enabled.
 			if (winnerid === this.p1.userid) {
 				p1score = 1;
@@ -1074,7 +1074,7 @@
 
 		this.sendUser(connection, '|init|battle\n|title|' + this.title + '\n' + this.getLogForUser(user).join('\n'));
 		if (user.named) {
-			if (Config.reportbattlejoins) {
+			if (Config.reportBattleJoins) {
 				this.add('|join|' + user.name);
 			} else {
 				this.add('|J|' + user.name);
@@ -1086,7 +1086,7 @@
 	};
 	BattleRoom.prototype.onRename = function (user, oldid, joining) {
 		if (joining) {
-			if (Config.reportbattlejoins) {
+			if (Config.reportBattleJoins) {
 				this.add('|join|' + user.name);
 			} else {
 				this.add('|J|' + user.name);
@@ -1126,7 +1126,7 @@
 		}
 		delete this.users[user.userid];
 		this.userCount--;
-		if (Config.reportbattlejoins) {
+		if (Config.reportBattleJoins) {
 			this.add('|leave|' + user.name);
 		} else {
 			this.add('|L|' + user.name);
@@ -1417,17 +1417,6 @@
 		if (!user) return false; // ???
 		if (this.users[user.userid]) return user;
 
-<<<<<<< HEAD
-		if (user.named && Config.reportJoins) {
-			this.add('|j|' + user.getIdentity(this.id));
-			this.update();
-		} else if (user.named) {
-			var entry = '|J|' + user.getIdentity(this.id);
-			this.reportJoin(entry);
-		}
-
-=======
->>>>>>> 1fea9115
 		this.users[user.userid] = user;
 		this.userCount++;
 
@@ -1435,7 +1424,7 @@
 			var userList = this.userList ? this.userList : this.getUserList();
 			this.sendUser(connection, '|init|chat\n|title|' + this.title + '\n' + userList + '\n' + this.getLogSlice(-100).join('\n') + this.getIntroMessage());
 		}
-		if (user.named && Config.reportjoins) {
+		if (user.named && Config.reportJoins) {
 			this.add('|j|' + user.getIdentity(this.id));
 			this.update();
 		} else if (user.named) {
