--- conflicted
+++ resolved
@@ -5657,13 +5657,8 @@
 		tier: "LC",
 	},
 	aurorus: {
-<<<<<<< HEAD
-		randomBattleMoves: ["ancientpower", "thunderbolt", "encore", "thunderwave", "earthpower", "freezedry", "stealthrock"],
-		randomDoubleBattleMoves: ["ancientpower", "thunderbolt", "encore", "thunderwave", "flashcannon", "freezedry", "icywind", "protect"],
-=======
 		randomBattleMoves: ["ancientpower", "blizzard", "thunderwave", "earthpower", "freezedry", "hypervoice", "stealthrock"],
 		randomDoubleBattleMoves: ["hypervoice", "ancientpower", "thunderwave", "flashcannon", "freezedry", "icywind", "protect"],
->>>>>>> a759b891
 		tier: "NU",
 	},
 	sylveon: {
