/*

List of flags and their descriptions:

authentic: Ignores a target's substitute.
bite: Power is multiplied by 1.5 when used by a Pokemon with the Strong Jaw Ability.
bullet: Has no effect on Pokemon with the Bulletproof Ability.
charge: The user is unable to make a move between turns.
contact: Makes contact.
dance: When used by a Pokemon, other Pokemon with the Dancer Ability can attempt to execute the same move.
defrost: Thaws the user if executed successfully while the user is frozen.
distance: Can target a Pokemon positioned anywhere in a Triple Battle.
gravity: Prevented from being executed or selected during Gravity's effect.
heal: Prevented from being executed or selected during Heal Block's effect.
mirror: Can be copied by Mirror Move.
mystery: Unknown effect.
nonsky: Prevented from being executed or selected in a Sky Battle.
powder: Has no effect on Grass-type Pokemon, Pokemon with the Overcoat Ability, and Pokemon holding Safety Goggles.
protect: Blocked by Detect, Protect, Spiky Shield, and if not a Status move, King's Shield.
pulse: Power is multiplied by 1.5 when used by a Pokemon with the Mega Launcher Ability.
punch: Power is multiplied by 1.2 when used by a Pokemon with the Iron Fist Ability.
recharge: If this move is successful, the user must recharge on the following turn and cannot make a move.
reflectable: Bounced back to the original user by Magic Coat or the Magic Bounce Ability.
snatch: Can be stolen from the original user and instead used by another Pokemon using Snatch.
sound: Has no effect on Pokemon with the Soundproof Ability.

*/

export const Moves: { [moveid: string]: MoveData } = {
	"10000000voltthunderbolt": {
		num: 719,
		accuracy: true,
		basePower: 195,
		category: "Special",
		name: "10,000,000 Volt Thunderbolt",
		pp: 1,
		priority: 0,
		flags: {},
		isZ: "pikashuniumz",
		critRatio: 3,
		secondary: null,
		target: "normal",
		type: "Electric",
		contestType: "Cool",
	},
	"1000000butterflycascade": {
		num: -13,
		accuracy: true,
		basePower: 170,
		category: "Special",
		name: "1,000,000 Butterfly Cascade",
		pp: 1,
		priority: 0,
		flags: {},
		selfBoost: {
			boosts: {
				spa: 1,
				spd: 1,
				spe: 1,
			},
		},
		isZ: "vivilloniumz",
		secondary: null,
		target: "normal",
		type: "Bug",
		contestType: "Beautiful",
	},
	"1000burningwhips": {
		num: -12,
		accuracy: true,
		basePower: 170,
		category: "Physical",
		name: "1,000 Burning Whips",
		pp: 1,
		priority: 0,
		flags: {},
		isZ: "heatmoriumz",
		secondary: {
			chance: 100,
			self: {
				onHit() {
					this.field.setWeather('sunnyday');
				},
			},
		},
		target: "normal",
		type: "Fire",
		contestType: "Cool",
	},
	absolutezero: {
		num: -40,
		accuracy: 80,
		basePower: 150,
		category: "Special",
		name: "Absolute Zero",
		pp: 5,
		priority: 0,
		flags: {recharge: 1, protect: 1, mirror: 1},
		self: {
			volatileStatus: 'mustrecharge',
		},
		secondary: null,
		target: "normal",
		type: "Ice",
		contestType: "Beautiful",
	},
	absorb: {
		num: 71,
		accuracy: 100,
		basePower: 20,
		category: "Special",
		name: "Absorb",
		pp: 25,
		priority: 0,
		flags: {protect: 1, mirror: 1, heal: 1},
		drain: [1, 2],
		secondary: null,
		target: "normal",
		type: "Grass",
		contestType: "Clever",
	},
	accelerock: {
		num: 709,
		accuracy: 100,
		basePower: 40,
		category: "Physical",
		name: "Accelerock",
		pp: 20,
		priority: 1,
		flags: {contact: 1, protect: 1, mirror: 1},
		secondary: null,
		target: "normal",
		type: "Rock",
		contestType: "Cool",
	},
	acid: {
		num: 51,
		accuracy: 100,
		basePower: 40,
		category: "Special",
		name: "Acid",
		pp: 30,
		priority: 0,
		flags: {protect: 1, mirror: 1},
		secondary: {
			chance: 10,
			boosts: {
				spd: -1,
			},
		},
		target: "allAdjacentFoes",
		type: "Poison",
		contestType: "Clever",
	},
	acidarmor: {
		num: 151,
		accuracy: true,
		basePower: 0,
		category: "Status",
		name: "Acid Armor",
		pp: 20,
		priority: 0,
		flags: {snatch: 1},
		boosts: {
			def: 2,
		},
		secondary: null,
		target: "self",
		type: "Poison",
		zMove: {effect: "clearnegativeboost"},
		contestType: "Tough",
	},
	aciddownpour: {
		num: 628,
		accuracy: true,
		basePower: 1,
		category: "Physical",
		name: "Acid Downpour",
		pp: 1,
		priority: 0,
		flags: {},
		isZ: "poisoniumz",
		secondary: null,
		target: "normal",
		type: "Poison",
		contestType: "Cool",
	},
	acidspray: {
		num: 491,
		accuracy: 100,
		basePower: 40,
		category: "Special",
		name: "Acid Spray",
		pp: 20,
		priority: 0,
		flags: {bullet: 1, protect: 1, mirror: 1},
		secondary: {
			chance: 100,
			boosts: {
				spd: -2,
			},
		},
		target: "normal",
		type: "Poison",
		contestType: "Beautiful",
	},
	acrobatics: {
		num: 512,
		accuracy: 100,
		basePower: 55,
		basePowerCallback(pokemon, target, move) {
			if (!pokemon.item) {
				this.debug("Power doubled for no item");
				return move.basePower * 2;
			}
			return move.basePower;
		},
		category: "Physical",
		name: "Acrobatics",
		pp: 15,
		priority: 0,
		flags: {contact: 1, protect: 1, mirror: 1, distance: 1},
		secondary: null,
		target: "any",
		type: "Flying",
		contestType: "Cool",
	},
	acupressure: {
		num: 367,
		accuracy: true,
		basePower: 0,
		category: "Status",
		name: "Acupressure",
		pp: 30,
		priority: 0,
		flags: {},
		onHit(target) {
			const stats: BoostID[] = [];
			let stat: BoostID;
			for (stat in target.boosts) {
				if (target.boosts[stat] < 6) {
					stats.push(stat);
				}
			}
			if (stats.length) {
				const randomStat = this.sample(stats);
				const boost: SparseBoostsTable = {};
				boost[randomStat] = 2;
				this.boost(boost);
			} else {
				return false;
			}
		},
		secondary: null,
		target: "adjacentAllyOrSelf",
		type: "Normal",
		zMove: {effect: "crit2"},
		contestType: "Tough",
	},
	aerialace: {
		num: 332,
		accuracy: true,
		basePower: 60,
		category: "Physical",
		name: "Aerial Ace",
		pp: 20,
		priority: 0,
		flags: {contact: 1, protect: 1, mirror: 1, distance: 1},
		secondary: null,
		target: "any",
		type: "Flying",
		contestType: "Cool",
	},
	aeroblast: {
		num: 177,
		accuracy: 95,
		basePower: 100,
		category: "Special",
		name: "Aeroblast",
		pp: 5,
		priority: 0,
		flags: {protect: 1, mirror: 1, distance: 1},
		critRatio: 2,
		secondary: null,
		target: "any",
		type: "Flying",
		contestType: "Cool",
	},
	afteryou: {
		num: 495,
		accuracy: true,
		basePower: 0,
		category: "Status",
		name: "After You",
		pp: 15,
		priority: 0,
		flags: {authentic: 1, mystery: 1},
		onHit(target) {
			if (target.side.active.length < 2) return false; // fails in singles
			const action = this.queue.willMove(target);
			if (action) {
				this.queue.prioritizeAction(action);
				this.add("-activate", target, "move: After You");
			} else {
				return false;
			}
		},
		secondary: null,
		target: "normal",
		type: "Normal",
		zMove: {boost: {spe: 1}},
		contestType: "Cute",
	},
	agility: {
		num: 97,
		accuracy: true,
		basePower: 0,
		category: "Status",
		name: "Agility",
		pp: 30,
		priority: 0,
		flags: {snatch: 1},
		boosts: {
			spe: 2,
		},
		secondary: null,
		target: "self",
		type: "Psychic",
		zMove: {effect: "clearnegativeboost"},
		contestType: "Cool",
	},
	aircutter: {
		num: 314,
		accuracy: 95,
		basePower: 60,
		category: "Special",
		name: "Air Cutter",
		pp: 25,
		priority: 0,
		flags: {protect: 1, mirror: 1},
		critRatio: 2,
		secondary: null,
		target: "allAdjacentFoes",
		type: "Flying",
		contestType: "Cool",
	},
	airslash: {
		num: 403,
		accuracy: 95,
		basePower: 75,
		category: "Special",
		name: "Air Slash",
		pp: 15,
		priority: 0,
		flags: {protect: 1, mirror: 1, distance: 1},
		secondary: {
			chance: 30,
			volatileStatus: "flinch",
		},
		target: "any",
		type: "Flying",
		contestType: "Cool",
	},
	alloutpummeling: {
		num: 624,
		accuracy: true,
		basePower: 1,
		category: "Physical",
		name: "All-Out Pummeling",
		pp: 1,
		priority: 0,
		flags: {},
		isZ: "fightiniumz",
		secondary: null,
		target: "normal",
		type: "Fighting",
		contestType: "Cool",
	},
	allyswitch: {
		num: 502,
		accuracy: true,
		basePower: 0,
		category: "Status",
		name: "Ally Switch",
		pp: 15,
		priority: 2,
		flags: {},
		onTryHit(source) {
			if (source.side.active.length === 1) return false;
			if (source.side.active.length === 3 && source.position === 1) { return false; }
		},
		onHit(pokemon) {
			const newPosition =
				pokemon.position === 0 ? pokemon.side.active.length - 1 : 0;
			if (!pokemon.side.active[newPosition]) return false;
			if (pokemon.side.active[newPosition].fainted) return false;
			this.swapPosition(pokemon, newPosition, "[from] move: Ally Switch");
		},
		secondary: null,
		target: "self",
		type: "Psychic",
		zMove: {boost: {spe: 2}},
		contestType: "Clever",
	},
	alphabeticalorder: {
		num: -1,
		accuracy: true,
		basePower: 0,
		category: "Status",
		name: "Alphabetical Order",
		pp: 10,
		priority: 4,
		flags: {},
		stallingMove: true,
		volatileStatus: "alphabeticalorder",
		onTryMove(pokemon, target, move) {
			if (pokemon.species.name === "Unown-Alphabet" || move.hasBounced) {
				return;
			}
			this.add("-fail", pokemon, "move: Alphabetical Order");
			this.hint(
				"Only a Pokemon whose form is Unown Alphabet can use this move."
			);
			return null;
		},
		onPrepareHit(pokemon) {
			return !!this.queue.willAct() && this.runEvent("StallMove", pokemon);
		},
		onHit(pokemon) {
			pokemon.addVolatile("stall");
		},
		condition: {
			duration: 1,
			onStart(target) {
				this.add("-singleturn", target, "Protect");
			},
			onTryHitPriority: 3,
			onTryHit(target, source, move) {
				if (!move.flags["protect"] || move.category === "Status") {
					if (["gmaxoneblow", "gmaxrapidflow"].includes(move.id)) return;
					if (move.isZ || move.isMax) { target.getMoveHitData(move).zBrokeProtect = true; }
					return;
				}
				if (move.smartTarget) {
					move.smartTarget = false;
				} else {
					this.add("-activate", target, "move: Protect");
				}
				const lockedmove = source.getVolatile("lockedmove");
				if (lockedmove) {
					// Outrage counter is reset
					if (source.volatiles["lockedmove"].duration === 2) {
						delete source.volatiles["lockedmove"];
					}
				}
				if (this.checkMoveMakesContact(move, source, target)) {
					this.boost(
						{spa: 2},
						target,
						source,
						this.dex.getActiveMove("Alphabetical Order")
					);
				}
				return this.NOT_FAIL;
			},
			onHit(target, source, move) {
				if (
					move.isZOrMaxPowered &&
					this.checkMoveMakesContact(move, source, target)
				) {
					this.boost(
						{spa: 2},
						target,
						source,
						this.dex.getActiveMove("Alphabetical Order")
					);
				}
			},
		},
		secondary: null,
		target: "self",
		type: "Psychic",
		zMove: {effect: "clearnegativeboost"},
		contestType: "Cool",
	},
	alphastrike: {
		num: -2,
		accuracy: 100,
		basePower: 100,
		category: "Special",
		name: "Alpha Strike",
		pp: 5,
		priority: 0,
		flags: {protect: 1, mirror: 1},
		onTry(pokemon) {
			if (pokemon.species.name === "Unown-Alphabet") {
				return;
			}
			this.hint(
				"Only a Pokemon whose form is Unown-Alphabet can use this move."
			);
			if (pokemon.species.name === "Unown") {
				this.add("-fail", pokemon, "move: Alpha Strike", "[forme]");
				return null;
			}
			this.add("-fail", pokemon, "move: Alpha Strike");
			return null;
		},
		onModifyMove(move, pokemon, target) {
			if (
				target!.getStat("def", false, true) <
				target!.getStat("spd", false, true)
			) {
				move.defensiveCategory = "Physical";
			} else {
				move.defensiveCategory = "Special";
			}
		},
		secondary: null,
		target: "normal",
		type: "Psychic",
		contestType: "Cool",
	},
	amnesia: {
		num: 133,
		accuracy: true,
		basePower: 0,
		category: "Status",
		name: "Amnesia",
		pp: 20,
		priority: 0,
		flags: {snatch: 1},
		boosts: {
			spd: 2,
		},
		secondary: null,
		target: "self",
		type: "Psychic",
		zMove: {effect: "clearnegativeboost"},
		contestType: "Cute",
	},
	anchorshot: {
		num: 677,
		accuracy: 100,
		basePower: 80,
		category: "Physical",
		name: "Anchor Shot",
		pp: 20,
		priority: 0,
		flags: {contact: 1, protect: 1, mirror: 1},
		volatileStatus: 'anchorshot',
		condition: {
			duration: 4,
			onStart(pokemon, source) {
				this.add('-activate', pokemon, 'move: Anchor Shot', '[of] ' + source);
			},
			onEnd(pokemon) {
				this.add('-end', pokemon, 'Anchor Shot', '[partiallytrapped]', '[silent]');
				return;
			},
			onResidualOrder: 11,
			onResidual(pokemon) {
				const source = this.effectState.source;
				if (source && (!source.isActive || source.hp <= 0 || !source.activeTurns)) {
					delete pokemon.volatiles['anchorshot'];
					this.add('-end', pokemon, 'Anchor Shot', '[partiallytrapped]', '[silent]');
					return;
				}
			},
			onTrapPokemon(pokemon) {
				if (this.effectState.source && this.effectState.source.isActive) pokemon.tryTrap();
			},
		},
		secondary: null,
		target: "normal",
		type: "Steel",
		contestType: "Tough",
	},
	ancientpower: {
		num: 246,
		accuracy: 100,
		basePower: 60,
		category: "Special",
		name: "Ancient Power",
		pp: 5,
		priority: 0,
		flags: {protect: 1, mirror: 1},
		secondary: {
			chance: 10,
			self: {
				boosts: {
					atk: 1,
					def: 1,
					spa: 1,
					spd: 1,
					spe: 1,
				},
			},
		},
		target: "normal",
		type: "Rock",
		contestType: "Tough",
	},
	apocalypticmaelstrom: {
		num: 0,
		accuracy: 100,
		basePower: 110,
		category: "Physical",
		name: "Apocalyptic Maelstrom",
		pp: 5,
		priority: 0,
		flags: {protect: 1, mirror: 1},
		secondary: {
			chance: 100,
			self: {
				onHit() {
					this.field.setWeather("maelstrom");
				},
			},
		},
		target: "normal",
		type: "Infinite",
		contestType: "Clever",
	},
	appleacid: {
		num: 787,
		accuracy: 100,
		basePower: 80,
		category: "Special",
		name: "Apple Acid",
		pp: 10,
		priority: 0,
		flags: {protect: 1, mirror: 1},
		secondary: {
			chance: 100,
			boosts: {
				spd: -1,
			},
		},
		target: "normal",
		type: "Grass",
	},
	aquajet: {
		num: 453,
		accuracy: 100,
		basePower: 40,
		category: "Physical",
		name: "Aqua Jet",
		pp: 20,
		priority: 1,
		flags: {contact: 1, protect: 1, mirror: 1},
		secondary: null,
		target: "normal",
		type: "Water",
		contestType: "Cool",
	},
	aquaring: {
		num: 392,
		accuracy: true,
		basePower: 0,
		category: "Status",
		name: "Aqua Ring",
		pp: 20,
		priority: 0,
		flags: {snatch: 1},
		volatileStatus: "aquaring",
		condition: {
			onStart(pokemon) {
				this.add("-start", pokemon, "Aqua Ring");
			},
			onResidualOrder: 6,
			onResidual(pokemon) {
				this.heal(pokemon.baseMaxhp / 16);
			},
		},
		secondary: null,
		target: "self",
		type: "Water",
		zMove: {boost: {def: 1}},
		contestType: "Beautiful",
	},
	aquatail: {
		num: 401,
		accuracy: 90,
		basePower: 90,
		category: "Physical",
		name: "Aqua Tail",
		pp: 10,
		priority: 0,
		flags: {contact: 1, protect: 1, mirror: 1},
		secondary: null,
		target: "normal",
		type: "Water",
		contestType: "Beautiful",
	},
	armthrust: {
		num: 292,
		accuracy: 100,
		basePower: 15,
		category: "Physical",
		name: "Arm Thrust",
		pp: 20,
		priority: 0,
		flags: {contact: 1, protect: 1, mirror: 1},
		multihit: [2, 5],
		secondary: null,
		target: "normal",
		type: "Fighting",
		contestType: "Tough",
	},
	aromatherapy: {
		num: 312,
		accuracy: true,
		basePower: 0,
		category: "Status",
		name: "Aromatherapy",
		pp: 5,
		priority: 0,
		flags: {snatch: 1, distance: 1},
		onHit(pokemon, source, move) {
			this.add("-activate", source, "move: Aromatherapy");
			let success = false;
			for (const ally of pokemon.side.pokemon) {
				if (
					ally !== source &&
					(ally.hasAbility("sapsipper") ||
						(ally.volatiles["substitute"] && !move.infiltrates))
				) {
					continue;
				}
				if (ally.cureStatus()) success = true;
			}
			return success;
		},
		target: "allyTeam",
		type: "Grass",
		zMove: {effect: "heal"},
		contestType: "Clever",
	},
	aromaticmist: {
		num: 597,
		accuracy: true,
		basePower: 0,
		category: "Status",
		name: "Aromatic Mist",
		pp: 20,
		priority: 0,
		flags: {authentic: 1},
		boosts: {
			spd: 1,
		},
		secondary: null,
		target: "adjacentAlly",
		type: "Fairy",
		zMove: {boost: {spd: 2}},
		contestType: "Beautiful",
	},
	assist: {
		num: 274,
		accuracy: true,
		basePower: 0,
		category: "Status",
		name: "Assist",
		pp: 20,
		priority: 0,
		flags: {},
		onHit(target) {
			const noAssist = [
				"assist",
				"banefulbunker",
				"beakblast",
				"belch",
				"bestow",
				"bounce",
				"celebrate",
				"chatter",
				"circlethrow",
				"copycat",
				"counter",
				"covet",
				"destinybond",
				"detect",
				"dig",
				"dive",
				"dragontail",
				"endure",
				"feint",
				"fly",
				"focuspunch",
				"followme",
				"helpinghand",
				"holdhands",
				"kingsshield",
				"matblock",
				"mefirst",
				"metronome",
				"mimic",
				"mirrorcoat",
				"mirrormove",
				"naturepower",
				"phantomforce",
				"protect",
				"ragepowder",
				"roar",
				"shadowforce",
				"shelltrap",
				"sketch",
				"skydrop",
				"sleeptalk",
				"snatch",
				"spikyshield",
				"spotlight",
				"struggle",
				"switcheroo",
				"thief",
				"transform",
				"trick",
				"whirlwind",
			];

			const moves = [];
			for (const pokemon of target.side.pokemon) {
				if (pokemon === target) continue;
				for (const moveSlot of pokemon.moveSlots) {
					const moveid = moveSlot.id;
					if (noAssist.includes(moveid)) continue;
					const move = this.dex.moves.get(moveid);
					if (move.isZ || move.isMax) {
						continue;
					}
					moves.push(moveid);
				}
			}
			let randomMove = "";
			if (moves.length) randomMove = this.sample(moves);
			if (!randomMove) {
				return false;
			}
			this.actions.useMove(randomMove, target);
		},
		secondary: null,
		target: "self",
		type: "Normal",
		contestType: "Cute",
	},
	assurance: {
		num: 372,
		accuracy: 100,
		basePower: 60,
		basePowerCallback(pokemon, target, move) {
			if (target.hurtThisTurn) {
				this.debug("Boosted for being damaged this turn");
				return move.basePower * 2;
			}
			return move.basePower;
		},
		category: "Physical",
		name: "Assurance",
		pp: 10,
		priority: 0,
		flags: {contact: 1, protect: 1, mirror: 1},
		secondary: null,
		target: "normal",
		type: "Dark",
		contestType: "Clever",
	},
	astonish: {
		num: 310,
		accuracy: 100,
		basePower: 30,
		category: "Physical",
		name: "Astonish",
		pp: 15,
		priority: 0,
		flags: {contact: 1, protect: 1, mirror: 1},
		secondary: {
			chance: 30,
			volatileStatus: "flinch",
		},
		target: "normal",
		type: "Ghost",
		contestType: "Cute",
	},
	astralbarrage: {
		num: 825,
		accuracy: 100,
		basePower: 120,
		category: "Special",
		name: "Astral Barrage",
		pp: 5,
		priority: 0,
		flags: {protect: 1, mirror: 1},
		secondary: null,
		target: "allAdjacentFoes",
		type: "Ghost",
	},
	attackorder: {
		num: 454,
		accuracy: 100,
		basePower: 90,
		category: "Physical",
		name: "Attack Order",
		pp: 15,
		priority: 0,
		flags: {protect: 1, mirror: 1},
		critRatio: 2,
		secondary: null,
		target: "normal",
		type: "Bug",
		contestType: "Clever",
	},
	attract: {
		num: 213,
		accuracy: 100,
		basePower: 0,
		category: "Status",
		name: "Attract",
		pp: 15,
		priority: 0,
		flags: {protect: 1, reflectable: 1, mirror: 1, authentic: 1},
		volatileStatus: "attract",
		condition: {
			noCopy: true, // doesn't get copied by Baton Pass
			onStart(pokemon, source, effect) {
				if (
					!(pokemon.gender === "M" && source.gender === "F") &&
					!(pokemon.gender === "F" && source.gender === "M")
				) {
					this.debug("incompatible gender");
					return false;
				}
				if (!this.runEvent("Attract", pokemon, source)) {
					this.debug("Attract event failed");
					return false;
				}

				if (effect.id === "cutecharm") {
					this.add(
						"-start",
						pokemon,
						"Attract",
						"[from] ability: Cute Charm",
						"[of] " + source
					);
				} else if (effect.id === "destinyknot") {
					this.add(
						"-start",
						pokemon,
						"Attract",
						"[from] item: Destiny Knot",
						"[of] " + source
					);
				} else {
					this.add("-start", pokemon, "Attract");
				}
			},
			onUpdate(pokemon) {
				if (
					this.effectState.source &&
					!this.effectState.source.isActive &&
					pokemon.volatiles["attract"]
				) {
					this.debug("Removing Attract volatile on " + pokemon);
					pokemon.removeVolatile("attract");
				}
			},
			onBeforeMovePriority: 2,
			onBeforeMove(pokemon, target, move) {
				this.add(
					"-activate",
					pokemon,
					"move: Attract",
					"[of] " + this.effectState.source
				);
				if (this.randomChance(1, 2)) {
					this.add("cant", pokemon, "Attract");
					return false;
				}
			},
			onEnd(pokemon) {
				this.add("-end", pokemon, "Attract", "[silent]");
			},
		},
		secondary: null,
		target: "normal",
		type: "Normal",
		zMove: {effect: "clearnegativeboost"},
		contestType: "Cute",
	},
	aurasphere: {
		num: 396,
		accuracy: true,
		basePower: 80,
		category: "Special",
		name: "Aura Sphere",
		pp: 20,
		priority: 0,
		flags: {bullet: 1, protect: 1, pulse: 1, mirror: 1, distance: 1},
		secondary: null,
		target: "any",
		type: "Fighting",
		contestType: "Beautiful",
	},
	aurawheel: {
		num: 783,
		accuracy: 100,
		basePower: 110,
		category: "Physical",
		name: "Aura Wheel",
		pp: 10,
		priority: 0,
		flags: {protect: 1, mirror: 1},
		secondary: {
			chance: 100,
			self: {
				boosts: {
					spe: 1,
				},
			},
		},
		onTry(source) {
			if (source.species.baseSpecies === "Morpeko") {
				return;
			}
			this.attrLastMove("[still]");
			this.add("-fail", source, "move: Aura Wheel");
			this.hint(
				"Only a Pokemon whose form is Morpeko or Morpeko-Hangry can use this move."
			);
			return null;
		},
		onModifyType(move, pokemon) {
			if (pokemon.species.name === "Morpeko-Hangry") {
				move.type = "Dark";
			} else {
				move.type = "Electric";
			}
		},
		target: "normal",
		type: "Electric",
	},
	aurorabeam: {
		num: 62,
		accuracy: 100,
		basePower: 65,
		category: "Special",
		name: "Aurora Beam",
		pp: 20,
		priority: 0,
		flags: {protect: 1, mirror: 1},
		secondary: {
			chance: 50,
			boosts: {
				atk: -1,
			},
		},
		target: "normal",
		type: "Ice",
		contestType: "Beautiful",
	},
	auroraveil: {
		num: 694,
		accuracy: true,
		basePower: 0,
		category: "Status",
		name: "Aurora Veil",
		pp: 20,
		priority: 0,
		flags: {snatch: 1},
		sideCondition: "auroraveil",
		onTry() {
			return this.field.isWeather("hail");
		},
		condition: {
			duration: 5,
			durationCallback(target, source, effect) {
				if (source?.hasItem("lightclay")) {
					return 8;
				}
				return 5;
			},
			onAnyModifyDamage(damage, source, target, move) {
				if (target !== source && this.effectState.target.hasAlly(target)) {
					if (
						(target.side.getSideCondition("reflect") &&
							this.getCategory(move) === "Physical") ||
						(target.side.getSideCondition("lightscreen") &&
							this.getCategory(move) === "Special")
					) {
						return;
					}
					if (!target.getMoveHitData(move).crit && !move.infiltrates) {
						this.debug("Aurora Veil weaken");
						if (this.activePerHalf > 1) { return this.chainModify(0.75); }
						return this.chainModify([2732, 4096]);
					}
				}
			},
			onSideStart(side) {
				this.add("-sidestart", side, "move: Aurora Veil");
			},
			onSideResidualOrder: 26,
			onSideResidualSubOrder: 10,
			onSideEnd(side) {
				this.add("-sideend", side, "move: Aurora Veil");
			},
		},
		secondary: null,
		target: "allySide",
		type: "Ice",
		zMove: {boost: {spe: 1}},
		contestType: "Beautiful",
	},
	autotomize: {
		num: 475,
		accuracy: true,
		basePower: 0,
		category: "Status",
		name: "Autotomize",
		pp: 15,
		priority: 0,
		flags: {snatch: 1},
		onTryHit(pokemon) {
			const hasContrary = pokemon.hasAbility("contrary");
			if (
				(!hasContrary && pokemon.boosts.spe === 6) ||
				(hasContrary && pokemon.boosts.spe === -6)
			) {
				return false;
			}
		},
		boosts: {
			spe: 2,
		},
		onHit(pokemon) {
			if (pokemon.weighthg > 1) {
				pokemon.weighthg = Math.max(1, pokemon.weighthg - 1000);
				this.add("-start", pokemon, "Autotomize");
			}
		},
		secondary: null,
		target: "self",
		type: "Steel",
		zMove: {effect: "clearnegativeboost"},
		contestType: "Beautiful",
	},
	avalanche: {
		num: 419,
		accuracy: 100,
		basePower: 60,
		basePowerCallback(pokemon, target, move) {
			const damagedByTarget = pokemon.attackedBy.some(
				(p) => p.source === target && p.damage > 0 && p.thisTurn
			);
			if (damagedByTarget) {
				this.debug("Boosted for getting hit by " + target);
				return move.basePower * 2;
			}
			return move.basePower;
		},
		category: "Physical",
		name: "Avalanche",
		pp: 10,
		priority: -4,
		flags: {contact: 1, protect: 1, mirror: 1},
		secondary: null,
		target: "normal",
		type: "Ice",
		contestType: "Beautiful",
	},
	backlash: {
		num: -34,
		accuracy: true,
		basePower: 0,
		category: "Status",
		name: "Backlash",
		pp: 10,
		priority: 3,
		flags: {},
		sideCondition: 'backlash',
		onTry() {
			return !!this.queue.willAct();
		},
		onHitSide(side, source) {
			source.addVolatile("stall");
		},
		condition: {
			duration: 1,
			onStart(target, source) {
				this.add('-singleturn', source, 'Backlash');
			},
			onTryHitPriority: 3,
			onTryHit(target, source, move) {
				if (move && (move.target === 'self' || move.category !== 'Status')) {
					return;
				}
				this.boost({spe: -2}, source, target, this.dex.getActiveMove("Backlash"));
				this.add('-activate', target, 'move: Backlash');
				return this.NOT_FAIL;
			},
		},
		secondary: null,
		target: "self",
		type: "Infinite",
		zMove: {boost: {def: 2}},
		contestType: "Cool",
	},
	babydolleyes: {
		num: 608,
		accuracy: 100,
		basePower: 0,
		category: "Status",
		name: "Baby-Doll Eyes",
		pp: 30,
		priority: 1,
		flags: {protect: 1, reflectable: 1, mirror: 1, mystery: 1},
		boosts: {
			atk: -1,
		},
		secondary: null,
		target: "normal",
		type: "Fairy",
		zMove: {boost: {def: 1}},
		contestType: "Cute",
	},
	baddybad: {
		num: 737,
		accuracy: 95,
		basePower: 80,
		category: "Special",
		name: "Baddy Bad",
		pp: 15,
		priority: 0,
		flags: {protect: 1},
		self: {
			sideCondition: "reflect",
		},
		secondary: null,
		target: "normal",
		type: "Dark",
		contestType: "Clever",
	},
	balloonburst: {
		num: -42,
		accuracy: 100,
		basePower: 100,
		basePowerCallback(pokemon, target, move) {
			const damagedByTarget = pokemon.attackedBy.some(p =>
				p.source === target && p.damage > 0 && p.thisTurn);
			if (damagedByTarget) {
				this.debug('Boosted for getting hit by ' + target);
				return move.basePower * 2;
			}
			return move.basePower;
		},
		category: "Special",
		name: "Balloon Burst",
		pp: 5,
		priority: -4,
		flags: {protect: 1, mirror: 1},
		mindBlownRecoil: true,
		onAfterMove(pokemon, target, move) {
			if (move.mindBlownRecoil && !move.multihit) {
				this.damage(Math.round(pokemon.maxhp / 2), pokemon, pokemon, this.dex.conditions.get('Balloon Burst'), true);
			}
		},
		secondary: null,
		target: "allAdjacent",
		type: "Flying",
		contestType: "Cool",
	},
	banefulbunker: {
		num: 661,
		accuracy: true,
		basePower: 0,
		category: "Status",
		name: "Baneful Bunker",
		pp: 10,
		priority: 4,
		flags: {},
		stallingMove: true,
		volatileStatus: "banefulbunker",
		onPrepareHit(pokemon) {
			return !!this.queue.willAct() && this.runEvent("StallMove", pokemon);
		},
		onHit(pokemon) {
			pokemon.addVolatile("stall");
		},
		condition: {
			duration: 1,
			onStart(target) {
				this.add("-singleturn", target, "move: Protect");
			},
			onTryHitPriority: 3,
			onTryHit(target, source, move) {
				if (!move.flags["protect"]) {
					if (["gmaxoneblow", "gmaxrapidflow"].includes(move.id)) return;
					if (move.isZ || move.isMax) { target.getMoveHitData(move).zBrokeProtect = true; }
					return;
				}
				if (move.smartTarget) {
					move.smartTarget = false;
				} else {
					this.add("-activate", target, "move: Protect");
				}
				const lockedmove = source.getVolatile("lockedmove");
				if (lockedmove) {
					// Outrage counter is reset
					if (source.volatiles["lockedmove"].duration === 2) {
						delete source.volatiles["lockedmove"];
					}
				}
				if (this.checkMoveMakesContact(move, source, target)) {
					source.trySetStatus("psn", target);
				}
				return this.NOT_FAIL;
			},
			onHit(target, source, move) {
				if (
					move.isZOrMaxPowered &&
					this.checkMoveMakesContact(move, source, target)
				) {
					source.trySetStatus("psn", target);
				}
			},
		},
		secondary: null,
		target: "self",
		type: "Poison",
		zMove: {boost: {def: 1}},
		contestType: "Tough",
	},
	barrage: {
		num: 140,
		accuracy: 85,
		basePower: 15,
		category: "Physical",
		name: "Barrage",
		pp: 20,
		priority: 0,
		flags: {bullet: 1, protect: 1, mirror: 1},
		multihit: [2, 5],
		secondary: null,
		target: "normal",
		type: "Normal",
		contestType: "Cute",
	},
	barricade: {
		num: -29,
		accuracy: true,
		basePower: 0,
		category: "Status",
		name: "Barricade",
		pp: 5,
		priority: 0,
		flags: {snatch: 1},
		boosts: {
			def: 2,
			spd: 2,
			atk: -1,
			spa: -1,
			spe: -1,
		},
		secondary: null,
		target: "self",
		type: "Normal",
		zMove: {effect: 'clearnegativeboost'},
		contestType: "Popular",
	},
	barrier: {
		num: 112,
		accuracy: true,
		basePower: 0,
		category: "Status",
		name: "Barrier",
		pp: 20,
		priority: 0,
		flags: {snatch: 1},
		boosts: {
			def: 2,
		},
		secondary: null,
		target: "self",
		type: "Psychic",
		zMove: {effect: "clearnegativeboost"},
		contestType: "Cool",
	},
	batonpass: {
		num: 226,
		accuracy: true,
		basePower: 0,
		category: "Status",
		name: "Baton Pass",
		pp: 40,
		priority: 0,
		flags: {},
		selfSwitch: 'copyvolatile',
		secondary: null,
		target: "self",
		type: "Normal",
		zMove: {effect: 'clearnegativeboost'},
		contestType: "Cute",
	},
	beakblast: {
		num: 690,
		accuracy: 100,
		basePower: 100,
		category: "Physical",
		name: "Beak Blast",
		pp: 15,
		priority: -3,
		flags: {bullet: 1, protect: 1},
		beforeTurnCallback(pokemon) {
			pokemon.addVolatile("beakblast");
		},
		condition: {
			duration: 1,
			onStart(pokemon) {
				this.add("-singleturn", pokemon, "move: Beak Blast");
			},
			onHit(target, source, move) {
				if (this.checkMoveMakesContact(move, source, target)) {
					source.trySetStatus("brn", target);
				}
			},
		},
		// FIXME: onMoveAborted(pokemon) {pokemon.removeVolatile('beakblast')},
		onAfterMove(pokemon) {
			pokemon.removeVolatile("beakblast");
		},
		secondary: null,
		target: "normal",
		type: "Flying",
		contestType: "Tough",
	},
	beastlyawakeningpunch: {
		num: -26,
		accuracy: true,
		basePower: 175,
		category: "Physical",
		name: "Beastly Awakening Punch",
		pp: 1,
		priority: 0,
		flags: {contact: 1, protect: 1, mirror: 1, punch: 1},
		sleepUsable: true,
		self: {
			onHit(pokemon) {
				const oldAbility = pokemon.setAbility('insomnia');
				if (oldAbility) {
					this.add('-ability', pokemon, 'Insomnia', '[from] move: Beastly Awakening Punch');
					if (pokemon.status === 'slp') {
						pokemon.cureStatus();
					}
					return;
				}
				return false;
			},
		},
		isZ: "slakingiumz",
		secondary: null,
		target: "normal",
		type: "Normal",
		contestType: "Cool",
	},
	beatdrop: {
		num: -39,
		accuracy: 100,
		basePower: 70,
		category: "Special",
		name: "Beat Drop",
		pp: 5,
		priority: 1,
		flags: {protect: 1, mirror: 1, sound: 1, authentic: 1},
		onTry(source, target) {
			const action = this.queue.willMove(target);
			const move = action?.choice === "move" ? action.move : null;
			if (
				!move ||
				(move.category === "Status" && move.id !== "mefirst") ||
				target.volatiles["mustrecharge"]
			) {
				return false;
			}
		},
		secondary: null,
		target: "normal",
		type: "Electric",
		contestType: "Clever",
	},
	beatup: {
		num: 251,
		accuracy: 100,
		basePower: 0,
		basePowerCallback(pokemon, target, move) {
			return (
				5 + Math.floor(move.allies!.shift()!.species.baseStats.atk / 10)
			);
		},
		category: "Physical",
		name: "Beat Up",
		pp: 10,
		priority: 0,
		flags: {protect: 1, mirror: 1, mystery: 1},
		onModifyMove(move, pokemon) {
			move.allies = pokemon.side.pokemon.filter(
				(ally) => ally === pokemon || (!ally.fainted && !ally.status)
			);
			move.multihit = move.allies.length;
		},
		secondary: null,
		target: "normal",
		type: "Dark",
		contestType: "Clever",
	},
	behemothbash: {
		num: 782,
		accuracy: 100,
		basePower: 100,
		category: "Physical",
		name: "Behemoth Bash",
		pp: 5,
		priority: 0,
		flags: {contact: 1, protect: 1, mirror: 1},
		secondary: null,
		target: "normal",
		type: "Steel",
	},
	behemothblade: {
		num: 781,
		accuracy: 100,
		basePower: 100,
		category: "Physical",
		name: "Behemoth Blade",
		pp: 5,
		priority: 0,
		flags: {contact: 1, protect: 1, mirror: 1},
		secondary: null,
		target: "normal",
		type: "Steel",
	},
	belch: {
		num: 562,
		accuracy: 90,
		basePower: 120,
		category: "Special",
		name: "Belch",
		pp: 10,
		priority: 0,
		flags: {protect: 1},
		// Move disabling implemented in Battle#nextTurn in sim/battle.js
		secondary: null,
		target: "normal",
		type: "Poison",
		contestType: "Tough",
	},
	bellydrum: {
		num: 187,
		accuracy: true,
		basePower: 0,
		category: "Status",
		name: "Belly Drum",
		pp: 10,
		priority: 0,
		flags: {snatch: 1},
		onHit(target) {
			if (
				target.hp <= target.maxhp / 2 ||
				target.boosts.atk >= 6 ||
				target.maxhp === 1
			) {
				// Shedinja clause
				return false;
			}
			this.directDamage(target.maxhp / 2);
			this.boost({atk: 12}, target);
		},
		secondary: null,
		target: "self",
		type: "Normal",
		zMove: {effect: "heal"},
		contestType: "Cute",
	},
	bestow: {
		num: 516,
		accuracy: true,
		basePower: 0,
		category: "Status",
		name: "Bestow",
		pp: 15,
		priority: 0,
		flags: {mirror: 1, authentic: 1, mystery: 1},
		onHit(target, source, move) {
			if (target.item) {
				return false;
			}
			const myItem = source.takeItem();
			if (!myItem) return false;
			if (
				!this.singleEvent(
					"TakeItem",
					myItem,
					source.itemState,
					target,
					source,
					move,
					myItem
				) ||
				!target.setItem(myItem)
			) {
				source.item = myItem.id;
				return false;
			}
			this.add(
				"-item",
				target,
				myItem.name,
				"[from] move: Bestow",
				"[of] " + source
			);
		},
		secondary: null,
		target: "normal",
		type: "Normal",
		zMove: {boost: {spe: 2}},
		contestType: "Cute",
	},
	bide: {
		num: 117,
		accuracy: true,
		basePower: 0,
		category: "Physical",
		name: "Bide",
		pp: 10,
		priority: 1,
		flags: {contact: 1, protect: 1},
		volatileStatus: "bide",
		ignoreImmunity: true,
		beforeMoveCallback(pokemon) {
			if (pokemon.volatiles["bide"]) return true;
		},
		condition: {
			duration: 3,
			onLockMove: "bide",
			onStart(pokemon) {
				this.effectState.totalDamage = 0;
				this.add("-start", pokemon, "move: Bide");
			},
			onDamagePriority: -101,
			onDamage(damage, target, source, move) {
				if (!move || move.effectType !== "Move" || !source) return;
				this.effectState.totalDamage += damage;
				this.effectState.lastDamageSource = source;
			},
			onBeforeMove(pokemon, target, move) {
				if (this.effectState.duration === 1) {
					this.add("-end", pokemon, "move: Bide");
					target = this.effectState.lastDamageSource;
					if (!target || !this.effectState.totalDamage) {
						this.attrLastMove("[still]");
						this.add("-fail", pokemon);
						return false;
					}
					if (!target.isActive) {
						const possibleTarget = this.getRandomTarget(
							pokemon,
							this.dex.moves.get("pound")
						);
						if (!possibleTarget) {
							this.add("-miss", pokemon);
							return false;
						}
						target = possibleTarget;
					}
					const moveData: Partial<ActiveMove> = {
						id: "bide" as ID,
						name: "Bide",
						accuracy: true,
						damage: this.effectState.totalDamage * 2,
						category: "Physical",
						priority: 1,
						flags: {contact: 1, protect: 1},
						effectType: "Move",
						type: "Normal",
					};
					this.actions.tryMoveHit(target, pokemon, moveData as ActiveMove);
					pokemon.removeVolatile("bide");
					return false;
				}
				this.add("-activate", pokemon, "move: Bide");
			},
			onMoveAborted(pokemon) {
				pokemon.removeVolatile("bide");
			},
			onEnd(pokemon) {
				this.add("-end", pokemon, "move: Bide", "[silent]");
			},
		},
		secondary: null,
		target: "self",
		type: "Normal",
		contestType: "Tough",
	},
	bind: {
		num: 20,
		accuracy: 85,
		basePower: 15,
		category: "Physical",
		name: "Bind",
		pp: 20,
		priority: 0,
		flags: {contact: 1, protect: 1, mirror: 1},
		volatileStatus: "partiallytrapped",
		secondary: null,
		target: "normal",
		type: "Normal",
		contestType: "Tough",
	},
	bite: {
		num: 44,
		accuracy: 100,
		basePower: 60,
		category: "Physical",
		name: "Bite",
		pp: 25,
		priority: 0,
		flags: {bite: 1, contact: 1, protect: 1, mirror: 1},
		secondary: {
			chance: 30,
			volatileStatus: "flinch",
		},
		target: "normal",
		type: "Dark",
		contestType: "Tough",
	},
	blackholeeclipse: {
		num: 654,
		accuracy: true,
		basePower: 1,
		category: "Physical",
		name: "Black Hole Eclipse",
		pp: 1,
		priority: 0,
		flags: {},
		isZ: "darkiniumz",
		secondary: null,
		target: "normal",
		type: "Dark",
		contestType: "Cool",
	},
	blastburn: {
		num: 307,
		accuracy: 80,
		basePower: 150,
		category: "Special",
		name: "Blast Burn",
		pp: 5,
		priority: 0,
		flags: {recharge: 1, protect: 1, mirror: 1},
		self: {
			volatileStatus: "mustrecharge",
		},
		secondary: null,
		target: "normal",
		type: "Fire",
		contestType: "Beautiful",
	},
	blazekick: {
		num: 299,
		accuracy: 90,
		basePower: 85,
		category: "Physical",
		name: "Blaze Kick",
		pp: 10,
		priority: 0,
		flags: {contact: 1, protect: 1, mirror: 1},
		critRatio: 2,
		secondary: {
			chance: 10,
			status: "brn",
		},
		target: "normal",
		type: "Fire",
		contestType: "Cool",
	},
	blizzard: {
		num: 59,
		accuracy: 70,
		basePower: 110,
		category: "Special",
		name: "Blizzard",
		pp: 5,
		priority: 0,
		flags: {protect: 1, mirror: 1},
		onModifyMove(move) {
			if (this.field.isWeather("hail")) move.accuracy = true;
		},
		secondary: {
			chance: 10,
			status: "frz",
		},
		target: "allAdjacentFoes",
		type: "Ice",
		contestType: "Beautiful",
	},
	block: {
		num: 335,
		accuracy: true,
		basePower: 0,
		category: "Status",
		name: "Block",
		pp: 10,
		priority: 0,
		flags: {protect: 1, mirror: 1},
		volatileStatus: 'block',
		condition: {
			duration: 4,
			onStart(pokemon, source) {
				this.add('-activate', pokemon, 'move: Block', '[of] ' + source);
			},
			onEnd(pokemon) {
				this.add('-end', pokemon, 'Block', '[partiallytrapped]', '[silent]');
				return;
			},
			onResidualOrder: 11,
			onResidual(pokemon) {
				const source = this.effectState.source;
				if (source && (!source.isActive || source.hp <= 0 || !source.activeTurns)) {
					delete pokemon.volatiles['block'];
					this.add('-end', pokemon, 'Block', '[partiallytrapped]', '[silent]');
					return;
				}
			},
			onTrapPokemon(pokemon) {
				if (this.effectState.source && this.effectState.source.isActive) pokemon.tryTrap();
			},
		},
		secondary: null,
		target: "normal",
		type: "Normal",
		zMove: {boost: {def: 1}},
		contestType: "Cute",
	},
	bloomdoom: {
		num: 644,
		accuracy: true,
		basePower: 1,
		category: "Physical",
		name: "Bloom Doom",
		pp: 1,
		priority: 0,
		flags: {},
		isZ: "grassiumz",
		secondary: null,
		target: "normal",
		type: "Grass",
		contestType: "Cool",
	},
	blueflare: {
		num: 551,
		accuracy: 85,
		basePower: 130,
		category: "Special",
		name: "Blue Flare",
		pp: 5,
		priority: 0,
		flags: {protect: 1, mirror: 1},
		secondary: {
			chance: 20,
			status: "brn",
		},
		target: "normal",
		type: "Fire",
		contestType: "Beautiful",
	},
	bodypress: {
		num: 776,
		accuracy: 100,
		basePower: 80,
		category: "Physical",
		name: "Body Press",
		pp: 10,
		priority: 0,
		flags: {contact: 1, protect: 1, mirror: 1},
		useSourceDefensiveAsOffensive: true,
		secondary: null,
		target: "normal",
		type: "Fighting",
	},
	bodyslam: {
		num: 34,
		accuracy: 100,
		basePower: 85,
		category: "Physical",
		name: "Body Slam",
		pp: 15,
		priority: 0,
		flags: {contact: 1, protect: 1, mirror: 1, nonsky: 1},
		secondary: {
			chance: 30,
			status: "par",
		},
		target: "normal",
		type: "Normal",
		contestType: "Tough",
	},
	boltbeak: {
		num: 754,
		accuracy: 100,
		basePower: 85,
		basePowerCallback(pokemon, target, move) {
			if (target.newlySwitched || this.queue.willMove(target)) {
				this.debug("Bolt Beak damage boost");
				return move.basePower * 1.8;
			}
			this.debug("Bolt Beak NOT boosted");
			return move.basePower;
		},
		category: "Physical",
		name: "Bolt Beak",
		pp: 10,
		priority: 0,
		flags: {contact: 1, protect: 1, mirror: 1},
		secondary: null,
		target: "normal",
		type: "Electric",
	},
	boltstrike: {
		num: 550,
		accuracy: 85,
		basePower: 130,
		category: "Physical",
		name: "Bolt Strike",
		pp: 5,
		priority: 0,
		flags: {contact: 1, protect: 1, mirror: 1},
		secondary: {
			chance: 20,
			status: "par",
		},
		target: "normal",
		type: "Electric",
		contestType: "Beautiful",
	},
	boneclub: {
		num: 125,
		accuracy: 85,
		basePower: 65,
		category: "Physical",
		name: "Bone Club",
		pp: 20,
		priority: 0,
		flags: {protect: 1, mirror: 1},
		secondary: {
			chance: 10,
			volatileStatus: "flinch",
		},
		target: "normal",
		type: "Ground",
		contestType: "Tough",
	},
	bonemerang: {
		num: 155,
		accuracy: 90,
		basePower: 50,
		category: "Physical",
		name: "Bonemerang",
		pp: 10,
		priority: 0,
		flags: {protect: 1, mirror: 1},
		multihit: 2,
		secondary: null,
		target: "normal",
		type: "Ground",
		maxMove: {basePower: 130},
		contestType: "Tough",
	},
	bonerush: {
		num: 198,
		accuracy: 90,
		basePower: 25,
		category: "Physical",
		name: "Bone Rush",
		pp: 10,
		priority: 0,
		flags: {protect: 1, mirror: 1},
		multihit: [2, 5],
		secondary: null,
		target: "normal",
		type: "Ground",
		zMove: {basePower: 140},
		maxMove: {basePower: 130},
		contestType: "Tough",
	},
	boomburst: {
		num: 586,
		accuracy: 100,
		basePower: 110,
		category: "Special",
		name: "Boomburst",
		pp: 10,
		priority: 0,
		flags: {protect: 1, mirror: 1, sound: 1, authentic: 1},
		secondary: null,
		target: "allAdjacent",
		type: "Normal",
		contestType: "Tough",
	},
	bounce: {
		num: 340,
		accuracy: 85,
		basePower: 85,
		category: "Physical",
		name: "Bounce",
		pp: 5,
		priority: 0,
		flags: {
			contact: 1,
			charge: 1,
			protect: 1,
			mirror: 1,
			gravity: 1,
			distance: 1,
		},
		onTryMove(attacker, defender, move) {
			if (attacker.removeVolatile(move.id)) {
				return;
			}
			this.add("-prepare", attacker, move.name);
			if (!this.runEvent("ChargeMove", attacker, defender, move)) {
				return;
			}
			attacker.addVolatile("twoturnmove", defender);
			return null;
		},
		condition: {
			duration: 2,
			onInvulnerability(target, source, move) {
				if (
					[
						"gust",
						"twister",
						"skyuppercut",
						"thunder",
						"hurricane",
						"smackdown",
						"thousandarrows",
					].includes(move.id)
				) {
					return;
				}
				return false;
			},
			onSourceBasePower(basePower, target, source, move) {
				if (move.id === "gust" || move.id === "twister") {
					return this.chainModify(2);
				}
			},
		},
		secondary: {
			chance: 30,
			status: "par",
		},
		target: "any",
		type: "Flying",
		contestType: "Cute",
	},
	bouncybubble: {
		num: 733,
		accuracy: 100,
		basePower: 60,
		category: "Special",
		name: "Bouncy Bubble",
		pp: 20,
		priority: 0,
		flags: {protect: 1, heal: 1},
		drain: [1, 2],
		secondary: null,
		target: "normal",
		type: "Water",
		contestType: "Clever",
	},
	bountifulforgiveness: {
		num: -14,
		accuracy: true,
		basePower: 0,
		category: "Status",
		name: "Bountiful Forgiveness",
		pp: 1,
		priority: 0,
		flags: {},
		selfBoost: {
			boosts: {
				atk: 1,
				def: 1,
				spa: 1,
				spd: 1,
				spe: 1,
			},
		},
		isZ: "blissiumz",
		heal: [1, 1],
		secondary: null,
		target: "self",
		type: "Normal",
		contestType: "Cute",
	},
	branchpoke: {
		num: 785,
		accuracy: 100,
		basePower: 40,
		category: "Physical",
		name: "Branch Poke",
		pp: 40,
		priority: 0,
		flags: {contact: 1, protect: 1, mirror: 1},
		secondary: null,
		target: "normal",
		type: "Grass",
	},
	bravebird: {
		num: 413,
		accuracy: 100,
		basePower: 120,
		category: "Physical",
		name: "Brave Bird",
		pp: 15,
		priority: 0,
		flags: {contact: 1, protect: 1, mirror: 1, distance: 1},
		recoil: [33, 100],
		secondary: null,
		target: "any",
		type: "Flying",
		contestType: "Cool",
	},
	breakingswipe: {
		num: 784,
		accuracy: 100,
		basePower: 60,
		category: "Physical",
		name: "Breaking Swipe",
		pp: 15,
		priority: 0,
		flags: {contact: 1, protect: 1, mirror: 1},
		secondary: {
			chance: 100,
			boosts: {
				atk: -1,
			},
		},
		target: "allAdjacentFoes",
		type: "Dragon",
	},
	breakneckblitz: {
		num: 622,
		accuracy: true,
		basePower: 1,
		category: "Physical",
		name: "Breakneck Blitz",
		pp: 1,
		priority: 0,
		flags: {},
		isZ: "normaliumz",
		secondary: null,
		target: "normal",
		type: "Normal",
		contestType: "Cool",
	},
	brickbreak: {
		num: 280,
		accuracy: 100,
		basePower: 75,
		category: "Physical",
		name: "Brick Break",
		pp: 15,
		priority: 0,
		flags: {contact: 1, protect: 1, mirror: 1},
		onTryHit(pokemon) {
			// will shatter screens through sub, before you hit
			pokemon.side.removeSideCondition("reflect");
			pokemon.side.removeSideCondition("lightscreen");
			pokemon.side.removeSideCondition("auroraveil");
		},
		secondary: null,
		target: "normal",
		type: "Fighting",
		contestType: "Cool",
	},
	brine: {
		num: 362,
		accuracy: 100,
		basePower: 65,
		category: "Special",
		name: "Brine",
		pp: 10,
		priority: 0,
		flags: {protect: 1, mirror: 1},
		onBasePower(basePower, pokemon, target) {
			if (target.hp * 2 <= target.maxhp) {
				return this.chainModify(2);
			}
		},
		secondary: null,
		target: "normal",
		type: "Water",
		contestType: "Tough",
	},
	brutalswing: {
		num: 693,
		accuracy: 100,
		basePower: 60,
		category: "Physical",
		name: "Brutal Swing",
		pp: 20,
		priority: 0,
		flags: {contact: 1, protect: 1, mirror: 1},
		secondary: null,
		target: "allAdjacent",
		type: "Dark",
		contestType: "Tough",
	},
	bubble: {
		num: 145,
		accuracy: 100,
		basePower: 40,
		category: "Special",
		name: "Bubble",
		pp: 30,
		priority: 0,
		flags: {protect: 1, mirror: 1},
		secondary: {
			chance: 10,
			boosts: {
				spe: -1,
			},
		},
		target: "allAdjacentFoes",
		type: "Water",
		contestType: "Cute",
	},
	bubblebeam: {
		num: 61,
		accuracy: 100,
		basePower: 65,
		category: "Special",
		name: "Bubble Beam",
		pp: 20,
		priority: 0,
		flags: {protect: 1, mirror: 1},
		secondary: {
			chance: 50,
			boosts: {
				spe: -1,
			},
		},
		target: "normal",
		type: "Water",
		contestType: "Beautiful",
	},
	bugbite: {
		num: 450,
		accuracy: 100,
		basePower: 60,
		category: "Physical",
		name: "Bug Bite",
		pp: 20,
		priority: 0,
		flags: {contact: 1, protect: 1, mirror: 1},
		onHit(target, source) {
			const item = target.getItem();
			if (source.hp && item.isBerry && target.takeItem(source)) {
				this.add(
					"-enditem",
					target,
					item.name,
					"[from] stealeat",
					"[move] Bug Bite",
					"[of] " + source
				);
				if (this.singleEvent("Eat", item, null, source, null, null)) {
					this.runEvent("EatItem", source, null, null, item);
					if (item.id === "leppaberry") target.staleness = "external";
				}
				if (item.onEat) source.ateBerry = true;
			}
		},
		secondary: null,
		target: "normal",
		type: "Bug",
		contestType: "Cute",
	},
	bugbuzz: {
		num: 405,
		accuracy: 100,
		basePower: 90,
		category: "Special",
		name: "Bug Buzz",
		pp: 10,
		priority: 0,
		flags: {protect: 1, mirror: 1, sound: 1, authentic: 1},
		secondary: {
			chance: 10,
			boosts: {
				spd: -1,
			},
		},
		target: "normal",
		type: "Bug",
		contestType: "Beautiful",
	},
	bulkup: {
		num: 339,
		accuracy: true,
		basePower: 0,
		category: "Status",
		name: "Bulk Up",
		pp: 20,
		priority: 0,
		flags: {snatch: 1},
		boosts: {
			atk: 1,
			def: 1,
		},
		secondary: null,
		target: "self",
		type: "Fighting",
		zMove: {boost: {atk: 1}},
		contestType: "Cool",
	},
	bulldoze: {
		num: 523,
		accuracy: 100,
		basePower: 60,
		category: "Physical",
		name: "Bulldoze",
		pp: 20,
		priority: 0,
		flags: {protect: 1, mirror: 1, nonsky: 1},
		secondary: {
			chance: 100,
			boosts: {
				spe: -1,
			},
		},
		target: "allAdjacent",
		type: "Ground",
		contestType: "Tough",
	},
	bulletpunch: {
		num: 418,
		accuracy: 100,
		basePower: 40,
		category: "Physical",
		name: "Bullet Punch",
		pp: 30,
		priority: 1,
		flags: {contact: 1, protect: 1, mirror: 1, punch: 1},
		secondary: null,
		target: "normal",
		type: "Steel",
		contestType: "Tough",
	},
	bulletseed: {
		num: 331,
		accuracy: 100,
		basePower: 25,
		category: "Physical",
		name: "Bullet Seed",
		pp: 30,
		priority: 0,
		flags: {bullet: 1, protect: 1, mirror: 1},
		multihit: [2, 5],
		secondary: null,
		target: "normal",
		type: "Grass",
		zMove: {basePower: 140},
		maxMove: {basePower: 130},
		contestType: "Cool",
	},
	burningjealousy: {
		num: 807,
		accuracy: 100,
		basePower: 70,
		category: "Special",
		name: "Burning Jealousy",
		pp: 5,
		priority: 0,
		flags: {protect: 1, mirror: 1},
		secondary: {
			chance: 100,
			onHit(target, source, move) {
				if (target?.statsRaisedThisTurn) {
					target.trySetStatus("brn", source, move);
				}
			},
		},
		target: "allAdjacentFoes",
		type: "Fire",
		contestType: "Tough",
	},
	blazingstrike: {
		num: -38,
		accuracy: 100,
		basePower: 75,
		category: "Physical",
		name: "Blazing Strike",
		pp: 5,
		priority: 0,
		flags: {contact: 1, protect: 1},
		willCrit: true,
		boosts: {
			spe: -1,
		},
		secondary: null,
		target: "normal",
		type: "Fire",
		contestType: "Tough",
	},
	burnup: {
		num: 682,
		accuracy: 100,
		basePower: 130,
		category: "Special",
		name: "Burn Up",
		pp: 5,
		priority: 0,
		flags: {protect: 1, mirror: 1, defrost: 1},
		onTryMove(pokemon, target, move) {
			if (pokemon.hasType("Fire")) return;
			this.add("-fail", pokemon, "move: Burn Up");
			this.attrLastMove("[still]");
			return null;
		},
		self: {
			onHit(pokemon) {
				pokemon.setType(
					pokemon
						.getTypes(true)
						.map((type) => (type === "Fire" ? "???" : type))
				);
				this.add(
					"-start",
					pokemon,
					"typechange",
					pokemon.types.join("/"),
					"[from] move: Burn Up"
				);
			},
		},
		secondary: null,
		target: "normal",
		type: "Fire",
		contestType: "Clever",
	},
	buzzybuzz: {
		num: 734,
		accuracy: 100,
		basePower: 60,
		category: "Special",
		name: "Buzzy Buzz",
		pp: 20,
		priority: 0,
		flags: {protect: 1},
		secondary: {
			chance: 100,
			status: "par",
		},
		target: "normal",
		type: "Electric",
		contestType: "Clever",
	},
	calmmind: {
		num: 347,
		accuracy: true,
		basePower: 0,
		category: "Status",
		name: "Calm Mind",
		pp: 20,
		priority: 0,
		flags: {snatch: 1},
		boosts: {
			spa: 1,
			spd: 1,
		},
		secondary: null,
		target: "self",
		type: "Psychic",
		zMove: {effect: "clearnegativeboost"},
		contestType: "Clever",
	},
	camouflage: {
		num: 293,
		accuracy: true,
		basePower: 0,
		category: "Status",
		name: "Camouflage",
		pp: 20,
		priority: 0,
		flags: {snatch: 1},
		onHit(target) {
			let newType = "Normal";
			if (this.field.isTerrain("electricterrain")) {
				newType = "Electric";
			} else if (this.field.isTerrain("grassyterrain")) {
				newType = "Grass";
			} else if (this.field.isTerrain("mistyterrain")) {
				newType = "Fairy";
			} else if (this.field.isTerrain("psychicterrain")) {
				newType = "Psychic";
			} else if (this.field.isTerrain("lavaterrain")) {
				newType = "Fire";
			}

			if (target.getTypes().join() === newType || !target.setType(newType)) { return false; }
			this.add("-start", target, "typechange", newType);
		},
		secondary: null,
		target: "self",
		type: "Normal",
		zMove: {boost: {evasion: 1}},
		contestType: "Clever",
	},
	captivate: {
		num: 445,
		accuracy: 100,
		basePower: 0,
		category: "Status",
		name: "Captivate",
		pp: 20,
		priority: 0,
		flags: {protect: 1, reflectable: 1, mirror: 1},
		onTryImmunity(pokemon, source) {
			return (
				(pokemon.gender === "M" && source.gender === "F") ||
				(pokemon.gender === "F" && source.gender === "M")
			);
		},
		boosts: {
			spa: -2,
		},
		secondary: null,
		target: "allAdjacentFoes",
		type: "Normal",
		zMove: {boost: {spd: 2}},
		contestType: "Cute",
	},
	catastropika: {
		num: 658,
		accuracy: true,
		basePower: 210,
		category: "Physical",
		name: "Catastropika",
		pp: 1,
		priority: 0,
		flags: {contact: 1},
		isZ: "pikaniumz",
		secondary: null,
		target: "normal",
		type: "Electric",
		contestType: "Cool",
	},
	celebrate: {
		num: 606,
		accuracy: true,
		basePower: 0,
		category: "Status",
		name: "Celebrate",
		pp: 40,
		priority: 0,
		flags: {},
		onTryHit(target, source) {
			this.add("-activate", target, "move: Celebrate");
		},
		secondary: null,
		target: "self",
		type: "Normal",
		zMove: {boost: {atk: 1, def: 1, spa: 1, spd: 1, spe: 1}},
		contestType: "Cute",
	},
	chaosleap: {
		num: -6,
		accuracy: 100,
		basePower: 70,
		category: "Physical",
		name: "Chaos Leap",
		pp: 20,
		priority: -1,
		flags: {contact: 1, protect: 1, mirror: 1},
		self: {
			onHit(source) {
				source.forceSwitchFlag = true;
			},
		},
		forceSwitch: true,
		secondary: null,
		target: "normal",
		type: "Infinite",
		contestType: "Cool",
	},
	charge: {
		num: 268,
		accuracy: true,
		basePower: 0,
		category: "Status",
		name: "Charge",
		pp: 20,
		priority: 0,
		flags: {snatch: 1},
		volatileStatus: "charge",
		onHit(pokemon) {
			this.add("-activate", pokemon, "move: Charge");
		},
		condition: {
			duration: 2,
			onRestart(pokemon) {
				this.effectState.duration = 2;
			},
			onBasePowerPriority: 9,
			onBasePower(basePower, attacker, defender, move) {
				if (move.type === "Electric") {
					this.debug("charge boost");
					return this.chainModify(2);
				}
			},
		},
		boosts: {
			spd: 1,
		},
		secondary: null,
		target: "self",
		type: "Electric",
		zMove: {boost: {spd: 1}},
		contestType: "Clever",
	},
	chargebeam: {
		num: 451,
		accuracy: 90,
		basePower: 50,
		category: "Special",
		name: "Charge Beam",
		pp: 10,
		priority: 0,
		flags: {protect: 1, mirror: 1},
		secondary: {
			chance: 70,
			self: {
				boosts: {
					spa: 1,
				},
			},
		},
		target: "normal",
		type: "Electric",
		contestType: "Beautiful",
	},
	charm: {
		num: 204,
		accuracy: 100,
		basePower: 0,
		category: "Status",
		name: "Charm",
		pp: 20,
		priority: 0,
		flags: {protect: 1, reflectable: 1, mirror: 1, mystery: 1},
		boosts: {
			atk: -2,
		},
		secondary: null,
		target: "normal",
		type: "Fairy",
		zMove: {boost: {def: 1}},
		contestType: "Cute",
	},
	chatter: {
		num: 448,
		accuracy: 100,
		basePower: 65,
		category: "Special",
		name: "Chatter",
		pp: 20,
		priority: 0,
		flags: {protect: 1, mirror: 1, sound: 1, distance: 1, authentic: 1},
		noSketch: true,
		secondary: {
			chance: 50,
			volatileStatus: "confusion",
		},
		target: "any",
		type: "Flying",
		contestType: "Cute",
	},
	chipaway: {
		num: 498,
		accuracy: 100,
		basePower: 70,
		category: "Physical",
		name: "Chip Away",
		pp: 20,
		priority: 0,
		flags: {contact: 1, protect: 1, mirror: 1},
		ignoreDefensive: true,
		ignoreEvasion: true,
		secondary: null,
		target: "normal",
		type: "Normal",
		contestType: "Tough",
	},
	circlethrow: {
		num: 509,
		accuracy: 90,
		basePower: 60,
		category: "Physical",
		name: "Circle Throw",
		pp: 10,
		priority: -6,
		flags: {contact: 1, protect: 1, mirror: 1},
		forceSwitch: true,
		target: "normal",
		type: "Fighting",
		contestType: "Cool",
	},
	clamp: {
		num: 128,
		accuracy: 85,
		basePower: 35,
		category: "Physical",
		name: "Clamp",
		pp: 15,
		priority: 0,
		flags: {contact: 1, protect: 1, mirror: 1},
		volatileStatus: "partiallytrapped",
		secondary: null,
		target: "normal",
		type: "Water",
		contestType: "Tough",
	},
	clangingscales: {
		num: 691,
		accuracy: 100,
		basePower: 110,
		category: "Special",
		name: "Clanging Scales",
		pp: 5,
		priority: 0,
		flags: {protect: 1, mirror: 1, sound: 1, authentic: 1},
		selfBoost: {
			boosts: {
				def: -1,
			},
		},
		secondary: null,
		target: "allAdjacentFoes",
		type: "Dragon",
		contestType: "Tough",
	},
	clangoroussoul: {
		num: 775,
		accuracy: 100,
		basePower: 0,
		category: "Status",
		name: "Clangorous Soul",
		pp: 5,
		priority: 0,
		flags: {snatch: 1, sound: 1, dance: 1},
		onTry(source) {
			if (
				(source.hp <= (source.maxhp * 33) / 100 || source.maxhp === 1) ||
				(source.getItem().id === 'kommoniumz')) {
					 return false;
			}
		},
		onTryHit(pokemon, target, move) {
			if (!this.boost(move.boosts as SparseBoostsTable)) return null;
			delete move.boosts;
		},
		onHit(pokemon) {
			this.directDamage((pokemon.maxhp * 33) / 100);
		},
		boosts: {
			atk: 1,
			def: 1,
			spa: 1,
			spd: 1,
			spe: 1,
		},
		secondary: null,
		target: "self",
		type: "Dragon",
	},
	clangoroussoulblaze: {
		num: 728,
		accuracy: true,
		basePower: 185,
		category: "Special",
		name: "Clangorous Soulblaze",
		pp: 1,
		priority: 0,
		flags: {sound: 1, authentic: 1},
		selfBoost: {
			boosts: {
				atk: 1,
				def: 1,
				spa: 1,
				spd: 1,
				spe: 1,
			},
		},
		isZ: "kommoniumz",
		secondary: {
			// Sheer Force negates the selfBoost even though it is not secondary
		},
		target: "allAdjacentFoes",
		type: "Dragon",
		contestType: "Cool",
	},
	clearsmog: {
		num: 499,
		accuracy: true,
		basePower: 50,
		category: "Special",
		name: "Clear Smog",
		pp: 15,
		priority: 0,
		flags: {protect: 1, mirror: 1},
		onHit(target) {
			target.clearBoosts();
			this.add("-clearboost", target);
		},
		secondary: null,
		target: "normal",
		type: "Poison",
		contestType: "Beautiful",
	},
	closecombat: {
		num: 370,
		accuracy: 100,
		basePower: 120,
		category: "Physical",
		name: "Close Combat",
		pp: 5,
		priority: 0,
		flags: {contact: 1, protect: 1, mirror: 1},
		self: {
			boosts: {
				def: -1,
				spd: -1,
			},
		},
		secondary: null,
		target: "normal",
		type: "Fighting",
		contestType: "Tough",
	},
	coaching: {
		num: 811,
		accuracy: true,
		basePower: 0,
		category: "Status",
		name: "Coaching",
		pp: 10,
		priority: 0,
		flags: {authentic: 1},
		secondary: null,
		boosts: {
			atk: 1,
			def: 1,
		},
		target: "adjacentAlly",
		type: "Fighting",
	},
	coil: {
		num: 489,
		accuracy: true,
		basePower: 0,
		category: "Status",
		name: "Coil",
		pp: 20,
		priority: 0,
		flags: {snatch: 1},
		boosts: {
			atk: 1,
			def: 1,
			accuracy: 1,
		},
		secondary: null,
		target: "self",
		type: "Poison",
		zMove: {effect: "clearnegativeboost"},
		contestType: "Tough",
	},
	cometpunch: {
		num: 4,
		accuracy: 85,
		basePower: 18,
		category: "Physical",
		name: "Comet Punch",
		pp: 15,
		priority: 0,
		flags: {contact: 1, protect: 1, mirror: 1, punch: 1},
		multihit: [2, 5],
		secondary: null,
		target: "normal",
		type: "Normal",
		maxMove: {basePower: 100},
		contestType: "Tough",
	},
	confide: {
		num: 590,
		accuracy: true,
		basePower: 0,
		category: "Status",
		name: "Confide",
		pp: 20,
		priority: 0,
		flags: {reflectable: 1, mirror: 1, sound: 1, authentic: 1},
		boosts: {
			spa: -1,
		},
		secondary: null,
		target: "normal",
		type: "Normal",
		zMove: {boost: {spd: 1}},
		contestType: "Cute",
	},
	confuseray: {
		num: 109,
		accuracy: 100,
		basePower: 0,
		category: "Status",
		name: "Confuse Ray",
		pp: 10,
		priority: 0,
		flags: {protect: 1, reflectable: 1, mirror: 1},
		volatileStatus: "confusion",
		secondary: null,
		target: "normal",
		type: "Ghost",
		zMove: {boost: {spa: 1}},
		contestType: "Clever",
	},
	confusion: {
		num: 93,
		accuracy: 100,
		basePower: 50,
		category: "Special",
		name: "Confusion",
		pp: 25,
		priority: 0,
		flags: {protect: 1, mirror: 1},
		secondary: {
			chance: 10,
			volatileStatus: "confusion",
		},
		target: "normal",
		type: "Psychic",
		contestType: "Clever",
	},
	constrict: {
		num: 132,
		accuracy: 100,
		basePower: 10,
		category: "Physical",
		name: "Constrict",
		pp: 35,
		priority: 0,
		flags: {contact: 1, protect: 1, mirror: 1},
		secondary: {
			chance: 10,
			boosts: {
				spe: -1,
			},
		},
		target: "normal",
		type: "Normal",
		contestType: "Tough",
	},
	continentalcrush: {
		num: 632,
		accuracy: true,
		basePower: 1,
		category: "Physical",
		name: "Continental Crush",
		pp: 1,
		priority: 0,
		flags: {},
		isZ: "rockiumz",
		secondary: null,
		target: "normal",
		type: "Rock",
		contestType: "Cool",
	},
	conversion: {
		num: 160,
		accuracy: true,
		basePower: 0,
		category: "Status",
		name: "Conversion",
		pp: 30,
		priority: 0,
		flags: {snatch: 1},
		onHit(target) {
			const type = this.dex.moves.get(target.moveSlots[0].id).type;
			if (target.hasType(type) || !target.setType(type)) return false;
			this.add("-start", target, "typechange", type);
		},
		secondary: null,
		target: "self",
		type: "Normal",
		zMove: {boost: {atk: 1, def: 1, spa: 1, spd: 1, spe: 1}},
		contestType: "Beautiful",
	},
	conversion2: {
		num: 176,
		accuracy: true,
		basePower: 0,
		category: "Status",
		name: "Conversion 2",
		pp: 30,
		priority: 0,
		flags: {authentic: 1},
		onHit(target, source) {
			if (!target.lastMoveUsed) {
				return false;
			}
			const possibleTypes = [];
			const attackType = target.lastMoveUsed.type;
			for (const type of this.dex.types.names()) {
				if (source.hasType(type)) continue;
				const typeCheck = this.dex.types.get(type).damageTaken[attackType];
				if (typeCheck === 2 || typeCheck === 3) {
					possibleTypes.push(type);
				}
			}
			if (!possibleTypes.length) {
				return false;
			}
			const randomType = this.sample(possibleTypes);

			if (!source.setType(randomType)) return false;
			this.add("-start", source, "typechange", randomType);
		},
		secondary: null,
		target: "normal",
		type: "Normal",
		zMove: {effect: "heal"},
		contestType: "Beautiful",
	},
	copycat: {
		num: 383,
		accuracy: true,
		basePower: 0,
		category: "Status",
		name: "Copycat",
		pp: 20,
		priority: 0,
		flags: {},
		onHit(pokemon) {
			const noCopycat = [
				"assist",
				"banefulbunker",
				"beakblast",
				"behemothbash",
				"behemothblade",
				"belch",
				"bestow",
				"celebrate",
				"chatter",
				"circlethrow",
				"copycat",
				"counter",
				"covet",
				"craftyshield",
				"destinybond",
				"detect",
				"dragontail",
				"dynamaxcannon",
				"endure",
				"feint",
				"focuspunch",
				"followme",
				"helpinghand",
				"holdhands",
				"kingsshield",
				"matblock",
				"mefirst",
				"metronome",
				"mimic",
				"mirrorcoat",
				"mirrormove",
				"naturepower",
				"obstruct",
				"protect",
				"ragepowder",
				"roar",
				"shelltrap",
				"sketch",
				"sleeptalk",
				"snatch",
				"spikyshield",
				"spotlight",
				"struggle",
				"switcheroo",
				"thief",
				"transform",
				"trick",
				"whirlwind",
			];
			let move: Move | ActiveMove | null = this.lastMove;
			if (!move) return;

			if (move.isMax && move.baseMove) { move = this.dex.moves.get(move.baseMove); }
			if (noCopycat.includes(move.id) || move.isZ || move.isMax) {
				return false;
			}
			this.actions.useMove(move.id, pokemon);
		},
		secondary: null,
		target: "self",
		type: "Normal",
		zMove: {boost: {accuracy: 1}},
		contestType: "Cute",
	},
	coreenforcer: {
		num: 687,
		accuracy: 100,
		basePower: 100,
		category: "Special",
		name: "Core Enforcer",
		pp: 10,
		priority: 0,
		flags: {protect: 1, mirror: 1},
		onHit(target) {
			if (target.getAbility().isPermanent) return;
			if (target.newlySwitched || this.queue.willMove(target)) return;
			target.addVolatile("gastroacid");
		},
		onAfterSubDamage(damage, target) {
			if (target.getAbility().isPermanent) return;
			if (target.newlySwitched || this.queue.willMove(target)) return;
			target.addVolatile("gastroacid");
		},
		secondary: null,
		target: "allAdjacentFoes",
		type: "Dragon",
		zMove: {basePower: 140},
		contestType: "Tough",
	},
	corkscrewcrash: {
		num: 638,
		accuracy: true,
		basePower: 1,
		category: "Physical",
		name: "Corkscrew Crash",
		pp: 1,
		priority: 0,
		flags: {},
		isZ: "steeliumz",
		secondary: null,
		target: "normal",
		type: "Steel",
		contestType: "Cool",
	},
	corrosivegas: {
		num: 810,
		accuracy: 100,
		basePower: 0,
		category: "Status",
		name: "Corrosive Gas",
		pp: 40,
		priority: 0,
		flags: {protect: 1, reflectable: 1, mirror: 1, mystery: 1},
		onHit(target, source) {
			const item = target.takeItem(source);
			if (item) {
				this.add(
					"-enditem",
					target,
					item.name,
					"[from] move: Corrosive Gas",
					"[of] " + source
				);
			} else {
				this.add("-fail", target, "move: Corrosive Gas");
			}
		},
		secondary: null,
		target: "allAdjacent",
		type: "Poison",
	},
	cosmicpower: {
		num: 322,
		accuracy: true,
		basePower: 0,
		category: "Status",
		name: "Cosmic Power",
		pp: 20,
		priority: 0,
		flags: {snatch: 1},
		boosts: {
			def: 1,
			spd: 1,
		},
		secondary: null,
		target: "self",
		type: "Psychic",
		zMove: {boost: {spd: 1}},
		contestType: "Beautiful",
	},
	cottonguard: {
		num: 538,
		accuracy: true,
		basePower: 0,
		category: "Status",
		name: "Cotton Guard",
		pp: 10,
		priority: 0,
		flags: {snatch: 1},
		boosts: {
			def: 3,
		},
		secondary: null,
		target: "self",
		type: "Grass",
		zMove: {effect: "clearnegativeboost"},
		contestType: "Cute",
	},
	cottonspore: {
		num: 178,
		accuracy: 100,
		basePower: 0,
		category: "Status",
		name: "Cotton Spore",
		pp: 40,
		priority: 0,
		flags: {powder: 1, protect: 1, reflectable: 1, mirror: 1},
		boosts: {
			spe: -2,
		},
		secondary: null,
		target: "allAdjacentFoes",
		type: "Grass",
		zMove: {effect: "clearnegativeboost"},
		contestType: "Beautiful",
	},
	counter: {
		num: 68,
		accuracy: 100,
		basePower: 0,
		damageCallback(pokemon) {
			if (!pokemon.volatiles["counter"]) return 0;
			return pokemon.volatiles["counter"].damage || 1;
		},
		category: "Physical",
		name: "Counter",
		pp: 20,
		priority: -5,
		flags: {contact: 1, protect: 1},
		beforeTurnCallback(pokemon) {
			pokemon.addVolatile("counter");
		},
		onTryHit(target, source, move) {
			if (!source.volatiles["counter"]) return false;
			if (source.volatiles["counter"].slot === null) return false;
		},
		condition: {
			duration: 1,
			noCopy: true,
			onStart(target, source, move) {
				this.effectState.slot = null;
				this.effectState.damage = 0;
			},
			onRedirectTargetPriority: -1,
			onRedirectTarget(target, source, source2, move) {
				if (move.id !== "counter") return;
				if (source !== this.effectState.target || !this.effectState.slot) { return; }
				return this.getAtSlot(this.effectState.slot);
			},
			onDamagingHit(damage, target, source, move) {
				if (
					!source.isAlly(target) &&
					this.getCategory(move) === "Physical"
				) {
					this.effectState.slot = source.getSlot();
					this.effectState.damage = 2 * damage;
				}
			},
		},
		secondary: null,
		target: "scripted",
		type: "Fighting",
		maxMove: {basePower: 75},
		contestType: "Tough",
	},
	courtchange: {
		num: 756,
		accuracy: 100,
		basePower: 0,
		category: "Status",
		name: "Court Change",
		pp: 10,
		priority: 0,
		flags: {mirror: 1},
		onHitField(target, source) {
			const sideConditions = [
				"mist",
				"lightscreen",
				"reflect",
				"spikes",
				"safeguard",
				"tailwind",
				"toxicspikes",
				"stealthrock",
				"waterpledge",
				"firepledge",
				"grasspledge",
				"stickyweb",
				"auroraveil",
				"metalshard",
				"gmaxcannonade",
				"gmaxvinelash",
				"gmaxwildfire",
			];
			let success = false;
			if (this.gameType === "freeforall") {
				// random integer from 1-3 inclusive
				const offset = this.random(3) + 1;
				// the list of all sides in counterclockwise order
				const sides = [
					this.sides[0],
					this.sides[2]!,
					this.sides[1],
					this.sides[3]!,
				];
				for (const id of sideConditions) {
					const effectName = this.dex.conditions.get(id).name;
					const rotatedSides = [];
					let someCondition = false;
					for (let i = 0; i < 4; i++) {
						const sourceSide = sides[i];
						const targetSide = sides[(i + offset) % 4]; // the next side in rotation
						rotatedSides.push(targetSide.sideConditions[id]);
						if (sourceSide.sideConditions[id]) {
							this.add("-sideend", sourceSide, effectName, "[silent]");
							someCondition = true;
						}
					}
					if (!someCondition) continue;
					[
						sides[0].sideConditions[id],
						sides[1].sideConditions[id],
						sides[2]!.sideConditions[id],
						sides[3]!.sideConditions[id],
					] = [...rotatedSides];
					for (const side of sides) {
						if (side.sideConditions[id]) {
							let layers = side.sideConditions[id].layers || 1;
							for (; layers > 0; layers--) { this.add("-sidestart", side, effectName, "[silent]"); }
						} else {
							delete side.sideConditions[id];
						}
					}
					success = true;
				}
			} else {
				const sourceSide = source.side;
				const targetSide = source.side.foe;
				for (const id of sideConditions) {
					const effectName = this.dex.conditions.get(id).name;
					if (
						sourceSide.sideConditions[id] &&
						targetSide.sideConditions[id]
					) {
						[
							sourceSide.sideConditions[id],
							targetSide.sideConditions[id],
						] = [
							targetSide.sideConditions[id],
							sourceSide.sideConditions[id],
						];
						this.add("-sideend", sourceSide, effectName, "[silent]");
						this.add("-sideend", targetSide, effectName, "[silent]");
					} else if (
						sourceSide.sideConditions[id] &&
						!targetSide.sideConditions[id]
					) {
						targetSide.sideConditions[id] = sourceSide.sideConditions[id];
						delete sourceSide.sideConditions[id];
						this.add("-sideend", sourceSide, effectName, "[silent]");
					} else if (
						targetSide.sideConditions[id] &&
						!sourceSide.sideConditions[id]
					) {
						sourceSide.sideConditions[id] = targetSide.sideConditions[id];
						delete targetSide.sideConditions[id];
						this.add("-sideend", targetSide, effectName, "[silent]");
					} else {
						continue;
					}
					let sourceLayers = sourceSide.sideConditions[id] ?
						sourceSide.sideConditions[id].layers || 1 :
						0;
					let targetLayers = targetSide.sideConditions[id] ?
						targetSide.sideConditions[id].layers || 1 :
						0;
					for (; sourceLayers > 0; sourceLayers--) {
						this.add("-sidestart", sourceSide, effectName, "[silent]");
					}
					for (; targetLayers > 0; targetLayers--) {
						this.add("-sidestart", targetSide, effectName, "[silent]");
					}
					success = true;
				}
			}
			if (!success) return false;
			this.add("-activate", source, "move: Court Change");
		},
		secondary: null,
		target: "all",
		type: "Normal",
	},
	covet: {
		num: 343,
		accuracy: 100,
		basePower: 60,
		category: "Physical",
		name: "Covet",
		pp: 25,
		priority: 0,
		flags: {contact: 1, protect: 1, mirror: 1},
		onAfterHit(target, source, move) {
			if (source.item || source.volatiles["gem"]) {
				return;
			}
			const yourItem = target.takeItem(source);
			if (!yourItem) {
				return;
			}
			if (
				!this.singleEvent(
					"TakeItem",
					yourItem,
					target.itemState,
					source,
					target,
					move,
					yourItem
				) ||
				!source.setItem(yourItem)
			) {
				target.item = yourItem.id; // bypass setItem so we don't break choicelock or anything
				return;
			}
			this.add(
				"-item",
				source,
				yourItem,
				"[from] move: Covet",
				"[of] " + target
			);
		},
		secondary: null,
		target: "normal",
		type: "Normal",
		contestType: "Cute",
	},
	crabhammer: {
		num: 152,
		accuracy: 90,
		basePower: 100,
		category: "Physical",
		name: "Crabhammer",
		pp: 10,
		priority: 0,
		flags: {contact: 1, protect: 1, mirror: 1},
		critRatio: 2,
		secondary: null,
		target: "normal",
		type: "Water",
		contestType: "Tough",
	},
	craftyshield: {
		num: 578,
		accuracy: true,
		basePower: 0,
		category: "Status",
		name: "Crafty Shield",
		pp: 10,
		priority: 3,
		flags: {},
		sideCondition: "craftyshield",
		onTry() {
			return !!this.queue.willAct();
		},
		condition: {
			duration: 1,
			onSideStart(target, source) {
				this.add("-singleturn", source, "Crafty Shield");
			},
			onTryHitPriority: 3,
			onTryHit(target, source, move) {
				if (
					["self", "all"].includes(move.target) ||
					move.category !== "Status"
				) { return; }
				this.add("-activate", target, "move: Crafty Shield");
				return this.NOT_FAIL;
			},
		},
		secondary: null,
		target: "allySide",
		type: "Fairy",
		zMove: {boost: {spd: 1}},
		contestType: "Clever",
	},
	crosschop: {
		num: 238,
		accuracy: 90,
		basePower: 100,
		category: "Physical",
		name: "Cross Chop",
		pp: 5,
		priority: 0,
		flags: {contact: 1, protect: 1, mirror: 1},
		critRatio: 2,
		secondary: null,
		target: "normal",
		type: "Fighting",
		contestType: "Cool",
	},
	crosspoison: {
		num: 440,
		accuracy: 100,
		basePower: 70,
		category: "Physical",
		name: "Cross Poison",
		pp: 20,
		priority: 0,
		flags: {contact: 1, protect: 1, mirror: 1},
		secondary: {
			chance: 10,
			status: "psn",
		},
		critRatio: 2,
		target: "normal",
		type: "Poison",
		contestType: "Cool",
	},
	crunch: {
		num: 242,
		accuracy: 100,
		basePower: 80,
		category: "Physical",
		name: "Crunch",
		pp: 15,
		priority: 0,
		flags: {bite: 1, contact: 1, protect: 1, mirror: 1},
		secondary: {
			chance: 20,
			boosts: {
				def: -1,
			},
		},
		target: "normal",
		type: "Dark",
		contestType: "Tough",
	},
	crushclaw: {
		num: 306,
		accuracy: 95,
		basePower: 75,
		category: "Physical",
		name: "Crush Claw",
		pp: 10,
		priority: 0,
		flags: {contact: 1, protect: 1, mirror: 1},
		secondary: {
			chance: 50,
			boosts: {
				def: -1,
			},
		},
		target: "normal",
		type: "Normal",
		contestType: "Cool",
	},
	crushgrip: {
		num: 462,
		accuracy: 100,
		basePower: 0,
		basePowerCallback(pokemon, target) {
			return (
				Math.floor(
					Math.floor(
						(120 * (100 * Math.floor((target.hp * 4096) / target.maxhp)) +
							2048 -
							1) /
							4096
					) / 100
				) || 1
			);
		},
		category: "Physical",
		name: "Crush Grip",
		pp: 5,
		priority: 0,
		flags: {contact: 1, protect: 1, mirror: 1},
		secondary: null,
		target: "normal",
		type: "Normal",
		zMove: {basePower: 190},
		maxMove: {basePower: 140},
		contestType: "Tough",
	},
	curse: {
		num: 174,
		accuracy: true,
		basePower: 0,
		category: "Status",
		name: "Curse",
		pp: 10,
		priority: 0,
		flags: {authentic: 1},
		volatileStatus: "curse",
		onModifyMove(move, source, target) {
			if (!source.hasType("Ghost")) {
				move.target = move.nonGhostTarget as MoveTarget;
			}
		},
		onTryHit(target, source, move) {
			if (!source.hasType("Ghost")) {
				delete move.volatileStatus;
				delete move.onHit;
				move.self = {boosts: {spe: -1, atk: 1, def: 1}};
			} else if (move.volatileStatus && target.volatiles["curse"]) {
				return false;
			}
		},
		onHit(target, source) {
			this.directDamage(source.maxhp / 2, source, source);
		},
		condition: {
			onStart(pokemon, source) {
				this.add("-start", pokemon, "Curse", "[of] " + source);
			},
			onResidualOrder: 12,
			onResidual(pokemon) {
				this.damage(pokemon.baseMaxhp / 4);
			},
		},
		secondary: null,
		target: "randomNormal",
		nonGhostTarget: "self",
		type: "Ghost",
		zMove: {effect: "curse"},
		contestType: "Tough",
	},
	cut: {
		num: 15,
		accuracy: 95,
		basePower: 50,
		category: "Physical",
		name: "Cut",
		pp: 30,
		priority: 0,
		flags: {contact: 1, protect: 1, mirror: 1},
		secondary: null,
		target: "normal",
		type: "Normal",
		contestType: "Cool",
	},
	darkestlariat: {
		num: 663,
		accuracy: 100,
		basePower: 85,
		category: "Physical",
		name: "Darkest Lariat",
		pp: 10,
		priority: 0,
		flags: {contact: 1, protect: 1, mirror: 1},
		ignoreEvasion: true,
		ignoreDefensive: true,
		secondary: null,
		target: "normal",
		type: "Dark",
		contestType: "Cool",
	},
	darkpulse: {
		num: 399,
		accuracy: 100,
		basePower: 80,
		category: "Special",
		name: "Dark Pulse",
		pp: 15,
		priority: 0,
		flags: {protect: 1, pulse: 1, mirror: 1, distance: 1},
		secondary: {
			chance: 20,
			volatileStatus: "flinch",
		},
		target: "any",
		type: "Dark",
		contestType: "Cool",
	},
	darkvoid: {
		num: 464,
		accuracy: 70,
		basePower: 0,
		category: "Status",
		name: "Dark Void",
		pp: 10,
		priority: 0,
		flags: {protect: 1, reflectable: 1, mirror: 1},
		status: "slp",
		onTry(source, target, move) {
			if (["Darkrai", "Apocalylidae"].includes(source.species.name) || move.hasBounced) {
				return;
			}
			this.add("-fail", source, "move: Dark Void");
			this.hint("Only a Pokemon whose form is Darkrai or Apocalylidae can use this move.");
			return null;
		},
		secondary: null,
		target: "allAdjacentFoes",
		type: "Dark",
		zMove: {effect: "clearnegativeboost"},
		contestType: "Clever",
	},
	dazzlinggleam: {
		num: 605,
		accuracy: 100,
		basePower: 80,
		category: "Special",
		name: "Dazzling Gleam",
		pp: 10,
		priority: 0,
		flags: {protect: 1, mirror: 1},
		secondary: {
			chance: 10,
			status: "bewitchment",
		},
		target: "allAdjacentFoes",
		type: "Fairy",
		contestType: "Beautiful",
	},
	decorate: {
		num: 777,
		accuracy: true,
		basePower: 0,
		category: "Status",
		name: "Decorate",
		pp: 15,
		priority: 0,
		flags: {mystery: 1},
		secondary: null,
		boosts: {
			atk: 2,
			spa: 2,
		},
		target: "normal",
		type: "Fairy",
	},
	defendorder: {
		num: 455,
		accuracy: true,
		basePower: 0,
		category: "Status",
		name: "Defend Order",
		pp: 10,
		priority: 0,
		flags: {snatch: 1},
		boosts: {
			def: 1,
			spd: 1,
		},
		secondary: null,
		target: "self",
		type: "Bug",
		zMove: {boost: {def: 1}},
		contestType: "Clever",
	},
	defensecurl: {
		num: 111,
		accuracy: true,
		basePower: 0,
		category: "Status",
		name: "Defense Curl",
		pp: 40,
		priority: 0,
		flags: {snatch: 1},
		boosts: {
			def: 1,
		},
		volatileStatus: "defensecurl",
		condition: {
			noCopy: true,
		},
		secondary: null,
		target: "self",
		type: "Normal",
		zMove: {boost: {accuracy: 1}},
		contestType: "Cute",
	},
	defog: {
		num: 432,
		accuracy: true,
		basePower: 0,
		category: "Status",
		name: "Defog",
		pp: 15,
		priority: 0,
		flags: {protect: 1, reflectable: 1, mirror: 1, authentic: 1},
		onHit(target, source, move) {
			let success = false;
			if (!target.volatiles["substitute"] || move.infiltrates) { success = !!this.boost({evasion: -1}); }
			const removeTarget = [
				"reflect",
				"lightscreen",
				"auroraveil",
				"safeguard",
				"mist",
				"spikes",
				"toxicspikes",
				"stealthrock",
				"stickyweb",
				"metalshard",
			];
			const removeAll = [
				"spikes",
				"toxicspikes",
				"stealthrock",
				"stickyweb",
				"metalshard",
			];
			for (const targetCondition of removeTarget) {
				if (target.side.removeSideCondition(targetCondition)) {
					if (!removeAll.includes(targetCondition)) continue;
					this.add(
						"-sideend",
						target.side,
						this.dex.conditions.get(targetCondition).name,
						"[from] move: Defog",
						"[of] " + source
					);
					success = true;
				}
			}
			for (const sideCondition of removeAll) {
				if (source.side.removeSideCondition(sideCondition)) {
					this.add(
						"-sideend",
						source.side,
						this.dex.conditions.get(sideCondition).name,
						"[from] move: Defog",
						"[of] " + source
					);
					success = true;
				}
			}
			this.field.clearTerrain();
			return success;
		},
		secondary: null,
		target: "normal",
		type: "Flying",
		zMove: {boost: {accuracy: 1}},
		contestType: "Cool",
	},
	destinybond: {
		num: 194,
		accuracy: true,
		basePower: 0,
		category: "Status",
		name: "Destiny Bond",
		pp: 5,
		priority: 0,
		flags: {authentic: 1},
		volatileStatus: "destinybond",
		onPrepareHit(pokemon) {
			return !pokemon.removeVolatile("destinybond");
		},
		condition: {
			onStart(pokemon) {
				this.add("-singlemove", pokemon, "Destiny Bond");
			},
			onFaint(target, source, effect) {
				if (!source || !effect || target.isAlly(source)) return;
				if (effect.effectType === "Move" && !effect.isFutureMove) {
					if (source.volatiles["dynamax"]) {
						this.add(
							"-hint",
							"Dynamaxed Pokémon are immune to Destiny Bond."
						);
						return;
					}
					this.add("-activate", target, "move: Destiny Bond");
					source.faint();
				}
			},
			onBeforeMovePriority: -1,
			onBeforeMove(pokemon, target, move) {
				if (move.id === "destinybond") return;
				this.debug("removing Destiny Bond before attack");
				pokemon.removeVolatile("destinybond");
			},
			onMoveAborted(pokemon, target, move) {
				pokemon.removeVolatile("destinybond");
			},
		},
		secondary: null,
		target: "self",
		type: "Ghost",
		zMove: {effect: "redirect"},
		contestType: "Clever",
	},
	detect: {
		num: 197,
		accuracy: true,
		basePower: 0,
		category: "Status",
		name: "Detect",
		pp: 5,
		priority: 4,
		flags: {},
		stallingMove: true,
		volatileStatus: "protect",
		onPrepareHit(pokemon) {
			return !!this.queue.willAct() && this.runEvent("StallMove", pokemon);
		},
		onHit(pokemon) {
			pokemon.addVolatile("stall");
		},
		secondary: null,
		target: "self",
		type: "Fighting",
		zMove: {boost: {evasion: 1}},
		contestType: "Cool",
	},
	devastatingdrake: {
		num: 652,
		accuracy: true,
		basePower: 1,
		category: "Physical",
		name: "Devastating Drake",
		pp: 1,
		priority: 0,
		flags: {},
		isZ: "dragoniumz",
		secondary: null,
		target: "normal",
		type: "Dragon",
		contestType: "Cool",
	},
	diamondstorm: {
		num: 591,
		accuracy: 95,
		basePower: 100,
		category: "Physical",
		name: "Diamond Storm",
		pp: 5,
		priority: 0,
		flags: {protect: 1, mirror: 1},
		self: {
			chance: 50,
			boosts: {
				def: 2,
			},
		},
		secondary: {
			// Sheer Force negates the self even though it is not secondary
		},
		target: "allAdjacentFoes",
		type: "Rock",
		contestType: "Beautiful",
	},
	dig: {
		num: 91,
		accuracy: 100,
		basePower: 80,
		category: "Physical",
		name: "Dig",
		pp: 10,
		priority: 0,
		flags: {contact: 1, charge: 1, protect: 1, mirror: 1, nonsky: 1},
		onTryMove(attacker, defender, move) {
			if (attacker.removeVolatile(move.id)) {
				return;
			}
			this.add("-prepare", attacker, move.name);
			if (!this.runEvent("ChargeMove", attacker, defender, move)) {
				return;
			}
			attacker.addVolatile("twoturnmove", defender);
			return null;
		},
		condition: {
			duration: 2,
			onImmunity(type, pokemon) {
				if (type === "sandstorm" || type === "hail") return false;
			},
			onInvulnerability(target, source, move) {
				if (["earthquake", "magnitude"].includes(move.id)) {
					return;
				}
				return false;
			},
			onSourceModifyDamage(damage, source, target, move) {
				if (move.id === "earthquake" || move.id === "magnitude") {
					return this.chainModify(2);
				}
			},
		},
		secondary: null,
		target: "normal",
		type: "Ground",
		contestType: "Tough",
	},
	disable: {
		num: 50,
		accuracy: 100,
		basePower: 0,
		category: "Status",
		name: "Disable",
		pp: 20,
		priority: 0,
		flags: {protect: 1, reflectable: 1, mirror: 1, authentic: 1},
		volatileStatus: "disable",
		onTryHit(target) {
			if (
				!target.lastMove ||
				target.lastMove.isZ ||
				target.lastMove.isMax ||
				target.lastMove.id === "struggle"
			) {
				return false;
			}
		},
		condition: {
			duration: 5,
			noCopy: true, // doesn't get copied by Baton Pass
			onStart(pokemon, source, effect) {
				// The target hasn't taken its turn, or Cursed Body activated and the move was not used through Dancer or Instruct
				if (
					this.queue.willMove(pokemon) ||
					(pokemon === this.activePokemon &&
						this.activeMove &&
						!this.activeMove.isExternal)
				) {
					this.effectState.duration--;
				}
				if (!pokemon.lastMove) {
					this.debug(`Pokemon hasn't moved yet`);
					return false;
				}
				for (const moveSlot of pokemon.moveSlots) {
					if (moveSlot.id === pokemon.lastMove.id) {
						if (!moveSlot.pp) {
							this.debug("Move out of PP");
							return false;
						}
					}
				}
				if (effect.effectType === "Ability") {
					this.add(
						"-start",
						pokemon,
						"Disable",
						pokemon.lastMove.name,
						"[from] ability: Cursed Body",
						"[of] " + source
					);
				} else {
					this.add("-start", pokemon, "Disable", pokemon.lastMove.name);
				}
				this.effectState.move = pokemon.lastMove.id;
			},
			onResidualOrder: 17,
			onEnd(pokemon) {
				this.add("-end", pokemon, "Disable");
			},
			onBeforeMovePriority: 7,
			onBeforeMove(attacker, defender, move) {
				if (!move.isZ && move.id === this.effectState.move) {
					this.add("cant", attacker, "Disable", move);
					return false;
				}
			},
			onDisableMove(pokemon) {
				for (const moveSlot of pokemon.moveSlots) {
					if (moveSlot.id === this.effectState.move) {
						pokemon.disableMove(moveSlot.id);
					}
				}
			},
		},
		secondary: null,
		target: "normal",
		type: "Normal",
		zMove: {effect: "clearnegativeboost"},
		contestType: "Clever",
	},
	disarmingvoice: {
		num: 574,
		accuracy: true,
		basePower: 40,
		category: "Special",
		name: "Disarming Voice",
		pp: 15,
		priority: 0,
		flags: {protect: 1, mirror: 1, sound: 1, authentic: 1},
		secondary: null,
		target: "allAdjacentFoes",
		type: "Fairy",
		contestType: "Cute",
	},
	discharge: {
		num: 435,
		accuracy: 100,
		basePower: 80,
		category: "Special",
		name: "Discharge",
		pp: 15,
		priority: 0,
		flags: {protect: 1, mirror: 1},
		secondary: {
			chance: 30,
			status: "par",
		},
		target: "allAdjacent",
		type: "Electric",
		contestType: "Beautiful",
	},
	dive: {
		num: 291,
		accuracy: 100,
		basePower: 80,
		category: "Physical",
		name: "Dive",
		pp: 10,
		priority: 0,
		flags: {contact: 1, charge: 1, protect: 1, mirror: 1, nonsky: 1},
		onTryMove(attacker, defender, move) {
			if (attacker.removeVolatile(move.id)) {
				return;
			}
			if (
				attacker.hasAbility("gulpmissile") &&
				attacker.species.name === "Cramorant" &&
				!attacker.transformed
			) {
				const forme =
					attacker.hp <= attacker.maxhp / 2 ?
						"cramorantgorging" :
						"cramorantgulping";
				attacker.formeChange(forme, move);
			}
			this.add("-prepare", attacker, move.name);
			if (!this.runEvent("ChargeMove", attacker, defender, move)) {
				return;
			}
			attacker.addVolatile("twoturnmove", defender);
			return null;
		},
		condition: {
			duration: 2,
			onImmunity(type, pokemon) {
				if (type === "sandstorm" || type === "hail") return false;
			},
			onInvulnerability(target, source, move) {
				if (["surf", "whirlpool"].includes(move.id)) {
					return;
				}
				return false;
			},
			onSourceModifyDamage(damage, source, target, move) {
				if (move.id === "surf" || move.id === "whirlpool") {
					return this.chainModify(2);
				}
			},
		},
		secondary: null,
		target: "normal",
		type: "Water",
		contestType: "Beautiful",
	},
	dizzypunch: {
		num: 146,
		accuracy: 100,
		basePower: 70,
		category: "Physical",
		name: "Dizzy Punch",
		pp: 10,
		priority: 0,
		flags: {contact: 1, protect: 1, mirror: 1, punch: 1},
		secondary: {
			chance: 20,
			volatileStatus: "confusion",
		},
		target: "normal",
		type: "Normal",
		contestType: "Cute",
	},
	doomdesire: {
		num: 353,
		accuracy: 100,
		basePower: 140,
		category: "Special",
		name: "Doom Desire",
		pp: 5,
		priority: 0,
		flags: {},
		isFutureMove: true,
		onTry(source, target) {
			if (!target.side.addSlotCondition(target, "futuremove")) return false;
			Object.assign(
				target.side.slotConditions[target.position]["futuremove"],
				{
					move: "doomdesire",
					source: source,
					moveData: {
						id: "doomdesire",
						name: "Doom Desire",
						accuracy: 100,
						basePower: 140,
						category: "Special",
						priority: 0,
						flags: {},
						effectType: "Move",
						isFutureMove: true,
						type: "Steel",
					},
				}
			);
			this.add("-start", source, "Doom Desire");
			return this.NOT_FAIL;
		},
		secondary: null,
		target: "normal",
		type: "Steel",
		contestType: "Beautiful",
	},
	doubleedge: {
		num: 38,
		accuracy: 100,
		basePower: 120,
		category: "Physical",
		name: "Double-Edge",
		pp: 15,
		priority: 0,
		flags: {contact: 1, protect: 1, mirror: 1},
		recoil: [33, 100],
		secondary: null,
		target: "normal",
		type: "Normal",
		contestType: "Tough",
	},
	doublehit: {
		num: 458,
		accuracy: 90,
		basePower: 35,
		category: "Physical",
		name: "Double Hit",
		pp: 10,
		priority: 0,
		flags: {contact: 1, protect: 1, mirror: 1},
		multihit: 2,
		secondary: null,
		target: "normal",
		type: "Normal",
		zMove: {basePower: 140},
		maxMove: {basePower: 120},
		contestType: "Cool",
	},
	doubleironbash: {
		num: 742,
		accuracy: 100,
		basePower: 60,
		category: "Physical",
		name: "Double Iron Bash",
		pp: 5,
		priority: 0,
		flags: {contact: 1, protect: 1, mirror: 1, punch: 1},
		multihit: 2,
		secondary: {
			chance: 30,
			volatileStatus: "flinch",
		},
		target: "normal",
		type: "Steel",
		zMove: {basePower: 180},
		maxMove: {basePower: 140},
		contestType: "Clever",
	},
	doublekick: {
		num: 24,
		accuracy: 100,
		basePower: 30,
		category: "Physical",
		name: "Double Kick",
		pp: 30,
		priority: 0,
		flags: {contact: 1, protect: 1, mirror: 1},
		multihit: 2,
		secondary: null,
		target: "normal",
		type: "Fighting",
		maxMove: {basePower: 80},
		contestType: "Cool",
	},
	doubleslap: {
		num: 3,
		accuracy: 85,
		basePower: 15,
		category: "Physical",
		name: "Double Slap",
		pp: 10,
		priority: 0,
		flags: {contact: 1, protect: 1, mirror: 1},
		multihit: [2, 5],
		secondary: null,
		target: "normal",
		type: "Normal",
		contestType: "Cute",
	},
	doubleteam: {
		num: 104,
		accuracy: true,
		basePower: 0,
		category: "Status",
		name: "Double Team",
		pp: 15,
		priority: 0,
		flags: {snatch: 1},
		boosts: {
			evasion: 1,
		},
		secondary: null,
		target: "self",
		type: "Normal",
		zMove: {effect: "clearnegativeboost"},
		contestType: "Cool",
	},
	dracometeor: {
		num: 434,
		accuracy: 90,
		basePower: 130,
		category: "Special",
		name: "Draco Meteor",
		pp: 5,
		priority: 0,
		flags: {protect: 1, mirror: 1},
		self: {
			boosts: {
				spa: -2,
			},
		},
		secondary: null,
		target: "normal",
		type: "Dragon",
		contestType: "Beautiful",
	},
	dragonascent: {
		num: 620,
		accuracy: 100,
		basePower: 120,
		category: "Physical",
		name: "Dragon Ascent",
		pp: 5,
		priority: 0,
		flags: {contact: 1, protect: 1, mirror: 1, distance: 1},
		self: {
			boosts: {
				def: -1,
				spd: -1,
			},
		},
		target: "any",
		type: "Flying",
		contestType: "Beautiful",
	},
	dragonbreath: {
		num: 225,
		accuracy: 100,
		basePower: 60,
		category: "Special",
		name: "Dragon Breath",
		pp: 20,
		priority: 0,
		flags: {protect: 1, mirror: 1},
		secondary: {
			chance: 30,
			status: "par",
		},
		target: "normal",
		type: "Dragon",
		contestType: "Cool",
	},
	dragonclaw: {
		num: 337,
		accuracy: 100,
		basePower: 80,
		category: "Physical",
		name: "Dragon Claw",
		pp: 15,
		priority: 0,
		flags: {contact: 1, protect: 1, mirror: 1},
		secondary: null,
		target: "normal",
		type: "Dragon",
		contestType: "Cool",
	},
	dragondance: {
		num: 349,
		accuracy: true,
		basePower: 0,
		category: "Status",
		name: "Dragon Dance",
		pp: 20,
		priority: 0,
		flags: {snatch: 1, dance: 1},
		boosts: {
			atk: 1,
			spe: 1,
		},
		secondary: null,
		target: "self",
		type: "Dragon",
		zMove: {effect: "clearnegativeboost"},
		contestType: "Cool",
	},
	dragondarts: {
		num: 751,
		accuracy: 100,
		basePower: 50,
		category: "Physical",
		name: "Dragon Darts",
		pp: 10,
		priority: 0,
		flags: {protect: 1, mirror: 1},
		multihit: 2,
		smartTarget: true,
		secondary: null,
		target: "normal",
		type: "Dragon",
		maxMove: {basePower: 130},
	},
	dragonenergy: {
		num: 820,
		accuracy: 100,
		basePower: 150,
		basePowerCallback(pokemon, target, move) {
			return (move.basePower * pokemon.hp) / pokemon.maxhp;
		},
		category: "Special",
		name: "Dragon Energy",
		pp: 5,
		priority: 0,
		flags: {protect: 1, mirror: 1},
		secondary: null,
		target: "allAdjacentFoes",
		type: "Dragon",
	},
	dragonhammer: {
		num: 692,
		accuracy: 100,
		basePower: 90,
		category: "Physical",
		name: "Dragon Hammer",
		pp: 15,
		priority: 0,
		flags: {contact: 1, protect: 1, mirror: 1},
		secondary: null,
		target: "normal",
		type: "Dragon",
		contestType: "Tough",
	},
	dragonpulse: {
		num: 406,
		accuracy: 100,
		basePower: 85,
		category: "Special",
		name: "Dragon Pulse",
		pp: 10,
		priority: 0,
		flags: {protect: 1, pulse: 1, mirror: 1, distance: 1},
		secondary: null,
		target: "any",
		type: "Dragon",
		contestType: "Beautiful",
	},
	dragonrage: {
		num: 82,
		accuracy: 100,
		basePower: 0,
		damage: 40,
		category: "Special",
		name: "Dragon Rage",
		pp: 10,
		priority: 0,
		flags: {protect: 1, mirror: 1},
		secondary: null,
		target: "normal",
		type: "Dragon",
		contestType: "Cool",
	},
	dragonrush: {
		num: 407,
		accuracy: 75,
		basePower: 100,
		category: "Physical",
		name: "Dragon Rush",
		pp: 10,
		priority: 0,
		flags: {contact: 1, protect: 1, mirror: 1},
		secondary: {
			chance: 20,
			volatileStatus: "flinch",
		},
		target: "normal",
		type: "Dragon",
		contestType: "Tough",
	},
	dragontail: {
		num: 525,
		accuracy: 90,
		basePower: 60,
		category: "Physical",
		name: "Dragon Tail",
		pp: 10,
		priority: -6,
		flags: {contact: 1, protect: 1, mirror: 1},
		forceSwitch: true,
		target: "normal",
		type: "Dragon",
		contestType: "Tough",
	},
	drainingkiss: {
		num: 577,
		accuracy: 100,
		basePower: 50,
		category: "Special",
		name: "Draining Kiss",
		pp: 10,
		priority: 0,
		flags: {contact: 1, protect: 1, mirror: 1, heal: 1},
		drain: [3, 4],
		secondary: null,
		target: "normal",
		type: "Fairy",
		contestType: "Cute",
	},
	drainpunch: {
		num: 409,
		accuracy: 100,
		basePower: 75,
		category: "Physical",
		name: "Drain Punch",
		pp: 10,
		priority: 0,
		flags: {contact: 1, protect: 1, mirror: 1, punch: 1, heal: 1},
		drain: [1, 2],
		secondary: null,
		target: "normal",
		type: "Fighting",
		contestType: "Tough",
	},
	dreameater: {
		num: 138,
		accuracy: 100,
		basePower: 100,
		category: "Special",
		name: "Dream Eater",
		pp: 15,
		priority: 0,
		flags: {protect: 1, mirror: 1, heal: 1},
		drain: [1, 2],
		onTryImmunity(target) {
			return target.status === "slp" || target.hasAbility("comatose");
		},
		secondary: null,
		target: "normal",
		type: "Psychic",
		contestType: "Clever",
	},
	drillpeck: {
		num: 65,
		accuracy: 100,
		basePower: 80,
		category: "Physical",
		name: "Drill Peck",
		pp: 20,
		priority: 0,
		flags: {contact: 1, protect: 1, mirror: 1, distance: 1},
		secondary: null,
		target: "any",
		type: "Flying",
		contestType: "Cool",
	},
	drillrun: {
		num: 529,
		accuracy: 95,
		basePower: 80,
		category: "Physical",
		name: "Drill Run",
		pp: 10,
		priority: 0,
		flags: {contact: 1, protect: 1, mirror: 1},
		critRatio: 2,
		secondary: null,
		target: "normal",
		type: "Ground",
		contestType: "Tough",
	},
	drumbeating: {
		num: 778,
		accuracy: 100,
		basePower: 80,
		category: "Physical",
		name: "Drum Beating",
		pp: 10,
		priority: 0,
		flags: {protect: 1, mirror: 1},
		secondary: {
			chance: 100,
			boosts: {
				spe: -1,
			},
		},
		target: "normal",
		type: "Grass",
	},
	dualchop: {
		num: 530,
		accuracy: 90,
		basePower: 40,
		category: "Physical",
		name: "Dual Chop",
		pp: 15,
		priority: 0,
		flags: {contact: 1, protect: 1, mirror: 1},
		multihit: 2,
		secondary: null,
		target: "normal",
		type: "Dragon",
		maxMove: {basePower: 130},
		contestType: "Tough",
	},
	dualwingbeat: {
		num: 814,
		accuracy: 90,
		basePower: 40,
		category: "Physical",
		name: "Dual Wingbeat",
		pp: 10,
		priority: 0,
		flags: {contact: 1, protect: 1, mirror: 1},
		multihit: 2,
		secondary: null,
		target: "normal",
		type: "Flying",
		maxMove: {basePower: 130},
	},
	dynamaxcannon: {
		num: 744,
		accuracy: 100,
		basePower: 100,
		category: "Special",
		name: "Dynamax Cannon",
		pp: 5,
		priority: 0,
		flags: {protect: 1},
		secondary: null,
		target: "normal",
		type: "Dragon",
	},
	dynamicpunch: {
		num: 223,
		accuracy: 50,
		basePower: 120,
		category: "Physical",
		name: "Dynamic Punch",
		pp: 5,
		priority: 0,
		flags: {contact: 1, protect: 1, mirror: 1, punch: 1},
		secondary: {
			chance: 100,
			volatileStatus: "confusion",
		},
		target: "normal",
		type: "Fighting",
		contestType: "Cool",
	},
	earthpower: {
		num: 414,
		accuracy: 100,
		basePower: 90,
		category: "Special",
		name: "Earth Power",
		pp: 10,
		priority: 0,
		flags: {protect: 1, mirror: 1, nonsky: 1},
		secondary: {
			chance: 10,
			boosts: {
				spd: -1,
			},
		},
		target: "normal",
		type: "Ground",
		contestType: "Beautiful",
	},
	earthquake: {
		num: 89,
		accuracy: 100,
		basePower: 100,
		category: "Physical",
		name: "Earthquake",
		pp: 10,
		priority: 0,
		flags: {protect: 1, mirror: 1, nonsky: 1},
		secondary: null,
		target: "allAdjacent",
		type: "Ground",
		contestType: "Tough",
	},
	echoedvoice: {
		num: 497,
		accuracy: 100,
		basePower: 40,
		basePowerCallback() {
			if (this.field.pseudoWeather.echoedvoice) {
				return 40 * this.field.pseudoWeather.echoedvoice.multiplier;
			}
			return 40;
		},
		category: "Special",
		name: "Echoed Voice",
		pp: 15,
		priority: 0,
		flags: {protect: 1, mirror: 1, sound: 1, authentic: 1},
		onTry() {
			this.field.addPseudoWeather("echoedvoice");
		},
		condition: {
			duration: 2,
			onFieldStart() {
				this.effectState.multiplier = 1;
			},
			onFieldRestart() {
				if (this.effectState.duration !== 2) {
					this.effectState.duration = 2;
					if (this.effectState.multiplier < 5) {
						this.effectState.multiplier++;
					}
				}
			},
		},
		secondary: null,
		target: "normal",
		type: "Normal",
		contestType: "Beautiful",
	},
	eerieimpulse: {
		num: 598,
		accuracy: 100,
		basePower: 0,
		category: "Status",
		name: "Eerie Impulse",
		pp: 15,
		priority: 0,
		flags: {protect: 1, reflectable: 1, mirror: 1},
		boosts: {
			spa: -2,
		},
		secondary: null,
		target: "normal",
		type: "Electric",
		zMove: {boost: {spd: 1}},
		contestType: "Clever",
	},
	eeriespell: {
		num: 826,
		accuracy: 100,
		basePower: 80,
		category: "Special",
		name: "Eerie Spell",
		pp: 5,
		priority: 0,
		flags: {protect: 1, mirror: 1, sound: 1, authentic: 1},
		secondary: {
			chance: 100,
			onHit(target) {
				if (!target.hp) return;
				let move: Move | ActiveMove | null = target.lastMove;
				if (!move || move.isZ) return;
				if (move.isMax && move.baseMove) { move = this.dex.moves.get(move.baseMove); }

				const ppDeducted = target.deductPP(move.id, 3);
				if (!ppDeducted) return;
				this.add(
					"-activate",
					target,
					"move: Eerie Spell",
					move.name,
					ppDeducted
				);
			},
		},
		target: "normal",
		type: "Psychic",
	},
	eggbomb: {
		num: 121,
		accuracy: 100,
		basePower: 100,
		category: "Physical",
		name: "Egg Bomb",
		pp: 10,
		priority: 0,
		flags: {bullet: 1, protect: 1, mirror: 1},
		secondary: null,
		target: "normal",
		type: "Normal",
		contestType: "Cute",
	},
	electricterrain: {
		num: 604,
		accuracy: true,
		basePower: 0,
		category: "Status",
		name: "Electric Terrain",
		pp: 10,
		priority: 0,
		flags: {nonsky: 1},
		terrain: "electricterrain",
		condition: {
			duration: 5,
			durationCallback(source, effect) {
				if (source?.hasItem("terrainextender")) {
					return 8;
				}
				return 5;
			},
			onSetStatus(status, target, source, effect) {
				if (
					status.id === "slp" &&
					target.isGrounded() &&
					!target.isSemiInvulnerable()
				) {
					if (
						effect.id === "yawn" ||
						(effect.effectType === "Move" && !effect.secondaries)
					) {
						this.add("-activate", target, "move: Electric Terrain");
					}
					return false;
				}
			},
			onTryAddVolatile(status, target) {
				if (!target.isGrounded() || target.isSemiInvulnerable()) return;
				if (status.id === "yawn") {
					this.add("-activate", target, "move: Electric Terrain");
					return null;
				}
			},
			onBasePowerPriority: 6,
			onBasePower(basePower, attacker, defender, move) {
				if (
					move.type === "Electric" &&
					(attacker.isGrounded() || attacker.hasAbility('surgesurfer')) &&
					!attacker.isSemiInvulnerable()
				) {
					this.debug("electric terrain boost");
					return this.chainModify([5325, 4096]);
				}
			},
			onFieldStart(field, source, effect) {
				if (effect?.effectType === "Ability") {
					this.add(
						"-fieldstart",
						"move: Electric Terrain",
						"[from] ability: " + effect,
						"[of] " + source
					);
				} else {
					this.add("-fieldstart", "move: Electric Terrain");
				}
			},
			onFieldResidualOrder: 27,
			onFieldResidualSubOrder: 7,
			onFieldEnd() {
				this.add("-fieldend", "move: Electric Terrain");
			},
		},
		secondary: null,
		target: "all",
		type: "Electric",
		zMove: {boost: {spe: 1}},
		contestType: "Clever",
	},
	electrify: {
		num: 582,
		accuracy: true,
		basePower: 0,
		category: "Status",
		name: "Electrify",
		pp: 20,
		priority: 0,
		flags: {protect: 1, mirror: 1, mystery: 1},
		volatileStatus: "electrify",
		onTryHit(target) {
			if (!this.queue.willMove(target) && target.activeTurns) return false;
		},
		condition: {
			duration: 1,
			onStart(target) {
				this.add("-singleturn", target, "move: Electrify");
			},
			onModifyTypePriority: -2,
			onModifyType(move) {
				if (move.id !== "struggle") {
					this.debug("Electrify making move type electric");
					move.type = "Electric";
				}
			},
		},
		secondary: null,
		target: "normal",
		type: "Electric",
		zMove: {boost: {spa: 1}},
		contestType: "Clever",
	},
	electroball: {
		num: 486,
		accuracy: 100,
		basePower: 0,
		basePowerCallback(pokemon, target) {
			let ratio = Math.floor(pokemon.getStat("spe") / target.getStat("spe"));
			if (!isFinite(ratio)) ratio = 0;
			const bp = [40, 60, 80, 120, 150][Math.min(ratio, 4)];
			this.debug(`${bp} bp`);
			return bp;
		},
		category: "Special",
		name: "Electro Ball",
		pp: 10,
		priority: 0,
		flags: {bullet: 1, protect: 1, mirror: 1},
		secondary: null,
		target: "normal",
		type: "Electric",
		zMove: {basePower: 160},
		maxMove: {basePower: 130},
		contestType: "Cool",
	},
	electroweb: {
		num: 527,
		accuracy: 95,
		basePower: 55,
		category: "Special",
		name: "Electroweb",
		pp: 15,
		priority: 0,
		flags: {protect: 1, mirror: 1},
		secondary: {
			chance: 100,
			boosts: {
				spe: -1,
			},
		},
		target: "allAdjacentFoes",
		type: "Electric",
		contestType: "Beautiful",
	},
	emaxeternalenergy: {
		num: 1000,
		accuracy: true,
		basePower: 200,
		category: "Special",
		isNonstandard: "Gigantamax",
		name: "E-Max Eternal Energy",
		pp: 5,
		priority: 0,
		flags: {charge: 1, recharge: 1},
		isMax: "Eternatus",
		onTryMove(attacker, defender, move) {
			if (attacker.removeVolatile(move.id)) {
				return;
			}
			this.add('-prepare', attacker, "Geomancy", defender);
			if (!this.runEvent('ChargeMove', attacker, defender, move)) {
				return;
			}
			attacker.addVolatile('twoturnmove', defender);
			return null;
		},
		self: {
			volatileStatus: 'mustrecharge',
			boosts: {
				atk: 1,
				def: 1,
				spa: 1,
				spd: 1,
				spe: 1,
			},
		},
		secondary: null,
		target: "adjacentFoe",
		type: "Dragon",
		contestType: "Cool",
	},
	embargo: {
		num: 373,
		accuracy: 100,
		basePower: 0,
		category: "Status",
		name: "Embargo",
		pp: 15,
		priority: 0,
		flags: {protect: 1, reflectable: 1, mirror: 1},
		volatileStatus: "embargo",
		condition: {
			duration: 5,
			onStart(pokemon) {
				this.add("-start", pokemon, "Embargo");
			},
			// Item suppression implemented in Pokemon.ignoringItem() within sim/pokemon.js
			onResidualOrder: 21,
			onEnd(pokemon) {
				this.add("-end", pokemon, "Embargo");
			},
		},
		secondary: null,
		target: "normal",
		type: "Dark",
		zMove: {boost: {spa: 1}},
		contestType: "Clever",
	},
	ember: {
		num: 52,
		accuracy: 100,
		basePower: 40,
		category: "Special",
		name: "Ember",
		pp: 25,
		priority: 0,
		flags: {protect: 1, mirror: 1},
		secondary: {
			chance: 10,
			status: "brn",
		},
		target: "normal",
		type: "Fire",
		contestType: "Cute",
	},
	encore: {
		num: 227,
		accuracy: 100,
		basePower: 0,
		category: "Status",
		name: "Encore",
		pp: 5,
		priority: 0,
		flags: {protect: 1, reflectable: 1, mirror: 1, authentic: 1},
		volatileStatus: "encore",
		condition: {
			duration: 3,
			noCopy: true, // doesn't get copied by Z-Baton Pass
			onStart(target) {
				const noEncore = [
					"assist",
					"copycat",
					"dynamaxcannon",
					"encore",
					"mefirst",
					"metronome",
					"mimic",
					"mirrormove",
					"naturepower",
					"sketch",
					"sleeptalk",
					"struggle",
					"transform",
				];
				let move: Move | ActiveMove | null = target.lastMove;
				if (!move || target.volatiles["dynamax"]) return false;

				if (move.isMax && move.baseMove) { move = this.dex.moves.get(move.baseMove); }
				const moveIndex = target.moves.indexOf(move.id);
				if (
					move.isZ ||
					noEncore.includes(move.id) ||
					!target.moveSlots[moveIndex] ||
					target.moveSlots[moveIndex].pp <= 0
				) {
					// it failed
					return false;
				}
				this.effectState.move = move.id;
				this.add("-start", target, "Encore");
				if (!this.queue.willMove(target)) {
					this.effectState.duration++;
				}
			},
			onOverrideAction(pokemon, target, move) {
				if (move.id !== this.effectState.move) return this.effectState.move;
			},
			onResidualOrder: 16,
			onResidual(target) {
				if (
					target.moves.includes(this.effectState.move) &&
					target.moveSlots[target.moves.indexOf(this.effectState.move)]
						.pp <= 0
				) {
					// early termination if you run out of PP
					target.removeVolatile("encore");
				}
			},
			onEnd(target) {
				this.add("-end", target, "Encore");
			},
			onDisableMove(pokemon) {
				if (
					!this.effectState.move ||
					!pokemon.hasMove(this.effectState.move)
				) {
					return;
				}
				for (const moveSlot of pokemon.moveSlots) {
					if (moveSlot.id !== this.effectState.move) {
						pokemon.disableMove(moveSlot.id);
					}
				}
			},
		},
		secondary: null,
		target: "normal",
		type: "Normal",
		zMove: {boost: {spe: 1}},
		contestType: "Cute",
	},
	endeavor: {
		num: 283,
		accuracy: 100,
		basePower: 0,
		damageCallback(pokemon, target) {
			return target.getUndynamaxedHP() - pokemon.hp;
		},
		category: "Physical",
		name: "Endeavor",
		pp: 5,
		priority: 0,
		flags: {contact: 1, protect: 1, mirror: 1},
		onTryImmunity(target, pokemon) {
			return pokemon.hp < target.hp;
		},
		secondary: null,
		target: "normal",
		type: "Normal",
		zMove: {basePower: 160},
		maxMove: {basePower: 130},
		contestType: "Tough",
	},
	endure: {
		num: 203,
		accuracy: true,
		basePower: 0,
		category: "Status",
		name: "Endure",
		pp: 10,
		priority: 4,
		flags: {},
		stallingMove: true,
		volatileStatus: "endure",
		onPrepareHit(pokemon) {
			return !!this.queue.willAct() && this.runEvent("StallMove", pokemon);
		},
		onHit(pokemon) {
			pokemon.addVolatile("stall");
		},
		condition: {
			duration: 1,
			onStart(target) {
				this.add("-singleturn", target, "move: Endure");
			},
			onDamagePriority: -10,
			onDamage(damage, target, source, effect) {
				if (effect?.effectType === "Move" && damage >= target.hp) {
					this.add("-activate", target, "move: Endure");
					return target.hp - 1;
				}
			},
		},
		secondary: null,
		target: "self",
		type: "Normal",
		zMove: {effect: "clearnegativeboost"},
		contestType: "Tough",
	},
	energyball: {
		num: 412,
		accuracy: 100,
		basePower: 90,
		category: "Special",
		name: "Energy Ball",
		pp: 10,
		priority: 0,
		flags: {bullet: 1, protect: 1, mirror: 1},
		secondary: {
			chance: 10,
			boosts: {
				spd: -1,
			},
		},
		target: "normal",
		type: "Grass",
		contestType: "Beautiful",
	},
	entrainment: {
		num: 494,
		accuracy: 100,
		basePower: 0,
		category: "Status",
		name: "Entrainment",
		pp: 15,
		priority: 0,
		flags: {protect: 1, reflectable: 1, mirror: 1, mystery: 1},
		onTryHit(target, source) {
			if (target === source || target.volatiles["dynamax"]) return false;

			const additionalBannedSourceAbilities = [
				// Zen Mode included here for compatability with Gen 5-6
				"flowergift",
				"forecast",
				"hungerswitch",
				"illusion",
				"imposter",
				"neutralizinggas",
				"powerofalchemy",
				"receiver",
				"trace",
				"zenmode",
			];
			if (
				target.ability === source.ability ||
				target.getAbility().isPermanent ||
				target.ability === "truant" ||
				source.getAbility().isPermanent ||
				additionalBannedSourceAbilities.includes(source.ability)
			) {
				return false;
			}
		},
		onHit(target, source) {
			const oldAbility = target.setAbility(source.ability);
			if (oldAbility) {
				this.add(
					"-ability",
					target,
					target.getAbility().name,
					"[from] move: Entrainment"
				);
				if (!target.isAlly(source)) target.volatileStaleness = "external";
				return;
			}
			return false;
		},
		secondary: null,
		target: "normal",
		type: "Normal",
		zMove: {boost: {spd: 1}},
		contestType: "Cute",
	},
	eruption: {
		num: 284,
		accuracy: 100,
		basePower: 150,
		basePowerCallback(pokemon, target, move) {
			return (move.basePower * pokemon.hp) / pokemon.maxhp;
		},
		category: "Special",
		name: "Eruption",
		pp: 5,
		priority: 0,
		flags: {protect: 1, mirror: 1},
		secondary: null,
		target: "allAdjacentFoes",
		type: "Fire",
		contestType: "Beautiful",
	},
	eternabeam: {
		num: 795,
		accuracy: 80,
		basePower: 160,
		category: "Special",
		name: "Eternabeam",
		pp: 5,
		priority: 0,
		flags: {recharge: 1, protect: 1, mirror: 1},
		self: {
			volatileStatus: "mustrecharge",
		},
		secondary: null,
		target: "normal",
		type: "Dragon",
	},
	expandingforce: {
		num: 797,
		accuracy: 100,
		basePower: 80,
		category: "Special",
		name: "Expanding Force",
		pp: 10,
		priority: 0,
		flags: {protect: 1, mirror: 1},
		onBasePower(basePower, source) {
			if (this.field.isTerrain("psychicterrain") && source.isGrounded()) {
				this.debug("terrain buff");
				return this.chainModify(1.5);
			}
		},
		onModifyMove(move, source, target) {
			if (this.field.isTerrain("psychicterrain") && source.isGrounded()) {
				move.target = "allAdjacentFoes";
			}
		},
		secondary: null,
		target: "normal",
		type: "Psychic",
	},
	explosion: {
		num: 153,
		accuracy: 100,
		basePower: 250,
		category: "Physical",
		name: "Explosion",
		pp: 5,
		priority: 0,
		flags: {protect: 1, mirror: 1},
		selfdestruct: "always",
		secondary: null,
		target: "allAdjacent",
		type: "Normal",
		contestType: "Beautiful",
	},
	extrasensory: {
		num: 326,
		accuracy: 100,
		basePower: 80,
		category: "Special",
		name: "Extrasensory",
		pp: 20,
		priority: 0,
		flags: {protect: 1, mirror: 1},
		secondary: {
			chance: 10,
			volatileStatus: "flinch",
		},
		target: "normal",
		type: "Psychic",
		contestType: "Cool",
	},
	extremeevoboost: {
		num: 702,
		accuracy: true,
		basePower: 0,
		category: "Status",
		name: "Extreme Evoboost",
		pp: 1,
		priority: 0,
		flags: {},
		isZ: "eeviumz",
		boosts: {
			atk: 2,
			def: 2,
			spa: 2,
			spd: 2,
			spe: 2,
		},
		secondary: null,
		target: "self",
		type: "Normal",
		contestType: "Beautiful",
	},
	extremespeed: {
		num: 245,
		accuracy: 100,
		basePower: 80,
		category: "Physical",
		name: "Extreme Speed",
		pp: 5,
		priority: 2,
		flags: {contact: 1, protect: 1, mirror: 1},
		secondary: null,
		target: "normal",
		type: "Normal",
		contestType: "Cool",
	},
	facade: {
		num: 263,
		accuracy: 100,
		basePower: 70,
		category: "Physical",
		name: "Facade",
		pp: 20,
		priority: 0,
		flags: {contact: 1, protect: 1, mirror: 1},
		onBasePower(basePower, pokemon) {
			if (pokemon.status && pokemon.status !== "slp") {
				return this.chainModify(2);
			}
		},
		secondary: null,
		target: "normal",
		type: "Normal",
		contestType: "Cute",
	},
	fairylock: {
		num: 587,
		accuracy: true,
		basePower: 0,
		category: "Status",
		name: "Fairy Lock",
		pp: 10,
		priority: 0,
		flags: {mirror: 1, authentic: 1},
		pseudoWeather: "fairylock",
		condition: {
			duration: 2,
			onStart(target) {
				this.add("-fieldactivate", "move: Fairy Lock");
			},
			onTrapPokemon(pokemon) {
				pokemon.tryTrap();
			},
		},
		secondary: null,
		target: "all",
		type: "Fairy",
		zMove: {boost: {def: 1}},
		contestType: "Clever",
	},
	fairyspell: {
		num: -21,
		accuracy: 85,
		basePower: 0,
		category: "Status",
		name: "Fairy Spell",
		pp: 20,
		priority: 0,
		flags: {protect: 1, reflectable: 1, mirror: 1},
		status: 'bewitchment',
		ignoreImmunity: false,
		secondary: null,
		target: "normal",
		type: "Fairy",
		zMove: {boost: {spd: 1}},
		contestType: "Cute",
	},
	fairywind: {
		num: 584,
		accuracy: 100,
		basePower: 40,
		category: "Special",
		name: "Fairy Wind",
		pp: 30,
		priority: 0,
		flags: {protect: 1, mirror: 1},
		secondary: {
			chance: 30,
			status: "bewitchment",
		},
		target: "normal",
		type: "Fairy",
		contestType: "Beautiful",
	},
	fakeout: {
		num: 252,
		accuracy: 100,
		basePower: 40,
		category: "Physical",
		name: "Fake Out",
		pp: 10,
		priority: 3,
		flags: {contact: 1, protect: 1, mirror: 1},
		onTry(source) {
			if (source.activeMoveActions > 1) {
				this.hint("Fake Out only works on your first turn out.");
				return false;
			}
		},
		secondary: {
			chance: 100,
			volatileStatus: "flinch",
		},
		target: "normal",
		type: "Normal",
		contestType: "Cute",
	},
	faketears: {
		num: 313,
		accuracy: 100,
		basePower: 0,
		category: "Status",
		name: "Fake Tears",
		pp: 20,
		priority: 0,
		flags: {protect: 1, reflectable: 1, mirror: 1, mystery: 1},
		boosts: {
			spd: -2,
		},
		secondary: null,
		target: "normal",
		type: "Dark",
		zMove: {boost: {spa: 1}},
		contestType: "Cute",
	},
	fallaciouspastry: {
		num: -25,
		accuracy: true,
		basePower: 0,
		category: "Status",
		name: "Fallacious Pastry",
		pp: 1,
		priority: 0,
		flags: {snatch: 1, distance: 1, authentic: 1},
		onHit(pokemon, source) {
			this.add('-activate', source, 'move: Fallacious Pastry');
			this.add('-anim', source, 'HealBell', source);
			const side = pokemon.side;
			let success = false;
			for (const ally of side.pokemon) {
				if (ally.heal(ally.maxhp / 2)) success = true;
				if (ally.cureStatus()) success = true;
			}
			this.add('-message', "Alcremie's party memebers were healed by the mysterious pastry!");
			return success;
		},
		selfdestruct: "ifHit",
		isZ: "alcremiumz",
		secondary: null,
		target: "allyTeam",
		type: "Normal",
		contestType: "Cute",
	},
	falsesurrender: {
		num: 793,
		accuracy: true,
		basePower: 80,
		category: "Physical",
		name: "False Surrender",
		pp: 10,
		priority: 0,
		flags: {contact: 1, protect: 1, mirror: 1},
		secondary: null,
		target: "normal",
		type: "Dark",
	},
	falseswipe: {
		num: 206,
		accuracy: 100,
		basePower: 40,
		category: "Physical",
		name: "False Swipe",
		pp: 40,
		priority: 0,
		flags: {contact: 1, protect: 1, mirror: 1},
		onDamagePriority: -20,
		onDamage(damage, target, source, effect) {
			if (damage >= target.hp) return target.hp - 1;
		},
		secondary: null,
		target: "normal",
		type: "Normal",
		contestType: "Cool",
	},
	featherdance: {
		num: 297,
		accuracy: 100,
		basePower: 0,
		category: "Status",
		name: "Feather Dance",
		pp: 15,
		priority: 0,
		flags: {protect: 1, reflectable: 1, mirror: 1, mystery: 1, dance: 1},
		boosts: {
			atk: -2,
		},
		secondary: null,
		target: "normal",
		type: "Flying",
		zMove: {boost: {def: 1}},
		contestType: "Beautiful",
	},
	feint: {
		num: 364,
		accuracy: 100,
		basePower: 30,
		category: "Physical",
		name: "Feint",
		pp: 10,
		priority: 2,
		flags: {mirror: 1},
		breaksProtect: true,
		// Breaking protection implemented in scripts.js
		secondary: null,
		target: "normal",
		type: "Normal",
		contestType: "Clever",
	},
	feintattack: {
		num: 185,
		accuracy: true,
		basePower: 60,
		category: "Physical",
		name: "Feint Attack",
		pp: 20,
		priority: 0,
		flags: {contact: 1, protect: 1, mirror: 1},
		secondary: {
			chance: 10,
			status: "blindness",
		},
		target: "normal",
		type: "Dark",
		contestType: "Clever",
	},
	fellstinger: {
		num: 565,
		accuracy: 100,
		basePower: 50,
		category: "Physical",
		name: "Fell Stinger",
		pp: 25,
		priority: 0,
		flags: {contact: 1, protect: 1, mirror: 1},
		onAfterMoveSecondarySelf(pokemon, target, move) {
			if (!target || target.fainted || target.hp <= 0) { this.boost({atk: 3}, pokemon, pokemon, move); }
		},
		secondary: null,
		target: "normal",
		type: "Bug",
		contestType: "Cool",
	},
	fierydance: {
		num: 552,
		accuracy: 100,
		basePower: 80,
		category: "Special",
		name: "Fiery Dance",
		pp: 10,
		priority: 0,
		flags: {protect: 1, mirror: 1, dance: 1},
		secondary: {
			chance: 50,
			self: {
				boosts: {
					spa: 1,
				},
			},
		},
		target: "normal",
		type: "Fire",
		contestType: "Beautiful",
	},
	fierywrath: {
		num: 822,
		accuracy: 100,
		basePower: 90,
		category: "Special",
		name: "Fiery Wrath",
		pp: 10,
		priority: 0,
		flags: {protect: 1, mirror: 1},
		secondary: {
			chance: 20,
			volatileStatus: "flinch",
		},
		target: "allAdjacentFoes",
		type: "Dark",
	},
	finalgambit: {
		num: 515,
		accuracy: 100,
		basePower: 0,
		damageCallback(pokemon) {
			const damage = pokemon.hp;
			pokemon.faint();
			return damage;
		},
		category: "Special",
		name: "Final Gambit",
		pp: 5,
		priority: 0,
		flags: {protect: 1},
		selfdestruct: "ifHit",
		secondary: null,
		target: "normal",
		type: "Fighting",
		zMove: {basePower: 180},
		contestType: "Tough",
	},
	fireblast: {
		num: 126,
		accuracy: 85,
		basePower: 110,
		category: "Special",
		name: "Fire Blast",
		pp: 5,
		priority: 0,
		flags: {protect: 1, mirror: 1},
		secondary: {
			chance: 10,
			status: "brn",
		},
		target: "normal",
		type: "Fire",
		contestType: "Beautiful",
	},
	firefang: {
		num: 424,
		accuracy: 95,
		basePower: 65,
		category: "Physical",
		name: "Fire Fang",
		pp: 15,
		priority: 0,
		flags: {bite: 1, contact: 1, protect: 1, mirror: 1},
		secondaries: [
			{
				chance: 10,
				status: "brn",
			},
			{
				chance: 10,
				volatileStatus: "flinch",
			},
		],
		target: "normal",
		type: "Fire",
		contestType: "Cool",
	},
	firelash: {
		num: 680,
		accuracy: 100,
		basePower: 80,
		category: "Physical",
		name: "Fire Lash",
		pp: 15,
		priority: 0,
		flags: {contact: 1, protect: 1, mirror: 1},
		secondary: {
			chance: 100,
			boosts: {
				def: -1,
			},
		},
		target: "normal",
		type: "Fire",
		contestType: "Cute",
	},
	firepledge: {
		num: 519,
		accuracy: 100,
		basePower: 80,
		basePowerCallback(target, source, move) {
			if (["grasspledge", "waterpledge"].includes(move.sourceEffect)) {
				this.add("-combine");
				return 150;
			}
			return 80;
		},
		category: "Special",
		name: "Fire Pledge",
		pp: 10,
		priority: 0,
		flags: {protect: 1, mirror: 1, nonsky: 1},
		onPrepareHit(target, source, move) {
			for (const action of this.queue.list as MoveAction[]) {
				if (
					!action.move ||
					!action.pokemon?.isActive ||
					action.pokemon.fainted ||
					action.maxMove ||
					action.zmove
				) {
					continue;
				}
				if (
					action.pokemon.isAlly(source) &&
					["grasspledge", "waterpledge"].includes(action.move.id)
				) {
					this.queue.prioritizeAction(action, move);
					this.add("-waiting", source, action.pokemon);
					return null;
				}
			}
		},
		onModifyMove(move) {
			if (move.sourceEffect === "waterpledge") {
				move.type = "Water";
				move.forceSTAB = true;
				move.self = {sideCondition: "waterpledge"};
			}
			if (move.sourceEffect === "grasspledge") {
				move.type = "Fire";
				move.forceSTAB = true;
				move.sideCondition = "firepledge";
			}
		},
		condition: {
			duration: 4,
			onSideStart(targetSide) {
				this.add("-sidestart", targetSide, "Fire Pledge");
			},
			onResidualOrder: 5,
			onResidualSubOrder: 1,
			onResidual(pokemon) {
				if (!pokemon.hasType("Fire")) { this.damage(pokemon.baseMaxhp / 8, pokemon); }
			},
			onSideResidualOrder: 26,
			onSideResidualSubOrder: 8,
			onSideEnd(targetSide) {
				this.add("-sideend", targetSide, "Fire Pledge");
			},
		},
		secondary: null,
		target: "normal",
		type: "Fire",
		contestType: "Beautiful",
	},
	firepunch: {
		num: 7,
		accuracy: 100,
		basePower: 75,
		category: "Physical",
		name: "Fire Punch",
		pp: 15,
		priority: 0,
		flags: {contact: 1, protect: 1, mirror: 1, punch: 1},
		secondary: {
			chance: 10,
			status: "brn",
		},
		target: "normal",
		type: "Fire",
		contestType: "Tough",
	},
	firespin: {
		num: 83,
		accuracy: 85,
		basePower: 35,
		category: "Special",
		name: "Fire Spin",
		pp: 15,
		priority: 0,
		flags: {protect: 1, mirror: 1},
		volatileStatus: "partiallytrapped",
		secondary: null,
		target: "normal",
		type: "Fire",
		contestType: "Beautiful",
	},
	firstimpression: {
		num: 660,
		accuracy: 100,
		basePower: 90,
		category: "Physical",
		name: "First Impression",
		pp: 10,
		priority: 2,
		flags: {contact: 1, protect: 1, mirror: 1},
		onTry(source) {
			if (source.activeMoveActions > 1) {
				this.hint("First Impression only works on your first turn out.");
				return false;
			}
		},
		secondary: null,
		target: "normal",
		type: "Bug",
		contestType: "Cute",
	},
	fishiousrend: {
		num: 755,
		accuracy: 100,
		basePower: 85,
		basePowerCallback(pokemon, target, move) {
			if (target.newlySwitched || this.queue.willMove(target)) {
				this.debug("Fishious Rend damage boost");
				return move.basePower * 1.8;
			}
			this.debug("Fishious Rend NOT boosted");
			return move.basePower;
		},
		category: "Physical",
		name: "Fishious Rend",
		pp: 10,
		priority: 0,
		flags: {bite: 1, contact: 1, protect: 1, mirror: 1},
		secondary: null,
		target: "normal",
		type: "Water",
	},
	"fissure": {
		num: 90,
		accuracy: 50,
		basePower: 0,
		category: "Physical",
		name: "Fissure",
		pp: 5,
		priority: 0,
		flags: {protect: 1, mirror: 1, nonsky: 1},
		damageCallback(pokemon, target) {
			const hp75 = Math.floor(target.getUndynamaxedHP() * 3 / 4);
			return this.clampIntRange(hp75, 1);
		},
		ignoreEvasion: true,
		secondary: null,
		target: "normal",
		type: "Ground",
		zMove: {basePower: 170},
		maxMove: {basePower: 120},
		contestType: "Tough",
	},
	flail: {
		num: 175,
		accuracy: 100,
		basePower: 0,
		basePowerCallback(pokemon, target) {
			const ratio = (pokemon.hp * 48) / pokemon.maxhp;
			if (ratio < 2) {
				return 200;
			}
			if (ratio < 5) {
				return 150;
			}
			if (ratio < 10) {
				return 100;
			}
			if (ratio < 17) {
				return 80;
			}
			if (ratio < 33) {
				return 40;
			}
			return 20;
		},
		category: "Physical",
		name: "Flail",
		pp: 15,
		priority: 0,
		flags: {contact: 1, protect: 1, mirror: 1},
		secondary: null,
		target: "normal",
		type: "Normal",
		zMove: {basePower: 160},
		maxMove: {basePower: 130},
		contestType: "Cute",
	},
	flameburst: {
		num: 481,
		accuracy: 100,
		basePower: 70,
		category: "Special",
		name: "Flame Burst",
		pp: 15,
		priority: 0,
		flags: {protect: 1, mirror: 1},
		onHit(target, source, move) {
			for (const ally of target.adjacentAllies()) {
				this.damage(
					ally.baseMaxhp / 16,
					ally,
					source,
					this.dex.conditions.get("Flame Burst")
				);
			}
		},
		onAfterSubDamage(damage, target, source, move) {
			for (const ally of target.adjacentAllies()) {
				this.damage(
					ally.baseMaxhp / 16,
					ally,
					source,
					this.dex.conditions.get("Flame Burst")
				);
			}
		},
		secondary: null,
		target: "normal",
		type: "Fire",
		contestType: "Beautiful",
	},
	flamecharge: {
		num: 488,
		accuracy: 100,
		basePower: 50,
		category: "Physical",
		name: "Flame Charge",
		pp: 20,
		priority: 0,
		flags: {contact: 1, protect: 1, mirror: 1},
		secondary: {
			chance: 100,
			self: {
				boosts: {
					spe: 1,
				},
			},
		},
		target: "normal",
		type: "Fire",
		contestType: "Cool",
	},
	flamewheel: {
		num: 172,
		accuracy: 100,
		basePower: 60,
		category: "Physical",
		name: "Flame Wheel",
		pp: 25,
		priority: 0,
		flags: {contact: 1, protect: 1, mirror: 1, defrost: 1},
		secondary: {
			chance: 10,
			status: "brn",
		},
		target: "normal",
		type: "Fire",
		contestType: "Beautiful",
	},
	flamethrower: {
		num: 53,
		accuracy: 100,
		basePower: 90,
		category: "Special",
		name: "Flamethrower",
		pp: 15,
		priority: 0,
		flags: {protect: 1, mirror: 1},
		secondary: {
			chance: 10,
			status: "brn",
		},
		target: "normal",
		type: "Fire",
		contestType: "Beautiful",
	},
	flareblitz: {
		num: 394,
		accuracy: 100,
		basePower: 120,
		category: "Physical",
		name: "Flare Blitz",
		pp: 15,
		priority: 0,
		flags: {contact: 1, protect: 1, mirror: 1, defrost: 1},
		recoil: [33, 100],
		secondary: {
			chance: 10,
			status: "brn",
		},
		target: "normal",
		type: "Fire",
		contestType: "Cool",
	},
	flash: {
		num: 148,
		accuracy: 100,
		basePower: 0,
		category: "Status",
		name: "Flash",
		pp: 20,
		priority: 0,
		flags: {protect: 1, reflectable: 1, mirror: 1},
		boosts: {
			accuracy: -1,
		},
		secondary: null,
		target: "normal",
		type: "Normal",
		zMove: {boost: {evasion: 1}},
		contestType: "Beautiful",
	},
	flashcannon: {
		num: 430,
		accuracy: 100,
		basePower: 80,
		category: "Special",
		name: "Flash Cannon",
		pp: 10,
		priority: 0,
		flags: {protect: 1, mirror: 1},
		secondary: {
			chance: 10,
			boosts: {
				spd: -1,
			},
		},
		target: "normal",
		type: "Steel",
		contestType: "Beautiful",
	},
	flatter: {
		num: 260,
		accuracy: 100,
		basePower: 0,
		category: "Status",
		name: "Flatter",
		pp: 15,
		priority: 0,
		flags: {protect: 1, reflectable: 1, mirror: 1, mystery: 1},
		volatileStatus: "confusion",
		boosts: {
			spa: 1,
		},
		secondary: null,
		target: "normal",
		type: "Dark",
		zMove: {boost: {spd: 1}},
		contestType: "Clever",
	},
	fleurcannon: {
		num: 705,
		accuracy: 90,
		basePower: 130,
		category: "Special",
		name: "Fleur Cannon",
		pp: 5,
		priority: 0,
		flags: {protect: 1, mirror: 1},
		self: {
			boosts: {
				spa: -2,
			},
		},
		secondary: null,
		target: "normal",
		type: "Fairy",
		contestType: "Beautiful",
	},
	fling: {
		num: 374,
		accuracy: 100,
		basePower: 0,
		category: "Physical",
		name: "Fling",
		pp: 10,
		priority: 0,
		flags: {protect: 1, mirror: 1, mystery: 1},
		onPrepareHit(target, source, move) {
			if (source.ignoringItem()) return false;
			const item = source.getItem();
			if (
				!this.singleEvent(
					"TakeItem",
					item,
					source.itemState,
					source,
					source,
					move,
					item
				)
			) { return false; }
			if (!item.fling) return false;
			move.basePower = item.fling.basePower;
			if (item.isBerry) {
				move.onHit = function (foe) {
					if (this.singleEvent("Eat", item, null, foe, null, null)) {
						this.runEvent("EatItem", foe, null, null, item);
						if (item.id === "leppaberry") foe.staleness = "external";
					}
					if (item.onEat) foe.ateBerry = true;
				};
			} else if (item.fling.effect) {
				move.onHit = item.fling.effect;
			} else {
				if (!move.secondaries) move.secondaries = [];
				if (item.fling.status) {
					move.secondaries.push({status: item.fling.status});
				} else if (item.fling.volatileStatus) {
					move.secondaries.push({
						volatileStatus: item.fling.volatileStatus,
					});
				}
			}
			source.addVolatile("fling");
		},
		condition: {
			onUpdate(pokemon) {
				const item = pokemon.getItem();
				pokemon.setItem("");
				pokemon.lastItem = item.id;
				pokemon.usedItemThisTurn = true;
				this.add("-enditem", pokemon, item.name, "[from] move: Fling");
				this.runEvent("AfterUseItem", pokemon, null, null, item);
				pokemon.removeVolatile("fling");
			},
		},
		secondary: null,
		target: "normal",
		type: "Dark",
		contestType: "Cute",
	},
	flipturn: {
		num: 812,
		accuracy: 100,
		basePower: 60,
		category: "Physical",
		name: "Flip Turn",
		pp: 20,
		priority: 0,
		flags: {contact: 1, protect: 1, mirror: 1},
		selfSwitch: true,
		secondary: null,
		target: "normal",
		type: "Water",
	},
	floatyfall: {
		num: 731,
		accuracy: 95,
		basePower: 90,
		category: "Physical",
		name: "Floaty Fall",
		pp: 15,
		priority: 0,
		flags: {contact: 1, protect: 1, gravity: 1},
		secondary: {
			chance: 30,
			volatileStatus: "flinch",
		},
		target: "normal",
		type: "Flying",
		contestType: "Cool",
	},
	floralhealing: {
		num: 666,
		accuracy: true,
		basePower: 0,
		category: "Status",
		name: "Floral Healing",
		pp: 10,
		priority: 0,
		flags: {protect: 1, reflectable: 1, heal: 1, mystery: 1},
		onHit(target, source) {
			let success = false;
			if (this.field.isTerrain("grassyterrain")) {
				success = !!this.heal(this.modify(target.baseMaxhp, 0.667));
			} else {
				success = !!this.heal(Math.ceil(target.baseMaxhp * 0.5));
			}
			if (success && !target.isAlly(source)) {
				target.staleness = "external";
			}
			return success;
		},
		secondary: null,
		target: "normal",
		type: "Fairy",
		zMove: {effect: "clearnegativeboost"},
		contestType: "Beautiful",
	},
	flowershield: {
		num: 579,
		accuracy: true,
		basePower: 0,
		category: "Status",
		name: "Flower Shield",
		pp: 10,
		priority: 0,
		flags: {distance: 1},
		onHitField(t, source, move) {
			const targets: Pokemon[] = [];
			for (const pokemon of this.getAllActive()) {
				if (
					pokemon.hasType("Grass") &&
					(!pokemon.volatiles["maxguard"] ||
						this.runEvent("TryHit", pokemon, source, move))
				) {
					// This move affects every Grass-type Pokemon in play.
					targets.push(pokemon);
				}
			}
			let success = false;
			for (const target of targets) {
				success = this.boost({def: 1}, target, source, move) || success;
			}
			return success;
		},
		secondary: null,
		target: "all",
		type: "Fairy",
		zMove: {boost: {def: 1}},
		contestType: "Beautiful",
	},
	fly: {
		num: 19,
		accuracy: 95,
		basePower: 90,
		category: "Physical",
		name: "Fly",
		pp: 15,
		priority: 0,
		flags: {
			contact: 1,
			charge: 1,
			protect: 1,
			mirror: 1,
			gravity: 1,
			distance: 1,
		},
		onTryMove(attacker, defender, move) {
			if (attacker.removeVolatile(move.id)) {
				return;
			}
			this.add("-prepare", attacker, move.name);
			if (!this.runEvent("ChargeMove", attacker, defender, move)) {
				return;
			}
			attacker.addVolatile("twoturnmove", defender);
			return null;
		},
		condition: {
			duration: 2,
			onInvulnerability(target, source, move) {
				if (
					[
						"gust",
						"twister",
						"skyuppercut",
						"thunder",
						"hurricane",
						"smackdown",
						"thousandarrows",
					].includes(move.id)
				) {
					return;
				}
				return false;
			},
			onSourceModifyDamage(damage, source, target, move) {
				if (move.id === "gust" || move.id === "twister") {
					return this.chainModify(2);
				}
			},
		},
		secondary: null,
		target: "any",
		type: "Flying",
		contestType: "Clever",
	},
	flyingpress: {
		num: 560,
		accuracy: 95,
		basePower: 100,
		category: "Physical",
		name: "Flying Press",
		pp: 10,
		flags: {
			contact: 1,
			protect: 1,
			mirror: 1,
			gravity: 1,
			distance: 1,
			nonsky: 1,
		},
		onEffectiveness(typeMod, target, type, move) {
			return typeMod + this.dex.getEffectiveness("Flying", type);
		},
		priority: 0,
		secondary: null,
		target: "any",
		type: "Fighting",
		zMove: {basePower: 170},
		contestType: "Tough",
	},
	focusblast: {
		num: 411,
		accuracy: 85,
		basePower: 110,
		category: "Special",
		name: "Focus Blast",
		pp: 5,
		priority: 0,
		flags: {bullet: 1, protect: 1, mirror: 1},
		secondary: {
			chance: 10,
			boosts: {
				spd: -1,
			},
		},
		target: "normal",
		type: "Fighting",
		contestType: "Cool",
	},
	focusenergy: {
		num: 116,
		accuracy: true,
		basePower: 0,
		category: "Status",
		name: "Focus Energy",
		pp: 30,
		priority: 0,
		flags: {snatch: 1},
		volatileStatus: "focusenergy",
		condition: {
			onStart(target, source, effect) {
				if (effect?.id === "zpower") {
					this.add("-start", target, "move: Focus Energy", "[zeffect]");
				} else if (
					effect &&
					["imposter", "psychup", "transform"].includes(effect.id)
				) {
					this.add("-start", target, "move: Focus Energy", "[silent]");
				} else {
					this.add("-start", target, "move: Focus Energy");
				}
			},
			onModifyCritRatio(critRatio) {
				return critRatio + 2;
			},
		},
		secondary: null,
		target: "self",
		type: "Normal",
		zMove: {boost: {accuracy: 1}},
		contestType: "Cool",
	},
	focuspunch: {
		num: 264,
		accuracy: 100,
		basePower: 150,
		category: "Physical",
		name: "Focus Punch",
		pp: 20,
		priority: -3,
		flags: {contact: 1, protect: 1, punch: 1},
		beforeTurnCallback(pokemon) {
			pokemon.addVolatile("focuspunch");
		},
		beforeMoveCallback(pokemon) {
			if (
				pokemon.volatiles["focuspunch"] &&
				pokemon.volatiles["focuspunch"].lostFocus
			) {
				this.add("cant", pokemon, "Focus Punch", "Focus Punch");
				return true;
			}
		},
		condition: {
			duration: 1,
			onStart(pokemon) {
				this.add("-singleturn", pokemon, "move: Focus Punch");
			},
			onHit(pokemon, source, move) {
				if (move.category !== "Status") {
					pokemon.volatiles["focuspunch"].lostFocus = true;
				}
			},
			onTryAddVolatile(status, pokemon) {
				if (status.id === "flinch") return null;
			},
		},
		secondary: null,
		target: "normal",
		type: "Fighting",
		contestType: "Tough",
	},
	followme: {
		num: 266,
		accuracy: true,
		basePower: 0,
		category: "Status",
		name: "Follow Me",
		pp: 20,
		priority: 2,
		flags: {},
		volatileStatus: "followme",
		onTry(source) {
			return this.activePerHalf > 1;
		},
		condition: {
			duration: 1,
			onStart(target, source, effect) {
				if (effect?.id === "zpower") {
					this.add("-singleturn", target, "move: Follow Me", "[zeffect]");
				} else {
					this.add("-singleturn", target, "move: Follow Me");
				}
			},
			onFoeRedirectTargetPriority: 1,
			onFoeRedirectTarget(target, source, source2, move) {
				if (
					!this.effectState.target.isSkyDropped() &&
					this.validTarget(this.effectState.target, source, move.target)
				) {
					if (move.smartTarget) move.smartTarget = false;
					this.debug("Follow Me redirected target of move");
					return this.effectState.target;
				}
			},
		},
		secondary: null,
		target: "self",
		type: "Normal",
		zMove: {effect: "clearnegativeboost"},
		contestType: "Cute",
	},
	forcepalm: {
		num: 395,
		accuracy: 100,
		basePower: 60,
		category: "Physical",
		name: "Force Palm",
		pp: 10,
		priority: 0,
		flags: {contact: 1, protect: 1, mirror: 1},
		secondary: {
			chance: 30,
			status: "par",
		},
		target: "normal",
		type: "Fighting",
		contestType: "Cool",
	},
	foresight: {
		num: 193,
		accuracy: true,
		basePower: 0,
		category: "Status",
		name: "Foresight",
		pp: 40,
		priority: 0,
		flags: {protect: 1, reflectable: 1, mirror: 1, authentic: 1},
		volatileStatus: "foresight",
		onTryHit(target) {
			if (target.volatiles["miracleeye"]) return false;
		},
		condition: {
			noCopy: true,
			onStart(pokemon) {
				this.add("-start", pokemon, "Foresight");
			},
			onNegateImmunity(pokemon, type) {
				if (
					pokemon.hasType("Ghost") &&
					["Normal", "Fighting"].includes(type)
				) { return false; }
			},
			onModifyBoost(boosts) {
				if (boosts.evasion && boosts.evasion > 0) {
					boosts.evasion = 0;
				}
			},
		},
		secondary: null,
		target: "normal",
		type: "Normal",
		zMove: {effect: "crit2"},
		contestType: "Clever",
	},
	forestscurse: {
		num: 571,
		accuracy: 100,
		basePower: 0,
		category: "Status",
		name: "Forest's Curse",
		pp: 20,
		priority: 0,
		flags: {protect: 1, reflectable: 1, mirror: 1, mystery: 1},
		onHit(target) {
			if (target.hasType("Grass")) return false;
			if (!target.addType("Grass")) return false;
			this.add(
				"-start",
				target,
				"typeadd",
				"Grass",
				"[from] move: Forest's Curse"
			);
		},
		secondary: null,
		target: "normal",
		type: "Grass",
		zMove: {boost: {atk: 1, def: 1, spa: 1, spd: 1, spe: 1}},
		contestType: "Clever",
	},
	foulplay: {
		num: 492,
		accuracy: 100,
		basePower: 95,
		category: "Physical",
		name: "Foul Play",
		pp: 15,
		priority: 0,
		flags: {contact: 1, protect: 1, mirror: 1},
		useTargetOffensive: true,
		secondary: null,
		target: "normal",
		type: "Dark",
		contestType: "Clever",
	},
	freezedry: {
		num: 573,
		accuracy: 100,
		basePower: 70,
		category: "Special",
		name: "Freeze-Dry",
		pp: 20,
		priority: 0,
		flags: {protect: 1, mirror: 1},
		onEffectiveness(typeMod, target, type) {
			if (type === "Water") return 1;
		},
		secondary: {
			chance: 10,
			status: "frz",
		},
		target: "normal",
		type: "Ice",
		contestType: "Beautiful",
	},
	freezeshock: {
		num: 553,
		accuracy: 90,
		basePower: 140,
		category: "Physical",
		name: "Freeze Shock",
		pp: 5,
		priority: 0,
		flags: {charge: 1, protect: 1, mirror: 1},
		onTryMove(attacker, defender, move) {
			if (attacker.removeVolatile(move.id)) {
				return;
			}
			this.add("-prepare", attacker, move.name);
			if (!this.runEvent("ChargeMove", attacker, defender, move)) {
				return;
			}
			attacker.addVolatile("twoturnmove", defender);
			return null;
		},
		secondary: {
			chance: 30,
			status: "par",
		},
		target: "normal",
		type: "Ice",
		contestType: "Beautiful",
	},
	freezingglare: {
		num: 821,
		accuracy: 100,
		basePower: 90,
		category: "Special",
		name: "Freezing Glare",
		pp: 10,
		priority: 0,
		flags: {protect: 1, mirror: 1},
		secondary: {
			chance: 10,
			status: "frz",
		},
		target: "normal",
		type: "Psychic",
	},
	freezyfrost: {
		num: 739,
		accuracy: 90,
		basePower: 100,
		category: "Special",
		name: "Freezy Frost",
		pp: 10,
		priority: 0,
		flags: {protect: 1},
		onHit() {
			this.add("-clearallboost");
			for (const pokemon of this.getAllActive()) {
				pokemon.clearBoosts();
			}
		},
		secondary: null,
		target: "normal",
		type: "Ice",
		contestType: "Clever",
	},
	frenzyplant: {
		num: 338,
		accuracy: 80,
		basePower: 150,
		category: "Special",
		name: "Frenzy Plant",
		pp: 5,
		priority: 0,
		flags: {recharge: 1, protect: 1, mirror: 1, nonsky: 1},
		self: {
			volatileStatus: "mustrecharge",
		},
		secondary: null,
		target: "normal",
		type: "Grass",
		contestType: "Cool",
	},
	frostbreath: {
		num: 524,
		accuracy: 90,
		basePower: 60,
		category: "Special",
		name: "Frost Breath",
		pp: 10,
		priority: 0,
		flags: {protect: 1, mirror: 1},
		willCrit: true,
		secondary: null,
		target: "normal",
		type: "Ice",
		contestType: "Beautiful",
	},
	frustration: {
		num: 218,
		accuracy: 100,
		basePower: 0,
		basePowerCallback(pokemon) {
			return Math.floor(((255 - pokemon.happiness) * 10) / 25) || 1;
		},
		category: "Physical",
		name: "Frustration",
		pp: 20,
		priority: 0,
		flags: {contact: 1, protect: 1, mirror: 1},
		secondary: null,
		target: "normal",
		type: "Normal",
		zMove: {basePower: 160},
		maxMove: {basePower: 130},
		contestType: "Cute",
	},
	furyattack: {
		num: 31,
		accuracy: 85,
		basePower: 15,
		category: "Physical",
		name: "Fury Attack",
		pp: 20,
		priority: 0,
		flags: {contact: 1, protect: 1, mirror: 1},
		multihit: [2, 5],
		secondary: null,
		target: "normal",
		type: "Normal",
		contestType: "Cool",
	},
	furycutter: {
		num: 210,
		accuracy: 95,
		basePower: 40,
		basePowerCallback(pokemon, target, move) {
			if (!pokemon.volatiles["furycutter"] || move.hit === 1) {
				pokemon.addVolatile("furycutter");
			}
			return this.clampIntRange(
				move.basePower * pokemon.volatiles["furycutter"].multiplier,
				1,
				160
			);
		},
		category: "Physical",
		name: "Fury Cutter",
		pp: 20,
		priority: 0,
		flags: {contact: 1, protect: 1, mirror: 1},
		condition: {
			duration: 2,
			onStart() {
				this.effectState.multiplier = 1;
			},
			onRestart() {
				if (this.effectState.multiplier < 4) {
					this.effectState.multiplier <<= 1;
				}
				this.effectState.duration = 2;
			},
		},
		secondary: null,
		target: "normal",
		type: "Bug",
		contestType: "Cool",
	},
	furyswipes: {
		num: 154,
		accuracy: 80,
		basePower: 18,
		category: "Physical",
		name: "Fury Swipes",
		pp: 15,
		priority: 0,
		flags: {contact: 1, protect: 1, mirror: 1},
		multihit: [2, 5],
		secondary: null,
		target: "normal",
		type: "Normal",
		maxMove: {basePower: 100},
		contestType: "Tough",
	},
	fusionbolt: {
		num: 559,
		accuracy: 100,
		basePower: 100,
		category: "Physical",
		name: "Fusion Bolt",
		pp: 5,
		priority: 0,
		flags: {protect: 1, mirror: 1},
		onBasePower(basePower, pokemon) {
			if (this.lastSuccessfulMoveThisTurn === "fusionflare") {
				this.debug("double power");
				return this.chainModify(2);
			}
		},
		secondary: null,
		target: "normal",
		type: "Electric",
		contestType: "Cool",
	},
	fusionflare: {
		num: 558,
		accuracy: 100,
		basePower: 100,
		category: "Special",
		name: "Fusion Flare",
		pp: 5,
		priority: 0,
		flags: {protect: 1, mirror: 1, defrost: 1},
		onBasePower(basePower, pokemon) {
			if (this.lastSuccessfulMoveThisTurn === "fusionbolt") {
				this.debug("double power");
				return this.chainModify(2);
			}
		},
		secondary: null,
		target: "normal",
		type: "Fire",
		contestType: "Beautiful",
	},
	futuresight: {
		num: 248,
		accuracy: 100,
		basePower: 120,
		category: "Special",
		name: "Future Sight",
		pp: 10,
		priority: 0,
		flags: {},
		ignoreImmunity: true,
		isFutureMove: true,
		onTry(source, target) {
			if (!target.side.addSlotCondition(target, "futuremove")) return false;
			Object.assign(
				target.side.slotConditions[target.position]["futuremove"],
				{
					duration: 3,
					move: "futuresight",
					source: source,
					moveData: {
						id: "futuresight",
						name: "Future Sight",
						accuracy: 100,
						basePower: 120,
						category: "Special",
						priority: 0,
						flags: {},
						ignoreImmunity: false,
						effectType: "Move",
						isFutureMove: true,
						type: "Psychic",
					},
				}
			);
			this.add("-start", source, "move: Future Sight");
			return this.NOT_FAIL;
		},
		secondary: null,
		target: "normal",
		type: "Psychic",
		contestType: "Clever",
	},
	futuresreckoning: {
		num: -11,
		accuracy: 100,
		basePower: 110,
		category: "Special",
		name: "Future's Reckoning",
		pp: 5,
		priority: 0,
		flags: {contact: 1, protect: 1, mirror: 1, distance: 1},
		onModifyMove(move, pokemon) {
			if (pokemon.getStat('atk', false, true) > pokemon.getStat('spa', false, true)) move.category = 'Physical';
		},
		self: {
			boosts: {
				def: -1,
				spd: -1,
			},
		},
		target: "any",
		type: "Infinite",
		contestType: "Beautiful",
	},
	gastroacid: {
		num: 380,
		accuracy: 100,
		basePower: 0,
		category: "Status",
		name: "Gastro Acid",
		pp: 10,
		priority: 0,
		flags: {protect: 1, reflectable: 1, mirror: 1, mystery: 1},
		volatileStatus: "gastroacid",
		onTryHit(target) {
			if (target.getAbility().isPermanent) {
				return false;
			}
		},
		condition: {
			// Ability suppression implemented in Pokemon.ignoringAbility() within sim/pokemon.js
			onStart(pokemon) {
				this.add("-endability", pokemon);
				this.singleEvent(
					"End",
					pokemon.getAbility(),
					pokemon.abilityState,
					pokemon,
					pokemon,
					"gastroacid"
				);
			},
			onCopy(pokemon) {
				if (pokemon.getAbility().isPermanent) { pokemon.removeVolatile("gastroacid"); }
			},
		},
		secondary: null,
		target: "normal",
		type: "Poison",
		zMove: {boost: {spe: 1}},
		contestType: "Tough",
	},
	geargrind: {
		num: 544,
		accuracy: 90,
		basePower: 50,
		category: "Physical",
		name: "Gear Grind",
		pp: 15,
		priority: 0,
		flags: {contact: 1, protect: 1, mirror: 1},
		multihit: 2,
		secondary: null,
		target: "normal",
		type: "Steel",
		zMove: {basePower: 180},
		maxMove: {basePower: 130},
		contestType: "Clever",
	},
	gearup: {
		num: 674,
		accuracy: true,
		basePower: 0,
		category: "Status",
		name: "Gear Up",
		pp: 20,
		priority: 0,
		flags: {snatch: 1, authentic: 1},
		onHitSide(side, source, move) {
			const targets = side
				.allies()
				.filter(
					(target) =>
						target.hasAbility(["plus", "minus"]) &&
						(!target.volatiles["maxguard"] ||
							this.runEvent("TryHit", target, source, move))
				);
			if (!targets.length) return false;
			let didSomething = false;
			for (const target of targets) {
				didSomething =
					this.boost(
						{atk: 1, spa: 1},
						target,
						source,
						move,
						false,
						true
					) || didSomething;
			}
			return didSomething;
		},
		secondary: null,
		target: "allySide",
		type: "Steel",
		zMove: {boost: {spa: 1}},
		contestType: "Clever",
	},
	genesissupernova: {
		num: 703,
		accuracy: true,
		basePower: 185,
		category: "Special",
		name: "Genesis Supernova",
		pp: 1,
		priority: 0,
		flags: {},
		isZ: "mewniumz",
		secondary: {
			chance: 100,
			self: {
				onHit() {
					this.field.setTerrain("psychicterrain");
				},
			},
		},
		target: "normal",
		type: "Psychic",
		contestType: "Cool",
	},
	geomancy: {
		num: 601,
		accuracy: true,
		basePower: 0,
		category: "Status",
		name: "Geomancy",
		pp: 10,
		priority: 0,
		flags: {charge: 1, nonsky: 1},
		onTryMove(attacker, defender, move) {
			if (attacker.removeVolatile(move.id)) {
				return;
			}
			this.add("-prepare", attacker, move.name);
			if (!this.runEvent("ChargeMove", attacker, defender, move)) {
				return;
			}
			attacker.addVolatile("twoturnmove", defender);
			return null;
		},
		boosts: {
			spa: 2,
			spd: 2,
			spe: 2,
		},
		secondary: null,
		target: "self",
		type: "Fairy",
		zMove: {boost: {atk: 1, def: 1, spa: 1, spd: 1, spe: 1}},
		contestType: "Beautiful",
	},
	gigadrain: {
		num: 202,
		accuracy: 100,
		basePower: 75,
		category: "Special",
		name: "Giga Drain",
		pp: 10,
		priority: 0,
		flags: {protect: 1, mirror: 1, heal: 1},
		drain: [1, 2],
		secondary: null,
		target: "normal",
		type: "Grass",
		contestType: "Clever",
	},
	gigaimpact: {
		num: 416,
		accuracy: 80,
		basePower: 150,
		category: "Physical",
		name: "Giga Impact",
		pp: 5,
		priority: 0,
		flags: {contact: 1, recharge: 1, protect: 1, mirror: 1},
		self: {
			volatileStatus: "mustrecharge",
		},
		secondary: null,
		target: "normal",
		type: "Normal",
		contestType: "Tough",
	},
	gigavolthavoc: {
		num: 646,
		accuracy: true,
		basePower: 1,
		category: "Physical",
		name: "Gigavolt Havoc",
		pp: 1,
		priority: 0,
		flags: {},
		isZ: "electriumz",
		secondary: null,
		target: "normal",
		type: "Electric",
		contestType: "Cool",
	},
	glaciallance: {
		num: 824,
		accuracy: 100,
		basePower: 130,
		category: "Physical",
		name: "Glacial Lance",
		pp: 5,
		priority: 0,
		flags: {protect: 1, mirror: 1},
		secondary: null,
		target: "allAdjacentFoes",
		type: "Ice",
	},
	glaciate: {
		num: 549,
		accuracy: 95,
		basePower: 65,
		category: "Special",
		name: "Glaciate",
		pp: 10,
		priority: 0,
		flags: {protect: 1, mirror: 1},
		secondary: {
			chance: 100,
			boosts: {
				spe: -1,
			},
		},
		target: "allAdjacentFoes",
		type: "Ice",
		contestType: "Beautiful",
	},
	glare: {
		num: 137,
		accuracy: 85,
		basePower: 0,
		category: "Status",
		name: "Glare",
		pp: 30,
		priority: 0,
		flags: {protect: 1, reflectable: 1, mirror: 1},
		status: "par",
		secondary: null,
		target: "normal",
		type: "Normal",
		zMove: {boost: {spd: 1}},
		contestType: "Tough",
	},
	glitzyglow: {
		num: 736,
		accuracy: 95,
		basePower: 80,
		category: "Special",
		name: "Glitzy Glow",
		pp: 15,
		priority: 0,
		flags: {protect: 1},
		self: {
			sideCondition: "lightscreen",
		},
		secondary: null,
		target: "normal",
		type: "Psychic",
		contestType: "Clever",
	},
	gmaxannihilation: {
		num: 1000,
		accuracy: true,
		basePower: 10,
		category: "Physical",
		isNonstandard: "Gigantamax",
		name: "G-Max Annihilation",
		pp: 5,
		priority: 0,
		flags: {},
		isMax: "Victini",
		// code for reverting to old explosion mechanic in scripts.ts
		selfdestruct: "always",
		target: "adjacentFoe",
		type: "Fire",
		contestType: "Cool",
	},
	gmaxbattering: {
		num: 1000,
		accuracy: true,
		basePower: 10,
		category: "Physical",
		isNonstandard: "Gigantamax",
		name: "G-Max Battering",
		pp: 5,
		priority: 0,
		flags: {},
		isMax: "Bashigon",
		self: {
			onHit(source) {
				for (const pokemon of source.foes()) {
					const result = this.random(2);
					if (result === 0) {
						pokemon.addVolatile('flinch');
					} else {
						this.boost({def: 1}, pokemon, source);
					}
				}
			},
		},
		target: "adjacentFoe",
		type: "Steel",
		contestType: "Cool",
	},
	gmaxbefuddle: {
		num: 1000,
		accuracy: true,
		basePower: 10,
		category: "Physical",
		isNonstandard: "Gigantamax",
		name: "G-Max Befuddle",
		pp: 5,
		priority: 0,
		flags: {},
		isMax: "Butterfree",
		self: {
			onHit(source) {
				for (const pokemon of source.foes()) {
					const result = this.random(3);
					if (result === 0) {
						pokemon.trySetStatus("slp", source);
					} else if (result === 1) {
						pokemon.trySetStatus("par", source);
					} else {
						pokemon.trySetStatus("psn", source);
					}
				}
			},
		},
		target: "adjacentFoe",
		type: "Bug",
		contestType: "Cool",
	},
	gmaxcannonade: {
		num: 1000,
		accuracy: true,
		basePower: 10,
		category: "Physical",
		isNonstandard: "Gigantamax",
		name: "G-Max Cannonade",
		pp: 10,
		priority: 0,
		flags: {},
		isMax: "Blastoise",
		self: {
			onHit(source) {
				for (const side of source.side.foeSidesWithConditions()) {
					side.addSideCondition("gmaxcannonade");
				}
			},
		},
		condition: {
			duration: 4,
			onSideStart(targetSide) {
				this.add("-sidestart", targetSide, "G-Max Cannonade");
			},
			onResidualOrder: 5,
			onResidualSubOrder: 1,
			onResidual(target) {
				if (!target.hasType("Water")) { this.damage(target.baseMaxhp / 6, target); }
			},
			onSideResidualOrder: 26,
			onSideResidualSubOrder: 11,
			onSideEnd(targetSide) {
				this.add("-sideend", targetSide, "G-Max Cannonade");
			},
		},
		secondary: null,
		target: "adjacentFoe",
		type: "Water",
		contestType: "Cool",
	},
	gmaxcentiferno: {
		num: 1000,
		accuracy: true,
		basePower: 10,
		category: "Physical",
		isNonstandard: "Gigantamax",
		name: "G-Max Centiferno",
		pp: 5,
		priority: 0,
		flags: {},
		isMax: "Centiskorch",
		self: {
			onHit(source) {
				for (const pokemon of source.foes()) {
					pokemon.addVolatile(
						"partiallytrapped",
						source,
						this.dex.getActiveMove("G-Max Centiferno")
					);
				}
			},
		},
		secondary: null,
		target: "adjacentFoe",
		type: "Fire",
		contestType: "Cool",
	},
	gmaxchistrike: {
		num: 1000,
		accuracy: true,
		basePower: 10,
		category: "Physical",
		isNonstandard: "Gigantamax",
		name: "G-Max Chi Strike",
		pp: 5,
		priority: 0,
		flags: {},
		isMax: "Machamp",
		self: {
			onHit(source) {
				for (const pokemon of source.alliesAndSelf()) {
					pokemon.addVolatile("gmaxchistrike");
				}
			},
		},
		condition: {
			noCopy: true,
			onStart(target, source, effect) {
				this.effectState.layers = 1;
				if (!["imposter", "psychup", "transform"].includes(effect?.id)) {
					this.add("-start", target, "move: G-Max Chi Strike");
				}
			},
			onRestart(target, source, effect) {
				if (this.effectState.layers >= 3) return false;
				this.effectState.layers++;
				if (!["imposter", "psychup", "transform"].includes(effect?.id)) {
					this.add("-start", target, "move: G-Max Chi Strike");
				}
			},
			onModifyCritRatio(critRatio) {
				return critRatio + this.effectState.layers;
			},
		},
		secondary: null,
		target: "adjacentFoe",
		type: "Fighting",
		contestType: "Cool",
	},
	gmaxcolossalforce: {
		num: 1000,
		accuracy: true,
		basePower: 10,
		category: "Physical",
		isNonstandard: "Gigantamax",
		name: "G-Max Colossal Force",
		pp: 5,
		priority: 0,
		flags: {},
		isMax: "Regigigas",
		onBasePower(basePower, pokemon, target) {
			if (target.volatiles['dynamax']) {
				return this.chainModify(2);
			}
		},
		self: {
			volatileStatus: 'mustrecharge',
			onHit(source) {
				if (!source.volatiles['dynamax']) return;
				for (const pokemon of source.side.active) {
					this.boost({atk: 1}, pokemon);
				}
			},
		},
		secondary: null,
		target: "adjacentFoe",
		type: "Normal",
		contestType: "Cool",
	},
	gmaxcuddle: {
		num: 1000,
		accuracy: true,
		basePower: 10,
		category: "Physical",
		isNonstandard: "Gigantamax",
		name: "G-Max Cuddle",
		pp: 5,
		priority: 0,
		flags: {},
		isMax: "Eevee",
		self: {
			onHit(source) {
				for (const pokemon of source.foes()) {
					pokemon.addVolatile("attract");
				}
			},
		},
		secondary: null,
		target: "adjacentFoe",
		type: "Normal",
		contestType: "Cool",
	},
	gmaxdepletion: {
		num: 1000,
		accuracy: true,
		basePower: 10,
		category: "Physical",
		isNonstandard: "Gigantamax",
		name: "G-Max Depletion",
		pp: 5,
		priority: 0,
		flags: {},
		isMax: "Duraludon",
		self: {
			onHit(source) {
				for (const pokemon of source.foes()) {
					let move: Move | ActiveMove | null = pokemon.lastMove;
					if (!move || move.isZ) continue;
					if (move.isMax && move.baseMove) { move = this.dex.moves.get(move.baseMove); }

					const ppDeducted = pokemon.deductPP(move.id, 2);
					if (ppDeducted) {
						this.add(
							"-activate",
							pokemon,
							"move: G-Max Depletion",
							move.name,
							ppDeducted
						);
						// Don't return here because returning early doesn't trigger
						// activation text for the second Pokemon in doubles
					}
				}
			},
		},
		secondary: null,
		target: "adjacentFoe",
		type: "Dragon",
		contestType: "Cool",
	},
	gmaxdraconianblow: {
		num: 1000,
		accuracy: true,
		basePower: 10,
		category: "Physical",
		isNonstandard: "Gigantamax",
		name: "G-Max Draconian Blow",
		pp: 5,
		priority: 0,
		flags: {},
		isMax: "Urshifu-Dragon-Fist",
		breaksProtect: true,
		secondary: null,
		target: "adjacentFoe",
		type: "Dragon",
		contestType: "Cool",
	},
	gmaxdrumsolo: {
		num: 1000,
		accuracy: true,
		basePower: 160,
		category: "Physical",
		isNonstandard: "Gigantamax",
		name: "G-Max Drum Solo",
		pp: 5,
		priority: 0,
		flags: {},
		isMax: "Rillaboom",
		ignoreAbility: true,
		secondary: null,
		target: "adjacentFoe",
		type: "Grass",
		contestType: "Cool",
	},
	gmaxfinale: {
		num: 1000,
		accuracy: true,
		basePower: 10,
		category: "Physical",
		isNonstandard: "Gigantamax",
		name: "G-Max Finale",
		pp: 5,
		priority: 0,
		flags: {},
		isMax: "Alcremie",
		self: {
			onHit(target, source, move) {
				for (const pokemon of source.alliesAndSelf()) {
					this.heal(pokemon.maxhp / 2, pokemon, source, move);
				}
			},
		},
		secondary: null,
		target: "adjacentFoe",
		type: "Fairy",
		contestType: "Cool",
	},
	gmaxfireball: {
		num: 1000,
		accuracy: true,
		basePower: 160,
		category: "Physical",
		isNonstandard: "Gigantamax",
		name: "G-Max Fireball",
		pp: 5,
		priority: 0,
		flags: {},
		isMax: "Cinderace",
		ignoreAbility: true,
		secondary: null,
		target: "adjacentFoe",
		type: "Fire",
		contestType: "Cool",
	},
	gmaxfoamburst: {
		num: 1000,
		accuracy: true,
		basePower: 10,
		category: "Physical",
		isNonstandard: "Gigantamax",
		name: "G-Max Foam Burst",
		pp: 5,
		priority: 0,
		flags: {},
		isMax: "Kingler",
		self: {
			onHit(source) {
				for (const pokemon of source.foes()) {
					this.boost({spe: -2}, pokemon);
				}
			},
		},
		secondary: null,
		target: "adjacentFoe",
		type: "Water",
		contestType: "Cool",
	},
	gmaxghostlysting: {
		num: 1000,
		accuracy: true,
		basePower: 10,
		category: "Physical",
		isNonstandard: "Gigantamax",
		name: "G-Max Ghostly Sting",
		pp: 5,
		priority: 0,
		flags: {},
		isMax: "Jellicent",
		self: {
			onHit(source) {
				for (const pokemon of source.foes()) {
					this.boost({def: -1}, pokemon);
					pokemon.addVolatile('curse');
				}
			},
		},
		secondary: null,
		target: "adjacentFoe",
		type: "Ghost",
		contestType: "Cool",
	},
	gmaxgoldrush: {
		num: 1000,
		accuracy: true,
		basePower: 10,
		category: "Physical",
		isNonstandard: "Gigantamax",
		name: "G-Max Gold Rush",
		pp: 5,
		priority: 0,
		flags: {},
		isMax: "Meowth",
		self: {
			onHit(source) {
				for (const pokemon of source.foes()) {
					pokemon.addVolatile("confusion");
				}
			},
		},
		secondary: null,
		target: "adjacentFoe",
		type: "Normal",
		contestType: "Cool",
	},
	gmaxgravitas: {
		num: 1000,
		accuracy: true,
		basePower: 10,
		category: "Physical",
		isNonstandard: "Gigantamax",
		name: "G-Max Gravitas",
		pp: 5,
		priority: 0,
		flags: {},
		isMax: "Orbeetle",
		self: {
			pseudoWeather: "gravity",
		},
		target: "adjacentFoe",
		type: "Psychic",
		contestType: "Cool",
	},
	gmaxguardian: {
		num: 1000,
		accuracy: true,
		basePower: 10,
		category: "Physical",
		isNonstandard: "Gigantamax",
		name: "G-Max Guardian",
		pp: 5,
		priority: 0,
		flags: {},
		isMax: "Dragonite",
		self: {
			onHit(source) {
				const side = source.side.allySide!;
				side.addSideCondition("mist");
				side.addSideCondition("safeguard");
			},
		},
		secondary: null,
		target: "adjacentFoe",
		type: "Dragon",
		contestType: "Cool",
	},
	gmaxhydrosnipe: {
		num: 1000,
		accuracy: true,
		basePower: 160,
		category: "Physical",
		isNonstandard: "Gigantamax",
		name: "G-Max Hydrosnipe",
		pp: 5,
		priority: 0,
		flags: {},
		isMax: "Inteleon",
		ignoreAbility: true,
		secondary: null,
		target: "adjacentFoe",
		type: "Water",
		contestType: "Cool",
	},
	gmaxlandslide: {
		num: 1000,
		accuracy: true,
		basePower: 10,
		category: "Physical",
		isNonstandard: "Gigantamax",
		name: "G-Max Landslide",
		pp: 5,
		priority: 0,
		flags: {},
		isMax: "Tyranitar",
		self: {
			onHit(source) {
				for (const pokemon of source.foes()) {
					this.boost({spe: -1}, pokemon);
					pokemon.addVolatile('block');
				}
			},
		},
		secondary: null,
		target: "adjacentFoe",
		type: "Rock",
		contestType: "Cool",
	},
	gmaxlivewire: {
		num: 1000,
		accuracy: true,
		basePower: 10,
		category: "Physical",
		isNonstandard: "Gigantamax",
		name: "G-Max Live-Wire",
		pp: 5,
		priority: 0,
		flags: {},
		isMax: "Voltergeist",
		self: {
			onHit(source) {
				for (const pokemon of source.foes()) {
					const result = this.random(2);
					if (result === 0) {
						pokemon.addVolatile('flinch');
					} else {
						pokemon.trySetStatus('brn', source);
					}
				}
			},
		},
		target: "adjacentFoe",
		type: "Electric",
		contestType: "Cool",
	},
	gmaxmalodor: {
		num: 1000,
		accuracy: true,
		basePower: 10,
		category: "Physical",
		isNonstandard: "Gigantamax",
		name: "G-Max Malodor",
		pp: 5,
		priority: 0,
		flags: {},
		isMax: "Garbodor",
		self: {
			onHit(source) {
				for (const pokemon of source.foes()) {
					pokemon.trySetStatus("psn", source);
				}
			},
		},
		target: "adjacentFoe",
		type: "Poison",
		contestType: "Cool",
	},
	gmaxmeltdown: {
		num: 1000,
		accuracy: true,
		basePower: 10,
		category: "Physical",
		isNonstandard: "Gigantamax",
		name: "G-Max Meltdown",
		pp: 5,
		priority: 0,
		flags: {},
		isMax: "Melmetal",
		self: {
			onHit(source) {
				for (const pokemon of source.foes()) {
					if (!pokemon.volatiles["dynamax"]) { pokemon.addVolatile("torment"); }
				}
			},
		},
		secondary: null,
		target: "adjacentFoe",
		type: "Steel",
		contestType: "Cool",
	},
	gmaxnightfall: {
		num: 1000,
		accuracy: true,
		basePower: 10,
		category: "Physical",
		isNonstandard: "Gigantamax",
		name: "G-Max Nightfall",
		pp: 5,
		priority: 0,
		flags: {},
		isMax: "Hydreigon",
		self: {
			onHit(source) {
				for (const pokemon of source.foes()) {
					this.boost({spd: -1}, pokemon);
					pokemon.trySetStatus('blindness', source);
				}
			},
		},
		target: "adjacentFoe",
		type: "Dark",
		contestType: "Cool",
	},
	gmaxoneblow: {
		num: 1000,
		accuracy: true,
		basePower: 10,
		category: "Physical",
		isNonstandard: "Gigantamax",
		name: "G-Max One Blow",
		pp: 5,
		priority: 0,
		flags: {},
		isMax: "Urshifu",
		secondary: null,
		target: "adjacentFoe",
		type: "Dark",
		contestType: "Cool",
	},
	gmaxrapidflow: {
		num: 1000,
		accuracy: true,
		basePower: 10,
		category: "Physical",
		isNonstandard: "Gigantamax",
		name: "G-Max Rapid Flow",
		pp: 5,
		priority: 0,
		flags: {},
		isMax: "Urshifu-Rapid-Strike",
		secondary: null,
		target: "adjacentFoe",
		type: "Water",
		contestType: "Cool",
	},
	gmaxreplenish: {
		num: 1000,
		accuracy: true,
		basePower: 10,
		category: "Physical",
		isNonstandard: "Gigantamax",
		name: "G-Max Replenish",
		pp: 5,
		priority: 0,
		flags: {},
		isMax: "Snorlax",
		self: {
			onHit(source) {
				if (this.random(2) === 0) return;
				for (const pokemon of source.alliesAndSelf()) {
					if (pokemon.item) continue;

					if (
						pokemon.lastItem &&
						this.dex.items.get(pokemon.lastItem).isBerry
					) {
						const item = pokemon.lastItem;
						pokemon.lastItem = "";
						this.add(
							"-item",
							pokemon,
							this.dex.items.get(item),
							"[from] move: G-Max Replenish"
						);
						pokemon.setItem(item);
					}
				}
			},
		},
		secondary: null,
		target: "adjacentFoe",
		type: "Normal",
		contestType: "Cool",
	},
	gmaxresonance: {
		num: 1000,
		accuracy: true,
		basePower: 10,
		category: "Physical",
		isNonstandard: "Gigantamax",
		name: "G-Max Resonance",
		pp: 5,
		priority: 0,
		flags: {},
		isMax: "Lapras",
		self: {
			sideCondition: "auroraveil",
		},
		secondary: null,
		target: "adjacentFoe",
		type: "Ice",
		contestType: "Cool",
	},
	gmaxsandblast: {
		num: 1000,
		accuracy: true,
		basePower: 10,
		category: "Physical",
		isNonstandard: "Gigantamax",
		name: "G-Max Sandblast",
		pp: 5,
		priority: 0,
		flags: {},
		isMax: "Sandaconda",
		self: {
			onHit(source) {
				for (const pokemon of source.foes()) {
					pokemon.addVolatile(
						"partiallytrapped",
						source,
						this.dex.getActiveMove("G-Max Sandblast")
					);
				}
			},
		},
		secondary: null,
		target: "adjacentFoe",
		type: "Ground",
		contestType: "Cool",
	},
	gmaxsmite: {
		num: 1000,
		accuracy: true,
		basePower: 10,
		category: "Physical",
		isNonstandard: "Gigantamax",
		name: "G-Max Smite",
		pp: 5,
		priority: 0,
		flags: {},
		isMax: "Hatterene",
		self: {
			onHit(source) {
				for (const pokemon of source.foes()) {
					pokemon.addVolatile("confusion", source);
				}
			},
		},
		secondary: null,
		target: "adjacentFoe",
		type: "Fairy",
		contestType: "Cool",
	},
	gmaxsnooze: {
		num: 1000,
		accuracy: true,
		basePower: 10,
		category: "Physical",
		isNonstandard: "Gigantamax",
		name: "G-Max Snooze",
		pp: 5,
		priority: 0,
		flags: {},
		isMax: "Grimmsnarl",
		onHit(target) {
			if (target.status || !target.runStatusImmunity("slp")) return;
			if (this.random(2) === 0) return;
			target.addVolatile("yawn");
		},
		onAfterSubDamage(damage, target) {
			if (target.status || !target.runStatusImmunity("slp")) return;
			if (this.random(2) === 0) return;
			target.addVolatile("yawn");
		},
		secondary: null,
		target: "adjacentFoe",
		type: "Dark",
		contestType: "Cool",
	},
	gmaxsteelsurge: {
		num: 1000,
		accuracy: true,
		basePower: 10,
		category: "Physical",
		isNonstandard: "Gigantamax",
		name: "G-Max Steelsurge",
		pp: 5,
		priority: 0,
		flags: {},
		isMax: "Copperajah",
		self: {
			onHit(source) {
				for (const side of source.side.foeSidesWithConditions()) {
					side.addSideCondition("metalshard");
				}
			},
		},
		secondary: null,
		target: "adjacentFoe",
		type: "Steel",
		contestType: "Cool",
	},
	gmaxstonesurge: {
		num: 1000,
		accuracy: true,
		basePower: 10,
		category: "Physical",
		isNonstandard: "Gigantamax",
		name: "G-Max Stonesurge",
		pp: 5,
		priority: 0,
		flags: {},
		isMax: "Drednaw",
		self: {
			onHit(source) {
				for (const side of source.side.foeSidesWithConditions()) {
					side.addSideCondition("stealthrock");
				}
			},
		},
		secondary: null,
		target: "adjacentFoe",
		type: "Water",
		contestType: "Cool",
	},
	gmaxstunshock: {
		num: 1000,
		accuracy: true,
		basePower: 10,
		category: "Physical",
		isNonstandard: "Gigantamax",
		name: "G-Max Stun Shock",
		pp: 10,
		priority: 0,
		flags: {},
		isMax: "Toxtricity",
		self: {
			onHit(source) {
				for (const pokemon of source.foes()) {
					const result = this.random(2);
					if (result === 0) {
						pokemon.trySetStatus("par", source);
					} else {
						pokemon.trySetStatus("psn", source);
					}
				}
			},
		},
		secondary: null,
		target: "adjacentFoe",
		type: "Electric",
		contestType: "Cool",
	},
	gmaxsweetness: {
		num: 1000,
		accuracy: true,
		basePower: 10,
		category: "Physical",
		isNonstandard: "Gigantamax",
		name: "G-Max Sweetness",
		pp: 10,
		priority: 0,
		flags: {},
		isMax: "Appletun",
		self: {
			onHit(source) {
				for (const ally of source.side.pokemon) {
					ally.cureStatus();
				}
			},
		},
		secondary: null,
		target: "adjacentFoe",
		type: "Grass",
		contestType: "Cool",
	},
	gmaxtartness: {
		num: 1000,
		accuracy: true,
		basePower: 10,
		category: "Physical",
		isNonstandard: "Gigantamax",
		name: "G-Max Tartness",
		pp: 10,
		priority: 0,
		flags: {},
		isMax: "Flapple",
		self: {
			onHit(source) {
				for (const pokemon of source.foes()) {
					this.boost({evasion: -1}, pokemon);
				}
			},
		},
		secondary: null,
		target: "adjacentFoe",
		type: "Grass",
		contestType: "Cool",
	},
	gmaxterror: {
		num: 1000,
		accuracy: true,
		basePower: 10,
		category: "Physical",
		isNonstandard: "Gigantamax",
		name: "G-Max Terror",
		pp: 10,
		priority: 0,
		flags: {},
		isMax: "Gengar",
		self: {
			onHit(source) {
				for (const pokemon of source.foes()) {
					pokemon.addVolatile("trapped", source, null, "trapper");
				}
			},
		},
		secondary: null,
		target: "adjacentFoe",
		type: "Ghost",
		contestType: "Cool",
	},
	gmaxtigerstormstrike: {
		num: 1000,
		accuracy: true,
		basePower: 10,
		category: "Physical",
		isNonstandard: "Gigantamax",
		name: "G-Max Tigerstorm Strike",
		pp: 5,
		priority: 0,
		flags: {},
		isMax: "Urshifu-Tiger-Claw",
		breaksProtect: true,
		secondary: null,
		target: "adjacentFoe",
		type: "Fire",
		contestType: "Cool",
	},
	gmaxvegetation: {
		num: 1000,
		accuracy: true,
		basePower: 10,
		category: "Physical",
		isNonstandard: "Gigantamax",
		name: "G-Max Vegetation",
		pp: 5,
		priority: 0,
		flags: {},
		isMax: "Carnicreeper",
		self: {
			onHit(source) {
				for (const pokemon of source.foes()) {
					const result = this.random(2);
					if (result === 0) {
						pokemon.addVolatile('flinch');
					} else {
						pokemon.addVolatile('leechseed');
					}
				}
			},
		},
		target: "adjacentFoe",
		type: "Grass",
		contestType: "Cool",
	},
	gmaxvinelash: {
		num: 1000,
		accuracy: true,
		basePower: 10,
		category: "Physical",
		isNonstandard: "Gigantamax",
		name: "G-Max Vine Lash",
		pp: 10,
		priority: 0,
		flags: {},
		isMax: "Venusaur",
		self: {
			onHit(source) {
				for (const side of source.side.foeSidesWithConditions()) {
					side.addSideCondition("gmaxvinelash");
				}
			},
		},
		condition: {
			duration: 4,
			onSideStart(targetSide) {
				this.add("-sidestart", targetSide, "G-Max Vine Lash");
			},
			onResidualOrder: 5,
			onResidualSubOrder: 1,
			onResidual(target) {
				if (!target.hasType("Grass")) { this.damage(target.baseMaxhp / 6, target); }
			},
			onSideResidualOrder: 26,
			onSideResidualSubOrder: 11,
			onSideEnd(targetSide) {
				this.add("-sideend", targetSide, "G-Max Vine Lash");
			},
		},
		secondary: null,
		target: "adjacentFoe",
		type: "Grass",
		contestType: "Cool",
	},
	gmaxvolcalith: {
		num: 1000,
		accuracy: true,
		basePower: 10,
		category: "Physical",
		isNonstandard: "Gigantamax",
		name: "G-Max Volcalith",
		pp: 10,
		priority: 0,
		flags: {},
		isMax: "Coalossal",
		self: {
			onHit(source) {
				for (const side of source.side.foeSidesWithConditions()) {
					side.addSideCondition("gmaxvolcalith");
				}
			},
		},
		condition: {
			duration: 4,
			onSideStart(targetSide) {
				this.add("-sidestart", targetSide, "G-Max Volcalith");
			},
			onResidualOrder: 5,
			onResidualSubOrder: 1,
			onResidual(target) {
				if (!target.hasType("Rock")) { this.damage(target.baseMaxhp / 6, target); }
			},
			onSideResidualOrder: 26,
			onSideResidualSubOrder: 11,
			onSideEnd(targetSide) {
				this.add("-sideend", targetSide, "G-Max Volcalith");
			},
		},
		secondary: null,
		target: "adjacentFoe",
		type: "Rock",
		contestType: "Cool",
	},
	gmaxvoltcrash: {
		num: 1000,
		accuracy: true,
		basePower: 10,
		category: "Physical",
		isNonstandard: "Gigantamax",
		name: "G-Max Volt Crash",
		pp: 10,
		priority: 0,
		flags: {},
		isMax: "Pikachu",
		self: {
			onHit(source) {
				for (const pokemon of source.foes()) {
					pokemon.trySetStatus("par", source);
				}
			},
		},
		secondary: null,
		target: "adjacentFoe",
		type: "Electric",
		contestType: "Cool",
	},
	gmaxwildfire: {
		num: 1000,
		accuracy: true,
		basePower: 10,
		category: "Physical",
		isNonstandard: "Gigantamax",
		name: "G-Max Wildfire",
		pp: 10,
		priority: 0,
		flags: {},
		isMax: "Charizard",
		self: {
			onHit(source) {
				for (const side of source.side.foeSidesWithConditions()) {
					side.addSideCondition("gmaxwildfire");
				}
			},
		},
		condition: {
			duration: 4,
			onSideStart(targetSide) {
				this.add("-sidestart", targetSide, "G-Max Wildfire");
			},
			onResidualOrder: 5,
			onResidualSubOrder: 1,
			onResidual(target) {
				if (!target.hasType("Fire")) { this.damage(target.baseMaxhp / 6, target); }
			},
			onSideResidualOrder: 26,
			onSideResidualSubOrder: 11,
			onSideEnd(targetSide) {
				this.add("-sideend", targetSide, "G-Max Wildfire");
			},
		},
		secondary: null,
		target: "adjacentFoe",
		type: "Fire",
		contestType: "Cool",
	},
	gmaxwindrage: {
		num: 1000,
		accuracy: true,
		basePower: 10,
		category: "Physical",
		isNonstandard: "Gigantamax",
		name: "G-Max Wind Rage",
		pp: 10,
		priority: 0,
		flags: {},
		isMax: "Corviknight",
		self: {
			onHit(source) {
				let success = false;
				const removeTarget = [
					"reflect",
					"lightscreen",
					"auroraveil",
					"safeguard",
					"mist",
					"spikes",
					"toxicspikes",
					"stealthrock",
					"stickyweb",
				];
				const removeAll = [
					"spikes",
					"toxicspikes",
					"stealthrock",
					"stickyweb",
					"metalshard",
				];
				for (const targetCondition of removeTarget) {
					if (source.side.foe.removeSideCondition(targetCondition)) {
						if (!removeAll.includes(targetCondition)) continue;
						this.add(
							"-sideend",
							source.side.foe,
							this.dex.conditions.get(targetCondition).name,
							"[from] move: G-Max Wind Rage",
							"[of] " + source
						);
						success = true;
					}
				}
				for (const sideCondition of removeAll) {
					if (source.side.removeSideCondition(sideCondition)) {
						this.add(
							"-sideend",
							source.side,
							this.dex.conditions.get(sideCondition).name,
							"[from] move: G-Max Wind Rage",
							"[of] " + source
						);
						success = true;
					}
				}
				this.field.clearTerrain();
				return success;
			},
		},
		secondary: null,
		target: "adjacentFoe",
		type: "Flying",
		contestType: "Cool",
	},
	grassknot: {
		num: 447,
		accuracy: 100,
		basePower: 0,
		basePowerCallback(pokemon, target) {
			const targetWeight = target.getWeight();
			if (targetWeight >= 2000) {
				this.debug("120 bp");
				return 120;
			}
			if (targetWeight >= 1000) {
				this.debug("100 bp");
				return 100;
			}
			if (targetWeight >= 500) {
				this.debug("80 bp");
				return 80;
			}
			if (targetWeight >= 250) {
				this.debug("60 bp");
				return 60;
			}
			if (targetWeight >= 100) {
				this.debug("40 bp");
				return 40;
			}
			this.debug("20 bp");
			return 20;
		},
		category: "Special",
		name: "Grass Knot",
		pp: 20,
		priority: 0,
		flags: {contact: 1, protect: 1, mirror: 1, nonsky: 1},
		onTryHit(target, source, move) {
			if (target.volatiles["dynamax"]) {
				this.add("-fail", source, "move: Grass Knot", "[from] Dynamax");
				this.attrLastMove("[still]");
				return null;
			}
		},
		secondary: null,
		target: "normal",
		type: "Grass",
		zMove: {basePower: 160},
		maxMove: {basePower: 130},
		contestType: "Cute",
	},
	grasspledge: {
		num: 520,
		accuracy: 100,
		basePower: 80,
		basePowerCallback(target, source, move) {
			if (["waterpledge", "firepledge"].includes(move.sourceEffect)) {
				this.add("-combine");
				return 150;
			}
			return 80;
		},
		category: "Special",
		name: "Grass Pledge",
		pp: 10,
		priority: 0,
		flags: {protect: 1, mirror: 1, nonsky: 1},
		onPrepareHit(target, source, move) {
			for (const action of this.queue.list as MoveAction[]) {
				if (
					!action.move ||
					!action.pokemon?.isActive ||
					action.pokemon.fainted ||
					action.maxMove ||
					action.zmove
				) {
					continue;
				}
				if (
					action.pokemon.isAlly(source) &&
					["waterpledge", "firepledge"].includes(action.move.id)
				) {
					this.queue.prioritizeAction(action, move);
					this.add("-waiting", source, action.pokemon);
					return null;
				}
			}
		},
		onModifyMove(move) {
			if (move.sourceEffect === "waterpledge") {
				move.type = "Grass";
				move.forceSTAB = true;
				move.sideCondition = "grasspledge";
			}
			if (move.sourceEffect === "firepledge") {
				move.type = "Fire";
				move.forceSTAB = true;
				move.sideCondition = "firepledge";
			}
		},
		condition: {
			duration: 4,
			onSideStart(targetSide) {
				this.add("-sidestart", targetSide, "Grass Pledge");
			},
			onSideResidualOrder: 26,
			onSideResidualSubOrder: 9,
			onSideEnd(targetSide) {
				this.add("-sideend", targetSide, "Grass Pledge");
			},
			onModifySpe(spe, pokemon) {
				return this.chainModify(0.25);
			},
		},
		secondary: null,
		target: "normal",
		type: "Grass",
		contestType: "Beautiful",
	},
	grasswhistle: {
		num: 320,
		accuracy: 55,
		basePower: 0,
		category: "Status",
		name: "Grass Whistle",
		pp: 15,
		priority: 0,
		flags: {protect: 1, reflectable: 1, mirror: 1, sound: 1, authentic: 1},
		status: "slp",
		secondary: null,
		target: "normal",
		type: "Grass",
		zMove: {boost: {spe: 1}},
		contestType: "Clever",
	},
	grassyglide: {
		num: 803,
		accuracy: 100,
		basePower: 70,
		category: "Physical",
		name: "Grassy Glide",
		pp: 20,
		priority: 0,
		flags: {contact: 1, protect: 1, mystery: 1},
		onModifyPriority(priority, source, target, move) {
			if (this.field.isTerrain("grassyterrain") && source.isGrounded()) {
				return priority + 1;
			}
		},
		secondary: null,
		target: "normal",
		type: "Grass",
		contestType: "Cool",
	},
	grassyterrain: {
		num: 580,
		accuracy: true,
		basePower: 0,
		category: "Status",
		name: "Grassy Terrain",
		pp: 10,
		priority: 0,
		flags: {nonsky: 1},
		terrain: "grassyterrain",
		condition: {
			duration: 5,
			durationCallback(source, effect) {
				if (source?.hasItem("terrainextender")) {
					return 8;
				}
				return 5;
			},
			onBasePowerPriority: 6,
			onBasePower(basePower, attacker, defender, move) {
				const weakenedMoves = ["earthquake", "bulldoze", "magnitude"];
				if (
					weakenedMoves.includes(move.id) &&
					defender.isGrounded() &&
					!defender.isSemiInvulnerable()
				) {
					this.debug("move weakened by grassy terrain");
					return this.chainModify(0.5);
				}
				if (move.type === "Grass" && attacker.isGrounded()) {
					this.debug("grassy terrain boost");
					return this.chainModify([5325, 4096]);
				}
			},
			onFieldStart(field, source, effect) {
				if (effect?.effectType === "Ability") {
					this.add(
						"-fieldstart",
						"move: Grassy Terrain",
						"[from] ability: " + effect,
						"[of] " + source
					);
				} else {
					this.add("-fieldstart", "move: Grassy Terrain");
				}
			},
			onResidualOrder: 5,
			onResidualSubOrder: 2,
			onResidual(pokemon) {
				if (pokemon.isGrounded() && !pokemon.isSemiInvulnerable()) {
					this.heal(pokemon.baseMaxhp / 16, pokemon, pokemon);
				} else {
					this.debug(
						`Pokemon semi-invuln or not grounded; Grassy Terrain skipped`
					);
				}
			},
			onFieldResidualOrder: 27,
			onFieldResidualSubOrder: 7,
			onFieldEnd() {
				this.add("-fieldend", "move: Grassy Terrain");
			},
		},
		secondary: null,
		target: "all",
		type: "Grass",
		zMove: {boost: {def: 1}},
		contestType: "Beautiful",
	},
	gravapple: {
		num: 788,
		accuracy: 100,
		basePower: 80,
		category: "Physical",
		name: "Grav Apple",
		pp: 10,
		priority: 0,
		flags: {protect: 1, mirror: 1},
		onBasePower(basePower) {
			if (this.field.getPseudoWeather("gravity")) {
				return this.chainModify(1.5);
			}
		},
		secondary: {
			chance: 100,
			boosts: {
				def: -1,
			},
		},
		target: "normal",
		type: "Grass",
	},
	gravity: {
		num: 356,
		accuracy: true,
		basePower: 0,
		category: "Status",
		name: "Gravity",
		pp: 5,
		priority: 0,
		flags: {nonsky: 1},
		pseudoWeather: "gravity",
		condition: {
			duration: 5,
			durationCallback(source, effect) {
				if (source?.hasAbility("persistent")) {
					this.add("-activate", source, "ability: Persistent", effect);
					return 7;
				}
				return 5;
			},
			onFieldStart() {
				this.add("-fieldstart", "move: Gravity");
				for (const pokemon of this.getAllActive()) {
					let applies = false;
					if (
						pokemon.removeVolatile("bounce") ||
						pokemon.removeVolatile("fly")
					) {
						applies = true;
						this.queue.cancelMove(pokemon);
						pokemon.removeVolatile("twoturnmove");
					}
					if (pokemon.volatiles["skydrop"]) {
						applies = true;
						this.queue.cancelMove(pokemon);

						if (pokemon.volatiles["skydrop"].source) {
							this.add(
								"-end",
								pokemon.volatiles["twoturnmove"].source,
								"Sky Drop",
								"[interrupt]"
							);
						}
						pokemon.removeVolatile("skydrop");
						pokemon.removeVolatile("twoturnmove");
					}
					if (pokemon.volatiles["magnetrise"]) {
						applies = true;
						delete pokemon.volatiles["magnetrise"];
					}
					if (pokemon.volatiles["telekinesis"]) {
						applies = true;
						delete pokemon.volatiles["telekinesis"];
					}
					if (applies) this.add("-activate", pokemon, "move: Gravity");
				}
			},
			onModifyAccuracy(accuracy) {
				if (typeof accuracy !== "number") return;
				return this.chainModify([6840, 4096]);
			},
			onDisableMove(pokemon) {
				for (const moveSlot of pokemon.moveSlots) {
					if (this.dex.moves.get(moveSlot.id).flags["gravity"]) {
						pokemon.disableMove(moveSlot.id);
					}
				}
			},
			// groundedness implemented in battle.engine.js:BattlePokemon#isGrounded
			onBeforeMovePriority: 6,
			onBeforeMove(pokemon, target, move) {
				if (move.flags["gravity"] && !move.isZ) {
					this.add("cant", pokemon, "move: Gravity", move);
					return false;
				}
			},
			onModifyMove(move, pokemon, target) {
				if (move.flags["gravity"] && !move.isZ) {
					this.add("cant", pokemon, "move: Gravity", move);
					return false;
				}
			},
			onFieldResidualOrder: 27,
			onFieldResidualSubOrder: 2,
			onFieldEnd() {
				this.add("-fieldend", "move: Gravity");
			},
		},
		secondary: null,
		target: "all",
		type: "Psychic",
		zMove: {boost: {spa: 1}},
		contestType: "Clever",
	},
	gravitybeam: {
		num: -5,
		accuracy: 100,
		basePower: 90,
		category: "Special",
		name: "Gravity Beam",
		pp: 10,
		priority: 0,
		flags: {protect: 1, mirror: 1},
		onBasePower(basePower) {
			if (this.field.getPseudoWeather("gravity")) {
				return this.chainModify(1.5);
			}
		},
		secondary: {
			chance: 10,
			volatileStatus: "confusion",
		},
		target: "normal",
		type: "Infinite",
		contestType: "Beautiful",
	},
	growl: {
		num: 45,
		accuracy: 100,
		basePower: 0,
		category: "Status",
		name: "Growl",
		pp: 40,
		priority: 0,
		flags: {protect: 1, reflectable: 1, mirror: 1, sound: 1, authentic: 1},
		boosts: {
			atk: -1,
		},
		secondary: null,
		target: "allAdjacentFoes",
		type: "Normal",
		zMove: {boost: {def: 1}},
		contestType: "Cute",
	},
	growth: {
		num: 74,
		accuracy: true,
		basePower: 0,
		category: "Status",
		name: "Growth",
		pp: 20,
		priority: 0,
		flags: {snatch: 1},
		onModifyMove(move, pokemon) {
			if (["sunnyday", "desolateland"].includes(pokemon.effectiveWeather())) { move.boosts = {atk: 2, spa: 2}; }
		},
		boosts: {
			atk: 1,
			spa: 1,
		},
		secondary: null,
		target: "self",
		type: "Normal",
		zMove: {boost: {spa: 1}},
		contestType: "Beautiful",
	},
	grudge: {
		num: 288,
		accuracy: true,
		basePower: 0,
		category: "Status",
		name: "Grudge",
		pp: 5,
		priority: 0,
		flags: {authentic: 1},
		volatileStatus: "grudge",
		condition: {
			onStart(pokemon) {
				this.add("-singlemove", pokemon, "Grudge");
			},
			onFaint(target, source, effect) {
				if (!source || source.fainted || !effect) return;
				if (
					effect.effectType === "Move" &&
					!effect.isFutureMove &&
					source.lastMove
				) {
					let move: Move = source.lastMove;
					if (move.isMax && move.baseMove) { move = this.dex.moves.get(move.baseMove); }

					for (const moveSlot of source.moveSlots) {
						if (moveSlot.id === move.id) {
							moveSlot.pp = 0;
							this.add("-activate", source, "move: Grudge", move.name);
						}
					}
				}
			},
			onBeforeMovePriority: 100,
			onBeforeMove(pokemon) {
				this.debug("removing Grudge before attack");
				pokemon.removeVolatile("grudge");
			},
		},
		secondary: null,
		target: "self",
		type: "Ghost",
		zMove: {effect: "redirect"},
		contestType: "Tough",
	},
	guardianofalola: {
		num: 698,
		accuracy: true,
		basePower: 0,
		damageCallback(pokemon, target) {
			const hp75 = Math.floor((target.getUndynamaxedHP() * 3) / 4);
			if (
				target.volatiles["protect"] ||
				target.volatiles["banefulbunker"] ||
				target.volatiles["kingsshield"] ||
				target.volatiles["spikyshield"] ||
				target.side.getSideCondition("matblock")
			) {
				this.add("-zbroken", target);
				return this.clampIntRange(Math.ceil(hp75 / 4 - 0.5), 1);
			}
			return this.clampIntRange(hp75, 1);
		},
		category: "Special",
		name: "Guardian of Alola",
		pp: 1,
		priority: 0,
		flags: {},
		isZ: "tapuniumz",
		secondary: null,
		target: "normal",
		type: "Fairy",
		contestType: "Tough",
	},
	guardsplit: {
		num: 470,
		accuracy: true,
		basePower: 0,
		category: "Status",
		name: "Guard Split",
		pp: 10,
		priority: 0,
		flags: {protect: 1, mystery: 1},
		onHit(target, source) {
			const newdef = Math.floor(
				(target.storedStats.def + source.storedStats.def) / 2
			);
			target.storedStats.def = newdef;
			source.storedStats.def = newdef;
			const newspd = Math.floor(
				(target.storedStats.spd + source.storedStats.spd) / 2
			);
			target.storedStats.spd = newspd;
			source.storedStats.spd = newspd;
			this.add("-activate", source, "move: Guard Split", "[of] " + target);
		},
		secondary: null,
		target: "normal",
		type: "Psychic",
		zMove: {boost: {spe: 1}},
		contestType: "Clever",
	},
	guardswap: {
		num: 385,
		accuracy: true,
		basePower: 0,
		category: "Status",
		name: "Guard Swap",
		pp: 10,
		priority: 0,
		flags: {protect: 1, mirror: 1, authentic: 1, mystery: 1},
		onHit(target, source) {
			const targetBoosts: SparseBoostsTable = {};
			const sourceBoosts: SparseBoostsTable = {};

			const defSpd: BoostID[] = ["def", "spd"];
			for (const stat of defSpd) {
				targetBoosts[stat] = target.boosts[stat];
				sourceBoosts[stat] = source.boosts[stat];
			}

			source.setBoost(targetBoosts);
			target.setBoost(sourceBoosts);

			this.add(
				"-swapboost",
				source,
				target,
				"def, spd",
				"[from] move: Guard Swap"
			);
		},
		secondary: null,
		target: "normal",
		type: "Psychic",
		zMove: {boost: {spe: 1}},
		contestType: "Clever",
	},
	"guillotine": {
		num: 12,
		accuracy: 50,
		basePower: 0,
		category: "Physical",
		name: "Guillotine",
		pp: 5,
		priority: 0,
		flags: {contact: 1, protect: 1, mirror: 1},
		damageCallback(pokemon, target) {
			const hp75 = Math.floor(target.getUndynamaxedHP() * 3 / 4);
			return this.clampIntRange(hp75, 1);
		},
		ignoreEvasion: true,
		secondary: null,
		target: "normal",
		type: "Normal",
		zMove: {basePower: 170},
		maxMove: {basePower: 120},
		contestType: "Cool",
	},
	gunkshot: {
		num: 441,
		accuracy: 80,
		basePower: 120,
		category: "Physical",
		name: "Gunk Shot",
		pp: 5,
		priority: 0,
		flags: {protect: 1, mirror: 1},
		secondary: {
			chance: 30,
			status: "psn",
		},
		target: "normal",
		type: "Poison",
		contestType: "Tough",
	},
	gust: {
		num: 16,
		accuracy: 100,
		basePower: 40,
		category: "Special",
		name: "Gust",
		pp: 35,
		priority: 0,
		flags: {protect: 1, mirror: 1, distance: 1},
		secondary: null,
		target: "any",
		type: "Flying",
		contestType: "Clever",
	},
	gyroball: {
		num: 360,
		accuracy: 100,
		basePower: 0,
		basePowerCallback(pokemon, target) {
			let power =
				Math.floor((25 * target.getStat("spe")) / pokemon.getStat("spe")) +
				1;
			if (!isFinite(power)) power = 1;
			if (power > 150) power = 150;
			this.debug(`${power} bp`);
			return power;
		},
		category: "Physical",
		name: "Gyro Ball",
		pp: 5,
		priority: 0,
		flags: {bullet: 1, contact: 1, protect: 1, mirror: 1},
		secondary: null,
		target: "normal",
		type: "Steel",
		zMove: {basePower: 160},
		maxMove: {basePower: 130},
		contestType: "Cool",
	},
	hail: {
		num: 258,
		accuracy: true,
		basePower: 0,
		category: "Status",
		name: "Hail",
		pp: 10,
		priority: 0,
		flags: {},
		weather: "hail",
		secondary: null,
		target: "all",
		type: "Ice",
		zMove: {boost: {spe: 1}},
		contestType: "Beautiful",
	},
	hammerarm: {
		num: 359,
		accuracy: 90,
		basePower: 100,
		category: "Physical",
		name: "Hammer Arm",
		pp: 10,
		priority: 0,
		flags: {contact: 1, protect: 1, mirror: 1, punch: 1},
		self: {
			boosts: {
				spe: -1,
			},
		},
		secondary: null,
		target: "normal",
		type: "Fighting",
		contestType: "Tough",
	},
	happyhour: {
		num: 603,
		accuracy: true,
		basePower: 0,
		category: "Status",
		name: "Happy Hour",
		pp: 30,
		priority: 0,
		flags: {},
		onTryHit(target, source) {
			this.add("-activate", target, "move: Happy Hour");
		},
		secondary: null,
		target: "allySide",
		type: "Normal",
		zMove: {boost: {atk: 1, def: 1, spa: 1, spd: 1, spe: 1}},
		contestType: "Cute",
	},
	harden: {
		num: 106,
		accuracy: true,
		basePower: 0,
		category: "Status",
		name: "Harden",
		pp: 30,
		priority: 0,
		flags: {snatch: 1},
		boosts: {
			def: 1,
		},
		secondary: null,
		target: "self",
		type: "Normal",
		zMove: {boost: {def: 1}},
		contestType: "Tough",
	},
	haze: {
		num: 114,
		accuracy: true,
		basePower: 0,
		category: "Status",
		name: "Haze",
		pp: 30,
		priority: 0,
		flags: {authentic: 1},
		onHitField() {
			this.add("-clearallboost");
			for (const pokemon of this.getAllActive()) {
				pokemon.clearBoosts();
			}
		},
		secondary: null,
		target: "all",
		type: "Ice",
		zMove: {effect: "heal"},
		contestType: "Beautiful",
	},
	headbutt: {
		num: 29,
		accuracy: 100,
		basePower: 70,
		category: "Physical",
		name: "Headbutt",
		pp: 15,
		priority: 0,
		flags: {contact: 1, protect: 1, mirror: 1},
		secondary: {
			chance: 30,
			volatileStatus: "flinch",
		},
		target: "normal",
		type: "Normal",
		contestType: "Tough",
	},
	headcharge: {
		num: 543,
		accuracy: 100,
		basePower: 120,
		category: "Physical",
		name: "Head Charge",
		pp: 15,
		priority: 0,
		flags: {contact: 1, protect: 1, mirror: 1},
		recoil: [1, 4],
		secondary: null,
		target: "normal",
		type: "Normal",
		contestType: "Tough",
	},
	headsmash: {
		num: 457,
		accuracy: 80,
		basePower: 130,
		category: "Physical",
		name: "Head Smash",
		pp: 5,
		priority: 0,
		flags: {contact: 1, protect: 1, mirror: 1},
		recoil: [1, 2],
		secondary: null,
		target: "normal",
		type: "Rock",
		contestType: "Tough",
	},
	healbell: {
		num: 215,
		accuracy: true,
		basePower: 0,
		category: "Status",
		name: "Heal Bell",
		pp: 5,
		priority: 0,
		flags: {snatch: 1, sound: 1, distance: 1, authentic: 1},
		onHit(pokemon, source) {
			this.add("-activate", source, "move: Heal Bell");
			const side = pokemon.side;
			let success = false;
			for (const ally of side.pokemon) {
				if (ally !== source && ally.hasAbility("soundproof")) continue;
				if (ally.cureStatus()) success = true;
			}
			return success;
		},
		target: "allyTeam",
		type: "Normal",
		zMove: {effect: "heal"},
		contestType: "Beautiful",
	},
	healblock: {
		num: 377,
		accuracy: 100,
		basePower: 0,
		category: "Status",
		name: "Heal Block",
		pp: 15,
		priority: 0,
		flags: {protect: 1, reflectable: 1, mirror: 1},
		volatileStatus: "healblock",
		condition: {
			duration: 5,
			durationCallback(target, source, effect) {
				if (source?.hasAbility("persistent")) {
					this.add("-activate", source, "ability: Persistent", effect);
					return 7;
				}
				return 5;
			},
			onStart(pokemon, source) {
				this.add("-start", pokemon, "move: Heal Block");
				source.moveThisTurnResult = true;
			},
			onDisableMove(pokemon) {
				for (const moveSlot of pokemon.moveSlots) {
					if (this.dex.moves.get(moveSlot.id).flags["heal"]) {
						pokemon.disableMove(moveSlot.id);
					}
				}
			},
			onBeforeMovePriority: 6,
			onBeforeMove(pokemon, target, move) {
				if (move.flags["heal"] && !move.isZ && !move.isMax) {
					this.add("cant", pokemon, "move: Heal Block", move);
					return false;
				}
			},
			onModifyMove(move, pokemon, target) {
				if (move.flags["heal"] && !move.isZ && !move.isMax) {
					this.add("cant", pokemon, "move: Heal Block", move);
					return false;
				}
			},
			onResidualOrder: 20,
			onEnd(pokemon) {
				this.add("-end", pokemon, "move: Heal Block");
			},
			onTryHeal(damage, target, source, effect) {
				if (effect?.id === "zpower" || this.effectState.isZ) return damage;
				return false;
			},
			onRestart(target, source) {
				this.add("-fail", target, "move: Heal Block"); // Succeeds to supress downstream messages
				if (!source.moveThisTurnResult) {
					source.moveThisTurnResult = false;
				}
			},
		},
		secondary: null,
		target: "allAdjacentFoes",
		type: "Psychic",
		zMove: {boost: {spa: 2}},
		contestType: "Clever",
	},
	healingwish: {
		num: 361,
		accuracy: true,
		basePower: 0,
		category: "Status",
		name: "Healing Wish",
		pp: 10,
		priority: 0,
		flags: {snatch: 1, heal: 1},
		onTryHit(pokemon, target, move) {
			if (!this.canSwitch(pokemon.side)) {
				delete move.selfdestruct;
				return false;
			}
		},
		selfdestruct: "ifHit",
		slotCondition: "healingwish",
		condition: {
			onSwap(target) {
				if (
					!target.fainted &&
					(target.hp < target.maxhp || target.status)
				) {
					target.heal(target.maxhp);
					target.setStatus("");
					this.add(
						"-heal",
						target,
						target.getHealth,
						"[from] move: Healing Wish"
					);
					target.side.removeSlotCondition(target, "healingwish");
				}
			},
		},
		secondary: null,
		target: "self",
		type: "Psychic",
		contestType: "Beautiful",
	},
	healorder: {
		num: 456,
		accuracy: true,
		basePower: 0,
		category: "Status",
		name: "Heal Order",
		pp: 10,
		priority: 0,
		flags: {snatch: 1, heal: 1},
		heal: [1, 2],
		secondary: null,
		target: "self",
		type: "Bug",
		zMove: {effect: "clearnegativeboost"},
		contestType: "Clever",
	},
	healpulse: {
		num: 505,
		accuracy: true,
		basePower: 0,
		category: "Status",
		name: "Heal Pulse",
		pp: 10,
		priority: 0,
		flags: {
			protect: 1,
			pulse: 1,
			reflectable: 1,
			distance: 1,
			heal: 1,
			mystery: 1,
		},
		onHit(target, source) {
			let success = false;
			if (source.hasAbility("megalauncher")) {
				success = !!this.heal(this.modify(target.baseMaxhp, 0.75));
			} else {
				success = !!this.heal(Math.ceil(target.baseMaxhp * 0.5));
			}
			if (success && !target.isAlly(source)) {
				target.staleness = "external";
			}
			return success;
		},
		secondary: null,
		target: "any",
		type: "Psychic",
		zMove: {effect: "clearnegativeboost"},
		contestType: "Beautiful",
	},
	heartstamp: {
		num: 531,
		accuracy: 100,
		basePower: 60,
		category: "Physical",
		name: "Heart Stamp",
		pp: 25,
		priority: 0,
		flags: {contact: 1, protect: 1, mirror: 1},
		secondary: {
			chance: 30,
			volatileStatus: "flinch",
		},
		target: "normal",
		type: "Psychic",
		contestType: "Cute",
	},
	heartswap: {
		num: 391,
		accuracy: true,
		basePower: 0,
		category: "Status",
		name: "Heart Swap",
		pp: 10,
		priority: 0,
		flags: {protect: 1, mirror: 1, authentic: 1, mystery: 1},
		onHit(target, source) {
			const targetBoosts: SparseBoostsTable = {};
			const sourceBoosts: SparseBoostsTable = {};

			let i: BoostID;
			for (i in target.boosts) {
				targetBoosts[i] = target.boosts[i];
				sourceBoosts[i] = source.boosts[i];
			}

			target.setBoost(sourceBoosts);
			source.setBoost(targetBoosts);

			this.add("-swapboost", source, target, "[from] move: Heart Swap");
		},
		secondary: null,
		target: "normal",
		type: "Psychic",
		zMove: {effect: "crit2"},
		contestType: "Clever",
	},
	heatcrash: {
		num: 535,
		accuracy: 100,
		basePower: 0,
		basePowerCallback(pokemon, target) {
			const targetWeight = target.getWeight();
			const pokemonWeight = pokemon.getWeight();
			if (pokemonWeight >= targetWeight * 5) {
				return 120;
			}
			if (pokemonWeight >= targetWeight * 4) {
				return 100;
			}
			if (pokemonWeight >= targetWeight * 3) {
				return 80;
			}
			if (pokemonWeight >= targetWeight * 2) {
				return 60;
			}
			return 40;
		},
		category: "Physical",
		name: "Heat Crash",
		pp: 10,
		priority: 0,
		flags: {contact: 1, protect: 1, mirror: 1, nonsky: 1},
		onTryHit(target, pokemon, move) {
			if (target.volatiles["dynamax"]) {
				this.add("-fail", pokemon, "Dynamax");
				this.attrLastMove("[still]");
				return null;
			}
		},
		secondary: null,
		target: "normal",
		type: "Fire",
		zMove: {basePower: 160},
		maxMove: {basePower: 130},
		contestType: "Tough",
	},
	heatwave: {
		num: 257,
		accuracy: 90,
		basePower: 95,
		category: "Special",
		name: "Heat Wave",
		pp: 10,
		priority: 0,
		flags: {protect: 1, mirror: 1},
		secondary: {
			chance: 10,
			status: "brn",
		},
		target: "allAdjacentFoes",
		type: "Fire",
		contestType: "Beautiful",
	},
	heavyslam: {
		num: 484,
		accuracy: 100,
		basePower: 0,
		basePowerCallback(pokemon, target) {
			const targetWeight = target.getWeight();
			const pokemonWeight = pokemon.getWeight();
			if (pokemonWeight >= targetWeight * 5) {
				return 120;
			}
			if (pokemonWeight >= targetWeight * 4) {
				return 100;
			}
			if (pokemonWeight >= targetWeight * 3) {
				return 80;
			}
			if (pokemonWeight >= targetWeight * 2) {
				return 60;
			}
			return 40;
		},
		category: "Physical",
		name: "Heavy Slam",
		pp: 10,
		priority: 0,
		flags: {contact: 1, protect: 1, mirror: 1, nonsky: 1},
		onTryHit(target, pokemon, move) {
			if (target.volatiles["dynamax"]) {
				this.add("-fail", pokemon, "Dynamax");
				this.attrLastMove("[still]");
				return null;
			}
		},
		secondary: null,
		target: "normal",
		type: "Steel",
		zMove: {basePower: 160},
		maxMove: {basePower: 130},
		contestType: "Tough",
	},
	helpinghand: {
		num: 270,
		accuracy: true,
		basePower: 0,
		category: "Status",
		name: "Helping Hand",
		pp: 20,
		priority: 5,
		flags: {authentic: 1},
		volatileStatus: "helpinghand",
		onTryHit(target) {
			if (!target.newlySwitched && !this.queue.willMove(target)) { return false; }
		},
		condition: {
			duration: 1,
			onStart(target, source) {
				this.effectState.multiplier = 1.5;
				this.add("-singleturn", target, "Helping Hand", "[of] " + source);
			},
			onRestart(target, source) {
				this.effectState.multiplier *= 1.5;
				this.add("-singleturn", target, "Helping Hand", "[of] " + source);
			},
			onBasePowerPriority: 10,
			onBasePower(basePower) {
				this.debug(
					"Boosting from Helping Hand: " + this.effectState.multiplier
				);
				return this.chainModify(this.effectState.multiplier);
			},
		},
		secondary: null,
		target: "adjacentAlly",
		type: "Normal",
		zMove: {effect: "clearnegativeboost"},
		contestType: "Clever",
	},
	hex: {
		num: 506,
		accuracy: 100,
		basePower: 65,
		basePowerCallback(pokemon, target, move) {
			if (target.status || target.hasAbility("comatose")) { return move.basePower * 2; }
			return move.basePower;
		},
		category: "Special",
		name: "Hex",
		pp: 10,
		priority: 0,
		flags: {protect: 1, mirror: 1},
		secondary: null,
		target: "normal",
		type: "Ghost",
		zMove: {basePower: 160},
		contestType: "Clever",
	},
	hiddenpower: {
		num: 237,
		accuracy: 100,
		basePower: 60,
		basePowerCallback(pokemon, target, move) {
			if (pokemon.species.name === 'Unown-Alphabet' && pokemon.hasAbility('unownsspell')) {
				return move.basePower + 30;
			}
			return move.basePower;
		},
		category: "Special",
		name: "Hidden Power",
		pp: 15,
		priority: 0,
		flags: {protect: 1, mirror: 1},
		onModifyType(move, pokemon) {
			move.type = pokemon.hpType || "Dark";
		},
		secondary: null,
		target: "normal",
		type: "Normal",
		contestType: "Clever",
	},
	hiddenpowerbug: {
		num: 237,
		accuracy: 100,
		basePower: 60,
		basePowerCallback(pokemon, target, move) {
			if (pokemon.species.name === 'Unown-Alphabet' && pokemon.hasAbility('unownsspell')) {
				return move.basePower + 30;
			}
			return move.basePower;
		},
		category: "Special",
		realMove: "Hidden Power",
		name: "Hidden Power Bug",
		pp: 15,
		priority: 0,
		flags: {protect: 1, mirror: 1},
		secondary: null,
		target: "normal",
		type: "Bug",
		contestType: "Clever",
	},
	hiddenpowerdark: {
		num: 237,
		accuracy: 100,
		basePower: 60,
		basePowerCallback(pokemon, target, move) {
			if (pokemon.species.name === 'Unown-Alphabet' && pokemon.hasAbility('unownsspell')) {
				return move.basePower + 30;
			}
			return move.basePower;
		},
		category: "Special",
		realMove: "Hidden Power",
		name: "Hidden Power Dark",
		pp: 15,
		priority: 0,
		flags: {protect: 1, mirror: 1},
		secondary: null,
		target: "normal",
		type: "Dark",
		contestType: "Clever",
	},
	hiddenpowerdragon: {
		num: 237,
		accuracy: 100,
		basePower: 60,
		basePowerCallback(pokemon, target, move) {
			if (pokemon.species.name === 'Unown-Alphabet' && pokemon.hasAbility('unownsspell')) {
				return move.basePower + 30;
			}
			return move.basePower;
		},
		category: "Special",
		realMove: "Hidden Power",
		name: "Hidden Power Dragon",
		pp: 15,
		priority: 0,
		flags: {protect: 1, mirror: 1},
		secondary: null,
		target: "normal",
		type: "Dragon",
		contestType: "Clever",
	},
	hiddenpowerelectric: {
		num: 237,
		accuracy: 100,
		basePower: 60,
		basePowerCallback(pokemon, target, move) {
			if (pokemon.species.name === 'Unown-Alphabet' && pokemon.hasAbility('unownsspell')) {
				return move.basePower + 30;
			}
			return move.basePower;
		},
		category: "Special",
		realMove: "Hidden Power",
		name: "Hidden Power Electric",
		pp: 15,
		priority: 0,
		flags: {protect: 1, mirror: 1},
		secondary: null,
		target: "normal",
		type: "Electric",
		contestType: "Clever",
	},
	hiddenpowerfighting: {
		num: 237,
		accuracy: 100,
		basePower: 60,
		basePowerCallback(pokemon, target, move) {
			if (pokemon.species.name === 'Unown-Alphabet' && pokemon.hasAbility('unownsspell')) {
				return move.basePower + 30;
			}
			return move.basePower;
		},
		category: "Special",
		realMove: "Hidden Power",
		name: "Hidden Power Fighting",
		pp: 15,
		priority: 0,
		flags: {protect: 1, mirror: 1},
		secondary: null,
		target: "normal",
		type: "Fighting",
		contestType: "Clever",
	},
	hiddenpowerfire: {
		num: 237,
		accuracy: 100,
		basePower: 60,
		basePowerCallback(pokemon, target, move) {
			if (pokemon.species.name === 'Unown-Alphabet' && pokemon.hasAbility('unownsspell')) {
				return move.basePower + 30;
			}
			return move.basePower;
		},
		category: "Special",
		realMove: "Hidden Power",
		name: "Hidden Power Fire",
		pp: 15,
		priority: 0,
		flags: {protect: 1, mirror: 1},
		secondary: null,
		target: "normal",
		type: "Fire",
		contestType: "Clever",
	},
	hiddenpowerflying: {
		num: 237,
		accuracy: 100,
		basePower: 60,
		basePowerCallback(pokemon, target, move) {
			if (pokemon.species.name === 'Unown-Alphabet' && pokemon.hasAbility('unownsspell')) {
				return move.basePower + 30;
			}
			return move.basePower;
		},
		category: "Special",
		realMove: "Hidden Power",
		name: "Hidden Power Flying",
		pp: 15,
		priority: 0,
		flags: {protect: 1, mirror: 1},
		secondary: null,
		target: "normal",
		type: "Flying",
		contestType: "Clever",
	},
	hiddenpowerghost: {
		num: 237,
		accuracy: 100,
		basePower: 60,
		basePowerCallback(pokemon, target, move) {
			if (pokemon.species.name === 'Unown-Alphabet' && pokemon.hasAbility('unownsspell')) {
				return move.basePower + 30;
			}
			return move.basePower;
		},
		category: "Special",
		realMove: "Hidden Power",
		name: "Hidden Power Ghost",
		pp: 15,
		priority: 0,
		flags: {protect: 1, mirror: 1},
		secondary: null,
		target: "normal",
		type: "Ghost",
		contestType: "Clever",
	},
	hiddenpowergrass: {
		num: 237,
		accuracy: 100,
		basePower: 60,
		basePowerCallback(pokemon, target, move) {
			if (pokemon.species.name === 'Unown-Alphabet' && pokemon.hasAbility('unownsspell')) {
				return move.basePower + 30;
			}
			return move.basePower;
		},
		category: "Special",
		realMove: "Hidden Power",
		name: "Hidden Power Grass",
		pp: 15,
		priority: 0,
		flags: {protect: 1, mirror: 1},
		secondary: null,
		target: "normal",
		type: "Grass",
		contestType: "Clever",
	},
	hiddenpowerground: {
		num: 237,
		accuracy: 100,
		basePower: 60,
		basePowerCallback(pokemon, target, move) {
			if (pokemon.species.name === 'Unown-Alphabet' && pokemon.hasAbility('unownsspell')) {
				return move.basePower + 30;
			}
			return move.basePower;
		},
		category: "Special",
		realMove: "Hidden Power",
		name: "Hidden Power Ground",
		pp: 15,
		priority: 0,
		flags: {protect: 1, mirror: 1},
		secondary: null,
		target: "normal",
		type: "Ground",
		contestType: "Clever",
	},
	hiddenpowerice: {
		num: 237,
		accuracy: 100,
		basePower: 60,
		basePowerCallback(pokemon, target, move) {
			if (pokemon.species.name === 'Unown-Alphabet' && pokemon.hasAbility('unownsspell')) {
				return move.basePower + 30;
			}
			return move.basePower;
		},
		category: "Special",
		realMove: "Hidden Power",
		name: "Hidden Power Ice",
		pp: 15,
		priority: 0,
		flags: {protect: 1, mirror: 1},
		secondary: null,
		target: "normal",
		type: "Ice",
		contestType: "Clever",
	},
	hiddenpowerpoison: {
		num: 237,
		accuracy: 100,
		basePower: 60,
		basePowerCallback(pokemon, target, move) {
			if (pokemon.species.name === 'Unown-Alphabet' && pokemon.hasAbility('unownsspell')) {
				return move.basePower + 30;
			}
			return move.basePower;
		},
		category: "Special",
		realMove: "Hidden Power",
		name: "Hidden Power Poison",
		pp: 15,
		priority: 0,
		flags: {protect: 1, mirror: 1},
		secondary: null,
		target: "normal",
		type: "Poison",
		contestType: "Clever",
	},
	hiddenpowerpsychic: {
		num: 237,
		accuracy: 100,
		basePower: 60,
		basePowerCallback(pokemon, target, move) {
			if (pokemon.species.name === 'Unown-Alphabet' && pokemon.hasAbility('unownsspell')) {
				return move.basePower + 30;
			}
			return move.basePower;
		},
		category: "Special",
		realMove: "Hidden Power",
		name: "Hidden Power Psychic",
		pp: 15,
		priority: 0,
		flags: {protect: 1, mirror: 1},
		secondary: null,
		target: "normal",
		type: "Psychic",
		contestType: "Clever",
	},
	hiddenpowerrock: {
		num: 237,
		accuracy: 100,
		basePower: 60,
		basePowerCallback(pokemon, target, move) {
			if (pokemon.species.name === 'Unown-Alphabet' && pokemon.hasAbility('unownsspell')) {
				return move.basePower + 30;
			}
			return move.basePower;
		},
		category: "Special",
		realMove: "Hidden Power",
		name: "Hidden Power Rock",
		pp: 15,
		priority: 0,
		flags: {protect: 1, mirror: 1},
		secondary: null,
		target: "normal",
		type: "Rock",
		contestType: "Clever",
	},
	hiddenpowersteel: {
		num: 237,
		accuracy: 100,
		basePower: 60,
		basePowerCallback(pokemon, target, move) {
			if (pokemon.species.name === 'Unown-Alphabet' && pokemon.hasAbility('unownsspell')) {
				return move.basePower + 30;
			}
			return move.basePower;
		},
		category: "Special",
		realMove: "Hidden Power",
		name: "Hidden Power Steel",
		pp: 15,
		priority: 0,
		flags: {protect: 1, mirror: 1},
		secondary: null,
		target: "normal",
		type: "Steel",
		contestType: "Clever",
	},
	hiddenpowerwater: {
		num: 237,
		accuracy: 100,
		basePower: 60,
		basePowerCallback(pokemon, target, move) {
			if (pokemon.species.name === 'Unown-Alphabet' && pokemon.hasAbility('unownsspell')) {
				return move.basePower + 30;
			}
			return move.basePower;
		},
		category: "Special",
		realMove: "Hidden Power",
		name: "Hidden Power Water",
		pp: 15,
		priority: 0,
		flags: {protect: 1, mirror: 1},
		secondary: null,
		target: "normal",
		type: "Water",
		contestType: "Clever",
	},
	highhorsepower: {
		num: 667,
		accuracy: 95,
		basePower: 95,
		category: "Physical",
		name: "High Horsepower",
		pp: 10,
		priority: 0,
		flags: {contact: 1, protect: 1, mirror: 1},
		secondary: null,
		target: "normal",
		type: "Ground",
		contestType: "Tough",
	},
	highjumpkick: {
		num: 136,
		accuracy: 90,
		basePower: 130,
		category: "Physical",
		name: "High Jump Kick",
		pp: 10,
		priority: 0,
		flags: {contact: 1, protect: 1, mirror: 1, gravity: 1},
		hasCrashDamage: true,
		onMoveFail(target, source, move) {
			this.damage(
				source.baseMaxhp / 2,
				source,
				source,
				this.dex.conditions.get("High Jump Kick")
			);
		},
		secondary: null,
		target: "normal",
		type: "Fighting",
		contestType: "Cool",
	},
	holdback: {
		num: 610,
		accuracy: 100,
		basePower: 40,
		category: "Physical",
		name: "Hold Back",
		pp: 40,
		priority: 0,
		flags: {contact: 1, protect: 1, mirror: 1},
		onDamagePriority: -20,
		onDamage(damage, target, source, effect) {
			if (damage >= target.hp) return target.hp - 1;
		},
		secondary: null,
		target: "normal",
		type: "Normal",
		contestType: "Cool",
	},
	holdhands: {
		num: 607,
		accuracy: true,
		basePower: 0,
		category: "Status",
		name: "Hold Hands",
		pp: 40,
		priority: 0,
		flags: {authentic: 1},
		secondary: null,
		target: "adjacentAlly",
		type: "Normal",
		zMove: {boost: {atk: 1, def: 1, spa: 1, spd: 1, spe: 1}},
		contestType: "Cute",
	},
	honeclaws: {
		num: 468,
		accuracy: true,
		basePower: 0,
		category: "Status",
		name: "Hone Claws",
		pp: 15,
		priority: 0,
		flags: {snatch: 1},
		boosts: {
			atk: 1,
			accuracy: 1,
		},
		secondary: null,
		target: "self",
		type: "Dark",
		zMove: {boost: {atk: 1}},
		contestType: "Cute",
	},
	hornattack: {
		num: 30,
		accuracy: 100,
		basePower: 65,
		category: "Physical",
		name: "Horn Attack",
		pp: 25,
		priority: 0,
		flags: {contact: 1, protect: 1, mirror: 1},
		secondary: null,
		target: "normal",
		type: "Normal",
		contestType: "Cool",
	},
	"horndrill": {
		num: 32,
		accuracy: 50,
		basePower: 0,
		category: "Physical",
		name: "Horn Drill",
		pp: 5,
		priority: 0,
		flags: {contact: 1, protect: 1, mirror: 1},
		damageCallback(pokemon, target) {
			const hp75 = Math.floor(target.getUndynamaxedHP() * 3 / 4);
			return this.clampIntRange(hp75, 1);
		},
		ignoreEvasion: true,
		secondary: null,
		target: "normal",
		type: "Normal",
		zMove: {basePower: 170},
		maxMove: {basePower: 120},
		contestType: "Cool",
	},
	hornleech: {
		num: 532,
		accuracy: 100,
		basePower: 75,
		category: "Physical",
		name: "Horn Leech",
		pp: 10,
		priority: 0,
		flags: {contact: 1, protect: 1, mirror: 1, heal: 1},
		drain: [1, 2],
		secondary: null,
		target: "normal",
		type: "Grass",
		contestType: "Tough",
	},
	howl: {
		num: 336,
		accuracy: true,
		basePower: 0,
		category: "Status",
		name: "Howl",
		pp: 40,
		priority: 0,
		flags: {snatch: 1, sound: 1},
		boosts: {
			atk: 1,
		},
		secondary: null,
		target: "allies",
		type: "Normal",
		zMove: {boost: {atk: 1}},
		contestType: "Cool",
	},
	hurricane: {
		num: 542,
		accuracy: 70,
		basePower: 110,
		category: "Special",
		name: "Hurricane",
		pp: 10,
		priority: 0,
		flags: {protect: 1, mirror: 1, distance: 1},
		onModifyMove(move, pokemon, target) {
			switch (target?.effectiveWeather()) {
			case "raindance":
			case "primordialsea":
				move.accuracy = true;
				break;
			case "sunnyday":
			case "desolateland":
				move.accuracy = 50;
				break;
			}
		},
		secondary: {
			chance: 30,
			volatileStatus: "confusion",
		},
		target: "any",
		type: "Flying",
		contestType: "Tough",
	},
	hydrocannon: {
		num: 308,
		accuracy: 80,
		basePower: 150,
		category: "Special",
		name: "Hydro Cannon",
		pp: 5,
		priority: 0,
		flags: {recharge: 1, protect: 1, mirror: 1},
		self: {
			volatileStatus: "mustrecharge",
		},
		secondary: null,
		target: "normal",
		type: "Water",
		contestType: "Beautiful",
	},
	hydropump: {
		num: 56,
		accuracy: 80,
		basePower: 110,
		category: "Special",
		name: "Hydro Pump",
		pp: 5,
		priority: 0,
		flags: {protect: 1, mirror: 1},
		secondary: null,
		target: "normal",
		type: "Water",
		contestType: "Beautiful",
	},
	hydrovortex: {
		num: 642,
		accuracy: true,
		basePower: 1,
		category: "Physical",
		name: "Hydro Vortex",
		pp: 1,
		priority: 0,
		flags: {},
		isZ: "wateriumz",
		secondary: null,
		target: "normal",
		type: "Water",
		contestType: "Cool",
	},
	hyperbeam: {
		num: 63,
		accuracy: 80,
		basePower: 150,
		category: "Special",
		name: "Hyper Beam",
		pp: 5,
		priority: 0,
		flags: {recharge: 1, protect: 1, mirror: 1},
		self: {
			volatileStatus: "mustrecharge",
		},
		secondary: null,
		target: "normal",
		type: "Normal",
		contestType: "Cool",
	},
	hyperfang: {
		num: 158,
		accuracy: 90,
		basePower: 80,
		category: "Physical",
		name: "Hyper Fang",
		pp: 15,
		priority: 0,
		flags: {bite: 1, contact: 1, protect: 1, mirror: 1},
		secondary: {
			chance: 10,
			volatileStatus: "flinch",
		},
		target: "normal",
		type: "Normal",
		contestType: "Cool",
	},
	hyperspacefury: {
		num: 621,
		accuracy: true,
		basePower: 100,
		category: "Physical",
		name: "Hyperspace Fury",
		pp: 5,
		priority: 0,
		flags: {mirror: 1, authentic: 1},
		breaksProtect: true,
		onTry(source) {
			if (source.species.name === "Hoopa-Unbound") {
				return;
			}
			this.hint(
				"Only a Pokemon whose form is Hoopa Unbound can use this move."
			);
			if (source.species.name === "Hoopa") {
				this.attrLastMove("[still]");
				this.add("-fail", source, "move: Hyperspace Fury", "[forme]");
				return null;
			}
			this.attrLastMove("[still]");
			this.add("-fail", source, "move: Hyperspace Fury");
			return null;
		},
		self: {
			boosts: {
				def: -1,
			},
		},
		secondary: null,
		target: "normal",
		type: "Dark",
		contestType: "Tough",
	},
	hyperspacehole: {
		num: 593,
		accuracy: true,
		basePower: 80,
		category: "Special",
		name: "Hyperspace Hole",
		pp: 5,
		priority: 0,
		flags: {mirror: 1, authentic: 1},
		breaksProtect: true,
		secondary: null,
		target: "normal",
		type: "Psychic",
		contestType: "Clever",
	},
	hypervoice: {
		num: 304,
		accuracy: 100,
		basePower: 90,
		category: "Special",
		name: "Hyper Voice",
		pp: 10,
		priority: 0,
		flags: {protect: 1, mirror: 1, sound: 1, authentic: 1},
		secondary: null,
		target: "allAdjacentFoes",
		type: "Normal",
		contestType: "Cool",
	},
	hypnosis: {
		num: 95,
		accuracy: 60,
		basePower: 0,
		category: "Status",
		name: "Hypnosis",
		pp: 20,
		priority: 0,
		flags: {protect: 1, reflectable: 1, mirror: 1},
		status: "slp",
		secondary: null,
		target: "normal",
		type: "Psychic",
		zMove: {boost: {spe: 1}},
		contestType: "Clever",
	},
	iceball: {
		num: 301,
		accuracy: 90,
		basePower: 30,
		basePowerCallback(pokemon, target, move) {
			let bp = move.basePower;
			if (
				pokemon.volatiles["iceball"] &&
				pokemon.volatiles["iceball"].hitCount
			) {
				bp *= Math.pow(2, pokemon.volatiles["iceball"].hitCount);
			}
			if (pokemon.status !== "slp") pokemon.addVolatile("iceball");
			if (pokemon.volatiles["defensecurl"]) {
				bp *= 2;
			}
			this.debug("Ice Ball bp: " + bp);
			return bp;
		},
		category: "Physical",
		name: "Ice Ball",
		pp: 20,
		priority: 0,
		flags: {bullet: 1, contact: 1, protect: 1, mirror: 1},
		condition: {
			duration: 2,
			onLockMove: "iceball",
			onStart() {
				this.effectState.hitCount = 1;
			},
			onRestart() {
				this.effectState.hitCount++;
				if (this.effectState.hitCount < 5) {
					this.effectState.duration = 2;
				}
			},
			onResidual(target) {
				if (target.lastMove && target.lastMove.id === "struggle") {
					// don't lock
					delete target.volatiles["iceball"];
				}
			},
		},
		secondary: null,
		target: "normal",
		type: "Ice",
		contestType: "Beautiful",
	},
	icebeam: {
		num: 58,
		accuracy: 100,
		basePower: 90,
		category: "Special",
		name: "Ice Beam",
		pp: 10,
		priority: 0,
		flags: {protect: 1, mirror: 1},
		secondary: {
			chance: 10,
			status: "frz",
		},
		target: "normal",
		type: "Ice",
		contestType: "Beautiful",
	},
	iceburn: {
		num: 554,
		accuracy: 90,
		basePower: 140,
		category: "Special",
		name: "Ice Burn",
		pp: 5,
		priority: 0,
		flags: {charge: 1, protect: 1, mirror: 1},
		onTryMove(attacker, defender, move) {
			if (attacker.removeVolatile(move.id)) {
				return;
			}
			this.add("-prepare", attacker, move.name);
			if (!this.runEvent("ChargeMove", attacker, defender, move)) {
				return;
			}
			attacker.addVolatile("twoturnmove", defender);
			return null;
		},
		secondary: {
			chance: 30,
			status: "brn",
		},
		target: "normal",
		type: "Ice",
		contestType: "Beautiful",
	},
	icefang: {
		num: 423,
		accuracy: 95,
		basePower: 65,
		category: "Physical",
		name: "Ice Fang",
		pp: 15,
		priority: 0,
		flags: {bite: 1, contact: 1, protect: 1, mirror: 1},
		secondaries: [
			{
				chance: 10,
				status: "frz",
			},
			{
				chance: 10,
				volatileStatus: "flinch",
			},
		],
		target: "normal",
		type: "Ice",
		contestType: "Cool",
	},
	icehammer: {
		num: 665,
		accuracy: 90,
		basePower: 100,
		category: "Physical",
		name: "Ice Hammer",
		pp: 10,
		priority: 0,
		flags: {contact: 1, protect: 1, mirror: 1, punch: 1},
		self: {
			boosts: {
				spe: -1,
			},
		},
		secondary: null,
		target: "normal",
		type: "Ice",
		contestType: "Tough",
	},
	icepunch: {
		num: 8,
		accuracy: 100,
		basePower: 75,
		category: "Physical",
		name: "Ice Punch",
		pp: 15,
		priority: 0,
		flags: {contact: 1, protect: 1, mirror: 1, punch: 1},
		secondary: {
			chance: 10,
			status: "frz",
		},
		target: "normal",
		type: "Ice",
		contestType: "Beautiful",
	},
	iceshard: {
		num: 420,
		accuracy: 100,
		basePower: 40,
		category: "Physical",
		name: "Ice Shard",
		pp: 30,
		priority: 1,
		flags: {protect: 1, mirror: 1},
		secondary: null,
		target: "normal",
		type: "Ice",
		contestType: "Beautiful",
	},
	iciclecrash: {
		num: 556,
		accuracy: 90,
		basePower: 85,
		category: "Physical",
		name: "Icicle Crash",
		pp: 10,
		priority: 0,
		flags: {protect: 1, mirror: 1},
		secondary: {
			chance: 30,
			volatileStatus: "flinch",
		},
		target: "normal",
		type: "Ice",
		contestType: "Beautiful",
	},
	iciclespear: {
		num: 333,
		accuracy: 100,
		basePower: 25,
		category: "Physical",
		name: "Icicle Spear",
		pp: 30,
		priority: 0,
		flags: {protect: 1, mirror: 1},
		multihit: [2, 5],
		secondary: null,
		target: "normal",
		type: "Ice",
		zMove: {basePower: 140},
		maxMove: {basePower: 130},
		contestType: "Beautiful",
	},
	icywind: {
		num: 196,
		accuracy: 95,
		basePower: 55,
		category: "Special",
		name: "Icy Wind",
		pp: 15,
		priority: 0,
		flags: {protect: 1, mirror: 1},
		secondary: {
			chance: 100,
			boosts: {
				spe: -1,
			},
		},
		target: "allAdjacentFoes",
		type: "Ice",
		contestType: "Beautiful",
	},
	imprison: {
		num: 286,
		accuracy: true,
		basePower: 0,
		category: "Status",
		name: "Imprison",
		pp: 10,
		priority: 0,
		flags: {snatch: 1, authentic: 1},
		volatileStatus: "imprison",
		condition: {
			noCopy: true,
			onStart(target) {
				this.add("-start", target, "move: Imprison");
			},
			onFoeDisableMove(pokemon) {
				for (const moveSlot of this.effectState.source.moveSlots) {
					if (moveSlot.id === "struggle") continue;
					pokemon.disableMove(moveSlot.id, "hidden");
				}
				pokemon.maybeDisabled = true;
			},
			onFoeBeforeMovePriority: 4,
			onFoeBeforeMove(attacker, defender, move) {
				if (
					move.id !== "struggle" &&
					this.effectState.source.hasMove(move.id) &&
					!move.isZ &&
					!move.isMax
				) {
					this.add("cant", attacker, "move: Imprison", move);
					return false;
				}
			},
		},
		secondary: null,
		pressureTarget: "foeSide",
		target: "self",
		type: "Psychic",
		zMove: {boost: {spd: 2}},
		contestType: "Clever",
	},
	incinerate: {
		num: 510,
		accuracy: 100,
		basePower: 60,
		category: "Special",
		name: "Incinerate",
		pp: 15,
		priority: 0,
		flags: {protect: 1, mirror: 1},
		onHit(pokemon, source) {
			const item = pokemon.getItem();
			if ((item.isBerry || item.isGem) && pokemon.takeItem(source)) {
				this.add("-enditem", pokemon, item.name, "[from] move: Incinerate");
			}
		},
		secondary: null,
		target: "allAdjacentFoes",
		type: "Fire",
		contestType: "Tough",
	},
	inferno: {
		num: 517,
		accuracy: 50,
		basePower: 120,
		category: "Special",
		name: "Inferno",
		pp: 5,
		priority: 0,
		flags: {protect: 1, mirror: 1},
		secondary: {
			chance: 100,
			status: "brn",
		},
		target: "normal",
		type: "Fire",
		contestType: "Beautiful",
	},
	infernooverdrive: {
		num: 640,
		accuracy: true,
		basePower: 1,
		category: "Physical",
		name: "Inferno Overdrive",
		pp: 1,
		priority: 0,
		flags: {},
		isZ: "firiumz",
		secondary: null,
		target: "normal",
		type: "Fire",
		contestType: "Cool",
	},
	infestation: {
		num: 611,
		accuracy: 100,
		basePower: 20,
		category: "Special",
		name: "Infestation",
		pp: 20,
		priority: 0,
		flags: {contact: 1, protect: 1, mirror: 1},
		volatileStatus: "partiallytrapped",
		secondary: null,
		target: "normal",
		type: "Bug",
		contestType: "Cute",
	},
	ingrain: {
		num: 275,
		accuracy: true,
		basePower: 0,
		category: "Status",
		name: "Ingrain",
		pp: 20,
		priority: 0,
		flags: {snatch: 1, nonsky: 1},
		volatileStatus: "ingrain",
		condition: {
			onStart(pokemon) {
				this.add("-start", pokemon, "move: Ingrain");
			},
			onResidualOrder: 7,
			onResidual(pokemon) {
				this.heal(pokemon.baseMaxhp / 16);
			},
			onTrapPokemon(pokemon) {
				pokemon.tryTrap();
			},
			// groundedness implemented in battle.engine.js:BattlePokemon#isGrounded
			onDragOut(pokemon) {
				this.add("-activate", pokemon, "move: Ingrain");
				return null;
			},
		},
		secondary: null,
		target: "self",
		type: "Grass",
		zMove: {boost: {spd: 1}},
		contestType: "Clever",
	},
	innerpower: {
		num: -22,
		accuracy: 100,
		basePower: 60,
		basePowerCallback(pokemon, target, move) {
			if (pokemon.species.name === 'Unown-Alphabet' && pokemon.hasAbility('unownsspell')) {
				return move.basePower + 30;
			}
			return move.basePower;
		},
		category: "Physical",
		name: "Inner Power",
		pp: 15,
		priority: 0,
		flags: {protect: 1, mirror: 1},
		onModifyMove(move, pokemon) {
			move.type = pokemon.hpType || 'Dark';
		},
		secondary: null,
		target: "normal",
		type: "Normal",
		contestType: "Clever",
	},
	innerpowerbug: {
		num: -22,
		accuracy: 100,
		basePower: 60,
		basePowerCallback(pokemon, target, move) {
			if (pokemon.species.name === 'Unown-Alphabet' && pokemon.hasAbility('unownsspell')) {
				return move.basePower + 30;
			}
			return move.basePower;
		},
		category: "Physical",
		realMove: "Inner Power",
		name: "Inner Power Bug",
		pp: 15,
		priority: 0,
		flags: {protect: 1, mirror: 1},
		secondary: null,
		target: "normal",
		type: "Bug",
		contestType: "Clever",
	},
	innerpowerdark: {
		num: -22,
		accuracy: 100,
		basePower: 60,
		basePowerCallback(pokemon, target, move) {
			if (pokemon.species.name === 'Unown-Alphabet' && pokemon.hasAbility('unownsspell')) {
				return move.basePower + 30;
			}
			return move.basePower;
		},
		category: "Physical",
		realMove: "Inner Power",
		name: "Inner Power Dark",
		pp: 15,
		priority: 0,
		flags: {protect: 1, mirror: 1},
		secondary: null,
		target: "normal",
		type: "Dark",
		contestType: "Clever",
	},
	innerpowerdragon: {
		num: -22,
		accuracy: 100,
		basePower: 60,
		basePowerCallback(pokemon, target, move) {
			if (pokemon.species.name === 'Unown-Alphabet' && pokemon.hasAbility('unownsspell')) {
				return move.basePower + 30;
			}
			return move.basePower;
		},
		category: "Physical",
		realMove: "Inner Power",
		name: "Inner Power Dragon",
		pp: 15,
		priority: 0,
		flags: {protect: 1, mirror: 1},
		secondary: null,
		target: "normal",
		type: "Dragon",
		contestType: "Clever",
	},
	innerpowerelectric: {
		num: -22,
		accuracy: 100,
		basePower: 60,
		basePowerCallback(pokemon, target, move) {
			if (pokemon.species.name === 'Unown-Alphabet' && pokemon.hasAbility('unownsspell')) {
				return move.basePower + 30;
			}
			return move.basePower;
		},
		category: "Physical",
		realMove: "Inner Power",
		name: "Inner Power Electric",
		pp: 15,
		priority: 0,
		flags: {protect: 1, mirror: 1},
		secondary: null,
		target: "normal",
		type: "Electric",
		contestType: "Clever",
	},
	innerpowerfairy: {
		num: -22,
		accuracy: 100,
		basePower: 60,
		basePowerCallback(pokemon, target, move) {
			if (pokemon.species.name === 'Unown-Alphabet' && pokemon.hasAbility('unownsspell')) {
				return move.basePower + 30;
			}
			return move.basePower;
		},
		category: "Physical",
		realMove: "Inner Power",
		name: "Inner Power Fairy",
		pp: 15,
		priority: 0,
		flags: {protect: 1, mirror: 1},
		secondary: null,
		target: "normal",
		type: "Fairy",
		contestType: "Clever",
	},
	innerpowerfighting: {
		num: -22,
		accuracy: 100,
		basePower: 60,
		basePowerCallback(pokemon, target, move) {
			if (pokemon.species.name === 'Unown-Alphabet' && pokemon.hasAbility('unownsspell')) {
				return move.basePower + 30;
			}
			return move.basePower;
		},
		category: "Physical",
		realMove: "Inner Power",
		name: "Inner Power Fighting",
		pp: 15,
		priority: 0,
		flags: {protect: 1, mirror: 1},
		secondary: null,
		target: "normal",
		type: "Fighting",
		contestType: "Clever",
	},
	innerpowerfire: {
		num: -22,
		accuracy: 100,
		basePower: 60,
		basePowerCallback(pokemon, target, move) {
			if (pokemon.species.name === 'Unown-Alphabet' && pokemon.hasAbility('unownsspell')) {
				return move.basePower + 30;
			}
			return move.basePower;
		},
		category: "Physical",
		realMove: "Inner Power",
		name: "Inner Power Fire",
		pp: 15,
		priority: 0,
		flags: {protect: 1, mirror: 1},
		secondary: null,
		target: "normal",
		type: "Fire",
		contestType: "Clever",
	},
	innerpowerflying: {
		num: -22,
		accuracy: 100,
		basePower: 60,
		basePowerCallback(pokemon, target, move) {
			if (pokemon.species.name === 'Unown-Alphabet' && pokemon.hasAbility('unownsspell')) {
				return move.basePower + 30;
			}
			return move.basePower;
		},
		category: "Physical",
		realMove: "Inner Power",
		name: "Inner Power Flying",
		pp: 15,
		priority: 0,
		flags: {protect: 1, mirror: 1},
		secondary: null,
		target: "normal",
		type: "Flying",
		contestType: "Clever",
	},
	innerpowerghost: {
		num: -22,
		accuracy: 100,
		basePower: 60,
		basePowerCallback(pokemon, target, move) {
			if (pokemon.species.name === 'Unown-Alphabet' && pokemon.hasAbility('unownsspell')) {
				return move.basePower + 30;
			}
			return move.basePower;
		},
		category: "Physical",
		realMove: "Inner Power",
		name: "Inner Power Ghost",
		pp: 15,
		priority: 0,
		flags: {protect: 1, mirror: 1},
		secondary: null,
		target: "normal",
		type: "Ghost",
		contestType: "Clever",
	},
	innerpowergrass: {
		num: -22,
		accuracy: 100,
		basePower: 60,
		basePowerCallback(pokemon, target, move) {
			if (pokemon.species.name === 'Unown-Alphabet' && pokemon.hasAbility('unownsspell')) {
				return move.basePower + 30;
			}
			return move.basePower;
		},
		category: "Physical",
		realMove: "Inner Power",
		name: "Inner Power Grass",
		pp: 15,
		priority: 0,
		flags: {protect: 1, mirror: 1},
		secondary: null,
		target: "normal",
		type: "Grass",
		contestType: "Clever",
	},
	innerpowerground: {
		num: -22,
		accuracy: 100,
		basePower: 60,
		basePowerCallback(pokemon, target, move) {
			if (pokemon.species.name === 'Unown-Alphabet' && pokemon.hasAbility('unownsspell')) {
				return move.basePower + 30;
			}
			return move.basePower;
		},
		category: "Physical",
		realMove: "Inner Power",
		name: "Inner Power Ground",
		pp: 15,
		priority: 0,
		flags: {protect: 1, mirror: 1},
		secondary: null,
		target: "normal",
		type: "Ground",
		contestType: "Clever",
	},
	innerpowerice: {
		num: -22,
		accuracy: 100,
		basePower: 60,
		basePowerCallback(pokemon, target, move) {
			if (pokemon.species.name === 'Unown-Alphabet' && pokemon.hasAbility('unownsspell')) {
				return move.basePower + 30;
			}
			return move.basePower;
		},
		category: "Physical",
		realMove: "Inner Power",
		name: "Inner Power Ice",
		pp: 15,
		priority: 0,
		flags: {protect: 1, mirror: 1},
		secondary: null,
		target: "normal",
		type: "Ice",
		contestType: "Clever",
	},
	innerpowerinfinite: {
		num: -22,
		accuracy: 100,
		basePower: 60,
		basePowerCallback(pokemon, target, move) {
			if (pokemon.species.name === 'Unown-Alphabet' && pokemon.hasAbility('unownsspell')) {
				return move.basePower + 30;
			}
			return move.basePower;
		},
		category: "Physical",
		realMove: "Inner Power",
		name: "Inner Power Infinite",
		pp: 15,
		priority: 0,
		flags: {protect: 1, mirror: 1},
		secondary: null,
		target: "normal",
		type: "Infinite",
		contestType: "Clever",
	},
	innerpowerpoison: {
		num: -22,
		accuracy: 100,
		basePower: 60,
		basePowerCallback(pokemon, target, move) {
			if (pokemon.species.name === 'Unown-Alphabet' && pokemon.hasAbility('unownsspell')) {
				return move.basePower + 30;
			}
			return move.basePower;
		},
		category: "Physical",
		realMove: "Inner Power",
		name: "Inner Power Poison",
		pp: 15,
		priority: 0,
		flags: {protect: 1, mirror: 1},
		secondary: null,
		target: "normal",
		type: "Poison",
		contestType: "Clever",
	},
	innerpowerpsychic: {
		num: -22,
		accuracy: 100,
		basePower: 60,
		basePowerCallback(pokemon, target, move) {
			if (pokemon.species.name === 'Unown-Alphabet' && pokemon.hasAbility('unownsspell')) {
				return move.basePower + 30;
			}
			return move.basePower;
		},
		category: "Physical",
		realMove: "Inner Power",
		name: "Inner Power Psychic",
		pp: 15,
		priority: 0,
		flags: {protect: 1, mirror: 1},
		secondary: null,
		target: "normal",
		type: "Psychic",
		contestType: "Clever",
	},
	innerpowerrock: {
		num: -22,
		accuracy: 100,
		basePower: 60,
		basePowerCallback(pokemon, target, move) {
			if (pokemon.species.name === 'Unown-Alphabet' && pokemon.hasAbility('unownsspell')) {
				return move.basePower + 30;
			}
			return move.basePower;
		},
		category: "Physical",
		realMove: "Inner Power",
		name: "Inner Power Rock",
		pp: 15,
		priority: 0,
		flags: {protect: 1, mirror: 1},
		secondary: null,
		target: "normal",
		type: "Rock",
		contestType: "Clever",
	},
	innerpowersteel: {
		num: -22,
		accuracy: 100,
		basePower: 60,
		basePowerCallback(pokemon, target, move) {
			if (pokemon.species.name === 'Unown-Alphabet' && pokemon.hasAbility('unownsspell')) {
				return move.basePower + 30;
			}
			return move.basePower;
		},
		category: "Physical",
		realMove: "Inner Power",
		name: "Inner Power Steel",
		pp: 15,
		priority: 0,
		flags: {protect: 1, mirror: 1},
		secondary: null,
		target: "normal",
		type: "Steel",
		contestType: "Clever",
	},
	innerpowerwater: {
		num: -22,
		accuracy: 100,
		basePower: 60,
		basePowerCallback(pokemon, target, move) {
			if (pokemon.species.name === 'Unown-Alphabet' && pokemon.hasAbility('unownsspell')) {
				return move.basePower + 30;
			}
			return move.basePower;
		},
		category: "Physical",
		realMove: "Inner Power",
		name: "Inner Power Water",
		pp: 15,
		priority: 0,
		flags: {protect: 1, mirror: 1},
		secondary: null,
		target: "normal",
		type: "Water",
		contestType: "Clever",
	},
	instruct: {
		num: 689,
		accuracy: true,
		basePower: 0,
		category: "Status",
		name: "Instruct",
		pp: 15,
		priority: 0,
		flags: {protect: 1, authentic: 1, mystery: 1},
		onHit(target, source) {
			if (!target.lastMove || target.volatiles["dynamax"]) return false;
			const lastMove = target.lastMove;
			const moveIndex = target.moves.indexOf(lastMove.id);
			const noInstruct = [
				"assist",
				"beakblast",
				"belch",
				"bide",
				"celebrate",
				"copycat",
				"dynamaxcannon",
				"focuspunch",
				"iceball",
				"instruct",
				"kingsshield",
				"mefirst",
				"metronome",
				"mimic",
				"mirrormove",
				"naturepower",
				"obstruct",
				"outrage",
				"petaldance",
				"rollout",
				"shelltrap",
				"sketch",
				"sleeptalk",
				"struggle",
				"thrash",
				"transform",
				"uproar",
			];
			if (
				noInstruct.includes(lastMove.id) ||
				lastMove.isZ ||
				lastMove.isMax ||
				lastMove.flags["charge"] ||
				lastMove.flags["recharge"] ||
				target.volatiles["beakblast"] ||
				target.volatiles["focuspunch"] ||
				target.volatiles["shelltrap"] ||
				(target.moveSlots[moveIndex] && target.moveSlots[moveIndex].pp <= 0)
			) {
				return false;
			}
			this.add("-singleturn", target, "move: Instruct", "[of] " + source);
			this.actions.runMove(
				target.lastMove.id,
				target,
				target.lastMoveTargetLoc!
			);
		},
		secondary: null,
		target: "normal",
		type: "Psychic",
		zMove: {boost: {spa: 1}},
		contestType: "Clever",
	},
	inverseroom: {
		num: -8,
		accuracy: true,
		basePower: 0,
		category: "Status",
		name: "Inverse Room",
		pp: 10,
		priority: 0,
		flags: {mirror: 1},
		pseudoWeather: "inverseroom",
		condition: {
			duration: 5,
			onStart(target, source) {
				this.add("-fieldstart", "move: Inverse Room", "[of] " + source);
				this.add(
					"-message",
					"The type-effectiveness of the room has been twisted!"
				);
			},
			onRestart(target, source) {
				this.field.removePseudoWeather("magicroom");
			},
			onNegateImmunity: false,
			onEffectiveness(typeMod, target, type, move) {
				// The effectiveness of Freeze Dry on Water isn't reverted
				if (move && move.id === "freezedry" && type === "Water") return;
				if (move && !this.dex.getImmunity(move, type)) return 1;
				return -typeMod;
			},
			onResidualOrder: 25,
			onEnd() {
				this.add(
					"-fieldend",
					"move: Inverse Room",
					"[of] " + this.effectState.source
				);
				this.add("-message", "The type-effectiveness returned to normal!");
			},
		},
		secondary: null,
		target: "all",
		type: "Infinite",
		zMove: {boost: {spd: 1}},
		contestType: "Clever",
	},
	iondeluge: {
		num: 569,
		accuracy: true,
		basePower: 0,
		category: "Status",
		name: "Ion Deluge",
		pp: 25,
		priority: 1,
		flags: {},
		pseudoWeather: "iondeluge",
		condition: {
			duration: 1,
			onStart(target, source, sourceEffect) {
				this.add("-fieldactivate", "move: Ion Deluge");
				this.hint(
					`Normal-type moves become Electric-type after using ${sourceEffect}.`
				);
			},
			onModifyTypePriority: -2,
			onModifyType(move) {
				if (move.type === "Normal") {
					move.type = "Electric";
					this.debug(move.name + "'s type changed to Electric");
				}
			},
		},
		secondary: null,
		target: "all",
		type: "Electric",
		zMove: {boost: {spa: 1}},
		contestType: "Beautiful",
	},
	irondefense: {
		num: 334,
		accuracy: true,
		basePower: 0,
		category: "Status",
		name: "Iron Defense",
		pp: 15,
		priority: 0,
		flags: {snatch: 1},
		boosts: {
			def: 2,
		},
		secondary: null,
		target: "self",
		type: "Steel",
		zMove: {effect: "clearnegativeboost"},
		contestType: "Tough",
	},
	ironhead: {
		num: 442,
		accuracy: 100,
		basePower: 80,
		category: "Physical",
		name: "Iron Head",
		pp: 15,
		priority: 0,
		flags: {contact: 1, protect: 1, mirror: 1},
		secondary: {
			chance: 30,
			volatileStatus: "flinch",
		},
		target: "normal",
		type: "Steel",
		contestType: "Tough",
	},
	irontail: {
		num: 231,
		accuracy: 75,
		basePower: 100,
		category: "Physical",
		name: "Iron Tail",
		pp: 15,
		priority: 0,
		flags: {contact: 1, protect: 1, mirror: 1},
		secondary: {
			chance: 30,
			boosts: {
				def: -1,
			},
		},
		target: "normal",
		type: "Steel",
		contestType: "Cool",
	},
	jawlock: {
		num: 746,
		accuracy: 100,
		basePower: 80,
		category: "Physical",
		name: "Jaw Lock",
		pp: 10,
		priority: 0,
		flags: {bite: 1, contact: 1, protect: 1, mirror: 1},
		onHit(target, source, move) {
			source.addVolatile("trapped", target, move, "trapper");
			target.addVolatile("trapped", source, move, "trapper");
		},
		secondary: null,
		target: "normal",
		type: "Dark",
	},
	judgment: {
		num: 449,
		accuracy: 100,
		basePower: 100,
		category: "Special",
		name: "Judgment",
		pp: 10,
		priority: 0,
		flags: {protect: 1, mirror: 1},
		onModifyType(move, pokemon) {
			if (pokemon.ignoringItem()) return;
			const item = pokemon.getItem();
			if (item.id === 'mysteriousplate') {
				move.type = pokemon.types[0];
			}
			if (item.id && item.onPlate && !item.zMove) {
				move.type = item.onPlate;
			}
		},
		secondary: null,
		target: "normal",
		type: "Normal",
		contestType: "Beautiful",
	},
	jumpkick: {
		num: 26,
		accuracy: 95,
		basePower: 100,
		category: "Physical",
		name: "Jump Kick",
		pp: 10,
		priority: 0,
		flags: {contact: 1, protect: 1, mirror: 1, gravity: 1},
		hasCrashDamage: true,
		onMoveFail(target, source, move) {
			this.damage(
				source.baseMaxhp / 2,
				source,
				source,
				this.dex.conditions.get("Jump Kick")
			);
		},
		secondary: null,
		target: "normal",
		type: "Fighting",
		contestType: "Cool",
	},
	junglehealing: {
		num: 816,
		accuracy: true,
		basePower: 0,
		category: "Status",
		name: "Jungle Healing",
		pp: 10,
		priority: 0,
		flags: {heal: 1, authentic: 1, mystery: 1},
		onHit(pokemon) {
			const success = !!this.heal(this.modify(pokemon.maxhp, [5325, 4096]));
			return pokemon.cureStatus() || success;
		},
		secondary: null,
		target: "allies",
		type: "Grass",
	},
	karatechop: {
		num: 2,
		accuracy: 100,
		basePower: 50,
		category: "Physical",
		name: "Karate Chop",
		pp: 25,
		priority: 0,
		flags: {contact: 1, protect: 1, mirror: 1},
		critRatio: 2,
		secondary: null,
		target: "normal",
		type: "Fighting",
		contestType: "Tough",
	},
	kinesis: {
		num: 134,
		accuracy: 80,
		basePower: 0,
		category: "Status",
		name: "Kinesis",
		pp: 15,
		priority: 0,
		flags: {protect: 1, reflectable: 1, mirror: 1},
		boosts: {
			accuracy: -1,
		},
		secondary: null,
		target: "normal",
		type: "Psychic",
		zMove: {boost: {evasion: 1}},
		contestType: "Clever",
	},
	kingsshield: {
		num: 588,
		accuracy: true,
		basePower: 0,
		category: "Status",
		name: "King's Shield",
		pp: 10,
		priority: 4,
		flags: {},
		stallingMove: true,
		volatileStatus: "kingsshield",
		onPrepareHit(pokemon) {
			return !!this.queue.willAct() && this.runEvent("StallMove", pokemon);
		},
		onHit(pokemon) {
			pokemon.addVolatile("stall");
		},
		condition: {
			duration: 1,
			onStart(target) {
				this.add("-singleturn", target, "Protect");
			},
			onTryHitPriority: 3,
			onTryHit(target, source, move) {
				if (!move.flags["protect"] || move.category === "Status") {
					if (["gmaxoneblow", "gmaxrapidflow"].includes(move.id)) return;
					if (move.isZ || move.isMax) { target.getMoveHitData(move).zBrokeProtect = true; }
					return;
				}
				if (move.smartTarget) {
					move.smartTarget = false;
				} else {
					this.add("-activate", target, "move: Protect");
				}
				const lockedmove = source.getVolatile("lockedmove");
				if (lockedmove) {
					// Outrage counter is reset
					if (source.volatiles["lockedmove"].duration === 2) {
						delete source.volatiles["lockedmove"];
					}
				}
				if (this.checkMoveMakesContact(move, source, target)) {
					this.boost(
						{atk: -1},
						source,
						target,
						this.dex.getActiveMove("King's Shield")
					);
				}
				return this.NOT_FAIL;
			},
			onHit(target, source, move) {
				if (
					move.isZOrMaxPowered &&
					this.checkMoveMakesContact(move, source, target)
				) {
					this.boost(
						{atk: -1},
						source,
						target,
						this.dex.getActiveMove("King's Shield")
					);
				}
			},
		},
		secondary: null,
		target: "self",
		type: "Steel",
		zMove: {effect: "clearnegativeboost"},
		contestType: "Cool",
	},
	knockoff: {
		num: 282,
		accuracy: 100,
		basePower: 65,
		category: "Physical",
		name: "Knock Off",
		pp: 20,
		priority: 0,
		flags: {contact: 1, protect: 1, mirror: 1},
		onBasePower(basePower, source, target, move) {
			const item = target.getItem();
			if (
				!this.singleEvent(
					"TakeItem",
					item,
					target.itemState,
					target,
					target,
					move,
					item
				)
			) { return; }
			if (item.id) {
				return this.chainModify(1.5);
			}
		},
		onAfterHit(target, source) {
			if (source.hp) {
				const item = target.takeItem();
				if (item) {
					this.add(
						"-enditem",
						target,
						item.name,
						"[from] move: Knock Off",
						"[of] " + source
					);
				}
			}
		},
		secondary: null,
		target: "normal",
		type: "Dark",
		contestType: "Clever",
	},
	"landswrath": {
		num: 616,
		accuracy: 100,
		basePower: 90,
		category: "Physical",
		name: "Land's Wrath",
		pp: 5,
		priority: 0,
		flags: {protect: 1, mirror: 1, nonsky: 1},
		self: {
			onHit(source) {
				source.side.foe.addSideCondition('landswrath');
			},
		},
		condition: {
			duration: 4,
			onSideStart(targetSide) {
				this.add("-sidestart", targetSide, "Lands Wrath");
			},
			onResidualOrder: 5,
			onResidualSubOrder: 1,
			onResidual(target) {
				if (!target.hasType("Ground")) { this.damage(target.baseMaxhp / 6, target); }
			},
			onSideResidualOrder: 26,
			onSideResidualSubOrder: 11,
			onSideEnd(targetSide) {
				this.add("-sideend", targetSide, "Lands Wrath");
			},
		},
		secondary: null,
		target: "allAdjacentFoes",
		type: "Ground",
		contestType: "Beautiful",
	},
	laserfocus: {
		num: 673,
		accuracy: true,
		basePower: 0,
		category: "Status",
		name: "Laser Focus",
		pp: 30,
		priority: 0,
		flags: {snatch: 1},
		volatileStatus: "laserfocus",
		condition: {
			duration: 2,
			onStart(pokemon, source, effect) {
				if (
					effect &&
					["imposter", "psychup", "transform"].includes(effect.id)
				) {
					this.add("-start", pokemon, "move: Laser Focus", "[silent]");
				} else {
					this.add("-start", pokemon, "move: Laser Focus");
				}
			},
			onRestart(pokemon) {
				this.effectState.duration = 2;
				this.add("-start", pokemon, "move: Laser Focus");
			},
			onModifyCritRatio(critRatio) {
				return 5;
			},
			onEnd(pokemon) {
				this.add("-end", pokemon, "move: Laser Focus", "[silent]");
			},
		},
		secondary: null,
		target: "self",
		type: "Normal",
		zMove: {boost: {atk: 1}},
		contestType: "Cool",
	},
	lashout: {
		num: 808,
		accuracy: 100,
		basePower: 75,
		category: "Physical",
		name: "Lash Out",
		pp: 5,
		priority: 0,
		flags: {contact: 1, protect: 1, mirror: 1},
		onBasePower(basePower, source) {
			if (source.statsLoweredThisTurn) {
				this.debug("lashout buff");
				return this.chainModify(2);
			}
		},
		secondary: null,
		target: "normal",
		type: "Dark",
	},
	lastresort: {
		num: 387,
		accuracy: 100,
		basePower: 140,
		category: "Physical",
		name: "Last Resort",
		pp: 5,
		priority: 0,
		flags: {contact: 1, protect: 1, mirror: 1},
		onTry(source) {
			if (source.moveSlots.length < 2) return false; // Last Resort fails unless the user knows at least 2 moves
			let hasLastResort = false; // User must actually have Last Resort for it to succeed
			for (const moveSlot of source.moveSlots) {
				if (moveSlot.id === "lastresort") {
					hasLastResort = true;
					continue;
				}
				if (!moveSlot.used) return false;
			}
			return hasLastResort;
		},
		secondary: null,
		target: "normal",
		type: "Normal",
		contestType: "Cute",
	},
	lavaplume: {
		num: 436,
		accuracy: 100,
		basePower: 80,
		category: "Special",
		name: "Lava Plume",
		pp: 15,
		priority: 0,
		flags: {protect: 1, mirror: 1},
		secondary: {
			chance: 30,
			status: "brn",
		},
		target: "allAdjacent",
		type: "Fire",
		contestType: "Tough",
	},
	lavaterrain: {
		num: -23,
		accuracy: true,
		basePower: 0,
		category: "Status",
		name: "Lava Terrain",
		pp: 10,
		priority: 0,
		flags: {nonsky: 1},
		terrain: "lavaterrain",
		condition: {
			duration: 5,
			durationCallback(source, effect) {
				if (source?.hasItem("terrainextender")) {
					return 8;
				}
				return 5;
			},
			onBasePowerPriority: 6,
			onBasePower(basePower, attacker, defender, move) {
				if (
					move.type === "Water" &&
					defender.isGrounded() &&
					!defender.isSemiInvulnerable()
				) {
					this.debug("lava terrain weaken");
					return this.chainModify(0.5);
				}
			},
			onFieldStart(field, source, effect) {
				if (effect?.effectType === "Ability") {
					this.add(
						"-fieldstart",
						"move: Lava Terrain",
						"[from] ability: " + effect,
						"[of] " + source
					);
				} else {
					this.add("-fieldstart", "move: Lava Terrain");
				}
			},
			onResidualOrder: 5,
			onResidualSubOrder: 2,
			onResidual(pokemon) {
				if (pokemon.isGrounded() && !pokemon.isSemiInvulnerable() && !pokemon.hasType("Fire")) {
					this.damage(pokemon.baseMaxhp / 16, pokemon);
				} else {
					this.debug(
						`Pokemon semi-invuln or not grounded; Lava Terrain skipped`
					);
				}
			},
			onFieldResidualOrder: 27,
			onFieldResidualSubOrder: 7,
			onFieldEnd() {
				this.add("-fieldend", "move: Lava Terrain");
			},
		},
		secondary: null,
		target: "all",
		type: "Fire",
		zMove: {boost: {def: 1}},
		contestType: "Beautiful",
	},
	leafage: {
		num: 670,
		accuracy: 100,
		basePower: 40,
		category: "Physical",
		name: "Leafage",
		pp: 40,
		priority: 0,
		flags: {protect: 1, mirror: 1},
		secondary: null,
		target: "normal",
		type: "Grass",
		contestType: "Tough",
	},
	leafblade: {
		num: 348,
		accuracy: 100,
		basePower: 90,
		category: "Physical",
		name: "Leaf Blade",
		pp: 15,
		priority: 0,
		flags: {contact: 1, protect: 1, mirror: 1},
		critRatio: 2,
		secondary: null,
		target: "normal",
		type: "Grass",
		contestType: "Cool",
	},
	leafstorm: {
		num: 437,
		accuracy: 90,
		basePower: 130,
		category: "Special",
		name: "Leaf Storm",
		pp: 5,
		priority: 0,
		flags: {protect: 1, mirror: 1},
		self: {
			boosts: {
				spa: -2,
			},
		},
		secondary: null,
		target: "normal",
		type: "Grass",
		contestType: "Beautiful",
	},
	leaftornado: {
		num: 536,
		accuracy: 90,
		basePower: 65,
		category: "Special",
		name: "Leaf Tornado",
		pp: 10,
		priority: 0,
		flags: {protect: 1, mirror: 1},
		secondary: {
			chance: 50,
			boosts: {
				accuracy: -1,
			},
		},
		target: "normal",
		type: "Grass",
		contestType: "Cool",
	},
	leechlife: {
		num: 141,
		accuracy: 100,
		basePower: 80,
		category: "Physical",
		name: "Leech Life",
		pp: 10,
		priority: 0,
		flags: {contact: 1, protect: 1, mirror: 1, heal: 1},
		drain: [1, 2],
		secondary: null,
		target: "normal",
		type: "Bug",
		contestType: "Clever",
	},
	leechseed: {
		num: 73,
		accuracy: 90,
		basePower: 0,
		category: "Status",
		name: "Leech Seed",
		pp: 10,
		priority: 0,
		flags: {protect: 1, reflectable: 1, mirror: 1},
		volatileStatus: "leechseed",
		condition: {
			onStart(target) {
				this.add("-start", target, "move: Leech Seed");
			},
			onResidualOrder: 8,
			onResidual(pokemon) {
				const target = this.getAtSlot(
					pokemon.volatiles["leechseed"].sourceSlot
				);
				if (!target || target.fainted || target.hp <= 0) {
					this.debug("Nothing to leech into");
					return;
				}
				const damage = this.damage(pokemon.baseMaxhp / 8, pokemon, target);
				if (damage) {
					this.heal(damage, target, pokemon);
				}
			},
		},
		onTryImmunity(target) {
			return !target.hasType("Grass");
		},
		secondary: null,
		target: "normal",
		type: "Grass",
		zMove: {effect: "clearnegativeboost"},
		contestType: "Clever",
	},
	leer: {
		num: 43,
		accuracy: 100,
		basePower: 0,
		category: "Status",
		name: "Leer",
		pp: 30,
		priority: 0,
		flags: {protect: 1, reflectable: 1, mirror: 1},
		boosts: {
			def: -1,
		},
		secondary: null,
		target: "allAdjacentFoes",
		type: "Normal",
		zMove: {boost: {atk: 1}},
		contestType: "Cool",
	},
	letssnuggleforever: {
		num: 726,
		accuracy: true,
		basePower: 190,
		category: "Physical",
		name: "Let's Snuggle Forever",
		pp: 1,
		priority: 0,
		flags: {contact: 1},
		isZ: "mimikiumz",
		secondary: null,
		target: "normal",
		type: "Fairy",
		contestType: "Cool",
	},
	lick: {
		num: 122,
		accuracy: 100,
		basePower: 30,
		category: "Physical",
		name: "Lick",
		pp: 30,
		priority: 0,
		flags: {contact: 1, protect: 1, mirror: 1},
		secondary: {
			chance: 30,
			status: "par",
		},
		target: "normal",
		type: "Ghost",
		contestType: "Cute",
	},
	lifedew: {
		num: 791,
		accuracy: true,
		basePower: 0,
		category: "Status",
		name: "Life Dew",
		pp: 10,
		priority: 0,
		flags: {snatch: 1, heal: 1, authentic: 1},
		heal: [1, 3],
		secondary: null,
		target: "allies",
		type: "Water",
	},
	lightofruin: {
		num: 617,
		accuracy: 90,
		basePower: 140,
		category: "Special",
		name: "Light of Ruin",
		pp: 5,
		priority: 0,
		flags: {protect: 1, mirror: 1},
		recoil: [1, 2],
		secondary: null,
		target: "normal",
		type: "Fairy",
		contestType: "Beautiful",
	},
	lightscreen: {
		num: 113,
		accuracy: true,
		basePower: 0,
		category: "Status",
		name: "Light Screen",
		pp: 30,
		priority: 0,
		flags: {snatch: 1},
		sideCondition: "lightscreen",
		condition: {
			duration: 5,
			durationCallback(target, source, effect) {
				if (source?.hasItem("lightclay")) {
					return 8;
				}
				return 5;
			},
			onAnyModifyDamage(damage, source, target, move) {
				if (
					target !== source &&
					this.effectState.target.hasAlly(target) &&
					this.getCategory(move) === "Special"
				) {
					if (!target.getMoveHitData(move).crit && !move.infiltrates) {
						this.debug("Light Screen weaken");
						if (this.activePerHalf > 1) { return this.chainModify(0.75); }
						return this.chainModify([2732, 4096]);
					}
				}
			},
			onSideStart(side) {
				this.add("-sidestart", side, "move: Light Screen");
			},
			onSideResidualOrder: 26,
			onSideResidualSubOrder: 2,
			onSideEnd(side) {
				this.add("-sideend", side, "move: Light Screen");
			},
		},
		secondary: null,
		target: "allySide",
		type: "Psychic",
		zMove: {boost: {spd: 1}},
		contestType: "Beautiful",
	},
	lightthatburnsthesky: {
		num: 723,
		accuracy: true,
		basePower: 200,
		category: "Special",
		name: "Light That Burns the Sky",
		pp: 1,
		priority: 0,
		flags: {},
		onModifyMove(move, pokemon) {
			if (
				pokemon.getStat("atk", false, true) >
				pokemon.getStat("spa", false, true)
			) { move.category = "Physical"; }
		},
		ignoreAbility: true,
		isZ: "ultranecroziumz",
		secondary: null,
		target: "normal",
		type: "Psychic",
		contestType: "Cool",
	},
	limitbreak: {
		num: -7,
		accuracy: true,
		basePower: 0,
		category: "Status",
		name: "Limit Break",
		pp: 10,
		priority: 0,
		flags: {snatch: 1},
		onHit(target) {
			if (
				target.hp <= target.maxhp / 2 ||
				target.boosts.spa >= 6 ||
				target.maxhp === 1
			) {
				// Shedinja clause
				return false;
			}
			this.directDamage(target.maxhp / 2);
			this.boost({spa: 12}, target);
		},
		secondary: null,
		target: "self",
		type: "Infinite",
		zMove: {effect: "heal"},
		contestType: "Cute",
	},
	liquidation: {
		num: 710,
		accuracy: 100,
		basePower: 85,
		category: "Physical",
		name: "Liquidation",
		pp: 10,
		priority: 0,
		flags: {contact: 1, protect: 1, mirror: 1},
		secondary: {
			chance: 20,
			boosts: {
				def: -1,
			},
		},
		target: "normal",
		type: "Water",
		contestType: "Cool",
	},
	lockon: {
		num: 199,
		accuracy: true,
		basePower: 0,
		category: "Status",
		name: "Lock-On",
		pp: 5,
		priority: 0,
		flags: {protect: 1, mirror: 1},
		onTryHit(target, source) {
			if (source.volatiles["lockon"]) return false;
		},
		onHit(target, source) {
			source.addVolatile("lockon", target);
			this.add("-activate", source, "move: Lock-On", "[of] " + target);
		},
		condition: {
			noCopy: true, // doesn't get copied by Baton Pass
			duration: 2,
			onSourceInvulnerabilityPriority: 1,
			onSourceInvulnerability(target, source, move) {
				if (
					move &&
					source === this.effectState.target &&
					target === this.effectState.source
				) { return 0; }
			},
			onSourceAccuracy(accuracy, target, source, move) {
				if (
					move &&
					source === this.effectState.target &&
					target === this.effectState.source
				) { return true; }
			},
		},
		secondary: null,
		target: "normal",
		type: "Normal",
		zMove: {boost: {spe: 1}},
		contestType: "Clever",
	},
	lovelykiss: {
		num: 142,
		accuracy: 75,
		basePower: 0,
		category: "Status",
		name: "Lovely Kiss",
		pp: 10,
		priority: 0,
		flags: {protect: 1, reflectable: 1, mirror: 1},
		status: "slp",
		secondary: null,
		target: "normal",
		type: "Normal",
		zMove: {boost: {spe: 1}},
		contestType: "Beautiful",
	},
	lowkick: {
		num: 67,
		accuracy: 100,
		basePower: 0,
		basePowerCallback(pokemon, target) {
			const targetWeight = target.getWeight();
			if (targetWeight >= 2000) {
				return 120;
			}
			if (targetWeight >= 1000) {
				return 100;
			}
			if (targetWeight >= 500) {
				return 80;
			}
			if (targetWeight >= 250) {
				return 60;
			}
			if (targetWeight >= 100) {
				return 40;
			}
			return 20;
		},
		category: "Physical",
		name: "Low Kick",
		pp: 20,
		priority: 0,
		flags: {contact: 1, protect: 1, mirror: 1},
		onTryHit(target, pokemon, move) {
			if (target.volatiles["dynamax"]) {
				this.add("-fail", pokemon, "Dynamax");
				this.attrLastMove("[still]");
				return null;
			}
		},
		secondary: null,
		target: "normal",
		type: "Fighting",
		zMove: {basePower: 160},
		contestType: "Tough",
	},
	lowsweep: {
		num: 490,
		accuracy: 100,
		basePower: 65,
		category: "Physical",
		name: "Low Sweep",
		pp: 20,
		priority: 0,
		flags: {contact: 1, protect: 1, mirror: 1},
		secondary: {
			chance: 100,
			boosts: {
				spe: -1,
			},
		},
		target: "normal",
		type: "Fighting",
		contestType: "Clever",
	},
	luckychant: {
		num: 381,
		accuracy: true,
		basePower: 0,
		category: "Status",
		name: "Lucky Chant",
		pp: 30,
		priority: 0,
		flags: {snatch: 1},
		sideCondition: "luckychant",
		condition: {
			duration: 5,
			onSideStart(side) {
				this.add("-sidestart", side, "move: Lucky Chant"); // "The Lucky Chant shielded [side.name]'s team from critical hits!"
			},
			onCriticalHit: false,
			onSideResidualOrder: 26,
			onSideResidualSubOrder: 6,
			onSideEnd(side) {
				this.add("-sideend", side, "move: Lucky Chant"); // "[side.name]'s team's Lucky Chant wore off!"
			},
		},
		secondary: null,
		target: "allySide",
		type: "Normal",
		zMove: {boost: {evasion: 1}},
		contestType: "Cute",
	},
	lunardance: {
		num: 461,
		accuracy: true,
		basePower: 0,
		category: "Status",
		name: "Lunar Dance",
		pp: 10,
		priority: 0,
		flags: {snatch: 1, heal: 1, dance: 1},
		onTryHit(pokemon, target, move) {
			if (!this.canSwitch(pokemon.side)) {
				delete move.selfdestruct;
				return false;
			}
		},
		selfdestruct: "ifHit",
		slotCondition: "lunardance",
		condition: {
			onSwap(target) {
				if (
					!target.fainted &&
					(target.hp < target.maxhp ||
						target.status ||
						target.moveSlots.some(
							(moveSlot) => moveSlot.pp < moveSlot.maxpp
						))
				) {
					target.heal(target.maxhp);
					target.setStatus("");
					for (const moveSlot of target.moveSlots) {
						moveSlot.pp = moveSlot.maxpp;
					}
					this.add(
						"-heal",
						target,
						target.getHealth,
						"[from] move: Lunar Dance"
					);
					target.side.removeSlotCondition(target, "lunardance");
				}
			},
		},
		secondary: null,
		target: "self",
		type: "Psychic",
		contestType: "Beautiful",
	},
	lunge: {
		num: 679,
		accuracy: 100,
		basePower: 80,
		category: "Physical",
		name: "Lunge",
		pp: 15,
		priority: 0,
		flags: {contact: 1, protect: 1, mirror: 1},
		secondary: {
			chance: 100,
			boosts: {
				atk: -1,
			},
		},
		target: "normal",
		type: "Bug",
		contestType: "Cute",
	},
	lusterpurge: {
		num: 295,
		accuracy: 100,
		basePower: 70,
		category: "Special",
		name: "Luster Purge",
		pp: 5,
		priority: 0,
		flags: {protect: 1, mirror: 1},
		secondary: {
			chance: 50,
			boosts: {
				spd: -1,
			},
		},
		target: "normal",
		type: "Psychic",
		contestType: "Clever",
	},
	machpunch: {
		num: 183,
		accuracy: 100,
		basePower: 40,
		category: "Physical",
		name: "Mach Punch",
		pp: 30,
		priority: 1,
		flags: {contact: 1, protect: 1, mirror: 1, punch: 1},
		secondary: null,
		target: "normal",
		type: "Fighting",
		contestType: "Cool",
	},
	maelstrom: {
		num: -4,
		accuracy: true,
		basePower: 0,
		category: "Status",
		name: "Maelstrom",
		pp: 5,
		priority: 0,
		flags: {},
		weather: "Maelstrom",
		secondary: null,
		target: "all",
		type: "Infinite",
		zMove: {boost: {spe: 1}},
		contestType: "Clever",
	},
	magicalleaf: {
		num: 345,
		accuracy: true,
		basePower: 60,
		category: "Special",
		name: "Magical Leaf",
		pp: 20,
		priority: 0,
		flags: {protect: 1, mirror: 1},
		secondary: null,
		target: "normal",
		type: "Grass",
		contestType: "Beautiful",
	},
	magiccoat: {
		num: 277,
		accuracy: true,
		basePower: 0,
		category: "Status",
		name: "Magic Coat",
		pp: 15,
		priority: 4,
		flags: {},
		volatileStatus: "magiccoat",
		condition: {
			duration: 1,
			onStart(target, source, effect) {
				this.add("-singleturn", target, "move: Magic Coat");
				if (effect?.effectType === "Move") {
					this.effectState.pranksterBoosted = effect.pranksterBoosted;
				}
			},
			onTryHitPriority: 2,
			onTryHit(target, source, move) {
				if (
					target === source ||
					move.hasBounced ||
					!move.flags["reflectable"]
				) {
					return;
				}
				const newMove = this.dex.getActiveMove(move.id);
				newMove.hasBounced = true;
				newMove.pranksterBoosted = this.effectState.pranksterBoosted;
				this.actions.useMove(newMove, target, source);
				return null;
			},
			onAllyTryHitSide(target, source, move) {
				if (
					target.isAlly(source) ||
					move.hasBounced ||
					!move.flags["reflectable"]
				) {
					return;
				}
				const newMove = this.dex.getActiveMove(move.id);
				newMove.hasBounced = true;
				newMove.pranksterBoosted = false;
				this.actions.useMove(newMove, this.effectState.target, source);
				return null;
			},
		},
		secondary: null,
		target: "self",
		type: "Psychic",
		zMove: {boost: {spd: 2}},
		contestType: "Beautiful",
	},
	magicpowder: {
		num: 750,
		accuracy: 100,
		basePower: 0,
		category: "Status",
		name: "Magic Powder",
		pp: 20,
		priority: 0,
		flags: {powder: 1, protect: 1, reflectable: 1, mirror: 1, mystery: 1},
		onHit(target) {
			if (
				target.getTypes().join() === "Psychic" ||
				!target.setType("Psychic")
			) { return false; }
			this.add("-start", target, "typechange", "Psychic");
		},
		secondary: null,
		target: "normal",
		type: "Psychic",
	},
	magicroom: {
		num: 478,
		accuracy: true,
		basePower: 0,
		category: "Status",
		name: "Magic Room",
		pp: 10,
		priority: 0,
		flags: {mirror: 1},
		pseudoWeather: "magicroom",
		condition: {
			duration: 5,
			durationCallback(source, effect) {
				if (source?.hasAbility("persistent")) {
					this.add("-activate", source, "ability: Persistent", effect);
					return 7;
				}
				return 5;
			},
			onFieldStart(target, source) {
				this.add("-fieldstart", "move: Magic Room", "[of] " + source);
			},
			onFieldRestart(target, source) {
				this.field.removePseudoWeather("magicroom");
			},
			// Item suppression implemented in Pokemon.ignoringItem() within sim/pokemon.js
			onFieldResidualOrder: 27,
			onFieldResidualSubOrder: 6,
			onFieldEnd() {
				this.add(
					"-fieldend",
					"move: Magic Room",
					"[of] " + this.effectState.source
				);
			},
		},
		secondary: null,
		target: "all",
		type: "Psychic",
		zMove: {boost: {spd: 1}},
		contestType: "Clever",
	},
	magmastorm: {
		num: 463,
		accuracy: 75,
		basePower: 100,
		category: "Special",
		name: "Magma Storm",
		pp: 5,
		priority: 0,
		flags: {protect: 1, mirror: 1},
		volatileStatus: "partiallytrapped",
		secondary: null,
		target: "normal",
		type: "Fire",
		contestType: "Tough",
	},
	magnetbomb: {
		num: 443,
		accuracy: true,
		basePower: 60,
		category: "Physical",
		name: "Magnet Bomb",
		pp: 20,
		priority: 0,
		flags: {bullet: 1, protect: 1, mirror: 1},
		secondary: null,
		target: "normal",
		type: "Steel",
		contestType: "Cool",
	},
	magneticflux: {
		num: 602,
		accuracy: true,
		basePower: 0,
		category: "Status",
		name: "Magnetic Flux",
		pp: 20,
		priority: 0,
		flags: {snatch: 1, distance: 1, authentic: 1},
		onHitSide(side, source, move) {
			const targets = side
				.allies()
				.filter(
					(ally) =>
						ally.hasAbility(["plus", "minus"]) &&
						(!ally.volatiles["maxguard"] ||
							this.runEvent("TryHit", ally, source, move))
				);
			if (!targets.length) return false;

			let didSomething = false;
			for (const target of targets) {
				didSomething =
					this.boost(
						{def: 1, spd: 1},
						target,
						source,
						move,
						false,
						true
					) || didSomething;
			}
			return didSomething;
		},
		secondary: null,
		target: "allySide",
		type: "Electric",
		zMove: {boost: {spd: 1}},
		contestType: "Clever",
	},
	magnetrise: {
		num: 393,
		accuracy: true,
		basePower: 0,
		category: "Status",
		name: "Magnet Rise",
		pp: 10,
		priority: 0,
		flags: {snatch: 1, gravity: 1},
		volatileStatus: "magnetrise",
		onTry(source, target, move) {
			if (target.volatiles["smackdown"] || target.volatiles["ingrain"]) { return false; }

			// Additional Gravity check for Z-move variant
			if (this.field.getPseudoWeather("Gravity")) {
				this.add("cant", source, "move: Gravity", move);
				return null;
			}
		},
		condition: {
			duration: 5,
			onStart(target) {
				this.add("-start", target, "Magnet Rise");
			},
			onImmunity(type) {
				if (type === "Ground") return false;
			},
			onResidualOrder: 18,
			onEnd(target) {
				this.add("-end", target, "Magnet Rise");
			},
		},
		secondary: null,
		target: "self",
		type: "Electric",
		zMove: {boost: {evasion: 1}},
		contestType: "Clever",
	},
	magnitude: {
		num: 222,
		accuracy: 100,
		basePower: 0,
		category: "Physical",
		name: "Magnitude",
		pp: 30,
		priority: 0,
		flags: {protect: 1, mirror: 1, nonsky: 1},
		onModifyMove(move, pokemon) {
			const i = this.random(100);
			if (i < 5) {
				move.magnitude = 4;
				move.basePower = 10;
			} else if (i < 15) {
				move.magnitude = 5;
				move.basePower = 30;
			} else if (i < 35) {
				move.magnitude = 6;
				move.basePower = 50;
			} else if (i < 65) {
				move.magnitude = 7;
				move.basePower = 70;
			} else if (i < 85) {
				move.magnitude = 8;
				move.basePower = 90;
			} else if (i < 95) {
				move.magnitude = 9;
				move.basePower = 110;
			} else {
				move.magnitude = 10;
				move.basePower = 150;
			}
		},
		onUseMoveMessage(pokemon, target, move) {
			this.add("-activate", pokemon, "move: Magnitude", move.magnitude);
		},
		secondary: null,
		target: "allAdjacent",
		type: "Ground",
		zMove: {basePower: 140},
		maxMove: {basePower: 140},
		contestType: "Tough",
	},
	maliciousmoonsault: {
		num: 696,
		accuracy: true,
		basePower: 180,
		category: "Physical",
		name: "Malicious Moonsault",
		pp: 1,
		priority: 0,
		flags: {contact: 1},
		isZ: "inciniumz",
		secondary: null,
		target: "normal",
		type: "Dark",
		contestType: "Cool",
	},
	matblock: {
		num: 561,
		accuracy: true,
		basePower: 0,
		category: "Status",
		name: "Mat Block",
		pp: 10,
		priority: 0,
		flags: {snatch: 1, nonsky: 1},
		stallingMove: true,
		sideCondition: "matblock",
		onTry(source) {
			if (source.activeMoveActions > 1) {
				this.hint("Mat Block only works on your first turn out.");
				return false;
			}
			return !!this.queue.willAct();
		},
		condition: {
			duration: 1,
			onSideStart(target, source) {
				this.add("-singleturn", source, "Mat Block");
			},
			onTryHitPriority: 3,
			onTryHit(target, source, move) {
				if (!move.flags["protect"]) {
					if (["gmaxoneblow", "gmaxrapidflow"].includes(move.id)) return;
					if (move.isZ || move.isMax) { target.getMoveHitData(move).zBrokeProtect = true; }
					return;
				}
				if (move && (move.target === "self" || move.category === "Status")) { return; }
				this.add("-activate", target, "move: Mat Block", move.name);
				const lockedmove = source.getVolatile("lockedmove");
				if (lockedmove) {
					// Outrage counter is reset
					if (source.volatiles["lockedmove"].duration === 2) {
						delete source.volatiles["lockedmove"];
					}
				}
				return this.NOT_FAIL;
			},
		},
		secondary: null,
		target: "allySide",
		type: "Fighting",
		zMove: {boost: {def: 1}},
		contestType: "Cool",
	},
	maxairstream: {
		num: 766,
		accuracy: true,
		basePower: 10,
		category: "Physical",
		name: "Max Airstream",
		pp: 10,
		priority: 0,
		flags: {},
		isMax: true,
		self: {
			onHit(source) {
				if (!source.volatiles["dynamax"]) return;
				for (const pokemon of source.alliesAndSelf()) {
					const result = this.random(5);
					if (result === 0) {
						this.boost({spe: 1}, pokemon, source);
					}
				}
			},
		},
		target: "adjacentFoe",
		type: "Flying",
		contestType: "Cool",
	},
	maxdarkness: {
		num: 772,
		accuracy: true,
		basePower: 10,
		category: "Physical",
		name: "Max Darkness",
		pp: 10,
		priority: 0,
		flags: {},
		isMax: true,
		self: {
			onHit(source) {
				if (!source.volatiles["dynamax"]) return;
				for (const pokemon of source.foes()) {
					const result = this.random(5);
					if (result === 0) {
						this.boost({spd: -1}, pokemon, source);
					}
				}
			},
		},
		target: "adjacentFoe",
		type: "Dark",
		contestType: "Cool",
	},
	"maxdestruction": {
		num: -999,
		accuracy: true,
		basePower: 10,
		category: "Physical",
		name: "Max Descruction",
		pp: 5,
		priority: 0,
		flags: {},
		isMax: true,
		self: {
			onHit(source) {
				if (!source.volatiles["dynamax"]) return;
				const result = this.random(5);
				if (result === 0) {
					this.field.setWeather("maelstrom");
				}
			},
		},
		target: "adjacentFoe",
		type: "Infinite",
		contestType: "Beautiful",
	},
	maxflare: {
		num: 757,
		accuracy: true,
		basePower: 100,
		category: "Physical",
		name: "Max Flare",
		pp: 10,
		priority: 0,
		flags: {},
		isMax: true,
		self: {
			onHit(source) {
				if (!source.volatiles["dynamax"]) return;
				const result = this.random(5);
				if (result === 0) {
					this.field.setWeather("sunnyday");
				}
			},
		},
		target: "adjacentFoe",
		type: "Fire",
		contestType: "Cool",
	},
	maxflutterby: {
		num: 758,
		accuracy: true,
		basePower: 10,
		category: "Physical",
		name: "Max Flutterby",
		pp: 10,
		priority: 0,
		flags: {},
		isMax: true,
		self: {
			onHit(source) {
				if (!source.volatiles["dynamax"]) return;
				for (const pokemon of source.foes()) {
					const result = this.random(5);
					if (result === 0) {
						this.boost({spa: -1}, pokemon);
					}
				}
			},
		},
		target: "adjacentFoe",
		type: "Bug",
		contestType: "Cool",
	},
	maxgeyser: {
		num: 765,
		accuracy: true,
		basePower: 10,
		category: "Physical",
		name: "Max Geyser",
		pp: 10,
		priority: 0,
		flags: {},
		isMax: true,
		self: {
			onHit(source) {
				if (!source.volatiles["dynamax"]) return;
				const result = this.random(5);
				if (result === 0) {
					this.field.setWeather("raindance");
				}
			},
		},
		target: "adjacentFoe",
		type: "Water",
		contestType: "Cool",
	},
	maxguard: {
		num: 743,
		accuracy: true,
		basePower: 0,
		category: "Status",
		name: "Max Guard",
		pp: 10,
		priority: 4,
		flags: {},
		isMax: true,
		stallingMove: true,
		volatileStatus: "maxguard",
		onPrepareHit(pokemon) {
			return !!this.queue.willAct() && this.runEvent("StallMove", pokemon);
		},
		onHit(pokemon) {
			pokemon.addVolatile("stall");
		},
		condition: {
			duration: 1,
			onStart(target) {
				this.add("-singleturn", target, "Max Guard");
			},
			onTryHitPriority: 3,
			onTryHit(target, source, move) {
				if (["gmaxoneblow", "gmaxrapidflow"].includes(move.id)) return;
				/** moves blocked by Max Guard but not Protect */
				const overrideBypassProtect = [
					"block",
					"flowershield",
					"gearup",
					"magneticflux",
					"phantomforce",
					"psychup",
					"shadowforce",
					"teatime",
					"transform",
				];
				const blockedByMaxGuard =
					this.dex.moves.get(move.id).flags["protect"] ||
					move.isZ ||
					move.isMax ||
					overrideBypassProtect.includes(move.id);
				if (!blockedByMaxGuard) {
					return;
				}
				if (move.smartTarget) {
					move.smartTarget = false;
				} else {
					this.add("-activate", target, "move: Max Guard");
				}
				const lockedmove = source.getVolatile("lockedmove");
				if (lockedmove) {
					// Outrage counter is reset
					if (source.volatiles["lockedmove"].duration === 2) {
						delete source.volatiles["lockedmove"];
					}
				}
				return this.NOT_FAIL;
			},
		},
		secondary: null,
		target: "self",
		type: "Normal",
		contestType: "Cool",
	},
	maxhailstorm: {
		num: 763,
		accuracy: true,
		basePower: 10,
		category: "Physical",
		name: "Max Hailstorm",
		pp: 10,
		priority: 0,
		flags: {},
		isMax: true,
		self: {
			onHit(source) {
				if (!source.volatiles["dynamax"]) return;
				const result = this.random(5);
				if (result === 0) {
					this.field.setWeather("hail");
				}
			},
		},
		target: "adjacentFoe",
		type: "Ice",
		contestType: "Cool",
	},
	maxknuckle: {
		num: 761,
		accuracy: true,
		basePower: 10,
		category: "Physical",
		name: "Max Knuckle",
		pp: 10,
		priority: 0,
		flags: {},
		isMax: true,
		self: {
			onHit(source) {
				if (!source.volatiles["dynamax"]) return;
				for (const pokemon of source.alliesAndSelf()) {
					const result = this.random(5);
					if (result === 0) {
						this.boost({atk: 1}, pokemon);
					}
				}
			},
		},
		target: "adjacentFoe",
		type: "Fighting",
		contestType: "Cool",
	},
	maxlightning: {
		num: 759,
		accuracy: true,
		basePower: 10,
		category: "Physical",
		name: "Max Lightning",
		pp: 10,
		priority: 0,
		flags: {},
		isMax: true,
		self: {
			onHit(source) {
				if (!source.volatiles["dynamax"]) return;
				const result = this.random(5);
				if (result === 0) {
					this.field.setTerrain("electricterrain");
				}
			},
		},
		target: "adjacentFoe",
		type: "Electric",
		contestType: "Cool",
	},
	maxmindstorm: {
		num: 769,
		accuracy: true,
		basePower: 10,
		category: "Physical",
		name: "Max Mindstorm",
		pp: 10,
		priority: 0,
		flags: {},
		isMax: true,
		self: {
			onHit(source) {
				if (!source.volatiles["dynamax"]) return;
				const result = this.random(5);
				if (result === 0) {
					this.field.setTerrain("psychicterrain");
				}
			},
		},
		target: "adjacentFoe",
		type: "Psychic",
		contestType: "Cool",
	},
	maxooze: {
		num: 764,
		accuracy: true,
		basePower: 10,
		category: "Physical",
		name: "Max Ooze",
		pp: 10,
		priority: 0,
		flags: {},
		isMax: true,
		self: {
			onHit(source) {
				if (!source.volatiles["dynamax"]) return;
				for (const pokemon of source.alliesAndSelf()) {
					const result = this.random(5);
					if (result === 0) {
						this.boost({spa: 1}, pokemon);
					}
				}
			},
		},
		target: "adjacentFoe",
		type: "Poison",
		contestType: "Cool",
	},
	maxovergrowth: {
		num: 773,
		accuracy: true,
		basePower: 10,
		category: "Physical",
		name: "Max Overgrowth",
		pp: 10,
		priority: 0,
		flags: {},
		isMax: true,
		self: {
			onHit(source) {
				if (!source.volatiles["dynamax"]) return;
				const result = this.random(5);
				if (result === 0) {
					this.field.setTerrain("grassyterrain");
				}
			},
		},
		target: "adjacentFoe",
		type: "Grass",
		contestType: "Cool",
	},
	maxphantasm: {
		num: 762,
		accuracy: true,
		basePower: 10,
		category: "Physical",
		name: "Max Phantasm",
		pp: 10,
		priority: 0,
		flags: {},
		isMax: true,
		self: {
			onHit(source) {
				if (!source.volatiles["dynamax"]) return;
				for (const pokemon of source.foes()) {
					const result = this.random(5);
					if (result === 0) {
						this.boost({def: -1}, pokemon);
					}
				}
			},
		},
		target: "adjacentFoe",
		type: "Ghost",
		contestType: "Cool",
	},
	maxquake: {
		num: 771,
		accuracy: true,
		basePower: 10,
		category: "Physical",
		name: "Max Quake",
		pp: 10,
		priority: 0,
		flags: {},
		isMax: true,
		self: {
			onHit(source) {
				if (!source.volatiles["dynamax"]) return;
				for (const pokemon of source.alliesAndSelf()) {
					const result = this.random(5);
					if (result === 0) {
						this.boost({spd: 1}, pokemon);
					}
				}
			},
		},
		target: "adjacentFoe",
		type: "Ground",
		contestType: "Cool",
	},
	maxrockfall: {
		num: 770,
		accuracy: true,
		basePower: 10,
		category: "Physical",
		name: "Max Rockfall",
		pp: 10,
		priority: 0,
		flags: {},
		isMax: true,
		self: {
			onHit(source) {
				if (!source.volatiles["dynamax"]) return;
				const result = this.random(5);
				if (result === 0) {
					this.field.setWeather("sandstorm");
				}
			},
		},
		target: "adjacentFoe",
		type: "Rock",
		contestType: "Cool",
	},
	maxstarfall: {
		num: 767,
		accuracy: true,
		basePower: 10,
		category: "Physical",
		name: "Max Starfall",
		pp: 10,
		priority: 0,
		flags: {},
		isMax: true,
		self: {
			onHit(source) {
				if (!source.volatiles["dynamax"]) return;
				const result = this.random(5);
				if (result === 0) {
					this.field.setTerrain("mistyterrain");
				}
			},
		},
		target: "adjacentFoe",
		type: "Fairy",
		contestType: "Cool",
	},
	maxsteelspike: {
		num: 774,
		accuracy: true,
		basePower: 10,
		category: "Physical",
		name: "Max Steelspike",
		pp: 10,
		priority: 0,
		flags: {},
		isMax: true,
		self: {
			onHit(source) {
				if (!source.volatiles["dynamax"]) return;
				for (const pokemon of source.alliesAndSelf()) {
					const result = this.random(5);
					if (result === 0) {
						this.boost({def: 1}, pokemon);
					}
				}
			},
		},
		target: "adjacentFoe",
		type: "Steel",
		contestType: "Cool",
	},
	maxstrike: {
		num: 760,
		accuracy: true,
		basePower: 10,
		category: "Physical",
		name: "Max Strike",
		pp: 10,
		priority: 0,
		flags: {},
		isMax: true,
		self: {
			onHit(source) {
				if (!source.volatiles["dynamax"]) return;
				for (const pokemon of source.foes()) {
					const result = this.random(5);
					if (result === 0) {
						this.boost({spe: -1}, pokemon);
					}
				}
			},
		},
		target: "adjacentFoe",
		type: "Normal",
		contestType: "Cool",
	},
	maxwyrmwind: {
		num: 768,
		accuracy: true,
		basePower: 10,
		category: "Physical",
		name: "Max Wyrmwind",
		pp: 10,
		priority: 0,
		flags: {},
		isMax: true,
		self: {
			onHit(source) {
				if (!source.volatiles["dynamax"]) return;
				for (const pokemon of source.foes()) {
					const result = this.random(5);
					if (result === 0) {
						this.boost({atk: -1}, pokemon);
					}
				}
			},
		},
		target: "adjacentFoe",
		type: "Dragon",
		contestType: "Cool",
	},
	meanlook: {
		num: 212,
		accuracy: true,
		basePower: 0,
		category: "Status",
		name: "Mean Look",
		pp: 5,
		priority: 0,
		flags: {reflectable: 1, mirror: 1},
		volatileStatus: 'meanlook',
		condition: {
			duration: 4,
			onStart(pokemon, source) {
				this.add('-activate', pokemon, 'move: Mean Look', '[of] ' + source);
			},
			onEnd(pokemon) {
				this.add('-end', pokemon, 'Mean Look', '[partiallytrapped]', '[silent]');
				return;
			},
			onResidualOrder: 11,
			onResidual(pokemon) {
				const source = this.effectState.source;
				if (source && (!source.isActive || source.hp <= 0 || !source.activeTurns)) {
					delete pokemon.volatiles['meanlook'];
					this.add('-end', pokemon, 'Mean Look', '[partiallytrapped]', '[silent]');
					return;
				}
			},
			onTrapPokemon(pokemon) {
				if (this.effectState.source && this.effectState.source.isActive) pokemon.tryTrap();
			},
		},
		secondary: null,
		target: "normal",
		type: "Normal",
		zMove: {boost: {spd: 1}},
		contestType: "Beautiful",
	},
	meditate: {
		num: 96,
		accuracy: true,
		basePower: 0,
		category: "Status",
		name: "Meditate",
		pp: 40,
		priority: 0,
		flags: {snatch: 1},
		boosts: {
			atk: 1,
		},
		secondary: null,
		target: "self",
		type: "Psychic",
		zMove: {boost: {atk: 1}},
		contestType: "Beautiful",
	},
	mefirst: {
		num: 382,
		accuracy: true,
		basePower: 0,
		category: "Status",
		name: "Me First",
		pp: 20,
		priority: 0,
		flags: {protect: 1, authentic: 1},
		onTryHit(target, pokemon) {
			const action = this.queue.willMove(target);
			if (!action) return false;

			const noMeFirst = [
				"beakblast",
				"chatter",
				"counter",
				"covet",
				"focuspunch",
				"mefirst",
				"metalburst",
				"mirrorcoat",
				"shelltrap",
				"struggle",
				"thief",
			];
			const move = this.dex.getActiveMove(action.move.id);
			if (action.zmove || move.isZ || move.isMax) return false;
			if (target.volatiles["mustrecharge"]) return false;
			if (move.category === "Status" || noMeFirst.includes(move.id)) { return false; }

			pokemon.addVolatile("mefirst");
			this.actions.useMove(move, pokemon, target);
			return null;
		},
		condition: {
			duration: 1,
			onBasePowerPriority: 12,
			onBasePower(basePower) {
				return this.chainModify(1.5);
			},
		},
		secondary: null,
		target: "adjacentFoe",
		type: "Normal",
		zMove: {boost: {spe: 2}},
		contestType: "Clever",
	},
	megadrain: {
		num: 72,
		accuracy: 100,
		basePower: 40,
		category: "Special",
		name: "Mega Drain",
		pp: 15,
		priority: 0,
		flags: {protect: 1, mirror: 1, heal: 1},
		drain: [1, 2],
		secondary: null,
		target: "normal",
		type: "Grass",
		zMove: {basePower: 120},
		contestType: "Clever",
	},
	megahorn: {
		num: 224,
		accuracy: 85,
		basePower: 120,
		category: "Physical",
		name: "Megahorn",
		pp: 10,
		priority: 0,
		flags: {contact: 1, protect: 1, mirror: 1},
		secondary: null,
		target: "normal",
		type: "Bug",
		contestType: "Cool",
	},
	megakick: {
		num: 25,
		accuracy: 75,
		basePower: 120,
		category: "Physical",
		name: "Mega Kick",
		pp: 5,
		priority: 0,
		flags: {contact: 1, protect: 1, mirror: 1},
		secondary: null,
		target: "normal",
		type: "Normal",
		contestType: "Cool",
	},
	megapunch: {
		num: 5,
		accuracy: 85,
		basePower: 80,
		category: "Physical",
		name: "Mega Punch",
		pp: 20,
		priority: 0,
		flags: {contact: 1, protect: 1, mirror: 1, punch: 1},
		secondary: null,
		target: "normal",
		type: "Normal",
		contestType: "Tough",
	},
	memento: {
		num: 262,
		accuracy: 100,
		basePower: 0,
		category: "Status",
		name: "Memento",
		pp: 10,
		priority: 0,
		flags: {protect: 1, mirror: 1},
		boosts: {
			atk: -2,
			spa: -2,
		},
		selfdestruct: "ifHit",
		secondary: null,
		target: "normal",
		type: "Dark",
		zMove: {effect: "healreplacement"},
		contestType: "Tough",
	},
	menacingmoonrazemaelstrom: {
		num: 725,
		accuracy: true,
		basePower: 200,
		category: "Special",
		name: "Menacing Moonraze Maelstrom",
		pp: 1,
		priority: 0,
		flags: {},
		isZ: "lunaliumz",
		ignoreAbility: true,
		secondary: null,
		target: "normal",
		type: "Ghost",
		contestType: "Cool",
	},
	metalburst: {
		num: 368,
		accuracy: 100,
		basePower: 0,
		damageCallback(pokemon) {
			const lastDamagedBy = pokemon.getLastDamagedBy(true);
			if (lastDamagedBy !== undefined) {
				return lastDamagedBy.damage * 1.5 || 1;
			}
			return 0;
		},
		category: "Physical",
		name: "Metal Burst",
		pp: 10,
		priority: 0,
		flags: {protect: 1, mirror: 1},
		onTryHit(target, source, move) {
			const lastDamagedBy = source.getLastDamagedBy(true);
			if (lastDamagedBy === undefined || !lastDamagedBy.thisTurn) { return false; }
		},
		onModifyTarget(targetRelayVar, source, target, move) {
			const lastDamagedBy = source.getLastDamagedBy(true);
			if (lastDamagedBy) {
				targetRelayVar.target = this.getAtSlot(lastDamagedBy.slot);
			}
		},
		secondary: null,
		target: "scripted",
		type: "Steel",
		contestType: "Cool",
	},
	metalclaw: {
		num: 232,
		accuracy: 95,
		basePower: 50,
		category: "Physical",
		name: "Metal Claw",
		pp: 35,
		priority: 0,
		flags: {contact: 1, protect: 1, mirror: 1},
		secondary: {
			chance: 10,
			self: {
				boosts: {
					atk: 1,
				},
			},
		},
		target: "normal",
		type: "Steel",
		contestType: "Cool",
	},
	metalshard: {
		num: -18,
		accuracy: true,
		basePower: 0,
		category: "Status",
		name: "Metal Shard",
		pp: 20,
		priority: 0,
		flags: {reflectable: 1},
		sideCondition: 'metalshard',
		condition: {
			onStart(side) {
				this.add('-sidestart', side, 'move: Metal Shard');
				this.add('-message', 'Sharp metallic shards float in the air around the opposing team!');
			},
			onSwitchIn(pokemon) {
				if (pokemon.hasItem("heavydutyboots")) return;
				const typeMod = this.clampIntRange(
					pokemon.runEffectiveness(this.dex.getActiveMove("metalshard")),
					-6,
					6
				);
				this.damage((pokemon.maxhp * Math.pow(2, typeMod)) / 8);
				this.add('-message', 'The metallic shards dug into the opposing Pokemon!');
			},
		},
		secondary: null,
		target: "foeSide",
		type: "Steel",
		zMove: {boost: {def: 1}},
		contestType: "Cool",
	},
	metalsound: {
		num: 319,
		accuracy: 85,
		basePower: 0,
		category: "Status",
		name: "Metal Sound",
		pp: 40,
		priority: 0,
		flags: {
			protect: 1,
			reflectable: 1,
			mirror: 1,
			sound: 1,
			authentic: 1,
			mystery: 1,
		},
		boosts: {
			spd: -2,
		},
		secondary: null,
		target: "normal",
		type: "Steel",
		zMove: {boost: {spa: 1}},
		contestType: "Clever",
	},
	meteorassault: {
		num: 794,
		accuracy: 90,
		basePower: 150,
		category: "Physical",
		name: "Meteor Assault",
		pp: 5,
		priority: 0,
		flags: {protect: 1, recharge: 1, mirror: 1},
		self: {
			volatileStatus: "mustrecharge",
		},
		secondary: null,
		target: "normal",
		type: "Fighting",
	},
	meteorbeam: {
		num: 800,
		accuracy: 90,
		basePower: 120,
		category: "Special",
		name: "Meteor Beam",
		pp: 10,
		priority: 0,
		flags: {charge: 1, protect: 1, mirror: 1},
		onTryMove(attacker, defender, move) {
			if (attacker.removeVolatile(move.id)) {
				return;
			}
			this.add("-prepare", attacker, move.name);
			this.boost({spa: 1}, attacker, attacker, move);
			if (!this.runEvent("ChargeMove", attacker, defender, move)) {
				return;
			}
			attacker.addVolatile("twoturnmove", defender);
			return null;
		},
		secondary: null,
		target: "normal",
		type: "Rock",
	},
	meteormash: {
		num: 309,
		accuracy: 90,
		basePower: 90,
		category: "Physical",
		name: "Meteor Mash",
		pp: 10,
		priority: 0,
		flags: {contact: 1, protect: 1, mirror: 1, punch: 1},
		secondary: {
			chance: 20,
			self: {
				boosts: {
					atk: 1,
				},
			},
		},
		target: "normal",
		type: "Steel",
		contestType: "Cool",
	},
	metronome: {
		num: 118,
		accuracy: true,
		basePower: 0,
		category: "Status",
		name: "Metronome",
		pp: 10,
		priority: 0,
		flags: {},
		noMetronome: [
			"After You",
			"Apple Acid",
			"Assist",
			"Astral Barrage",
			"Aura Wheel",
			"Baneful Bunker",
			"Beak Blast",
			"Behemoth Bash",
			"Behemoth Blade",
			"Belch",
			"Bestow",
			"Body Press",
			"Branch Poke",
			"Breaking Swipe",
			"Celebrate",
			"Chatter",
			"Clangorous Soul",
			"Copycat",
			"Counter",
			"Covet",
			"Crafty Shield",
			"Decorate",
			"Destiny Bond",
			"Detect",
			"Diamond Storm",
			"Double Iron Bash",
			"Dragon Ascent",
			"Dragon Energy",
			"Drum Beating",
			"Dynamax Cannon",
			"Endure",
			"Eternabeam",
			"False Surrender",
			"Feint",
			"Fiery Wrath",
			"Fleur Cannon",
			"Focus Punch",
			"Follow Me",
			"Freeze Shock",
			"Freezing Glare",
			"Glacial Lance",
			"Grav Apple",
			"Helping Hand",
			"Hold Hands",
			"Hyperspace Fury",
			"Hyperspace Hole",
			"Ice Burn",
			"Instruct",
			"Jungle Healing",
			"King's Shield",
			"Life Dew",
			"Light of Ruin",
			"Mat Block",
			"Me First",
			"Meteor Assault",
			"Metronome",
			"Mimic",
			"Mind Blown",
			"Mirror Coat",
			"Mirror Move",
			"Moongeist Beam",
			"Nature Power",
			"Nature's Madness",
			"Obstruct",
			"Origin Pulse",
			"Overdrive",
			"Photon Geyser",
			"Plasma Fists",
			"Precipice Blades",
			"Protect",
			"Pyro Ball",
			"Quash",
			"Quick Guard",
			"Rage Powder",
			"Relic Song",
			"Secret Sword",
			"Shell Trap",
			"Sketch",
			"Sleep Talk",
			"Snap Trap",
			"Snarl",
			"Snatch",
			"Snore",
			"Spectral Thief",
			"Spiky Shield",
			"Spirit Break",
			"Spotlight",
			"Steam Eruption",
			"Steel Beam",
			"Strange Steam",
			"Struggle",
			"Sunsteel Strike",
			"Surging Strikes",
			"Switcheroo",
			"Techno Blast",
			"Thief",
			"Thousand Arrows",
			"Thousand Waves",
			"Thunder Cage",
			"Thunderous Kick",
			"Transform",
			"Trick",
			"V-create",
			"Wicked Blow",
			"Wide Guard",
		],
		onHit(target, source, effect) {
			const moves: MoveData[] = [];
			for (const id in Moves) {
				const move = Moves[id];
				if (move.realMove) continue;
				if (move.isZ || move.isMax || move.isNonstandard) continue;
				if (effect.noMetronome!.includes(move.name)) continue;
				if (this.dex.moves.get(id).gen > this.gen) continue;
				moves.push(move);
			}
			let randomMove = "";
			if (moves.length) {
				moves.sort((a, b) => a.num! - b.num!);
				randomMove = this.sample(moves).name;
			}
			if (!randomMove) {
				return false;
			}
			this.actions.useMove(randomMove, target);
		},
		secondary: null,
		target: "self",
		type: "Normal",
		contestType: "Cute",
	},
	midnightstrike: {
		num: -20,
		accuracy: 100,
		basePower: 90,
		category: "Physical",
		name: "Midnight Strike",
		pp: 15,
		priority: 0,
		flags: {contact: 1, protect: 1, mirror: 1},
		secondary: {
			chance: 10,
			status: 'blindness',
		},
		target: "normal",
		type: "Dark",
		contestType: "Tough",
	},
	milkdrink: {
		num: 208,
		accuracy: true,
		basePower: 0,
		category: "Status",
		name: "Milk Drink",
		pp: 10,
		priority: 0,
		flags: {snatch: 1, heal: 1},
		heal: [1, 2],
		secondary: null,
		target: "self",
		type: "Normal",
		zMove: {effect: "clearnegativeboost"},
		contestType: "Cute",
	},
	mimic: {
		num: 102,
		accuracy: true,
		basePower: 0,
		category: "Status",
		name: "Mimic",
		pp: 10,
		priority: 0,
		flags: {protect: 1, authentic: 1, mystery: 1},
		onHit(target, source) {
			const disallowedMoves = [
				"chatter",
				"dynamaxcannon",
				"mimic",
				"sketch",
				"struggle",
				"transform",
			];
			const move = target.lastMove;
			if (
				source.transformed ||
				!move ||
				disallowedMoves.includes(move.id) ||
				source.moves.includes(move.id)
			) {
				return false;
			}
			if (move.isZ || move.isMax) return false;
			const mimicIndex = source.moves.indexOf("mimic");
			if (mimicIndex < 0) return false;

			source.moveSlots[mimicIndex] = {
				move: move.name,
				id: move.id,
				pp: move.pp,
				maxpp: move.pp,
				target: move.target,
				disabled: false,
				used: false,
				virtual: true,
			};
			this.add("-start", source, "Mimic", move.name);
		},
		secondary: null,
		target: "normal",
		type: "Normal",
		zMove: {boost: {accuracy: 1}},
		contestType: "Cute",
	},
	mindblown: {
		num: 720,
		accuracy: 100,
		basePower: 150,
		category: "Special",
		name: "Mind Blown",
		pp: 5,
		priority: 0,
		flags: {protect: 1, mirror: 1},
		mindBlownRecoil: true,
		onAfterMove(pokemon, target, move) {
			if (move.mindBlownRecoil && !move.multihit) {
				this.damage(
					Math.round(pokemon.maxhp / 2),
					pokemon,
					pokemon,
					this.dex.conditions.get("Mind Blown"),
					true
				);
			}
		},
		secondary: null,
		target: "allAdjacent",
		type: "Fire",
		contestType: "Cool",
	},
	mindreader: {
		num: 170,
		accuracy: true,
		basePower: 0,
		category: "Status",
		name: "Mind Reader",
		pp: 5,
		priority: 0,
		flags: {protect: 1, mirror: 1},
		onTryHit(target, source) {
			if (source.volatiles["lockon"]) return false;
		},
		onHit(target, source) {
			source.addVolatile("lockon", target);
			this.add("-activate", source, "move: Mind Reader", "[of] " + target);
		},
		secondary: null,
		target: "normal",
		type: "Normal",
		zMove: {boost: {spa: 1}},
		contestType: "Clever",
	},
	minimize: {
		num: 107,
		accuracy: true,
		basePower: 0,
		category: "Status",
		name: "Minimize",
		pp: 10,
		priority: 0,
		flags: {snatch: 1},
		volatileStatus: "minimize",
		condition: {
			noCopy: true,
			onSourceModifyDamage(damage, source, target, move) {
				const boostedMoves = [
					"stomp",
					"steamroller",
					"bodyslam",
					"flyingpress",
					"dragonrush",
					"heatcrash",
					"heavyslam",
					"maliciousmoonsault",
				];
				if (boostedMoves.includes(move.id)) {
					return this.chainModify(2);
				}
			},
			onAccuracy(accuracy, target, source, move) {
				const boostedMoves = [
					"stomp",
					"steamroller",
					"bodyslam",
					"flyingpress",
					"dragonrush",
					"heatcrash",
					"heavyslam",
					"maliciousmoonsault",
				];
				if (boostedMoves.includes(move.id)) {
					return true;
				}
				return accuracy;
			},
		},
		boosts: {
			evasion: 2,
		},
		secondary: null,
		target: "self",
		type: "Normal",
		zMove: {effect: "clearnegativeboost"},
		contestType: "Cute",
	},
	miracleeye: {
		num: 357,
		accuracy: true,
		basePower: 0,
		category: "Status",
		name: "Miracle Eye",
		pp: 40,
		priority: 0,
		flags: {protect: 1, reflectable: 1, mirror: 1, authentic: 1},
		volatileStatus: "miracleeye",
		onTryHit(target) {
			if (target.volatiles["foresight"]) return false;
		},
		condition: {
			noCopy: true,
			onStart(pokemon) {
				this.add("-start", pokemon, "Miracle Eye");
			},
			onNegateImmunity(pokemon, type) {
				if (pokemon.hasType("Dark") && type === "Psychic") return false;
			},
			onModifyBoost(boosts) {
				if (boosts.evasion && boosts.evasion > 0) {
					boosts.evasion = 0;
				}
			},
		},
		secondary: null,
		target: "normal",
		type: "Psychic",
		zMove: {boost: {spa: 1}},
		contestType: "Clever",
	},
	mirrorcoat: {
		num: 243,
		accuracy: 100,
		basePower: 0,
		damageCallback(pokemon) {
			if (!pokemon.volatiles["mirrorcoat"]) return 0;
			return pokemon.volatiles["mirrorcoat"].damage || 1;
		},
		category: "Special",
		name: "Mirror Coat",
		pp: 20,
		priority: -5,
		flags: {protect: 1},
		beforeTurnCallback(pokemon) {
			pokemon.addVolatile("mirrorcoat");
		},
		onTryHit(target, source, move) {
			if (!source.volatiles["mirrorcoat"]) return false;
			if (source.volatiles["mirrorcoat"].slot === null) return false;
		},
		condition: {
			duration: 1,
			noCopy: true,
			onStart(target, source, move) {
				this.effectState.slot = null;
				this.effectState.damage = 0;
			},
			onRedirectTargetPriority: -1,
			onRedirectTarget(target, source, source2, move) {
				if (move.id !== "mirrorcoat") return;
				if (source !== this.effectState.target || !this.effectState.slot) { return; }
				return this.getAtSlot(this.effectState.slot);
			},
			onDamagingHit(damage, target, source, move) {
				if (
					!source.isAlly(target) &&
					this.getCategory(move) === "Special"
				) {
					this.effectState.slot = source.getSlot();
					this.effectState.damage = 2 * damage;
				}
			},
		},
		secondary: null,
		target: "scripted",
		type: "Psychic",
		contestType: "Beautiful",
	},
	mirrormove: {
		num: 119,
		accuracy: true,
		basePower: 0,
		category: "Status",
		name: "Mirror Move",
		pp: 20,
		priority: 0,
		flags: {},
		onTryHit(target, pokemon) {
			const move = target.lastMove;
			if (!move?.flags["mirror"] || move.isZ || move.isMax) {
				return false;
			}
			this.actions.useMove(move.id, pokemon, target);
			return null;
		},
		secondary: null,
		target: "normal",
		type: "Flying",
		zMove: {boost: {atk: 2}},
		contestType: "Clever",
	},
	mirrorshot: {
		num: 429,
		accuracy: 85,
		basePower: 65,
		category: "Special",
		name: "Mirror Shot",
		pp: 10,
		priority: 0,
		flags: {protect: 1, mirror: 1},
		secondary: {
			chance: 50,
			boosts: {
				accuracy: -1,
			},
		},
		target: "normal",
		type: "Steel",
		contestType: "Beautiful",
	},
	mist: {
		num: 54,
		accuracy: true,
		basePower: 0,
		category: "Status",
		name: "Mist",
		pp: 30,
		priority: 0,
		flags: {snatch: 1},
		sideCondition: "mist",
		condition: {
			duration: 5,
			onBoost(boost, target, source, effect) {
				if (
					effect.effectType === "Move" &&
					effect.infiltrates &&
					!target.isAlly(source)
				) { return; }
				if (source && target !== source) {
					let showMsg = false;
					let i: BoostID;
					for (i in boost) {
						if (boost[i]! < 0) {
							delete boost[i];
							showMsg = true;
						}
					}
					if (showMsg && !(effect as ActiveMove).secondaries) {
						this.add("-activate", target, "move: Mist");
					}
				}
			},
			onSideStart(side) {
				this.add("-sidestart", side, "Mist");
			},
			onSideResidualOrder: 26,
			onSideResidualSubOrder: 4,
			onSideEnd(side) {
				this.add("-sideend", side, "Mist");
			},
		},
		secondary: null,
		target: "allySide",
		type: "Ice",
		zMove: {effect: "heal"},
		contestType: "Beautiful",
	},
	mistball: {
		num: 296,
		accuracy: 100,
		basePower: 70,
		category: "Special",
		name: "Mist Ball",
		pp: 5,
		priority: 0,
		flags: {bullet: 1, protect: 1, mirror: 1},
		secondary: {
			chance: 50,
			boosts: {
				spa: -1,
			},
		},
		target: "normal",
		type: "Psychic",
		contestType: "Clever",
	},
	mistyexplosion: {
		num: 802,
		accuracy: 100,
		basePower: 100,
		category: "Special",
		name: "Misty Explosion",
		pp: 5,
		priority: 0,
		flags: {protect: 1, mirror: 1},
		selfdestruct: "always",
		onBasePower(basePower, source) {
			if (this.field.isTerrain("mistyterrain") && source.isGrounded()) {
				this.debug("misty terrain boost");
				return this.chainModify(1.5);
			}
		},
		secondary: null,
		target: "allAdjacent",
		type: "Fairy",
	},
	mistyterrain: {
		num: 581,
		accuracy: true,
		basePower: 0,
		category: "Status",
		name: "Misty Terrain",
		pp: 10,
		priority: 0,
		flags: {nonsky: 1},
		terrain: "mistyterrain",
		condition: {
			duration: 5,
			durationCallback(source, effect) {
				if (source?.hasItem("terrainextender")) {
					return 8;
				}
				return 5;
			},
			onSetStatus(status, target, source, effect) {
				if (!target.isGrounded() || target.isSemiInvulnerable()) return;
				if (effect && ((effect as Move).status || effect.id === "yawn")) {
					this.add("-activate", target, "move: Misty Terrain");
				}
				return false;
			},
			onTryAddVolatile(status, target, source, effect) {
				if (!target.isGrounded() || target.isSemiInvulnerable()) return;
				if (status.id === "confusion") {
					if (effect.effectType === "Move" && !effect.secondaries) { this.add("-activate", target, "move: Misty Terrain"); }
					return null;
				}
			},
			onBasePowerPriority: 6,
			onBasePower(basePower, attacker, defender, move) {
				if (
					move.type === "Dragon" &&
					defender.isGrounded() &&
					!defender.isSemiInvulnerable()
				) {
					this.debug("misty terrain weaken");
					return this.chainModify(0.5);
				}
			},
			onFieldStart(field, source, effect) {
				if (effect?.effectType === "Ability") {
					this.add(
						"-fieldstart",
						"move: Misty Terrain",
						"[from] ability: " + effect,
						"[of] " + source
					);
				} else {
					this.add("-fieldstart", "move: Misty Terrain");
				}
			},
			onFieldResidualOrder: 27,
			onFieldResidualSubOrder: 7,
			onFieldEnd() {
				this.add("-fieldend", "Misty Terrain");
			},
		},
		secondary: null,
		target: "all",
		type: "Fairy",
		zMove: {boost: {spd: 1}},
		contestType: "Beautiful",
	},
	moonblast: {
		num: 585,
		accuracy: 100,
		basePower: 95,
		category: "Special",
		name: "Moonblast",
		pp: 15,
		priority: 0,
		flags: {protect: 1, mirror: 1},
		secondary: {
			chance: 30,
			boosts: {
				spa: -1,
			},
		},
		target: "normal",
		type: "Fairy",
		contestType: "Beautiful",
	},
	moongeistbeam: {
		num: 714,
		accuracy: 100,
		basePower: 100,
		category: "Special",
		name: "Moongeist Beam",
		pp: 5,
		priority: 0,
		flags: {protect: 1, mirror: 1},
		ignoreAbility: true,
		secondary: null,
		target: "normal",
		type: "Ghost",
		contestType: "Cool",
	},
	moonlight: {
		num: 236,
		accuracy: true,
		basePower: 0,
		category: "Status",
		name: "Moonlight",
		pp: 5,
		priority: 0,
		flags: {snatch: 1, heal: 1},
		onHit(pokemon) {
			let factor = 0.5;
			switch (pokemon.effectiveWeather()) {
			case "raindance":
			case "primordialsea":
			case "sandstorm":
			case "hail":
				factor = 0.667;
				break;
			case "sunnyday":
			case "desolateland":
				factor = 0.25;
				break;
			}
			return !!this.heal(this.modify(pokemon.maxhp, factor));
		},
		secondary: null,
		target: "self",
		type: "Fairy",
		zMove: {effect: "clearnegativeboost"},
		contestType: "Beautiful",
	},
	morningsun: {
		num: 234,
		accuracy: true,
		basePower: 0,
		category: "Status",
		name: "Morning Sun",
		pp: 5,
		priority: 0,
		flags: {snatch: 1, heal: 1},
		onHit(pokemon) {
			let factor = 0.5;
			switch (pokemon.effectiveWeather()) {
			case "sunnyday":
			case "desolateland":
				factor = 0.667;
				break;
			case "raindance":
			case "primordialsea":
			case "sandstorm":
			case "hail":
				factor = 0.25;
				break;
			}
			return !!this.heal(this.modify(pokemon.maxhp, factor));
		},
		secondary: null,
		target: "self",
		type: "Normal",
		zMove: {effect: "clearnegativeboost"},
		contestType: "Beautiful",
	},
	mudbomb: {
		num: 426,
		accuracy: 85,
		basePower: 65,
		category: "Special",
		name: "Mud Bomb",
		pp: 10,
		priority: 0,
		flags: {bullet: 1, protect: 1, mirror: 1},
		secondary: {
			chance: 30,
			boosts: {
				accuracy: -1,
			},
		},
		target: "normal",
		type: "Ground",
		contestType: "Cute",
	},
	mudshot: {
		num: 341,
		accuracy: 95,
		basePower: 55,
		category: "Special",
		name: "Mud Shot",
		pp: 15,
		priority: 0,
		flags: {protect: 1, mirror: 1},
		secondary: {
			chance: 100,
			boosts: {
				spe: -1,
			},
		},
		target: "normal",
		type: "Ground",
		contestType: "Tough",
	},
	mudslap: {
		num: 189,
		accuracy: 100,
		basePower: 20,
		category: "Special",
		name: "Mud-Slap",
		pp: 10,
		priority: 0,
		flags: {protect: 1, mirror: 1},
		secondary: {
			chance: 100,
			boosts: {
				accuracy: -1,
			},
		},
		target: "normal",
		type: "Ground",
		contestType: "Cute",
	},
	mudsport: {
		num: 300,
		accuracy: true,
		basePower: 0,
		category: "Status",
		name: "Mud Sport",
		pp: 15,
		priority: 0,
		flags: {nonsky: 1},
		pseudoWeather: "mudsport",
		condition: {
			duration: 5,
			onFieldStart(field, source) {
				this.add("-fieldstart", "move: Mud Sport", "[of] " + source);
			},
			onBasePowerPriority: 1,
			onBasePower(basePower, attacker, defender, move) {
				if (move.type === "Electric") {
					this.debug("mud sport weaken");
					return this.chainModify([1352, 4096]);
				}
			},
			onFieldResidualOrder: 27,
			onFieldResidualSubOrder: 4,
			onFieldEnd() {
				this.add("-fieldend", "move: Mud Sport");
			},
		},
		secondary: null,
		target: "all",
		type: "Ground",
		zMove: {boost: {spd: 1}},
		contestType: "Cute",
	},
	muddywater: {
		num: 330,
		accuracy: 85,
		basePower: 90,
		category: "Special",
		name: "Muddy Water",
		pp: 10,
		priority: 0,
		flags: {protect: 1, mirror: 1, nonsky: 1},
		secondary: {
			chance: 30,
			boosts: {
				accuracy: -1,
			},
		},
		target: "allAdjacentFoes",
		type: "Water",
		contestType: "Tough",
	},
	multiattack: {
		num: 718,
		accuracy: 100,
		basePower: 120,
		category: "Physical",
		name: "Multi-Attack",
		pp: 10,
		priority: 0,
		flags: {contact: 1, protect: 1, mirror: 1},
		onModifyType(move, pokemon) {
			if (pokemon.ignoringItem()) return;
			move.type = this.runEvent("Memory", pokemon, null, move, "Normal");
		},
		secondary: null,
		target: "normal",
		type: "Normal",
		zMove: {basePower: 185},
		maxMove: {basePower: 95},
		contestType: "Tough",
	},
	murkycorruption: {
		num: -41,
		accuracy: 80,
		basePower: 150,
		category: "Physical",
		name: "Murky Corruption",
		pp: 5,
		priority: 0,
		flags: {recharge: 1, protect: 1, mirror: 1},
		self: {
			volatileStatus: 'mustrecharge',
		},
		secondary: null,
		target: "normal",
		type: "Dark",
		contestType: "Cool",
	},
	mysticalfire: {
		num: 595,
		accuracy: 100,
		basePower: 75,
		category: "Special",
		name: "Mystical Fire",
		pp: 10,
		priority: 0,
		flags: {protect: 1, mirror: 1},
		secondary: {
			chance: 100,
			boosts: {
				spa: -1,
			},
		},
		target: "normal",
		type: "Fire",
		contestType: "Beautiful",
	},
	nastyplot: {
		num: 417,
		accuracy: true,
		basePower: 0,
		category: "Status",
		name: "Nasty Plot",
		pp: 20,
		priority: 0,
		flags: {snatch: 1},
		boosts: {
			spa: 2,
		},
		secondary: null,
		target: "self",
		type: "Dark",
		zMove: {effect: "clearnegativeboost"},
		contestType: "Clever",
	},
	naturalgift: {
		num: 363,
		accuracy: 100,
		basePower: 0,
		category: "Physical",
		name: "Natural Gift",
		pp: 15,
		priority: 0,
		flags: {protect: 1, mirror: 1},
		onModifyType(move, pokemon) {
			if (pokemon.ignoringItem()) return;
			const item = pokemon.getItem();
			if (!item.naturalGift) return;
			move.type = item.naturalGift.type;
		},
		onPrepareHit(target, pokemon, move) {
			if (pokemon.ignoringItem()) return false;
			const item = pokemon.getItem();
			if (!item.naturalGift) return false;
			move.basePower = item.naturalGift.basePower;
			pokemon.setItem("");
			pokemon.lastItem = item.id;
			pokemon.usedItemThisTurn = true;
			this.runEvent("AfterUseItem", pokemon, null, null, item);
		},
		secondary: null,
		target: "normal",
		type: "Normal",
		zMove: {basePower: 160},
		maxMove: {basePower: 130},
		contestType: "Clever",
	},
	naturepower: {
		num: 267,
		accuracy: true,
		basePower: 0,
		category: "Status",
		name: "Nature Power",
		pp: 20,
		priority: 0,
		flags: {},
		onTryHit(target, pokemon) {
			let move = "triattack";
			if (pokemon.getStat('atk', false, true) >= pokemon.getStat('spa', false, true)) {
				move = 'earthquake';
			}
			if (this.field.isTerrain("electricterrain")) {
				move = "thunderbolt";
			} else if (this.field.isTerrain("grassyterrain")) {
				move = "energyball";
			} else if (this.field.isTerrain("mistyterrain")) {
				move = "moonblast";
			} else if (this.field.isTerrain("psychicterrain")) {
				move = "psychic";
			} else if (this.field.isTerrain("lavaterrain")) {
				move = "flamethrower";
			}
			this.actions.useMove(move, pokemon, target);
			return null;
		},
		secondary: null,
		target: "normal",
		type: "Normal",
		contestType: "Beautiful",
	},
	naturesmadness: {
		num: 717,
		accuracy: 90,
		basePower: 0,
		damageCallback(pokemon, target) {
			return this.clampIntRange(
				Math.floor(target.getUndynamaxedHP() / 2),
				1
			);
		},
		category: "Special",
		name: "Nature's Madness",
		pp: 10,
		priority: 0,
		flags: {protect: 1, mirror: 1},
		secondary: null,
		target: "normal",
		type: "Fairy",
		contestType: "Tough",
	},
	needlearm: {
		num: 302,
		accuracy: 100,
		basePower: 60,
		category: "Physical",
		name: "Needle Arm",
		pp: 15,
		priority: 0,
		flags: {contact: 1, protect: 1, mirror: 1},
		secondary: {
			chance: 30,
			volatileStatus: "flinch",
		},
		target: "normal",
		type: "Grass",
		contestType: "Clever",
	},
	neverendingnightmare: {
		num: 636,
		accuracy: true,
		basePower: 1,
		category: "Physical",
		name: "Never-Ending Nightmare",
		pp: 1,
		priority: 0,
		flags: {},
		isZ: "ghostiumz",
		secondary: null,
		target: "normal",
		type: "Ghost",
		contestType: "Cool",
	},
	nightdaze: {
		num: 539,
		accuracy: 95,
		basePower: 85,
		category: "Special",
		name: "Night Daze",
		pp: 10,
		priority: 0,
		flags: {protect: 1, mirror: 1},
		secondary: {
			chance: 30,
			status: "blindness",
		},
		target: "normal",
		type: "Dark",
		contestType: "Cool",
	},
	nightmare: {
		num: 171,
		accuracy: 100,
		basePower: 0,
		category: "Status",
		name: "Nightmare",
		pp: 15,
		priority: 0,
		flags: {protect: 1, mirror: 1},
		volatileStatus: "nightmare",
		condition: {
			noCopy: true,
			onStart(pokemon) {
				if (pokemon.status !== "slp" && !pokemon.hasAbility("comatose")) {
					return false;
				}
				this.add("-start", pokemon, "Nightmare");
			},
			onResidualOrder: 11,
			onResidual(pokemon) {
				this.damage(pokemon.baseMaxhp / 4);
			},
		},
		secondary: null,
		target: "normal",
		type: "Ghost",
		zMove: {boost: {spa: 1}},
		contestType: "Clever",
	},
	nightshade: {
		num: 101,
		accuracy: 100,
		basePower: 0,
		damage: "level",
		category: "Special",
		name: "Night Shade",
		pp: 15,
		priority: 0,
		flags: {protect: 1, mirror: 1},
		secondary: null,
		target: "normal",
		type: "Ghost",
		contestType: "Clever",
	},
	nightslash: {
		num: 400,
		accuracy: 100,
		basePower: 70,
		category: "Physical",
		name: "Night Slash",
		pp: 15,
		priority: 0,
		flags: {contact: 1, protect: 1, mirror: 1},
		critRatio: 2,
		secondary: null,
		target: "normal",
		type: "Dark",
		contestType: "Cool",
	},
	nobleroar: {
		num: 568,
		accuracy: 100,
		basePower: 0,
		category: "Status",
		name: "Noble Roar",
		pp: 30,
		priority: 0,
		flags: {protect: 1, reflectable: 1, mirror: 1, sound: 1, authentic: 1},
		boosts: {
			atk: -1,
			spa: -1,
		},
		secondary: null,
		target: "normal",
		type: "Normal",
		zMove: {boost: {def: 1}},
		contestType: "Tough",
	},
	noretreat: {
		num: 748,
		accuracy: true,
		basePower: 0,
		category: "Status",
		name: "No Retreat",
		pp: 5,
		priority: 0,
		flags: {snatch: 1},
		volatileStatus: "noretreat",
		onTry(source, target, move) {
			if (source.volatiles["noretreat"]) return false;
			if (source.volatiles["trapped"]) {
				delete move.volatileStatus;
			}
		},
		condition: {
			onStart(pokemon) {
				this.add("-start", pokemon, "move: No Retreat");
			},
			onTrapPokemon(pokemon) {
				pokemon.tryTrap();
			},
		},
		boosts: {
			atk: 1,
			def: 1,
			spa: 1,
			spd: 1,
			spe: 1,
		},
		secondary: null,
		target: "self",
		type: "Fighting",
	},
	nuzzle: {
		num: 609,
		accuracy: 100,
		basePower: 20,
		category: "Physical",
		name: "Nuzzle",
		pp: 20,
		priority: 0,
		flags: {contact: 1, protect: 1, mirror: 1},
		secondary: {
			chance: 100,
			status: "par",
		},
		target: "normal",
		type: "Electric",
		contestType: "Cute",
	},
	oblivionwing: {
		num: 613,
		accuracy: 100,
		basePower: 80,
		category: "Special",
		name: "Oblivion Wing",
		pp: 10,
		priority: 0,
		flags: {protect: 1, mirror: 1, distance: 1, heal: 1},
		drain: [3, 4],
		secondary: null,
		target: "any",
		type: "Flying",
		contestType: "Cool",
	},
	obstruct: {
		num: 792,
		accuracy: 100,
		basePower: 0,
		category: "Status",
		name: "Obstruct",
		pp: 10,
		priority: 4,
		flags: {},
		stallingMove: true,
		volatileStatus: "obstruct",
		onPrepareHit(pokemon) {
			return !!this.queue.willAct() && this.runEvent("StallMove", pokemon);
		},
		onHit(pokemon) {
			pokemon.addVolatile("stall");
		},
		condition: {
			duration: 1,
			onStart(target) {
				this.add("-singleturn", target, "Protect");
			},
			onTryHitPriority: 3,
			onTryHit(target, source, move) {
				if (!move.flags["protect"] || move.category === "Status") {
					if (["gmaxoneblow", "gmaxrapidflow"].includes(move.id)) return;
					if (move.isZ || move.isMax) { target.getMoveHitData(move).zBrokeProtect = true; }
					return;
				}
				if (move.smartTarget) {
					move.smartTarget = false;
				} else {
					this.add("-activate", target, "move: Protect");
				}
				const lockedmove = source.getVolatile("lockedmove");
				if (lockedmove) {
					// Outrage counter is reset
					if (source.volatiles["lockedmove"].duration === 2) {
						delete source.volatiles["lockedmove"];
					}
				}
				if (this.checkMoveMakesContact(move, source, target)) {
					this.boost(
						{def: -2},
						source,
						target,
						this.dex.getActiveMove("Obstruct")
					);
				}
				return this.NOT_FAIL;
			},
			onHit(target, source, move) {
				if (
					move.isZOrMaxPowered &&
					this.checkMoveMakesContact(move, source, target)
				) {
					this.boost(
						{def: -2},
						source,
						target,
						this.dex.getActiveMove("Obstruct")
					);
				}
			},
		},
		secondary: null,
		target: "self",
		type: "Dark",
	},
	oceanicoperetta: {
		num: 697,
		accuracy: true,
		basePower: 195,
		category: "Special",
		name: "Oceanic Operetta",
		pp: 1,
		priority: 0,
		flags: {},
		isZ: "primariumz",
		secondary: null,
		target: "normal",
		type: "Water",
		contestType: "Cool",
	},
	octazooka: {
		num: 190,
		accuracy: 95,
		basePower: 65,
		category: "Special",
		name: "Octazooka",
		pp: 10,
		priority: 0,
		flags: {bullet: 1, protect: 1, mirror: 1},
		secondary: {
			chance: 50,
			boosts: {
				accuracy: -1,
			},
		},
		target: "normal",
		type: "Water",
		contestType: "Tough",
	},
	octolock: {
		num: 753,
		accuracy: 100,
		basePower: 0,
		category: "Status",
		name: "Octolock",
		pp: 15,
		priority: 0,
		flags: {protect: 1, mirror: 1},
		onTryImmunity(target) {
			return this.dex.getImmunity('trapped', target);
		},
		volatileStatus: 'octolock',
		condition: {
			duration: 4,
			onStart(pokemon, source) {
				this.add('-activate', pokemon, 'move: Octolock', '[of] ' + source);
			},
			onEnd(pokemon) {
				this.add('-end', pokemon, 'Octolock', '[partiallytrapped]', '[silent]');
				return;
			},
			onResidualOrder: 11,
			onResidual(pokemon) {
				const source = this.effectState.source;
				if (source && (!source.isActive || source.hp <= 0 || !source.activeTurns)) {
					delete pokemon.volatiles['octolock'];
					this.add('-end', pokemon, 'Octolock', '[partiallytrapped]', '[silent]');
					return;
				}
				this.boost({def: -1, spd: -1}, pokemon, source, this.dex.getActiveMove("Octolock"));
			},
			onTrapPokemon(pokemon) {
				if (this.effectState.source && this.effectState.source.isActive) pokemon.tryTrap();
			},
		},
		secondary: null,
		target: "normal",
		type: "Fighting",
	},
	odorsleuth: {
		num: 316,
		accuracy: true,
		basePower: 0,
		category: "Status",
		name: "Odor Sleuth",
		pp: 40,
		priority: 0,
		flags: {
			protect: 1,
			reflectable: 1,
			mirror: 1,
			authentic: 1,
			mystery: 1,
		},
		volatileStatus: "foresight",
		onTryHit(target) {
			if (target.volatiles["miracleeye"]) return false;
		},
		secondary: null,
		target: "normal",
		type: "Normal",
		zMove: {boost: {atk: 1}},
		contestType: "Clever",
	},
	ominouswind: {
		num: 466,
		accuracy: 100,
		basePower: 60,
		category: "Special",
		name: "Ominous Wind",
		pp: 5,
		priority: 0,
		flags: {protect: 1, mirror: 1},
		secondary: {
			chance: 10,
			self: {
				boosts: {
					atk: 1,
					def: 1,
					spa: 1,
					spd: 1,
					spe: 1,
				},
			},
		},
		target: "normal",
		type: "Ghost",
		contestType: "Beautiful",
	},
	originpulse: {
		num: 618,
		accuracy: 85,
		basePower: 110,
		category: "Special",
		name: "Origin Pulse",
		pp: 10,
		priority: 0,
		flags: {protect: 1, pulse: 1, mirror: 1},
		target: "allAdjacentFoes",
		type: "Water",
		contestType: "Beautiful",
	},
	originflare: {
		num: -27,
		accuracy: 100,
		basePower: 100,
		category: "Special",
		name: "Origin Flare",
		pp: 5,
		priority: 0,
		flags: {protect: 1, mirror: 1},
		secondary: {
			chance: 30,
			boosts: {
				spa: -2,
			},
		},
		target: "normal",
		type: "Steel",
		contestType: "Popular",
	},
	originstrike: {
		num: -28,
		accuracy: 100,
		basePower: 100,
		category: "Physical",
		name: "Origin Strike",
		pp: 5,
		priority: 0,
		flags: {protect: 1, mirror: 1},
		secondary: {
			chance: 40,
			boosts: {
				atk: -2,
			},
		},
		target: "normal",
		type: "Steel",
		contestType: "Popular",
	},
	outrage: {
		num: 200,
		accuracy: 100,
		basePower: 120,
		category: "Physical",
		name: "Outrage",
		pp: 10,
		priority: 0,
		flags: {contact: 1, protect: 1, mirror: 1},
		self: {
			volatileStatus: "lockedmove",
		},
		onAfterMove(pokemon) {
			if (
				pokemon.volatiles["lockedmove"] &&
				pokemon.volatiles["lockedmove"].duration === 1
			) {
				pokemon.removeVolatile("lockedmove");
			}
		},
		secondary: null,
		target: "randomNormal",
		type: "Dragon",
		contestType: "Cool",
	},
	overdrive: {
		num: 786,
		accuracy: 100,
		basePower: 110,
		category: "Special",
		name: "Overdrive",
		pp: 10,
		priority: 0,
		flags: {protect: 1, mirror: 1, sound: 1, authentic: 1},
		secondary: null,
		target: "allAdjacentFoes",
		type: "Electric",
	},
	overheat: {
		num: 315,
		accuracy: 90,
		basePower: 130,
		category: "Special",
		name: "Overheat",
		pp: 5,
		priority: 0,
		flags: {protect: 1, mirror: 1},
		self: {
			boosts: {
				spa: -2,
			},
		},
		secondary: null,
		target: "normal",
		type: "Fire",
		contestType: "Beautiful",
	},
	painsplit: {
		num: 220,
		accuracy: true,
		basePower: 0,
		category: "Status",
		name: "Pain Split",
		pp: 20,
		priority: 0,
		flags: {protect: 1, mirror: 1, mystery: 1},
		onHit(target, pokemon) {
			const targetHP = target.getUndynamaxedHP();
			const averagehp = Math.floor((targetHP + pokemon.hp) / 2) || 1;
			const targetChange = targetHP - averagehp;
			target.sethp(target.hp - targetChange);
			this.add(
				"-sethp",
				target,
				target.getHealth,
				"[from] move: Pain Split",
				"[silent]"
			);
			pokemon.sethp(averagehp);
			this.add(
				"-sethp",
				pokemon,
				pokemon.getHealth,
				"[from] move: Pain Split"
			);
		},
		secondary: null,
		target: "normal",
		type: "Normal",
		zMove: {boost: {def: 1}},
		contestType: "Clever",
	},
	paleowave: {
		num: 0,
		accuracy: 100,
		basePower: 85,
		category: "Special",
		isNonstandard: "CAP",
		name: "Paleo Wave",
		pp: 15,
		priority: 0,
		flags: {protect: 1, mirror: 1},
		secondary: {
			chance: 20,
			boosts: {
				atk: -1,
			},
		},
		target: "normal",
		type: "Rock",
		contestType: "Beautiful",
	},
	paraboliccharge: {
		num: 570,
		accuracy: 100,
		basePower: 75,
		category: "Special",
		name: "Parabolic Charge",
		pp: 20,
		priority: 0,
		flags: {protect: 1, mirror: 1, heal: 1},
		drain: [1, 2],
		secondary: null,
		target: "allAdjacent",
		type: "Electric",
		contestType: "Clever",
	},
	partingshot: {
		num: 575,
		accuracy: 100,
		basePower: 0,
		category: "Status",
		name: "Parting Shot",
		pp: 20,
		priority: 0,
		flags: {protect: 1, reflectable: 1, mirror: 1, sound: 1, authentic: 1},
		onHit(target, source, move) {
			const success = this.boost({atk: -1, spa: -1}, target, source);
			if (!success && !target.hasAbility("mirrorarmor")) {
				delete move.selfSwitch;
			}
		},
		selfSwitch: true,
		secondary: null,
		target: "normal",
		type: "Dark",
		zMove: {effect: "healreplacement"},
		contestType: "Cool",
	},
	pastsassurance: {
		num: -10,
		accuracy: true,
		basePower: 0,
		category: "Status",
		name: "Past's Assurance",
		pp: 5,
		priority: 0,
		flags: {protect: 1, reflectable: 1, mirror: 1, authentic: 1},
		onHitField() {
			this.field.removePseudoWeather("magicroom");
			this.field.removePseudoWeather("wonderroom");
			this.field.removePseudoWeather("trickroom");
			this.field.clearWeather();
			this.field.clearTerrain();
			this.add("-clearallboost");
			for (const pokemon of this.getAllActive()) {
				pokemon.clearBoosts();
			}
		},
		onHit(target, source, move) {
			let success = false;
			const removeTarget = [
				"reflect",
				"lightscreen",
				"auroraveil",
				"safeguard",
				"mist",
				"spikes",
				"toxicspikes",
				"stealthrock",
				"stickyweb",
				"metalshard",
			];
			const removeAll = [
				"spikes",
				"toxicspikes",
				"stealthrock",
				"stickyweb",
				"metalshard",
			];
			for (const targetCondition of removeTarget) {
				if (target.side.removeSideCondition(targetCondition)) {
					if (!removeAll.includes(targetCondition)) continue;
					this.add(
						"-sideend",
						target.side,
						this.dex.conditions.get(targetCondition).name,
						"[from] move: Defog",
						"[of] " + source
					);
					success = true;
				}
			}
			for (const sideCondition of removeAll) {
				if (source.side.removeSideCondition(sideCondition)) {
					this.add(
						"-sideend",
						source.side,
						this.dex.conditions.get(sideCondition).name,
						"[from] move: Defog",
						"[of] " + source
					);
					success = true;
					this.add(
						"-message",
						"The field was reset to its original state"
					);
				}
			}
			return success;
		},
		secondary: null,
		target: "all",
		type: "Infinite",
		zMove: {effect: "heal"},
		contestType: "Beautiful",
	},
	payback: {
		num: 371,
		accuracy: 100,
		basePower: 50,
		basePowerCallback(pokemon, target, move) {
			if (target.newlySwitched || this.queue.willMove(target)) {
				this.debug("Payback NOT boosted");
				return move.basePower;
			}
			this.debug("Payback damage boost");
			return move.basePower * 2;
		},
		category: "Physical",
		name: "Payback",
		pp: 10,
		priority: 0,
		flags: {contact: 1, protect: 1, mirror: 1},
		secondary: null,
		target: "normal",
		type: "Dark",
		contestType: "Tough",
	},
	payday: {
		num: 6,
		accuracy: 100,
		basePower: 40,
		category: "Physical",
		name: "Pay Day",
		pp: 20,
		priority: 0,
		flags: {protect: 1, mirror: 1},
		onHit() {
			this.add("-fieldactivate", "move: Pay Day");
		},
		secondary: null,
		target: "normal",
		type: "Normal",
		contestType: "Clever",
	},
	peck: {
		num: 64,
		accuracy: 100,
		basePower: 35,
		category: "Physical",
		name: "Peck",
		pp: 35,
		priority: 0,
		flags: {contact: 1, protect: 1, mirror: 1, distance: 1},
		secondary: null,
		target: "any",
		type: "Flying",
		contestType: "Cool",
	},
	perditionspyre: {
		num: -30,
		accuracy: 100,
		basePower: 90,
		category: "Special",
		name: "Perdition's Pyre",
		pp: 15,
		priority: 0,
		flags: {protect: 1, mirror: 1},
		secondary: {
			chance: 20,
			status: 'slp',
		},
		target: "allAdjacentFoes",
		type: "Fire",
		contestType: "Popular",
	},
	perfecttemposymphony: {
		num: -15,
		accuracy: true,
		basePower: 180,
		category: "Special",
		name: "Perfect-Tempo Symphony",
		pp: 1,
		priority: 0,
		flags: {sound: 1, authentic: 1},
		self: {
			onHit(pokemon) {
				let stats = [];
				const boost = {};
				for (const statPlus in pokemon.boosts) {
					if (statPlus === 'accuracy' || statPlus === 'evasion') continue;
					// @ts-ignore
					if (pokemon.boosts[statPlus] < 6) {
						stats.push(statPlus);
					}
				}
				let randomStat = stats.length ? this.sample(stats) : "";
				// @ts-ignore
				if (randomStat) boost[randomStat] = 2;

				randomStat = stats.length ? this.sample(stats) : "";
				// @ts-ignore
				if (randomStat) boost[randomStat] = 2;

				stats = [];
				for (const statMinus in pokemon.boosts) {
					if (statMinus === 'accuracy' || statMinus === 'evasion') continue;
					// @ts-ignore
					if (pokemon.boosts[statMinus] > -6 && !(statMinus in boost)) {
						stats.push(statMinus);
					}
				}
				randomStat = stats.length ? this.sample(stats) : "";
				// @ts-ignore
				if (randomStat) boost[randomStat] = -1;

				randomStat = stats.length ? this.sample(stats) : "";
				// @ts-ignore
				if (randomStat) boost[randomStat] = -1;

				this.boost(boost);
			},
		},
		isZ: "togepiumz",
		secondary: {
			chance: 100,
			onHit(source, target) {
				const rand = this.random(48);
				if (rand < 2) {
					this.field.setTerrain('psychicterrain');
				} else if (rand < 4) {
					this.field.setTerrain('electricterrain');
				} else if (rand < 6) {
					this.field.setTerrain('grassyterrain');
				} else if (rand < 8) {
					this.field.setTerrain('mistyterrain');
				} else if (rand < 10) {
					this.field.setWeather('sunnyday');
				} else if (rand < 12) {
					this.field.setWeather('raindance');
				} else if (rand < 14) {
					this.field.setWeather('primordialsea');
				} else if (rand < 16) {
					this.field.setWeather('desolateland');
				} else if (rand < 18) {
					this.field.setWeather('hail');
				} else if (rand < 20) {
					this.field.setWeather('sandstorm');
				} else if (rand < 22) {
					this.field.setWeather('maelstrom');
				} else if (rand < 24) {
					source.setStatus('slp', target);
				} else if (rand < 26) {
					source.setStatus('brn', target);
				} else if (rand < 28) {
					source.setStatus('par', target);
				} else if (rand < 30) {
					source.setStatus('fsb', target);
				} else if (rand < 32) {
					source.setStatus('psn', target);
				} else if (rand < 34) {
					source.setStatus('tox', target);
				} else if (rand < 36) {
					source.setStatus('confusion', target);
				} else if (rand < 38) {
					this.add('-fieldstart', 'move: Trick Room', '[of] ' + source);
				} else if (rand < 40) {
					this.add('-fieldstart', 'move: Wonder Room', '[of] ' + source);
				} else if (rand < 42) {
					this.add('-fieldstart', 'move: Magic Room', '[of] ' + source);
				} else if (rand < 44) {
					this.add('-fieldstart', 'move: Inverse Room', '[of] ' + source);
				} else if (rand < 46) {
					this.field.setTerrain('lavaterrain');
				} else {
					this.field.setWeather('deltastream');
				}
			},
		},
		target: "allAdjacentFoes",
		type: "Flying",
		contestType: "Beautiful",
	},
	perishsong: {
		num: 195,
		accuracy: true,
		basePower: 0,
		category: "Status",
		name: "Perish Song",
		pp: 5,
		priority: 0,
		flags: {sound: 1, distance: 1, authentic: 1},
		onHitField(target, source, move) {
			let result = false;
			let message = false;
			for (const pokemon of this.getAllActive()) {
				if (
					this.runEvent("Invulnerability", pokemon, source, move) === false
				) {
					this.add("-miss", source, pokemon);
					result = true;
				} else if (
					this.runEvent("TryHit", pokemon, source, move) === null
				) {
					result = true;
				} else if (!pokemon.volatiles["perishsong"]) {
					pokemon.addVolatile("perishsong");
					this.add("-start", pokemon, "perish3", "[silent]");
					result = true;
					message = true;
				}
			}
			if (!result) return false;
			if (message) this.add("-fieldactivate", "move: Perish Song");
		},
		condition: {
			duration: 4,
			onEnd(target) {
				this.add("-start", target, "perish0");
				target.faint();
			},
			onResidualOrder: 24,
			onResidual(pokemon) {
				const duration = pokemon.volatiles["perishsong"].duration;
				this.add("-start", pokemon, "perish" + duration);
			},
		},
		secondary: null,
		target: "all",
		type: "Normal",
		zMove: {effect: "clearnegativeboost"},
		contestType: "Beautiful",
	},
	petalblizzard: {
		num: 572,
		accuracy: 100,
		basePower: 90,
		category: "Physical",
		name: "Petal Blizzard",
		pp: 15,
		priority: 0,
		flags: {protect: 1, mirror: 1},
		secondary: null,
		target: "allAdjacent",
		type: "Grass",
		contestType: "Beautiful",
	},
	petaldance: {
		num: 80,
		accuracy: 100,
		basePower: 120,
		category: "Special",
		name: "Petal Dance",
		pp: 10,
		priority: 0,
		flags: {contact: 1, protect: 1, mirror: 1, dance: 1},
		self: {
			volatileStatus: "lockedmove",
		},
		onAfterMove(pokemon) {
			if (
				pokemon.volatiles["lockedmove"] &&
				pokemon.volatiles["lockedmove"].duration === 1
			) {
				pokemon.removeVolatile("lockedmove");
			}
		},
		secondary: null,
		target: "randomNormal",
		type: "Grass",
		contestType: "Beautiful",
	},
	phantomforce: {
		num: 566,
		accuracy: 100,
		basePower: 90,
		category: "Physical",
		name: "Phantom Force",
		pp: 10,
		priority: 0,
		flags: {contact: 1, charge: 1, mirror: 1},
		breaksProtect: true,
		onTryMove(attacker, defender, move) {
			if (attacker.removeVolatile(move.id)) {
				return;
			}
			this.add("-prepare", attacker, move.name);
			if (!this.runEvent("ChargeMove", attacker, defender, move)) {
				return;
			}
			attacker.addVolatile("twoturnmove", defender);
			return null;
		},
		condition: {
			duration: 2,
			onInvulnerability: false,
		},
		secondary: null,
		target: "normal",
		type: "Ghost",
		contestType: "Cool",
	},
	photongeyser: {
		num: 722,
		accuracy: 100,
		basePower: 100,
		category: "Special",
		name: "Photon Geyser",
		pp: 5,
		priority: 0,
		flags: {protect: 1, mirror: 1},
		onModifyMove(move, pokemon) {
			if (
				pokemon.getStat("atk", false, true) >
				pokemon.getStat("spa", false, true)
			) { move.category = "Physical"; }
		},
		ignoreAbility: true,
		secondary: null,
		target: "normal",
		type: "Psychic",
		contestType: "Cool",
	},
	pikapapow: {
		num: 732,
		accuracy: true,
		basePower: 0,
		basePowerCallback(pokemon) {
			return Math.floor((pokemon.happiness * 10) / 25) || 1;
		},
		category: "Special",
		name: "Pika Papow",
		pp: 20,
		priority: 0,
		flags: {protect: 1},
		secondary: null,
		target: "normal",
		type: "Electric",
		contestType: "Cute",
	},
	pinmissile: {
		num: 42,
		accuracy: 95,
		basePower: 25,
		category: "Physical",
		name: "Pin Missile",
		pp: 20,
		priority: 0,
		flags: {protect: 1, mirror: 1},
		multihit: [2, 5],
		secondary: null,
		target: "normal",
		type: "Bug",
		zMove: {basePower: 140},
		maxMove: {basePower: 130},
		contestType: "Cool",
	},
	plasmafists: {
		num: 721,
		accuracy: 100,
		basePower: 100,
		category: "Physical",
		name: "Plasma Fists",
		pp: 15,
		priority: 0,
		flags: {contact: 1, protect: 1, mirror: 1, punch: 1},
		pseudoWeather: "iondeluge",
		secondary: null,
		target: "normal",
		type: "Electric",
		contestType: "Cool",
	},
	playnice: {
		num: 589,
		accuracy: true,
		basePower: 0,
		category: "Status",
		name: "Play Nice",
		pp: 20,
		priority: 0,
		flags: {reflectable: 1, mirror: 1, authentic: 1},
		boosts: {
			atk: -1,
		},
		secondary: null,
		target: "normal",
		type: "Normal",
		zMove: {boost: {def: 1}},
		contestType: "Cute",
	},
	playrough: {
		num: 583,
		accuracy: 90,
		basePower: 90,
		category: "Physical",
		name: "Play Rough",
		pp: 10,
		priority: 0,
		flags: {contact: 1, protect: 1, mirror: 1},
		secondary: {
			chance: 10,
			status: "bewitchment",
		},
		target: "normal",
		type: "Fairy",
		contestType: "Cute",
	},
	pluck: {
		num: 365,
		accuracy: 100,
		basePower: 60,
		category: "Physical",
		name: "Pluck",
		pp: 20,
		priority: 0,
		flags: {contact: 1, protect: 1, mirror: 1, distance: 1},
		onHit(target, source) {
			const item = target.getItem();
			if (source.hp && item.isBerry && target.takeItem(source)) {
				this.add(
					"-enditem",
					target,
					item.name,
					"[from] stealeat",
					"[move] Pluck",
					"[of] " + source
				);
				if (this.singleEvent("Eat", item, null, source, null, null)) {
					this.runEvent("EatItem", source, null, null, item);
					if (item.id === "leppaberry") target.staleness = "external";
				}
				if (item.onEat) source.ateBerry = true;
			}
		},
		secondary: null,
		target: "any",
		type: "Flying",
		contestType: "Cute",
	},
	pointypoint: {
		num: -32,
		accuracy: 100,
		basePower: 90,
		category: "Physical",
		name: "Pointy Point",
		pp: 15,
		priority: 0,
		flags: {protect: 1, reflectable: 1},
		self: {
			onHit(source) {
				const result = this.random(2);
				if (result === 0) {
					source.side.foe.addSideCondition('spikes');
				} else {
					source.side.foe.addSideCondition('metalshard');
				}
			},
		},
		secondary: null,
		target: "normal",
		type: "Steel",
		contestType: "Popular",
	},
	poisonfang: {
		num: 305,
		accuracy: 100,
		basePower: 50,
		category: "Physical",
		name: "Poison Fang",
		pp: 15,
		priority: 0,
		flags: {bite: 1, contact: 1, protect: 1, mirror: 1},
		secondary: {
			chance: 50,
			status: "tox",
		},
		target: "normal",
		type: "Poison",
		contestType: "Clever",
	},
	poisongas: {
		num: 139,
		accuracy: 90,
		basePower: 0,
		category: "Status",
		name: "Poison Gas",
		pp: 40,
		priority: 0,
		flags: {protect: 1, reflectable: 1, mirror: 1},
		status: "psn",
		secondary: null,
		target: "allAdjacentFoes",
		type: "Poison",
		zMove: {boost: {def: 1}},
		contestType: "Clever",
	},
	poisonjab: {
		num: 398,
		accuracy: 100,
		basePower: 80,
		category: "Physical",
		name: "Poison Jab",
		pp: 20,
		priority: 0,
		flags: {contact: 1, protect: 1, mirror: 1},
		secondary: {
			chance: 30,
			status: "psn",
		},
		target: "normal",
		type: "Poison",
		contestType: "Tough",
	},
	poisonpowder: {
		num: 77,
		accuracy: 75,
		basePower: 0,
		category: "Status",
		name: "Poison Powder",
		pp: 35,
		priority: 0,
		flags: {powder: 1, protect: 1, reflectable: 1, mirror: 1},
		status: "psn",
		secondary: null,
		target: "normal",
		type: "Poison",
		zMove: {boost: {def: 1}},
		contestType: "Clever",
	},
	poisonsting: {
		num: 40,
		accuracy: 100,
		basePower: 15,
		category: "Physical",
		name: "Poison Sting",
		pp: 35,
		priority: 0,
		flags: {protect: 1, mirror: 1},
		secondary: {
			chance: 30,
			status: "psn",
		},
		target: "normal",
		type: "Poison",
		contestType: "Clever",
	},
	poisontail: {
		num: 342,
		accuracy: 100,
		basePower: 50,
		category: "Physical",
		name: "Poison Tail",
		pp: 25,
		priority: 0,
		flags: {contact: 1, protect: 1, mirror: 1},
		critRatio: 2,
		secondary: {
			chance: 10,
			status: "psn",
		},
		target: "normal",
		type: "Poison",
		contestType: "Clever",
	},
	pollenpuff: {
		num: 676,
		accuracy: 100,
		basePower: 90,
		category: "Special",
		name: "Pollen Puff",
		pp: 15,
		priority: 0,
		flags: {bullet: 1, protect: 1, mirror: 1},
		onTryHit(target, source, move) {
			if (source.isAlly(target)) {
				move.basePower = 0;
				move.infiltrates = true;
			}
		},
		onHit(target, source) {
			if (source.isAlly(target)) {
				if (!this.heal(Math.floor(target.baseMaxhp * 0.5))) {
					this.add("-immune", target);
				}
			}
		},
		secondary: null,
		target: "normal",
		type: "Bug",
		contestType: "Cute",
	},
	poltergeist: {
		num: 809,
		accuracy: 90,
		basePower: 110,
		category: "Physical",
		name: "Poltergeist",
		pp: 5,
		priority: 0,
		flags: {protect: 1, mirror: 1},
		onTry(source, target) {
			return !!target.item;
		},
		onTryHit(target, source, move) {
			this.add(
				"-activate",
				target,
				"move: Poltergeist",
				this.dex.items.get(target.item).name
			);
		},
		secondary: null,
		target: "normal",
		type: "Ghost",
	},
	pound: {
		num: 1,
		accuracy: 100,
		basePower: 40,
		category: "Physical",
		name: "Pound",
		pp: 35,
		priority: 0,
		flags: {contact: 1, protect: 1, mirror: 1},
		secondary: null,
		target: "normal",
		type: "Normal",
		contestType: "Tough",
	},
	powder: {
		num: 600,
		accuracy: 100,
		basePower: 0,
		category: "Status",
		name: "Powder",
		pp: 20,
		priority: 1,
		flags: {powder: 1, protect: 1, reflectable: 1, mirror: 1, authentic: 1},
		volatileStatus: "powder",
		condition: {
			duration: 1,
			onStart(target) {
				this.add("-singleturn", target, "Powder");
			},
			onTryMovePriority: -1,
			onTryMove(pokemon, target, move) {
				if (move.type === "Fire") {
					this.add("-activate", pokemon, "move: Powder");
					this.damage(
						this.clampIntRange(Math.round(pokemon.maxhp / 4), 1)
					);
					return false;
				}
			},
		},
		secondary: null,
		target: "normal",
		type: "Bug",
		zMove: {boost: {spd: 2}},
		contestType: "Clever",
	},
	powdersnow: {
		num: 181,
		accuracy: 100,
		basePower: 40,
		category: "Special",
		name: "Powder Snow",
		pp: 25,
		priority: 0,
		flags: {protect: 1, mirror: 1},
		secondary: {
			chance: 10,
			status: "frz",
		},
		target: "allAdjacentFoes",
		type: "Ice",
		contestType: "Beautiful",
	},
	powergem: {
		num: 408,
		accuracy: 100,
		basePower: 80,
		category: "Special",
		name: "Power Gem",
		pp: 20,
		priority: 0,
		flags: {protect: 1, mirror: 1},
		secondary: null,
		target: "normal",
		type: "Rock",
		contestType: "Beautiful",
	},
	powersplit: {
		num: 471,
		accuracy: true,
		basePower: 0,
		category: "Status",
		name: "Power Split",
		pp: 10,
		priority: 0,
		flags: {protect: 1, mystery: 1},
		onHit(target, source) {
			const newatk = Math.floor(
				(target.storedStats.atk + source.storedStats.atk) / 2
			);
			target.storedStats.atk = newatk;
			source.storedStats.atk = newatk;
			const newspa = Math.floor(
				(target.storedStats.spa + source.storedStats.spa) / 2
			);
			target.storedStats.spa = newspa;
			source.storedStats.spa = newspa;
			this.add("-activate", source, "move: Power Split", "[of] " + target);
		},
		secondary: null,
		target: "normal",
		type: "Psychic",
		zMove: {boost: {spe: 1}},
		contestType: "Clever",
	},
	powerswap: {
		num: 384,
		accuracy: true,
		basePower: 0,
		category: "Status",
		name: "Power Swap",
		pp: 10,
		priority: 0,
		flags: {protect: 1, mirror: 1, authentic: 1, mystery: 1},
		onHit(target, source) {
			const targetBoosts: SparseBoostsTable = {};
			const sourceBoosts: SparseBoostsTable = {};

			const atkSpa: BoostID[] = ["atk", "spa"];
			for (const stat of atkSpa) {
				targetBoosts[stat] = target.boosts[stat];
				sourceBoosts[stat] = source.boosts[stat];
			}

			source.setBoost(targetBoosts);
			target.setBoost(sourceBoosts);

			this.add(
				"-swapboost",
				source,
				target,
				"atk, spa",
				"[from] move: Power Swap"
			);
		},
		secondary: null,
		target: "normal",
		type: "Psychic",
		zMove: {boost: {spe: 1}},
		contestType: "Clever",
	},
	powertrick: {
		num: 379,
		accuracy: true,
		basePower: 0,
		category: "Status",
		name: "Power Trick",
		pp: 10,
		priority: 0,
		flags: {snatch: 1},
		volatileStatus: "powertrick",
		condition: {
			onStart(pokemon) {
				this.add('-start', pokemon, 'Power Trick');
				const newatk = pokemon.storedStats.def;
				const newspa = pokemon.storedStats.spd;
				const newdef = pokemon.storedStats.atk;
				const newspd = pokemon.storedStats.spa;
				pokemon.storedStats.atk = newatk;
				pokemon.storedStats.def = newdef;
				pokemon.storedStats.spa = newspa;
				pokemon.storedStats.spd = newspd;
			},
			onCopy(pokemon) {
				const newatk = pokemon.storedStats.def;
				const newspa = pokemon.storedStats.spd;
				const newdef = pokemon.storedStats.atk;
				const newspd = pokemon.storedStats.spa;
				pokemon.storedStats.atk = newatk;
				pokemon.storedStats.def = newdef;
				pokemon.storedStats.spa = newspa;
				pokemon.storedStats.spd = newspd;
			},
			onEnd(pokemon) {
				this.add('-end', pokemon, 'Power Trick');
				const newatk = pokemon.storedStats.def;
				const newspa = pokemon.storedStats.spd;
				const newdef = pokemon.storedStats.atk;
				const newspd = pokemon.storedStats.spa;
				pokemon.storedStats.atk = newatk;
				pokemon.storedStats.def = newdef;
				pokemon.storedStats.spa = newspa;
				pokemon.storedStats.spd = newspd;
			},
			onRestart(pokemon) {
				pokemon.removeVolatile("Power Trick");
			},
		},
		secondary: null,
		target: "self",
		type: "Psychic",
		zMove: {boost: {atk: 1}},
		contestType: "Clever",
	},
	powertrip: {
		num: 681,
		accuracy: 100,
		basePower: 20,
		basePowerCallback(pokemon, target, move) {
			return move.basePower + 20 * pokemon.positiveBoosts();
		},
		category: "Physical",
		name: "Power Trip",
		pp: 10,
		priority: 0,
		flags: {contact: 1, protect: 1, mirror: 1},
		secondary: null,
		target: "normal",
		type: "Dark",
		zMove: {basePower: 160},
		maxMove: {basePower: 130},
		contestType: "Clever",
	},
	poweruppunch: {
		num: 612,
		accuracy: 100,
		basePower: 40,
		category: "Physical",
		name: "Power-Up Punch",
		pp: 20,
		priority: 0,
		flags: {contact: 1, protect: 1, mirror: 1, punch: 1},
		secondary: {
			chance: 100,
			self: {
				boosts: {
					atk: 1,
				},
			},
		},
		target: "normal",
		type: "Fighting",
		contestType: "Tough",
	},
	powerwhip: {
		num: 438,
		accuracy: 85,
		basePower: 120,
		category: "Physical",
		name: "Power Whip",
		pp: 10,
		priority: 0,
		flags: {contact: 1, protect: 1, mirror: 1},
		secondary: null,
		target: "normal",
		type: "Grass",
		contestType: "Tough",
	},
	precipiceblades: {
		num: 619,
		accuracy: 85,
		basePower: 120,
		category: "Physical",
		name: "Precipice Blades",
		pp: 10,
		priority: 0,
		flags: {protect: 1, mirror: 1, nonsky: 1},
		target: "allAdjacentFoes",
		type: "Ground",
		contestType: "Cool",
	},
	present: {
		num: 217,
		accuracy: 90,
		basePower: 0,
		category: "Physical",
		name: "Present",
		pp: 15,
		priority: 0,
		flags: {protect: 1, mirror: 1},
		onModifyMove(move, pokemon, target) {
			const rand = this.random(10);
			if (rand < 2) {
				move.heal = [1, 4];
				move.infiltrates = true;
			} else if (rand < 6) {
				move.basePower = 40;
			} else if (rand < 9) {
				move.basePower = 80;
			} else {
				move.basePower = 120;
			}
		},
		secondary: null,
		target: "normal",
		type: "Normal",
		contestType: "Cute",
	},
	prismaticlaser: {
		num: 711,
		accuracy: 90,
		basePower: 160,
		category: "Special",
		name: "Prismatic Laser",
		pp: 10,
		priority: 0,
		flags: {recharge: 1, protect: 1, mirror: 1},
		self: {
			volatileStatus: "mustrecharge",
		},
		secondary: null,
		target: "normal",
		type: "Psychic",
		contestType: "Cool",
	},
	protect: {
		num: 182,
		accuracy: true,
		basePower: 0,
		category: "Status",
		name: "Protect",
		pp: 5,
		priority: 4,
		flags: {},
		stallingMove: true,
		volatileStatus: "protect",
		onPrepareHit(pokemon) {
			return !!this.queue.willAct() && this.runEvent("StallMove", pokemon);
		},
		onHit(pokemon) {
			pokemon.addVolatile("stall");
		},
		condition: {
			duration: 1,
			onStart(target) {
				this.add("-singleturn", target, "Protect");
			},
			onTryHitPriority: 3,
			onTryHit(target, source, move) {
				if (!move.flags["protect"]) {
					if (["gmaxoneblow", "gmaxrapidflow"].includes(move.id)) return;
					if (move.isZ || move.isMax) { target.getMoveHitData(move).zBrokeProtect = true; }
					return;
				}
				if (move.smartTarget) {
					move.smartTarget = false;
				} else {
					this.add("-activate", target, "move: Protect");
				}
				const lockedmove = source.getVolatile("lockedmove");
				if (lockedmove) {
					// Outrage counter is reset
					if (source.volatiles["lockedmove"].duration === 2) {
						delete source.volatiles["lockedmove"];
					}
				}
				return this.NOT_FAIL;
			},
		},
		secondary: null,
		target: "self",
		type: "Normal",
		zMove: {effect: "clearnegativeboost"},
		contestType: "Cute",
	},
	psybeam: {
		num: 60,
		accuracy: 100,
		basePower: 65,
		category: "Special",
		name: "Psybeam",
		pp: 20,
		priority: 0,
		flags: {protect: 1, mirror: 1},
		secondary: {
			chance: 10,
			volatileStatus: "confusion",
		},
		target: "normal",
		type: "Psychic",
		contestType: "Beautiful",
	},
	psychup: {
		num: 244,
		accuracy: true,
		basePower: 0,
		category: "Status",
		name: "Psych Up",
		pp: 10,
		priority: 0,
		flags: {authentic: 1, mystery: 1},
		onHit(target, source) {
			let i: BoostID;
			for (i in target.boosts) {
				source.boosts[i] = target.boosts[i];
			}
			const volatilesToCopy = ["focusenergy", "gmaxchistrike", "laserfocus"];
			for (const volatile of volatilesToCopy) {
				if (target.volatiles[volatile]) {
					source.addVolatile(volatile);
					if (volatile === "gmaxchistrike") {
						source.volatiles[volatile].layers =
							target.volatiles[volatile].layers;
					}
				} else {
					source.removeVolatile(volatile);
				}
			}
			this.add("-copyboost", source, target, "[from] move: Psych Up");
		},
		secondary: null,
		target: "normal",
		type: "Normal",
		zMove: {effect: "heal"},
		contestType: "Clever",
	},
	psychic: {
		num: 94,
		accuracy: 100,
		basePower: 90,
		category: "Special",
		name: "Psychic",
		pp: 10,
		priority: 0,
		flags: {protect: 1, mirror: 1},
		secondary: {
			chance: 10,
			boosts: {
				spd: -1,
			},
		},
		target: "normal",
		type: "Psychic",
		contestType: "Clever",
	},
	psychicfangs: {
		num: 706,
		accuracy: 100,
		basePower: 85,
		category: "Physical",
		name: "Psychic Fangs",
		pp: 10,
		priority: 0,
		flags: {bite: 1, contact: 1, protect: 1, mirror: 1},
		onTryHit(pokemon) {
			// will shatter screens through sub, before you hit
			pokemon.side.removeSideCondition("reflect");
			pokemon.side.removeSideCondition("lightscreen");
			pokemon.side.removeSideCondition("auroraveil");
		},
		secondary: null,
		target: "normal",
		type: "Psychic",
		contestType: "Clever",
	},
	psychicterrain: {
		num: 678,
		accuracy: true,
		basePower: 0,
		category: "Status",
		name: "Psychic Terrain",
		pp: 10,
		priority: 0,
		flags: {nonsky: 1},
		terrain: "psychicterrain",
		condition: {
			duration: 5,
			durationCallback(source, effect) {
				if (source?.hasItem("terrainextender")) {
					return 8;
				}
				return 5;
			},
			onTryHitPriority: 4,
			onTryHit(target, source, effect) {
				if (
					effect &&
					(effect.priority <= 0.1 || effect.target === "self")
				) {
					return;
				}
				if (target.isSemiInvulnerable() || target.isAlly(source)) return;
				if (!target.isGrounded()) {
					const baseMove = this.dex.moves.get(effect.id);
					if (baseMove.priority > 0) {
						this.hint(
							"Psychic Terrain doesn't affect Pokémon immune to Ground."
						);
					}
					return;
				}
				this.add("-activate", target, "move: Psychic Terrain");
				return null;
			},
			onBasePowerPriority: 6,
			onBasePower(basePower, attacker, defender, move) {
				if (
					move.type === "Psychic" &&
					attacker.isGrounded() &&
					!attacker.isSemiInvulnerable()
				) {
					this.debug("psychic terrain boost");
					return this.chainModify([5325, 4096]);
				}
			},
			onFieldStart(field, source, effect) {
				if (effect?.effectType === "Ability") {
					this.add(
						"-fieldstart",
						"move: Psychic Terrain",
						"[from] ability: " + effect,
						"[of] " + source
					);
				} else {
					this.add("-fieldstart", "move: Psychic Terrain");
				}
			},
			onFieldResidualOrder: 27,
			onFieldResidualSubOrder: 7,
			onFieldEnd() {
				this.add("-fieldend", "move: Psychic Terrain");
			},
		},
		secondary: null,
		target: "all",
		type: "Psychic",
		zMove: {boost: {spa: 1}},
		contestType: "Clever",
	},
	psychoboost: {
		num: 354,
		accuracy: 90,
		basePower: 140,
		category: "Special",
		name: "Psycho Boost",
		pp: 5,
		priority: 0,
		flags: {protect: 1, mirror: 1},
		self: {
			boosts: {
				spa: -2,
			},
		},
		secondary: null,
		target: "normal",
		type: "Psychic",
		contestType: "Clever",
	},
	psychocut: {
		num: 427,
		accuracy: 100,
		basePower: 70,
		category: "Physical",
		name: "Psycho Cut",
		pp: 20,
		priority: 0,
		flags: {protect: 1, mirror: 1},
		critRatio: 2,
		secondary: null,
		target: "normal",
		type: "Psychic",
		contestType: "Cool",
	},
	psychokinesis: {
		num: -33,
		accuracy: 100,
		basePower: 70,
		category: "Special",
		name: "Psychokinesis",
		pp: 20,
		priority: 0,
		flags: {protect: 1, mirror: 1},
		onTryHit(target, source) {
			if (source.volatiles['lockon']) return false;
		},
		onHit(target, source) {
			source.addVolatile('lockon', target);
			this.add('-activate', source, 'move: Psychokinesis', '[of] ' + target);
			this.add('-message', 'The user is locked on to the target!');
		},
		secondary: null,
		target: "normal",
		type: "Psychic",
		contestType: "Popular",
	},
	psychoshift: {
		num: 375,
		accuracy: 100,
		basePower: 0,
		category: "Status",
		name: "Psycho Shift",
		pp: 10,
		priority: 0,
		flags: {protect: 1, mirror: 1},
		onTryHit(target, source, move) {
			if (!source.status) return false;
			move.status = source.status;
		},
		self: {
			onHit(pokemon) {
				pokemon.cureStatus();
			},
		},
		secondary: null,
		target: "normal",
		type: "Psychic",
		zMove: {boost: {spa: 2}},
		contestType: "Clever",
	},
	psyshock: {
		num: 473,
		accuracy: 100,
		basePower: 80,
		category: "Special",
		defensiveCategory: "Physical",
		name: "Psyshock",
		pp: 10,
		priority: 0,
		flags: {protect: 1, mirror: 1},
		secondary: null,
		target: "normal",
		type: "Psychic",
		contestType: "Beautiful",
	},
	psystrike: {
		num: 540,
		accuracy: 100,
		basePower: 100,
		category: "Special",
		defensiveCategory: "Physical",
		name: "Psystrike",
		pp: 10,
		priority: 0,
		flags: {protect: 1, mirror: 1},
		secondary: null,
		target: "normal",
		type: "Psychic",
		contestType: "Cool",
	},
	psywave: {
		num: 149,
		accuracy: 100,
		basePower: 0,
		damageCallback(pokemon) {
			return (this.random(50, 151) * pokemon.level) / 100;
		},
		category: "Special",
		name: "Psywave",
		pp: 15,
		priority: 0,
		flags: {protect: 1, mirror: 1},
		secondary: null,
		target: "normal",
		type: "Psychic",
		contestType: "Clever",
	},
	pulverizingpancake: {
		num: 701,
		accuracy: true,
		basePower: 210,
		category: "Physical",
		name: "Pulverizing Pancake",
		pp: 1,
		priority: 0,
		flags: {contact: 1},
		isZ: "snorliumz",
		secondary: null,
		target: "normal",
		type: "Normal",
		contestType: "Cool",
	},
	punishment: {
		num: 386,
		accuracy: 100,
		basePower: 0,
		basePowerCallback(pokemon, target) {
			let power = 60 + 20 * target.positiveBoosts();
			if (power > 200) power = 200;
			return power;
		},
		category: "Physical",
		name: "Punishment",
		pp: 5,
		priority: 0,
		flags: {contact: 1, protect: 1, mirror: 1},
		secondary: null,
		target: "normal",
		type: "Dark",
		zMove: {basePower: 160},
		maxMove: {basePower: 130},
		contestType: "Cool",
	},
	purify: {
		num: 685,
		accuracy: true,
		basePower: 0,
		category: "Status",
		name: "Purify",
		pp: 20,
		priority: 0,
		flags: {protect: 1, reflectable: 1, heal: 1},
		onHit(target, source) {
			if (!target.cureStatus()) return false;
			this.heal(Math.ceil(source.maxhp * 0.5), source);
		},
		secondary: null,
		target: "normal",
		type: "Poison",
		zMove: {boost: {atk: 1, def: 1, spa: 1, spd: 1, spe: 1}},
		contestType: "Beautiful",
	},
	pursuit: {
		num: 228,
		accuracy: 100,
		basePower: 40,
		basePowerCallback(pokemon, target, move) {
			// You can't get here unless the pursuit succeeds
			if (target.beingCalledBack || target.switchFlag) {
				this.debug("Pursuit damage boost");
				return move.basePower * 2;
			}
			return move.basePower;
		},
		category: "Physical",
		name: "Pursuit",
		pp: 20,
		priority: 0,
		flags: {contact: 1, protect: 1, mirror: 1},
		beforeTurnCallback(pokemon) {
			for (const side of this.sides) {
				if (side.hasAlly(pokemon)) continue;
				side.addSideCondition("pursuit", pokemon);
				const data = side.getSideConditionData("pursuit");
				if (!data.sources) {
					data.sources = [];
				}
				data.sources.push(pokemon);
			}
		},
		onModifyMove(move, source, target) {
			if (target?.beingCalledBack || target?.switchFlag) { move.accuracy = true; }
		},
		onTryHit(target, pokemon) {
			target.side.removeSideCondition("pursuit");
		},
		condition: {
			duration: 1,
			onBeforeSwitchOut(pokemon) {
				this.debug("Pursuit start");
				let alreadyAdded = false;
				pokemon.removeVolatile("destinybond");
				for (const source of this.effectState.sources) {
					if (!this.queue.cancelMove(source) || !source.hp) continue;
					if (!alreadyAdded) {
						this.add("-activate", pokemon, "move: Pursuit");
						alreadyAdded = true;
					}
					// Run through each action in queue to check if the Pursuit user is supposed to Mega Evolve this turn.
					// If it is, then Mega Evolve before moving.
					if (source.canMegaEvo || source.canUltraBurst) {
						for (const [actionIndex, action] of this.queue.entries()) {
							if (
								action.pokemon === source &&
								action.choice === "megaEvo"
							) {
								this.actions.runMegaEvo(source);
								this.queue.list.splice(actionIndex, 1);
								break;
							}
						}
					}
					this.actions.runMove(
						"pursuit",
						source,
						source.getLocOf(pokemon)
					);
				}
			},
		},
		secondary: null,
		target: "normal",
		type: "Dark",
		contestType: "Clever",
	},
	pyroball: {
		num: 780,
		accuracy: 90,
		basePower: 120,
		category: "Physical",
		name: "Pyro Ball",
		pp: 5,
		priority: 0,
		flags: {protect: 1, mirror: 1, defrost: 1, bullet: 1},
		secondary: {
			chance: 10,
			status: "brn",
		},
		target: "normal",
		type: "Fire",
	},
	pyroclasticblow: {
		num: -24,
		accuracy: 100,
		basePower: 250,
		category: "Special",
		name: "Pyroclastic Blow",
		pp: 5,
		priority: 0,
		flags: {protect: 1, mirror: 1},
		selfdestruct: "always",
		secondary: null,
		target: "allAdjacent",
		type: "Rock",
		contestType: "Beautiful",
	},
	quash: {
		num: 511,
		accuracy: 100,
		basePower: 0,
		category: "Status",
		name: "Quash",
		pp: 15,
		priority: 0,
		flags: {protect: 1, mirror: 1},
		onHit(target) {
			if (this.activePerHalf === 1) return false; // fails in singles
			const action = this.queue.willMove(target);
			if (!action) return false;

			action.order = 201;
			this.add("-activate", target, "move: Quash");
		},
		secondary: null,
		target: "normal",
		type: "Dark",
		zMove: {boost: {spe: 1}},
		contestType: "Clever",
	},
	quickattack: {
		num: 98,
		accuracy: 100,
		basePower: 40,
		category: "Physical",
		name: "Quick Attack",
		pp: 30,
		priority: 1,
		flags: {contact: 1, protect: 1, mirror: 1},
		secondary: null,
		target: "normal",
		type: "Normal",
		contestType: "Cool",
	},
	quickguard: {
		num: 501,
		accuracy: true,
		basePower: 0,
		category: "Status",
		name: "Quick Guard",
		pp: 15,
		priority: 3,
		flags: {snatch: 1},
		sideCondition: "quickguard",
		onTry() {
			return !!this.queue.willAct();
		},
		onHitSide(side, source) {
			source.addVolatile("stall");
		},
		condition: {
			duration: 1,
			onSideStart(target, source) {
				this.add("-singleturn", source, "Quick Guard");
			},
			onTryHitPriority: 4,
			onTryHit(target, source, move) {
				// Quick Guard blocks moves with positive priority, even those given increased priority by Prankster or Gale Wings.
				// (e.g. it blocks 0 priority moves boosted by Prankster or Gale Wings; Quick Claw/Custap Berry do not count)
				if (move.priority <= 0.1) return;
				if (!move.flags["protect"]) {
					if (["gmaxoneblow", "gmaxrapidflow"].includes(move.id)) return;
					if (move.isZ || move.isMax) { target.getMoveHitData(move).zBrokeProtect = true; }
					return;
				}
				this.add("-activate", target, "move: Quick Guard");
				const lockedmove = source.getVolatile("lockedmove");
				if (lockedmove) {
					// Outrage counter is reset
					if (source.volatiles["lockedmove"].duration === 2) {
						delete source.volatiles["lockedmove"];
					}
				}
				return this.NOT_FAIL;
			},
		},
		secondary: null,
		target: "allySide",
		type: "Fighting",
		zMove: {boost: {def: 1}},
		contestType: "Cool",
	},
	quiverdance: {
		num: 483,
		accuracy: true,
		basePower: 0,
		category: "Status",
		name: "Quiver Dance",
		pp: 20,
		priority: 0,
		flags: {snatch: 1, dance: 1},
		boosts: {
			spa: 1,
			spd: 1,
			spe: 1,
		},
		secondary: null,
		target: "self",
		type: "Bug",
		zMove: {effect: "clearnegativeboost"},
		contestType: "Beautiful",
	},
	rage: {
		num: 99,
		accuracy: 100,
		basePower: 20,
		category: "Physical",
		name: "Rage",
		pp: 20,
		priority: 0,
		flags: {contact: 1, protect: 1, mirror: 1},
		self: {
			volatileStatus: "rage",
		},
		condition: {
			onStart(pokemon) {
				this.add("-singlemove", pokemon, "Rage");
			},
			onHit(target, source, move) {
				if (target !== source && move.category !== "Status") {
					this.boost({atk: 1});
				}
			},
			onBeforeMovePriority: 100,
			onBeforeMove(pokemon) {
				this.debug("removing Rage before attack");
				pokemon.removeVolatile("rage");
			},
		},
		secondary: null,
		target: "normal",
		type: "Normal",
		contestType: "Tough",
	},
	ragepowder: {
		num: 476,
		accuracy: true,
		basePower: 0,
		category: "Status",
		name: "Rage Powder",
		pp: 20,
		priority: 2,
		flags: {powder: 1},
		volatileStatus: "ragepowder",
		onTry(source) {
			return this.activePerHalf > 1;
		},
		condition: {
			duration: 1,
			onStart(pokemon) {
				this.add("-singleturn", pokemon, "move: Rage Powder");
			},
			onFoeRedirectTargetPriority: 1,
			onFoeRedirectTarget(target, source, source2, move) {
				const ragePowderUser = this.effectState.target;
				if (ragePowderUser.isSkyDropped()) return;

				if (
					source.runStatusImmunity("powder") &&
					this.validTarget(ragePowderUser, source, move.target)
				) {
					if (move.smartTarget) move.smartTarget = false;
					this.debug("Rage Powder redirected target of move");
					return ragePowderUser;
				}
			},
		},
		secondary: null,
		target: "self",
		type: "Bug",
		zMove: {effect: "clearnegativeboost"},
		contestType: "Clever",
	},
	raindance: {
		num: 240,
		accuracy: true,
		basePower: 0,
		category: "Status",
		name: "Rain Dance",
		pp: 5,
		priority: 0,
		flags: {},
		weather: "RainDance",
		secondary: null,
		target: "all",
		type: "Water",
		zMove: {boost: {spe: 1}},
		contestType: "Beautiful",
	},
	rapidspin: {
		num: 229,
		accuracy: 100,
		basePower: 50,
		category: "Physical",
		name: "Rapid Spin",
		pp: 40,
		priority: 0,
		flags: {contact: 1, protect: 1, mirror: 1},
		onAfterHit(target, pokemon) {
			if (pokemon.hp && pokemon.removeVolatile("leechseed")) {
				this.add(
					"-end",
					pokemon,
					"Leech Seed",
					"[from] move: Rapid Spin",
					"[of] " + pokemon
				);
			}
			const sideConditions = [
				"spikes",
				"toxicspikes",
				"stealthrock",
				"stickyweb",
				"metalshard",
			];
			for (const condition of sideConditions) {
				if (pokemon.hp && pokemon.side.removeSideCondition(condition)) {
					this.add(
						"-sideend",
						pokemon.side,
						this.dex.conditions.get(condition).name,
						"[from] move: Rapid Spin",
						"[of] " + pokemon
					);
				}
			}
			if (pokemon.hp && pokemon.volatiles["partiallytrapped"]) {
				pokemon.removeVolatile("partiallytrapped");
			}
		},
		onAfterSubDamage(damage, target, pokemon) {
			if (pokemon.hp && pokemon.removeVolatile("leechseed")) {
				this.add(
					"-end",
					pokemon,
					"Leech Seed",
					"[from] move: Rapid Spin",
					"[of] " + pokemon
				);
			}
			const sideConditions = [
				"spikes",
				"toxicspikes",
				"stealthrock",
				"stickyweb",
				"metalshard",
			];
			for (const condition of sideConditions) {
				if (pokemon.hp && pokemon.side.removeSideCondition(condition)) {
					this.add(
						"-sideend",
						pokemon.side,
						this.dex.conditions.get(condition).name,
						"[from] move: Rapid Spin",
						"[of] " + pokemon
					);
				}
			}
			if (pokemon.hp && pokemon.volatiles["partiallytrapped"]) {
				pokemon.removeVolatile("partiallytrapped");
			}
		},
		secondary: {
			chance: 100,
			self: {
				boosts: {
					spe: 1,
				},
			},
		},
		target: "normal",
		type: "Normal",
		contestType: "Cool",
	},
	razorleaf: {
		num: 75,
		accuracy: 95,
		basePower: 55,
		category: "Physical",
		name: "Razor Leaf",
		pp: 25,
		priority: 0,
		flags: {protect: 1, mirror: 1},
		critRatio: 2,
		secondary: null,
		target: "allAdjacentFoes",
		type: "Grass",
		contestType: "Cool",
	},
	razorshell: {
		num: 534,
		accuracy: 95,
		basePower: 75,
		category: "Physical",
		name: "Razor Shell",
		pp: 10,
		priority: 0,
		flags: {contact: 1, protect: 1, mirror: 1},
		secondary: {
			chance: 50,
			boosts: {
				def: -1,
			},
		},
		target: "normal",
		type: "Water",
		contestType: "Cool",
	},
	razorwind: {
		num: 13,
		accuracy: 100,
		basePower: 80,
		category: "Special",
		name: "Razor Wind",
		pp: 10,
		priority: 0,
		flags: {charge: 1, protect: 1, mirror: 1},
		onTryMove(attacker, defender, move) {
			if (attacker.removeVolatile(move.id)) {
				return;
			}
			this.add("-prepare", attacker, move.name);
			if (!this.runEvent("ChargeMove", attacker, defender, move)) {
				return;
			}
			attacker.addVolatile("twoturnmove", defender);
			return null;
		},
		critRatio: 2,
		secondary: null,
		target: "allAdjacentFoes",
		type: "Normal",
		contestType: "Cool",
	},
	reconstruction: {
		num: -43,
		accuracy: true,
		basePower: 0,
		category: "Status",
		name: "Reconstruction",
		pp: 10,
		priority: 0,
		flags: {snatch: 1, heal: 1, authentic: 1},
		onHit(pokemon) {
			const totalBoosts = pokemon.positiveBoosts() + pokemon.negativeBoosts();
			if (totalBoosts >= 15) {
				// this default sets it to heal to full just in case
				this.heal(Math.ceil(pokemon.maxhp));
			} else {
				this.heal(Math.ceil((pokemon.maxhp / 4)) + Math.ceil(((pokemon.maxhp / 20) * totalBoosts)));
			}
			pokemon.clearBoosts();
			this.add('-clearboost', pokemon);
		},
		secondary: null,
		target: "self",
		type: "Infinite",
		zMove: {effect: 'clearnegativeboost'},
		contestType: "Popular",
	},
	recover: {
		num: 105,
		accuracy: true,
		basePower: 0,
		category: "Status",
		name: "Recover",
		pp: 10,
		priority: 0,
		flags: {snatch: 1, heal: 1},
		heal: [1, 2],
		secondary: null,
		target: "self",
		type: "Normal",
		zMove: {effect: "clearnegativeboost"},
		contestType: "Clever",
	},
	recycle: {
		num: 278,
		accuracy: true,
		basePower: 0,
		category: "Status",
		name: "Recycle",
		pp: 10,
		priority: 0,
		flags: {snatch: 1},
		onHit(pokemon) {
			if (pokemon.item || !pokemon.lastItem) return false;
			const item = pokemon.lastItem;
			pokemon.lastItem = "";
			this.add(
				"-item",
				pokemon,
				this.dex.items.get(item),
				"[from] move: Recycle"
			);
			pokemon.setItem(item);
		},
		secondary: null,
		target: "self",
		type: "Normal",
		zMove: {boost: {spe: 2}},
		contestType: "Clever",
	},
	reflect: {
		num: 115,
		accuracy: true,
		basePower: 0,
		category: "Status",
		name: "Reflect",
		pp: 20,
		priority: 0,
		flags: {snatch: 1},
		sideCondition: "reflect",
		condition: {
			duration: 5,
			durationCallback(target, source, effect) {
				if (source?.hasItem("lightclay")) {
					return 8;
				}
				return 5;
			},
			onAnyModifyDamage(damage, source, target, move) {
				if (
					target !== source &&
					this.effectState.target.hasAlly(target) &&
					this.getCategory(move) === "Physical"
				) {
					if (!target.getMoveHitData(move).crit && !move.infiltrates) {
						this.debug("Reflect weaken");
						if (this.activePerHalf > 1) { return this.chainModify(0.75); }
						return this.chainModify([2732, 4096]);
					}
				}
			},
			onSideStart(side) {
				this.add("-sidestart", side, "Reflect");
			},
			onSideResidualOrder: 26,
			onSideResidualSubOrder: 1,
			onSideEnd(side) {
				this.add("-sideend", side, "Reflect");
			},
		},
		secondary: null,
		target: "allySide",
		type: "Psychic",
		zMove: {boost: {def: 1}},
		contestType: "Clever",
	},
	reflecttype: {
		num: 513,
		accuracy: true,
		basePower: 0,
		category: "Status",
		name: "Reflect Type",
		pp: 15,
		priority: 0,
		flags: {protect: 1, authentic: 1, mystery: 1},
		onHit(target, source) {
			if (
				source.species &&
				(source.species.num === 493 || source.species.num === 773)
			) { return false; }
			let newBaseTypes = target
				.getTypes(true)
				.filter((type) => type !== "???");
			if (!newBaseTypes.length) {
				if (target.addedType) {
					newBaseTypes = ["Normal"];
				} else {
					return false;
				}
			}
			this.add(
				"-start",
				source,
				"typechange",
				"[from] move: Reflect Type",
				"[of] " + target
			);
			source.setType(newBaseTypes);
			source.addedType = target.addedType;
			source.knownType = target.isAlly(source) && target.knownType;
		},
		secondary: null,
		target: "normal",
		type: "Normal",
		zMove: {boost: {spa: 1}},
		contestType: "Clever",
	},
	refresh: {
		num: 287,
		accuracy: true,
		basePower: 0,
		category: "Status",
		name: "Refresh",
		pp: 20,
		priority: 0,
		flags: {snatch: 1},
		onHit(pokemon) {
			if (["", "slp", "frz"].includes(pokemon.status)) return false;
			pokemon.cureStatus();
		},
		secondary: null,
		target: "self",
		type: "Normal",
		zMove: {effect: "heal"},
		contestType: "Cute",
	},
	relicsong: {
		num: 547,
		accuracy: 100,
		basePower: 75,
		category: "Special",
		name: "Relic Song",
		pp: 10,
		priority: 0,
		flags: {protect: 1, mirror: 1, sound: 1, authentic: 1},
		secondary: {
			chance: 10,
			status: "slp",
		},
		onHit(target, pokemon, move) {
			if (
				pokemon.baseSpecies.baseSpecies === "Meloetta" &&
				!pokemon.transformed
			) {
				move.willChangeForme = true;
			}
		},
		onAfterMoveSecondarySelf(pokemon, target, move) {
			if (move.willChangeForme) {
				const meloettaForme =
					pokemon.species.id === "meloettapirouette" ? "" : "-Pirouette";
				pokemon.formeChange(
					"Meloetta" + meloettaForme,
					this.effect,
					false,
					"[msg]"
				);
			}
		},
		target: "allAdjacentFoes",
		type: "Normal",
		contestType: "Beautiful",
	},
	rest: {
		num: 156,
		accuracy: true,
		basePower: 0,
		category: "Status",
		name: "Rest",
		pp: 10,
		priority: 0,
		flags: {snatch: 1, heal: 1},
		onTry(source) {
			if (source.status === "slp" || source.hasAbility("comatose")) { return false; }

			if (source.hp === source.maxhp) {
				this.add("-fail", source, "heal");
				return null;
			}
			if (source.hasAbility(["insomnia", "vitalspirit"])) {
				this.add(
					"-fail",
					source,
					"[from] ability: " + source.getAbility().name,
					"[of] " + source
				);
				return null;
			}
		},
		onHit(target, source, move) {
			if (!target.setStatus("slp", source, move)) return false;
			target.statusState.time = 3;
			target.statusState.startTime = 3;
			this.heal(target.maxhp); // Aesthetic only as the healing happens after you fall asleep in-game
		},
		secondary: null,
		target: "self",
		type: "Psychic",
		zMove: {effect: "clearnegativeboost"},
		contestType: "Cute",
	},
	retaliate: {
		num: 514,
		accuracy: 100,
		basePower: 70,
		category: "Physical",
		name: "Retaliate",
		pp: 5,
		priority: 0,
		flags: {contact: 1, protect: 1, mirror: 1},
		onBasePower(basePower, pokemon) {
			if (pokemon.side.faintedLastTurn) {
				this.debug("Boosted for a faint last turn");
				return this.chainModify(2);
			}
		},
		secondary: null,
		target: "normal",
		type: "Normal",
		contestType: "Cool",
	},
	return: {
		num: 216,
		accuracy: 100,
		basePower: 0,
		basePowerCallback(pokemon) {
			return Math.floor((pokemon.happiness * 10) / 25) || 1;
		},
		category: "Physical",
		name: "Return",
		pp: 20,
		priority: 0,
		flags: {contact: 1, protect: 1, mirror: 1},
		secondary: null,
		target: "normal",
		type: "Normal",
		zMove: {basePower: 160},
		maxMove: {basePower: 130},
		contestType: "Cute",
	},
	revealingjudgment: {
		num: -3,
		accuracy: true,
		basePower: 0,
		category: "Status",
		name: "Revealing Judgment",
		pp: 10,
		priority: 0,
		flags: {snatch: 1, heal: 1},
		onTryMove(pokemon, target, move) {
			if (pokemon.species.name === "Unown-Alphabet" || move.hasBounced) {
				return;
			}
			this.add("-fail", pokemon, "move: revealingjudgment");
			this.hint(
				"Only a Pokemon whose form is Unown Alphabet can use this move."
			);
			return null;
		},
		volatileStatus: "revealingjudgment",
		beforeMoveCallback(pokemon) {
			if (pokemon.volatiles["revealingjudgment"]) {
				return true;
			}
		},
		condition: {
			duration: 1,
			onStart(pokemon) {
				this.add("-singleturn", pokemon, "move: Revealing Judgment");
				this.add("-message", "Unown is judging your character...");
			},
			onHit(pokemon, source, move) {
				if (
					pokemon.species.name === "Unown-Alphabet" &&
					move.category !== "Status"
				) {
					pokemon.volatiles["revealingjudgment"].gotHit = true;
					const healedBy = this.heal(pokemon.maxhp / 3);
					pokemon.removeVolatile("revealingjudgment");
					this.add(
						"-message",
						"Unown revealed the true intentions of the foe!"
					);
					return !!healedBy;
				}
			},
		},
		heal: [1, 3],
		secondary: null,
		target: "self",
		type: "Normal",
		zMove: {effect: "clearnegativeboost"},
		contestType: "Clever",
	},
	revelationdance: {
		num: 686,
		accuracy: 100,
		basePower: 90,
		category: "Special",
		name: "Revelation Dance",
		pp: 15,
		priority: 0,
		flags: {protect: 1, mirror: 1, dance: 1},
		onModifyType(move, pokemon) {
			let type = pokemon.getTypes()[0];
			if (type === "Bird") type = "???";
			move.type = type;
		},
		secondary: null,
		target: "normal",
		type: "Normal",
		contestType: "Beautiful",
	},
	revenge: {
		num: 279,
		accuracy: 100,
		basePower: 60,
		basePowerCallback(pokemon, target, move) {
			const damagedByTarget = pokemon.attackedBy.some(
				(p) => p.source === target && p.damage > 0 && p.thisTurn
			);
			if (damagedByTarget) {
				this.debug("Boosted for getting hit by " + target);
				return move.basePower * 2;
			}
			return move.basePower;
		},
		category: "Physical",
		name: "Revenge",
		pp: 10,
		priority: -4,
		flags: {contact: 1, protect: 1, mirror: 1},
		secondary: null,
		target: "normal",
		type: "Fighting",
		contestType: "Tough",
	},
	reversal: {
		num: 179,
		accuracy: 100,
		basePower: 0,
		basePowerCallback(pokemon, target) {
			const ratio = (pokemon.hp * 48) / pokemon.maxhp;
			if (ratio < 2) {
				return 200;
			}
			if (ratio < 5) {
				return 150;
			}
			if (ratio < 10) {
				return 100;
			}
			if (ratio < 17) {
				return 80;
			}
			if (ratio < 33) {
				return 40;
			}
			return 20;
		},
		category: "Physical",
		name: "Reversal",
		pp: 15,
		priority: 0,
		flags: {contact: 1, protect: 1, mirror: 1},
		secondary: null,
		target: "normal",
		type: "Fighting",
		zMove: {basePower: 160},
		contestType: "Cool",
	},
	risingvoltage: {
		num: 804,
		accuracy: 100,
		basePower: 70,
		category: "Special",
		name: "Rising Voltage",
		pp: 20,
		priority: 0,
		flags: {protect: 1, mirror: 1},
		onBasePower(basePower, pokemon, target) {
			if (this.field.isTerrain("electricterrain") && target.isGrounded()) {
				this.debug("terrain buff");
				return this.chainModify(2);
			}
		},
		secondary: null,
		target: "normal",
		type: "Electric",
		maxMove: {basePower: 140},
	},
	roar: {
		num: 46,
		accuracy: true,
		basePower: 0,
		category: "Status",
		name: "Roar",
		pp: 20,
		priority: -6,
		flags: {reflectable: 1, mirror: 1, sound: 1, authentic: 1, mystery: 1},
		forceSwitch: true,
		secondary: null,
		target: "normal",
		type: "Normal",
		zMove: {boost: {def: 1}},
		contestType: "Cool",
	},
	roaroftime: {
		num: 459,
		accuracy: 80,
		basePower: 150,
		category: "Special",
		name: "Roar of Time",
		pp: 5,
		priority: 0,
		flags: {recharge: 1, protect: 1, mirror: 1},
		self: {
			volatileStatus: "mustrecharge",
		},
		secondary: null,
		target: "normal",
		type: "Dragon",
		contestType: "Beautiful",
	},
	rockblast: {
		num: 350,
		accuracy: 90,
		basePower: 25,
		category: "Physical",
		name: "Rock Blast",
		pp: 10,
		priority: 0,
		flags: {bullet: 1, protect: 1, mirror: 1},
		multihit: [2, 5],
		secondary: null,
		target: "normal",
		type: "Rock",
		zMove: {basePower: 140},
		maxMove: {basePower: 130},
		contestType: "Tough",
	},
	rockclimb: {
		num: 431,
		accuracy: 85,
		basePower: 90,
		category: "Physical",
		name: "Rock Climb",
		pp: 20,
		priority: 0,
		flags: {contact: 1, protect: 1, mirror: 1},
		secondary: {
			chance: 20,
			volatileStatus: "confusion",
		},
		target: "normal",
		type: "Normal",
		contestType: "Tough",
	},
	rockpolish: {
		num: 397,
		accuracy: true,
		basePower: 0,
		category: "Status",
		name: "Rock Polish",
		pp: 20,
		priority: 0,
		flags: {snatch: 1},
		boosts: {
			spe: 2,
		},
		secondary: null,
		target: "self",
		type: "Rock",
		zMove: {effect: "clearnegativeboost"},
		contestType: "Tough",
	},
	rockslide: {
		num: 157,
		accuracy: 90,
		basePower: 75,
		category: "Physical",
		name: "Rock Slide",
		pp: 10,
		priority: 0,
		flags: {protect: 1, mirror: 1},
		secondary: {
			chance: 30,
			volatileStatus: "flinch",
		},
		target: "allAdjacentFoes",
		type: "Rock",
		contestType: "Tough",
	},
	rocksmash: {
		num: 249,
		accuracy: 100,
		basePower: 40,
		category: "Physical",
		name: "Rock Smash",
		pp: 15,
		priority: 0,
		flags: {contact: 1, protect: 1, mirror: 1},
		secondary: {
			chance: 50,
			status: "whiplash",
		},
		target: "normal",
		type: "Fighting",
		contestType: "Tough",
	},
	rockthrow: {
		num: 88,
		accuracy: 90,
		basePower: 50,
		category: "Physical",
		name: "Rock Throw",
		pp: 15,
		priority: 0,
		flags: {protect: 1, mirror: 1},
		secondary: null,
		target: "normal",
		type: "Rock",
		contestType: "Tough",
	},
	rocktomb: {
		num: 317,
		accuracy: 95,
		basePower: 60,
		category: "Physical",
		name: "Rock Tomb",
		pp: 15,
		priority: 0,
		flags: {protect: 1, mirror: 1},
		secondary: {
			chance: 100,
			boosts: {
				spe: -1,
			},
		},
		target: "normal",
		type: "Rock",
		contestType: "Clever",
	},
	rockwrecker: {
		num: 439,
		accuracy: 80,
		basePower: 150,
		category: "Physical",
		name: "Rock Wrecker",
		pp: 5,
		priority: 0,
		flags: {bullet: 1, recharge: 1, protect: 1, mirror: 1},
		self: {
			volatileStatus: "mustrecharge",
		},
		secondary: null,
		target: "normal",
		type: "Rock",
		contestType: "Tough",
	},
	roleplay: {
		num: 272,
		accuracy: true,
		basePower: 0,
		category: "Status",
		name: "Role Play",
		pp: 10,
		priority: 0,
		flags: {authentic: 1, mystery: 1},
		onTryHit(target, source) {
			if (target.ability === source.ability) return false;

			const additionalBannedTargetAbilities = [
				// Zen Mode included here for compatability with Gen 5-6
				"flowergift",
				"forecast",
				"hungerswitch",
				"illusion",
				"imposter",
				"neutralizinggas",
				"powerofalchemy",
				"receiver",
				"trace",
				"wonderguard",
				"zenmode",
			];

			if (
				target.getAbility().isPermanent ||
				additionalBannedTargetAbilities.includes(target.ability) ||
				source.getAbility().isPermanent
			) {
				return false;
			}
		},
		onHit(target, source) {
			const oldAbility = source.setAbility(target.ability);
			if (oldAbility) {
				this.add(
					"-ability",
					source,
					source.getAbility().name,
					"[from] move: Role Play",
					"[of] " + target
				);
				return;
			}
			return false;
		},
		secondary: null,
		target: "normal",
		type: "Psychic",
		zMove: {boost: {spe: 1}},
		contestType: "Cute",
	},
	rollingkick: {
		num: 27,
		accuracy: 85,
		basePower: 60,
		category: "Physical",
		name: "Rolling Kick",
		pp: 15,
		priority: 0,
		flags: {contact: 1, protect: 1, mirror: 1},
		secondary: {
			chance: 30,
			volatileStatus: "flinch",
		},
		target: "normal",
		type: "Fighting",
		contestType: "Cool",
	},
	rollout: {
		num: 205,
		accuracy: 90,
		basePower: 30,
		basePowerCallback(pokemon, target, move) {
			let bp = move.basePower;
			if (
				pokemon.volatiles["rollout"] &&
				pokemon.volatiles["rollout"].hitCount
			) {
				bp *= Math.pow(2, pokemon.volatiles["rollout"].hitCount);
			}
			if (pokemon.status !== "slp") pokemon.addVolatile("rollout");
			if (pokemon.volatiles["defensecurl"]) {
				bp *= 2;
			}
			this.debug("Rollout bp: " + bp);
			return bp;
		},
		category: "Physical",
		name: "Rollout",
		pp: 20,
		priority: 0,
		flags: {contact: 1, protect: 1, mirror: 1},
		condition: {
			duration: 2,
			onLockMove: "rollout",
			onStart() {
				this.effectState.hitCount = 1;
			},
			onRestart() {
				this.effectState.hitCount++;
				if (this.effectState.hitCount < 5) {
					this.effectState.duration = 2;
				}
			},
			onResidual(target) {
				if (target.lastMove && target.lastMove.id === "struggle") {
					// don't lock
					delete target.volatiles["rollout"];
				}
			},
		},
		secondary: null,
		target: "normal",
		type: "Rock",
		contestType: "Cute",
	},
	roost: {
		num: 355,
		accuracy: true,
		basePower: 0,
		category: "Status",
		name: "Roost",
		pp: 10,
		priority: 0,
		flags: {snatch: 1, heal: 1},
		heal: [1, 2],
		self: {
			volatileStatus: "roost",
		},
		condition: {
			duration: 1,
			onResidualOrder: 25,
			onStart(target) {
				this.add("-singleturn", target, "move: Roost");
			},
			onTypePriority: -1,
			onType(types, pokemon) {
				this.effectState.typeWas = types;
				return types.filter((type) => type !== "Flying");
			},
		},
		secondary: null,
		target: "self",
		type: "Flying",
		zMove: {effect: "clearnegativeboost"},
		contestType: "Clever",
	},
	rototiller: {
		num: 563,
		accuracy: true,
		basePower: 0,
		category: "Status",
		name: "Rototiller",
		pp: 10,
		priority: 0,
		flags: {distance: 1, nonsky: 1},
		onHitField(target, source) {
			const targets: Pokemon[] = [];
			let anyAirborne = false;
			for (const pokemon of this.getAllActive()) {
				if (!pokemon.runImmunity("Ground")) {
					this.add("-immune", pokemon);
					anyAirborne = true;
					continue;
				}
				if (pokemon.hasType("Grass")) {
					// This move affects every grounded Grass-type Pokemon in play.
					targets.push(pokemon);
				}
			}
			if (!targets.length && !anyAirborne) return false; // Fails when there are no grounded Grass types or airborne Pokemon
			for (const pokemon of targets) {
				this.boost({atk: 1, spa: 1}, pokemon, source);
			}
		},
		secondary: null,
		target: "all",
		type: "Ground",
		zMove: {boost: {atk: 1}},
		contestType: "Tough",
	},
	round: {
		num: 496,
		accuracy: 100,
		basePower: 60,
		basePowerCallback(target, source, move) {
			if (move.sourceEffect === "round") {
				return move.basePower * 2;
			}
			return move.basePower;
		},
		category: "Special",
		name: "Round",
		pp: 15,
		priority: 0,
		flags: {protect: 1, mirror: 1, sound: 1, authentic: 1},
		onTry(source, target, move) {
			for (const action of this.queue.list as MoveAction[]) {
				if (
					!action.pokemon ||
					!action.move ||
					action.maxMove ||
					action.zmove
				) { continue; }
				if (action.move.id === "round") {
					this.queue.prioritizeAction(action, move);
					return;
				}
			}
		},
		secondary: null,
		target: "normal",
		type: "Normal",
		contestType: "Beautiful",
	},
	roundhousekick: {
		num: -19,
		accuracy: 100,
		basePower: 90,
		category: "Physical",
		name: "Roundhouse Kick",
		pp: 15,
		priority: 0,
		flags: {contact: 1, protect: 1, mirror: 1},
		secondary: {
			chance: 10,
			status: 'whiplash',
		},
		target: "normal",
		type: "Fighting",
		contestType: "Tough",
	},
	sacredfire: {
		num: 221,
		accuracy: 95,
		basePower: 100,
		category: "Physical",
		name: "Sacred Fire",
		pp: 5,
		priority: 0,
		flags: {protect: 1, mirror: 1, defrost: 1},
		secondary: {
			chance: 50,
			status: "brn",
		},
		target: "normal",
		type: "Fire",
		contestType: "Beautiful",
	},
	sacredsword: {
		num: 533,
		accuracy: 100,
		basePower: 90,
		category: "Physical",
		name: "Sacred Sword",
		pp: 15,
		priority: 0,
		flags: {contact: 1, protect: 1, mirror: 1},
		ignoreEvasion: true,
		ignoreDefensive: true,
		secondary: null,
		target: "normal",
		type: "Fighting",
		contestType: "Cool",
	},
	safeguard: {
		num: 219,
		accuracy: true,
		basePower: 0,
		category: "Status",
		name: "Safeguard",
		pp: 25,
		priority: 0,
		flags: {snatch: 1},
		sideCondition: "safeguard",
		condition: {
			duration: 5,
			durationCallback(target, source, effect) {
				if (source?.hasAbility("persistent")) {
					this.add("-activate", source, "ability: Persistent", effect);
					return 7;
				}
				return 5;
			},
			onSetStatus(status, target, source, effect) {
				if (!effect || !source) return;
				if (effect.id === "yawn") return;
				if (
					effect.effectType === "Move" &&
					effect.infiltrates &&
					!target.isAlly(source)
				) { return; }
				if (target !== source) {
					this.debug("interrupting setStatus");
					if (
						effect.id === "synchronize" ||
						(effect.effectType === "Move" && !effect.secondaries)
					) {
						this.add("-activate", target, "move: Safeguard");
					}
					return null;
				}
			},
			onTryAddVolatile(status, target, source, effect) {
				if (!effect || !source) return;
				if (
					effect.effectType === "Move" &&
					effect.infiltrates &&
					!target.isAlly(source)
				) { return; }
				if (
					(status.id === "confusion" || status.id === "yawn") &&
					target !== source
				) {
					if (effect.effectType === "Move" && !effect.secondaries) { this.add("-activate", target, "move: Safeguard"); }
					return null;
				}
			},
			onSideStart(side) {
				this.add("-sidestart", side, "Safeguard");
			},
			onSideResidualOrder: 26,
			onSideResidualSubOrder: 3,
			onSideEnd(side) {
				this.add("-sideend", side, "Safeguard");
			},
		},
		secondary: null,
		target: "allySide",
		type: "Normal",
		zMove: {boost: {spe: 1}},
		contestType: "Beautiful",
	},
	sandattack: {
		num: 28,
		accuracy: 100,
		basePower: 0,
		category: "Status",
		name: "Sand Attack",
		pp: 15,
		priority: 0,
		flags: {protect: 1, reflectable: 1, mirror: 1},
		boosts: {
			accuracy: -1,
		},
		secondary: null,
		target: "normal",
		type: "Ground",
		zMove: {boost: {evasion: 1}},
		contestType: "Cute",
	},
	sandstorm: {
		num: 201,
		accuracy: true,
		basePower: 0,
		category: "Status",
		name: "Sandstorm",
		pp: 10,
		priority: 0,
		flags: {},
		weather: "Sandstorm",
		secondary: null,
		target: "all",
		type: "Rock",
		zMove: {boost: {spe: 1}},
		contestType: "Tough",
	},
	sandtomb: {
		num: 328,
		accuracy: 85,
		basePower: 35,
		category: "Physical",
		name: "Sand Tomb",
		pp: 15,
		priority: 0,
		flags: {protect: 1, mirror: 1},
		volatileStatus: "partiallytrapped",
		secondary: null,
		target: "normal",
		type: "Ground",
		contestType: "Clever",
	},
	sappyseed: {
		num: 738,
		accuracy: 90,
		basePower: 100,
		category: "Physical",
		name: "Sappy Seed",
		pp: 10,
		priority: 0,
		flags: {protect: 1, reflectable: 1},
		onHit(target, source) {
			if (target.hasType("Grass")) return null;
			target.addVolatile("leechseed", source);
		},
		secondary: null,
		target: "normal",
		type: "Grass",
		contestType: "Clever",
	},
	savagespinout: {
		num: 634,
		accuracy: true,
		basePower: 1,
		category: "Physical",
		name: "Savage Spin-Out",
		pp: 1,
		priority: 0,
		flags: {},
		isZ: "buginiumz",
		secondary: null,
		target: "normal",
		type: "Bug",
		contestType: "Cool",
	},
	scald: {
		num: 503,
		accuracy: 100,
		basePower: 80,
		category: "Special",
		name: "Scald",
		pp: 15,
		priority: 0,
		flags: {protect: 1, mirror: 1, defrost: 1},
		thawsTarget: true,
		secondary: {
			chance: 25,
			status: "brn",
		},
		target: "normal",
		type: "Water",
		contestType: "Tough",
	},
	scaleshot: {
		num: 799,
		accuracy: 90,
		basePower: 25,
		category: "Physical",
		name: "Scale Shot",
		pp: 20,
		priority: 0,
		flags: {protect: 1, mirror: 1},
		multihit: [2, 5],
		selfBoost: {
			boosts: {
				def: -1,
				spe: 1,
			},
		},
		secondary: null,
		target: "normal",
		type: "Dragon",
		zMove: {basePower: 140},
		maxMove: {basePower: 130},
	},
	scaryface: {
		num: 184,
		accuracy: 100,
		basePower: 0,
		category: "Status",
		name: "Scary Face",
		pp: 10,
		priority: 0,
		flags: {protect: 1, reflectable: 1, mirror: 1, mystery: 1},
		boosts: {
			spe: -2,
		},
		secondary: null,
		target: "normal",
		type: "Normal",
		zMove: {boost: {spe: 1}},
		contestType: "Tough",
	},
	scorchingsands: {
		num: 815,
		accuracy: 100,
		basePower: 70,
		category: "Special",
		name: "Scorching Sands",
		pp: 10,
		priority: 0,
		flags: {protect: 1, mirror: 1, defrost: 1},
		thawsTarget: true,
		secondary: {
			chance: 30,
			status: "brn",
		},
		target: "normal",
		type: "Ground",
	},
	scratch: {
		num: 10,
		accuracy: 100,
		basePower: 40,
		category: "Physical",
		name: "Scratch",
		pp: 35,
		priority: 0,
		flags: {contact: 1, protect: 1, mirror: 1},
		secondary: null,
		target: "normal",
		type: "Normal",
		contestType: "Tough",
	},
	screech: {
		num: 103,
		accuracy: 85,
		basePower: 0,
		category: "Status",
		name: "Screech",
		pp: 40,
		priority: 0,
		flags: {
			protect: 1,
			reflectable: 1,
			mirror: 1,
			sound: 1,
			authentic: 1,
			mystery: 1,
		},
		boosts: {
			def: -2,
		},
		secondary: null,
		target: "normal",
		type: "Normal",
		zMove: {boost: {atk: 1}},
		contestType: "Clever",
	},
	searingshot: {
		num: 545,
		accuracy: 100,
		basePower: 100,
		category: "Special",
		name: "Searing Shot",
		pp: 5,
		priority: 0,
		flags: {bullet: 1, protect: 1, mirror: 1},
		secondary: {
			chance: 30,
			status: "brn",
		},
		target: "allAdjacent",
		type: "Fire",
		contestType: "Cool",
	},
	searingsunrazesmash: {
		num: 724,
		accuracy: true,
		basePower: 200,
		category: "Physical",
		name: "Searing Sunraze Smash",
		pp: 1,
		priority: 0,
		flags: {contact: 1},
		isZ: "solganiumz",
		ignoreAbility: true,
		secondary: null,
		target: "normal",
		type: "Steel",
		contestType: "Cool",
	},
	secretpower: {
		num: 290,
		accuracy: 100,
		basePower: 70,
		category: "Physical",
		name: "Secret Power",
		pp: 20,
		priority: 0,
		flags: {protect: 1, mirror: 1},
		onModifyMove(move, pokemon) {
			if (this.field.isTerrain("")) return;
			move.secondaries = [];
			if (this.field.isTerrain("electricterrain")) {
				move.secondaries.push({
					chance: 30,
					status: "par",
				});
			} else if (this.field.isTerrain("grassyterrain")) {
				move.secondaries.push({
					chance: 30,
					status: "slp",
				});
			} else if (this.field.isTerrain("mistyterrain")) {
				move.secondaries.push({
					chance: 30,
					boosts: {
						spa: -1,
					},
				});
			} else if (this.field.isTerrain("psychicterrain")) {
				move.secondaries.push({
					chance: 30,
					boosts: {
						spe: -1,
					},
				});
			} else if (this.field.isTerrain("lavaterrain")) {
				move.secondaries.push({
					chance: 30,
					status: "brn",
				});
			}
		},
		secondary: {
			chance: 30,
			status: "par",
		},
		target: "normal",
		type: "Normal",
		contestType: "Clever",
	},
	secretsword: {
		num: 548,
		accuracy: 100,
		basePower: 85,
		category: "Special",
		defensiveCategory: "Physical",
		name: "Secret Sword",
		pp: 10,
		priority: 0,
		flags: {protect: 1, mirror: 1},
		secondary: null,
		target: "normal",
		type: "Fighting",
		contestType: "Beautiful",
	},
	seedbomb: {
		num: 402,
		accuracy: 100,
		basePower: 80,
		category: "Physical",
		name: "Seed Bomb",
		pp: 15,
		priority: 0,
		flags: {bullet: 1, protect: 1, mirror: 1},
		secondary: null,
		target: "normal",
		type: "Grass",
		contestType: "Tough",
	},
	seedflare: {
		num: 465,
		accuracy: 85,
		basePower: 120,
		category: "Special",
		name: "Seed Flare",
		pp: 5,
		priority: 0,
		flags: {protect: 1, mirror: 1},
		secondary: {
			chance: 30,
			boosts: {
				spd: -2,
			},
		},
		target: "normal",
		type: "Grass",
		contestType: "Beautiful",
	},
	seismictoss: {
		num: 69,
		accuracy: 100,
		basePower: 0,
		damage: "level",
		category: "Physical",
		name: "Seismic Toss",
		pp: 20,
		priority: 0,
		flags: {contact: 1, protect: 1, mirror: 1, nonsky: 1},
		secondary: null,
		target: "normal",
		type: "Fighting",
		maxMove: {basePower: 75},
		contestType: "Tough",
	},
	selfdestruct: {
		num: 120,
		accuracy: 100,
		basePower: 200,
		category: "Physical",
		name: "Self-Destruct",
		pp: 5,
		priority: 0,
		flags: {protect: 1, mirror: 1},
		selfdestruct: "always",
		secondary: null,
		target: "allAdjacent",
		type: "Normal",
		contestType: "Beautiful",
	},
	shadowball: {
		num: 247,
		accuracy: 100,
		basePower: 80,
		category: "Special",
		name: "Shadow Ball",
		pp: 15,
		priority: 0,
		flags: {bullet: 1, protect: 1, mirror: 1},
		secondary: {
			chance: 20,
			boosts: {
				spd: -1,
			},
		},
		target: "normal",
		type: "Ghost",
		contestType: "Clever",
	},
	shadowbone: {
		num: 708,
		accuracy: 100,
		basePower: 85,
		category: "Physical",
		name: "Shadow Bone",
		pp: 10,
		priority: 0,
		flags: {protect: 1, mirror: 1},
		secondary: {
			chance: 20,
			boosts: {
				def: -1,
			},
		},
		target: "normal",
		type: "Ghost",
		contestType: "Cool",
	},
	shadowclaw: {
		num: 421,
		accuracy: 100,
		basePower: 70,
		category: "Physical",
		name: "Shadow Claw",
		pp: 15,
		priority: 0,
		flags: {contact: 1, protect: 1, mirror: 1},
		critRatio: 2,
		secondary: null,
		target: "normal",
		type: "Ghost",
		contestType: "Cool",
	},
	shadowforce: {
		num: 467,
		accuracy: 100,
		basePower: 120,
		category: "Physical",
		name: "Shadow Force",
		pp: 5,
		priority: 0,
		flags: {contact: 1, charge: 1, mirror: 1},
		breaksProtect: true,
		onTryMove(attacker, defender, move) {
			if (attacker.removeVolatile(move.id)) {
				return;
			}
			this.add("-prepare", attacker, move.name);
			if (!this.runEvent("ChargeMove", attacker, defender, move)) {
				return;
			}
			attacker.addVolatile("twoturnmove", defender);
			return null;
		},
		condition: {
			duration: 2,
			onInvulnerability: false,
		},
		secondary: null,
		target: "normal",
		type: "Ghost",
		contestType: "Cool",
	},
	shadowpunch: {
		num: 325,
		accuracy: true,
		basePower: 75,
		category: "Physical",
		name: "Shadow Punch",
		pp: 20,
		priority: 0,
		flags: {contact: 1, protect: 1, mirror: 1, punch: 1},
		secondary: null,
		target: "normal",
		type: "Ghost",
		contestType: "Clever",
	},
	shadowsneak: {
		num: 425,
		accuracy: 100,
		basePower: 40,
		category: "Physical",
		name: "Shadow Sneak",
		pp: 30,
		priority: 1,
		flags: {contact: 1, protect: 1, mirror: 1},
		secondary: null,
		target: "normal",
		type: "Ghost",
		contestType: "Clever",
	},
	shadowstrike: {
		num: 0,
		accuracy: 95,
		basePower: 80,
		category: "Physical",
		isNonstandard: "CAP",
		name: "Shadow Strike",
		pp: 10,
		priority: 0,
		flags: {contact: 1, protect: 1, mirror: 1},
		secondary: {
			chance: 50,
			boosts: {
				def: -1,
			},
		},
		target: "normal",
		type: "Ghost",
		contestType: "Clever",
	},
	sharpen: {
		num: 159,
		accuracy: true,
		basePower: 0,
		category: "Status",
		name: "Sharpen",
		pp: 30,
		priority: 0,
		flags: {snatch: 1},
		boosts: {
			atk: 1,
		},
		secondary: null,
		target: "self",
		type: "Normal",
		zMove: {boost: {atk: 1}},
		contestType: "Cute",
	},
	shatteredpsyche: {
		num: 648,
		accuracy: true,
		basePower: 1,
		category: "Physical",
		name: "Shattered Psyche",
		pp: 1,
		priority: 0,
		flags: {},
		isZ: "psychiumz",
		secondary: null,
		target: "normal",
		type: "Psychic",
		contestType: "Cool",
	},
	"sheercold": {
		num: 329,
		accuracy: 50,
		basePower: 0,
		category: "Special",
		name: "Sheer Cold",
		pp: 5,
		priority: 0,
		flags: {protect: 1, mirror: 1},
		damageCallback(pokemon, target) {
			const hp75 = Math.floor((target.getUndynamaxedHP() * 3) / 4);
			return this.clampIntRange(hp75, 1);
		},
		ignoreEvasion: true,
		secondary: null,
		target: "normal",
		type: "Ice",
		zMove: {basePower: 170},
		maxMove: {basePower: 120},
		contestType: "Beautiful",
	},
	shellsidearm: {
		num: 801,
		accuracy: 100,
		basePower: 90,
		category: "Special",
		name: "Shell Side Arm",
		pp: 10,
		priority: 0,
		flags: {protect: 1, mirror: 1},
		onPrepareHit(target, source, move) {
			if (!source.isAlly(target)) {
				this.attrLastMove("[anim] Shell Side Arm " + move.category);
			}
		},
		onModifyMove(move, pokemon, target) {
			if (!target) return;
			const atk = pokemon.getStat("atk", false, true);
			const spa = pokemon.getStat("spa", false, true);
			const def = target.getStat("def", false, true);
			const spd = target.getStat("spd", false, true);
			const physical = Math.floor(
				Math.floor(
					Math.floor(Math.floor((2 * pokemon.level) / 5 + 2) * 90 * atk) /
						def
				) / 50
			);
			const special = Math.floor(
				Math.floor(
					Math.floor(Math.floor((2 * pokemon.level) / 5 + 2) * 90 * spa) /
						spd
				) / 50
			);
			if (
				physical > special ||
				(physical === special && this.random(2) === 0)
			) {
				move.category = "Physical";
				move.flags.contact = 1;
			}
		},
		onHit(target, source, move) {
			// Shell Side Arm normally reveals its category via animation on cart, but doesn't play either custom animation against allies
			if (!source.isAlly(target)) { this.hint(move.category + " Shell Side Arm"); }
		},
		onAfterSubDamage(damage, target, source, move) {
			if (!source.isAlly(target)) { this.hint(move.category + " Shell Side Arm"); }
		},
		secondary: {
			chance: 20,
			status: "psn",
		},
		target: "normal",
		type: "Poison",
	},
	shellsmash: {
		num: 504,
		accuracy: true,
		basePower: 0,
		category: "Status",
		name: "Shell Smash",
		pp: 15,
		priority: 0,
		flags: {snatch: 1},
		boosts: {
			def: -1,
			spd: -1,
			atk: 2,
			spa: 2,
			spe: 2,
		},
		secondary: null,
		target: "self",
		type: "Normal",
		zMove: {effect: "clearnegativeboost"},
		contestType: "Tough",
	},
	shelltrap: {
		num: 704,
		accuracy: 100,
		basePower: 150,
		category: "Special",
		name: "Shell Trap",
		pp: 5,
		priority: -3,
		flags: {protect: 1},
		beforeTurnCallback(pokemon) {
			pokemon.addVolatile("shelltrap");
		},
		onTryMove(pokemon) {
			if (!pokemon.volatiles["shelltrap"]?.gotHit) {
				this.attrLastMove("[still]");
				this.add("cant", pokemon, "Shell Trap", "Shell Trap");
				return null;
			}
		},
		condition: {
			duration: 1,
			onStart(pokemon) {
				this.add("-singleturn", pokemon, "move: Shell Trap");
			},
			onHit(pokemon, source, move) {
				if (!pokemon.isAlly(source) && move.category === "Physical") {
					pokemon.volatiles["shelltrap"].gotHit = true;
					const action = this.queue.willMove(pokemon);
					if (action) {
						this.queue.prioritizeAction(action);
					}
				}
			},
		},
		secondary: null,
		target: "allAdjacentFoes",
		type: "Fire",
		contestType: "Tough",
	},
	shieldbreaker: {
		num: -35,
		accuracy: 100,
		basePower: 50,
		category: "Physical",
		name: "Shield Breaker",
		pp: 10,
		priority: 0,
		volatileStatus: 'shieldbreaker',
		flags: {protect: 1, mirror: 1, nonsky: 1},
		condition: {
			noCopy: true,
			onStart(pokemon) {
				this.add('-start', pokemon, 'Shield Breaker');
				this.add('-message', 'The Pokemon lost protection against certain types!');
			},
			onNegateImmunity(pokemon, type) {
				if (pokemon.hasType('Dark') && type === 'Psychic') return false;
				if (pokemon.hasType('Flying') && type === 'Ground') return false;
				if (pokemon.hasType('Ground') && type === 'Electric') return false;
				if (pokemon.hasType('Steel') && type === 'Poison') return false;
				if (pokemon.hasType('Ghost') && type === 'Normal') return false;
				if (pokemon.hasType('Ghost') && type === 'Fighting') return false;
				if (pokemon.hasType('Normal') && type === 'Ghost') return false;
				if (pokemon.hasType('Fairy') && type === 'Dragon') return false;
			},
		},
		ignoreImmunity: {'Dragon': true},
		secondary: null,
		target: "normal",
		type: "Dragon",
		contestType: "Cool",
	},
	shiftgear: {
		num: 508,
		accuracy: true,
		basePower: 0,
		category: "Status",
		name: "Shift Gear",
		pp: 10,
		priority: 0,
		flags: {snatch: 1},
		boosts: {
			spe: 2,
			atk: 1,
		},
		secondary: null,
		target: "self",
		type: "Steel",
		zMove: {effect: "clearnegativeboost"},
		contestType: "Clever",
	},
	shockwave: {
		num: 351,
		accuracy: true,
		basePower: 60,
		category: "Special",
		name: "Shock Wave",
		pp: 20,
		priority: 0,
		flags: {protect: 1, mirror: 1},
		secondary: null,
		target: "normal",
		type: "Electric",
		contestType: "Cool",
	},
	shoreup: {
		num: 659,
		accuracy: true,
		basePower: 0,
		category: "Status",
		name: "Shore Up",
		pp: 10,
		priority: 0,
		flags: {snatch: 1, heal: 1},
		onHit(pokemon) {
			let factor = 0.5;
			if (this.field.isWeather("sandstorm")) {
				factor = 0.667;
			}
			return !!this.heal(this.modify(pokemon.maxhp, factor));
		},
		secondary: null,
		target: "self",
		type: "Ground",
		zMove: {effect: "clearnegativeboost"},
		contestType: "Beautiful",
	},
	signalbeam: {
		num: 324,
		accuracy: 100,
		basePower: 75,
		category: "Special",
		name: "Signal Beam",
		pp: 15,
		priority: 0,
		flags: {protect: 1, mirror: 1},
		secondary: {
			chance: 10,
			volatileStatus: "confusion",
		},
		target: "normal",
		type: "Bug",
		contestType: "Beautiful",
	},
	silverwind: {
		num: 318,
		accuracy: 100,
		basePower: 60,
		category: "Special",
		name: "Silver Wind",
		pp: 5,
		priority: 0,
		flags: {protect: 1, mirror: 1},
		secondary: {
			chance: 10,
			self: {
				boosts: {
					atk: 1,
					def: 1,
					spa: 1,
					spd: 1,
					spe: 1,
				},
			},
		},
		target: "normal",
		type: "Bug",
		contestType: "Beautiful",
	},
	simplebeam: {
		num: 493,
		accuracy: 100,
		basePower: 0,
		category: "Status",
		name: "Simple Beam",
		pp: 15,
		priority: 0,
		flags: {protect: 1, reflectable: 1, mirror: 1, mystery: 1},
		onTryHit(target) {
			if (
				target.getAbility().isPermanent ||
				target.ability === "simple" ||
				target.ability === "truant"
			) {
				return false;
			}
		},
		onHit(pokemon) {
			const oldAbility = pokemon.setAbility("simple");
			if (oldAbility) {
				this.add("-ability", pokemon, "Simple", "[from] move: Simple Beam");
				return;
			}
			return false;
		},
		secondary: null,
		target: "normal",
		type: "Normal",
		zMove: {boost: {spa: 1}},
		contestType: "Cute",
	},
	sing: {
		num: 47,
		accuracy: 55,
		basePower: 0,
		category: "Status",
		name: "Sing",
		pp: 15,
		priority: 0,
		flags: {protect: 1, reflectable: 1, mirror: 1, sound: 1, authentic: 1},
		status: "slp",
		secondary: null,
		target: "normal",
		type: "Normal",
		zMove: {boost: {spe: 1}},
		contestType: "Cute",
	},
	sinisterarrowraid: {
		num: 695,
		accuracy: true,
		basePower: 180,
		category: "Physical",
		name: "Sinister Arrow Raid",
		pp: 1,
		priority: 0,
		flags: {},
		isZ: "decidiumz",
		secondary: null,
		target: "normal",
		type: "Ghost",
		contestType: "Cool",
	},
	sizzlyslide: {
		num: 735,
		accuracy: 100,
		basePower: 60,
		category: "Physical",
		name: "Sizzly Slide",
		pp: 20,
		priority: 0,
		flags: {contact: 1, protect: 1, defrost: 1},
		secondary: {
			chance: 100,
			status: "brn",
		},
		target: "normal",
		type: "Fire",
		contestType: "Clever",
	},
	sketch: {
		num: 166,
		accuracy: true,
		basePower: 0,
		category: "Status",
		name: "Sketch",
		pp: 1,
		noPPBoosts: true,
		priority: 0,
		flags: {authentic: 1, mystery: 1},
		onHit(target, source) {
			const disallowedMoves = ["chatter", "sketch", "struggle"];
			const move = target.lastMove;
			if (source.transformed || !move || source.moves.includes(move.id)) { return false; }
			if (disallowedMoves.includes(move.id) || move.isZ || move.isMax) { return false; }
			const sketchIndex = source.moves.indexOf("sketch");
			if (sketchIndex < 0) return false;
			const sketchedMove = {
				move: move.name,
				id: move.id,
				pp: move.pp,
				maxpp: move.pp,
				target: move.target,
				disabled: false,
				used: false,
			};
			source.moveSlots[sketchIndex] = sketchedMove;
			source.baseMoveSlots[sketchIndex] = sketchedMove;
			this.add("-activate", source, "move: Sketch", move.name);
		},
		noSketch: true,
		secondary: null,
		target: "normal",
		type: "Normal",
		zMove: {boost: {atk: 1, def: 1, spa: 1, spd: 1, spe: 1}},
		contestType: "Clever",
	},
	skillswap: {
		num: 285,
		accuracy: true,
		basePower: 0,
		category: "Status",
		name: "Skill Swap",
		pp: 10,
		priority: 0,
		flags: {protect: 1, mirror: 1, authentic: 1, mystery: 1},
		onTryHit(target, source) {
			const additionalBannedAbilities = [
				"hungerswitch",
				"illusion",
				"neutralizinggas",
				"wonderguard",
			];
			if (
				target.volatiles["dynamax"] ||
				target.getAbility().isPermanent ||
				source.getAbility().isPermanent ||
				additionalBannedAbilities.includes(target.ability) ||
				additionalBannedAbilities.includes(source.ability)
			) {
				return false;
			}
		},
		onHit(target, source, move) {
			const targetAbility = target.getAbility();
			const sourceAbility = source.getAbility();
			if (target.isAlly(source)) {
				this.add(
					"-activate",
					source,
					"move: Skill Swap",
					"",
					"",
					"[of] " + target
				);
			} else {
				this.add(
					"-activate",
					source,
					"move: Skill Swap",
					targetAbility,
					sourceAbility,
					"[of] " + target
				);
			}
			this.singleEvent("End", sourceAbility, source.abilityState, source);
			this.singleEvent("End", targetAbility, target.abilityState, target);
			source.ability = targetAbility.id;
			target.ability = sourceAbility.id;
			source.abilityState = {
				id: this.toID(source.ability),
				target: source,
			};
			target.abilityState = {
				id: this.toID(target.ability),
				target: target,
			};
			if (!target.isAlly(source)) target.volatileStaleness = "external";
			this.singleEvent("Start", targetAbility, source.abilityState, source);
			this.singleEvent("Start", sourceAbility, target.abilityState, target);
		},
		secondary: null,
		target: "normal",
		type: "Psychic",
		zMove: {boost: {spe: 1}},
		contestType: "Clever",
	},
	skittersmack: {
		num: 806,
		accuracy: 90,
		basePower: 70,
		category: "Physical",
		name: "Skitter Smack",
		pp: 10,
		priority: 0,
		flags: {contact: 1, protect: 1, mirror: 1},
		secondary: {
			chance: 100,
			boosts: {
				spa: -1,
			},
		},
		target: "normal",
		type: "Bug",
	},
	skullbash: {
		num: 130,
		accuracy: 100,
		basePower: 130,
		category: "Physical",
		name: "Skull Bash",
		pp: 10,
		priority: 0,
		flags: {contact: 1, charge: 1, protect: 1, mirror: 1},
		onTryMove(attacker, defender, move) {
			if (attacker.removeVolatile(move.id)) {
				return;
			}
			this.add("-prepare", attacker, move.name);
			this.boost({def: 1, atk: 1}, attacker, attacker, move);
			if (!this.runEvent("ChargeMove", attacker, defender, move)) {
				return;
			}
			attacker.addVolatile("twoturnmove", defender);
			return null;
		},
		secondary: null,
		target: "normal",
		type: "Normal",
		contestType: "Tough",
	},
	skyattack: {
		num: 143,
		accuracy: 90,
		basePower: 140,
		category: "Physical",
		name: "Sky Attack",
		pp: 5,
		priority: 0,
		flags: {charge: 1, protect: 1, mirror: 1, distance: 1},
		critRatio: 2,
		onTryMove(attacker, defender, move) {
			if (attacker.removeVolatile(move.id)) {
				return;
			}
			this.add("-prepare", attacker, move.name);
			if (!this.runEvent("ChargeMove", attacker, defender, move)) {
				return;
			}
			attacker.addVolatile("twoturnmove", defender);
			return null;
		},
		secondary: {
			chance: 30,
			volatileStatus: "flinch",
		},
		target: "any",
		type: "Flying",
		contestType: "Cool",
	},
	skydrop: {
		num: 507,
		accuracy: 100,
		basePower: 60,
		category: "Physical",
		name: "Sky Drop",
		pp: 10,
		priority: 0,
		flags: {
			contact: 1,
			charge: 1,
			protect: 1,
			mirror: 1,
			gravity: 1,
			distance: 1,
		},
		onModifyMove(move, source) {
			if (!source.volatiles["skydrop"]) {
				move.accuracy = true;
				move.flags.contact = 0;
			}
		},
		onMoveFail(target, source) {
			if (
				source.volatiles["twoturnmove"] &&
				source.volatiles["twoturnmove"].duration === 1
			) {
				source.removeVolatile("skydrop");
				source.removeVolatile("twoturnmove");
				if (target === this.effectState.target) {
					this.add("-end", target, "Sky Drop", "[interrupt]");
				}
			}
		},
		onTry(source, target) {
			return !target.fainted;
		},
		onTryHit(target, source, move) {
			if (source.removeVolatile(move.id)) {
				if (target !== source.volatiles["twoturnmove"].source) return false;

				if (target.hasType("Flying")) {
					this.add("-immune", target);
					return null;
				}
			} else {
				if (target.volatiles["substitute"] || target.isAlly(source)) {
					return false;
				}
				if (target.getWeight() >= 2000) {
					this.add("-fail", target, "move: Sky Drop", "[heavy]");
					return null;
				}

				this.add("-prepare", source, move.name, target);
				source.addVolatile("twoturnmove", target);
				return null;
			}
		},
		onHit(target, source) {
			if (target.hp) this.add("-end", target, "Sky Drop");
		},
		condition: {
			duration: 2,
			onAnyDragOut(pokemon) {
				if (
					pokemon === this.effectState.target ||
					pokemon === this.effectState.source
				) { return false; }
			},
			onFoeTrapPokemonPriority: -15,
			onFoeTrapPokemon(defender) {
				if (defender !== this.effectState.source) return;
				defender.trapped = true;
			},
			onFoeBeforeMovePriority: 12,
			onFoeBeforeMove(attacker, defender, move) {
				if (attacker === this.effectState.source) {
					attacker.activeMoveActions--;
					this.debug("Sky drop nullifying.");
					return null;
				}
			},
			onRedirectTargetPriority: 99,
			onRedirectTarget(target, source, source2) {
				if (source !== this.effectState.target) return;
				if (this.effectState.source.fainted) return;
				return this.effectState.source;
			},
			onAnyInvulnerability(target, source, move) {
				if (
					target !== this.effectState.target &&
					target !== this.effectState.source
				) {
					return;
				}
				if (
					source === this.effectState.target &&
					target === this.effectState.source
				) {
					return;
				}
				if (
					[
						"gust",
						"twister",
						"skyuppercut",
						"thunder",
						"hurricane",
						"smackdown",
						"thousandarrows",
					].includes(move.id)
				) {
					return;
				}
				return false;
			},
			onAnyBasePower(basePower, target, source, move) {
				if (
					target !== this.effectState.target &&
					target !== this.effectState.source
				) {
					return;
				}
				if (
					source === this.effectState.target &&
					target === this.effectState.source
				) {
					return;
				}
				if (move.id === "gust" || move.id === "twister") {
					return this.chainModify(2);
				}
			},
			onFaint(target) {
				if (
					target.volatiles["skydrop"] &&
					target.volatiles["twoturnmove"].source
				) {
					this.add(
						"-end",
						target.volatiles["twoturnmove"].source,
						"Sky Drop",
						"[interrupt]"
					);
				}
			},
		},
		secondary: null,
		target: "any",
		type: "Flying",
		contestType: "Tough",
	},
	skyuppercut: {
		num: 327,
		accuracy: 90,
		basePower: 95,
		category: "Physical",
		name: "Sky Uppercut",
		pp: 15,
		priority: 0,
		flags: {contact: 1, protect: 1, mirror: 1, punch: 1},
		secondary: null,
		target: "normal",
		type: "Fighting",
		contestType: "Cool",
	},
	slackoff: {
		num: 303,
		accuracy: true,
		basePower: 0,
		category: "Status",
		name: "Slack Off",
		pp: 10,
		priority: 0,
		flags: {snatch: 1, heal: 1},
		heal: [1, 2],
		secondary: null,
		target: "self",
		type: "Normal",
		zMove: {effect: "clearnegativeboost"},
		contestType: "Cute",
	},
	slam: {
		num: 21,
		accuracy: 75,
		basePower: 80,
		category: "Physical",
		name: "Slam",
		pp: 20,
		priority: 0,
		flags: {contact: 1, protect: 1, mirror: 1, nonsky: 1},
		secondary: null,
		target: "normal",
		type: "Normal",
		contestType: "Tough",
	},
	slash: {
		num: 163,
		accuracy: 100,
		basePower: 70,
		category: "Physical",
		name: "Slash",
		pp: 20,
		priority: 0,
		flags: {contact: 1, protect: 1, mirror: 1},
		critRatio: 2,
		secondary: null,
		target: "normal",
		type: "Normal",
		contestType: "Cool",
	},
	sleeppowder: {
		num: 79,
		accuracy: 75,
		basePower: 0,
		category: "Status",
		name: "Sleep Powder",
		pp: 15,
		priority: 0,
		flags: {powder: 1, protect: 1, reflectable: 1, mirror: 1},
		status: "slp",
		secondary: null,
		target: "normal",
		type: "Grass",
		zMove: {boost: {spe: 1}},
		contestType: "Clever",
	},
	sleeptalk: {
		num: 214,
		accuracy: true,
		basePower: 0,
		category: "Status",
		name: "Sleep Talk",
		pp: 10,
		priority: 0,
		flags: {},
		sleepUsable: true,
		onTry(source) {
			return source.status === "slp" || source.hasAbility("comatose");
		},
		onHit(pokemon) {
			const noSleepTalk = [
				"assist",
				"beakblast",
				"belch",
				"bide",
				"celebrate",
				"chatter",
				"copycat",
				"dynamaxcannon",
				"focuspunch",
				"mefirst",
				"metronome",
				"mimic",
				"mirrormove",
				"naturepower",
				"shelltrap",
				"sketch",
				"sleeptalk",
				"uproar",
			];
			const moves = [];
			for (const moveSlot of pokemon.moveSlots) {
				const moveid = moveSlot.id;
				if (!moveid) continue;
				const move = this.dex.moves.get(moveid);
				if (
					noSleepTalk.includes(moveid) ||
					move.flags["charge"] ||
					(move.isZ && move.basePower !== 1)
				) {
					continue;
				}
				moves.push(moveid);
			}
			let randomMove = "";
			if (moves.length) randomMove = this.sample(moves);
			if (!randomMove) {
				return false;
			}
			this.actions.useMove(randomMove, pokemon);
		},
		secondary: null,
		target: "self",
		type: "Normal",
		zMove: {effect: "crit2"},
		contestType: "Cute",
	},
	sludge: {
		num: 124,
		accuracy: 100,
		basePower: 65,
		category: "Special",
		name: "Sludge",
		pp: 20,
		priority: 0,
		flags: {protect: 1, mirror: 1},
		secondary: {
			chance: 50,
			status: "psn",
		},
		target: "normal",
		type: "Poison",
		contestType: "Tough",
	},
	sludgebomb: {
		num: 188,
		accuracy: 100,
		basePower: 90,
		category: "Special",
		name: "Sludge Bomb",
		pp: 10,
		priority: 0,
		flags: {bullet: 1, protect: 1, mirror: 1},
		secondary: {
			chance: 30,
			status: "psn",
		},
		target: "normal",
		type: "Poison",
		contestType: "Tough",
	},
	sludgewave: {
		num: 482,
		accuracy: 100,
		basePower: 95,
		category: "Special",
		name: "Sludge Wave",
		pp: 10,
		priority: 0,
		flags: {protect: 1, mirror: 1},
		secondary: {
			chance: 10,
			status: "psn",
		},
		target: "allAdjacent",
		type: "Poison",
		contestType: "Tough",
	},
	smackdown: {
		num: 479,
		accuracy: 100,
		basePower: 50,
		category: "Physical",
		name: "Smack Down",
		pp: 15,
		priority: 0,
		flags: {protect: 1, mirror: 1, nonsky: 1},
		volatileStatus: "smackdown",
		condition: {
			noCopy: true,
			onStart(pokemon) {
				let applies = false;
				if (pokemon.hasType("Flying") || pokemon.hasAbility("levitate")) { applies = true; }
				if (
					pokemon.hasItem("ironball") ||
					pokemon.volatiles["ingrain"] ||
					this.field.getPseudoWeather("gravity")
				) { applies = false; }
				if (
					pokemon.removeVolatile("fly") ||
					pokemon.removeVolatile("bounce")
				) {
					applies = true;
					this.queue.cancelMove(pokemon);
					pokemon.removeVolatile("twoturnmove");
				}
				if (pokemon.volatiles["magnetrise"]) {
					applies = true;
					delete pokemon.volatiles["magnetrise"];
				}
				if (pokemon.volatiles["telekinesis"]) {
					applies = true;
					delete pokemon.volatiles["telekinesis"];
				}
				if (!applies) return false;
				this.add("-start", pokemon, "Smack Down");
			},
			onRestart(pokemon) {
				if (
					pokemon.removeVolatile("fly") ||
					pokemon.removeVolatile("bounce")
				) {
					this.queue.cancelMove(pokemon);
					this.add("-start", pokemon, "Smack Down");
				}
			},
			// groundedness implemented in battle.engine.js:BattlePokemon#isGrounded
		},
		secondary: null,
		target: "normal",
		type: "Rock",
		contestType: "Tough",
	},
	smartstrike: {
		num: 684,
		accuracy: true,
		basePower: 70,
		category: "Physical",
		name: "Smart Strike",
		pp: 10,
		priority: 0,
		flags: {contact: 1, protect: 1, mirror: 1},
		secondary: null,
		target: "normal",
		type: "Steel",
		contestType: "Cool",
	},
	smellingsalts: {
		num: 265,
		accuracy: 100,
		basePower: 70,
		basePowerCallback(pokemon, target, move) {
			if (target.status === "par") return move.basePower * 2;
			return move.basePower;
		},
		category: "Physical",
		name: "Smelling Salts",
		pp: 10,
		priority: 0,
		flags: {contact: 1, protect: 1, mirror: 1},
		onHit(target) {
			if (target.status === "par") target.cureStatus();
		},
		secondary: null,
		target: "normal",
		type: "Normal",
		contestType: "Tough",
	},
	smog: {
		num: 123,
		accuracy: 70,
		basePower: 30,
		category: "Special",
		name: "Smog",
		pp: 20,
		priority: 0,
		flags: {protect: 1, mirror: 1},
		secondary: {
			chance: 40,
			status: "psn",
		},
		target: "normal",
		type: "Poison",
		contestType: "Tough",
	},
	smokescreen: {
		num: 108,
		accuracy: 100,
		basePower: 0,
		category: "Status",
		name: "Smokescreen",
		pp: 20,
		priority: 0,
		flags: {protect: 1, reflectable: 1, mirror: 1},
		boosts: {
			accuracy: -1,
		},
		secondary: null,
		target: "normal",
		type: "Normal",
		zMove: {boost: {evasion: 1}},
		contestType: "Clever",
	},
	snaptrap: {
		num: 779,
		accuracy: 100,
		basePower: 35,
		category: "Physical",
		name: "Snap Trap",
		pp: 15,
		priority: 0,
		flags: {contact: 1, protect: 1, mirror: 1},
		volatileStatus: "partiallytrapped",
		secondary: null,
		target: "normal",
		type: "Grass",
	},
	snarl: {
		num: 555,
		accuracy: 95,
		basePower: 55,
		category: "Special",
		name: "Snarl",
		pp: 15,
		priority: 0,
		flags: {protect: 1, mirror: 1, sound: 1, authentic: 1},
		secondary: {
			chance: 100,
			boosts: {
				spa: -1,
			},
		},
		target: "allAdjacentFoes",
		type: "Dark",
		contestType: "Tough",
	},
	snatch: {
		num: 289,
		accuracy: true,
		basePower: 0,
		category: "Status",
		name: "Snatch",
		pp: 10,
		priority: 4,
		flags: {authentic: 1},
		volatileStatus: "snatch",
		condition: {
			duration: 1,
			onStart(pokemon) {
				this.add("-singleturn", pokemon, "Snatch");
			},
			onAnyPrepareHitPriority: -1,
			onAnyPrepareHit(source, target, move) {
				const snatchUser = this.effectState.source;
				if (snatchUser.isSkyDropped()) return;
				if (
					!move ||
					move.isZ ||
					move.isMax ||
					!move.flags["snatch"] ||
					move.sourceEffect === "snatch"
				) {
					return;
				}
				snatchUser.removeVolatile("snatch");
				this.add("-activate", snatchUser, "move: Snatch", "[of] " + source);
				this.actions.useMove(move.id, snatchUser);
				return null;
			},
		},
		secondary: null,
		pressureTarget: "foeSide",
		target: "self",
		type: "Dark",
		zMove: {boost: {spe: 2}},
		contestType: "Clever",
	},
	snipeshot: {
		num: 745,
		accuracy: 100,
		basePower: 80,
		category: "Special",
		name: "Snipe Shot",
		pp: 15,
		priority: 0,
		flags: {protect: 1, mirror: 1},
		critRatio: 2,
		tracksTarget: true,
		secondary: null,
		target: "normal",
		type: "Water",
	},
	snore: {
		num: 173,
		accuracy: 100,
		basePower: 50,
		category: "Special",
		name: "Snore",
		pp: 15,
		priority: 0,
		flags: {protect: 1, mirror: 1, sound: 1, authentic: 1},
		sleepUsable: true,
		onTry(source) {
			return source.status === "slp" || source.hasAbility("comatose");
		},
		secondary: {
			chance: 30,
			volatileStatus: "flinch",
		},
		target: "normal",
		type: "Normal",
		contestType: "Cute",
	},
	soak: {
		num: 487,
		accuracy: 100,
		basePower: 0,
		category: "Status",
		name: "Soak",
		pp: 20,
		priority: 0,
		flags: {protect: 1, reflectable: 1, mirror: 1, mystery: 1},
		onHit(target) {
			if (target.getTypes().join() === "Water" || !target.setType("Water")) {
				// Soak should animate even when it fails.
				// Returning false would suppress the animation.
				this.add("-fail", target);
				return null;
			}
			this.add("-start", target, "typechange", "Water");
		},
		secondary: null,
		target: "normal",
		type: "Water",
		zMove: {boost: {spa: 1}},
		contestType: "Cute",
	},
	softboiled: {
		num: 135,
		accuracy: true,
		basePower: 0,
		category: "Status",
		name: "Soft-Boiled",
		pp: 10,
		priority: 0,
		flags: {snatch: 1, heal: 1},
		heal: [1, 2],
		secondary: null,
		target: "self",
		type: "Normal",
		zMove: {effect: "clearnegativeboost"},
		contestType: "Cute",
	},
	solarbeam: {
		num: 76,
		accuracy: 100,
		basePower: 120,
		category: "Special",
		name: "Solar Beam",
		pp: 10,
		priority: 0,
		flags: {charge: 1, protect: 1, mirror: 1},
		onTryMove(attacker, defender, move) {
			if (attacker.removeVolatile(move.id)) {
				return;
			}
			this.add("-prepare", attacker, move.name);
			if (
				["sunnyday", "desolateland"].includes(attacker.effectiveWeather())
			) {
				this.attrLastMove("[still]");
				this.addMove("-anim", attacker, move.name, defender);
				return;
			}
			if (!this.runEvent("ChargeMove", attacker, defender, move)) {
				return;
			}
			attacker.addVolatile("twoturnmove", defender);
			return null;
		},
		onBasePower(basePower, pokemon, target) {
			if (
				["raindance", "primordialsea", "sandstorm", "hail"].includes(
					pokemon.effectiveWeather()
				)
			) {
				this.debug("weakened by weather");
				return this.chainModify(0.5);
			}
		},
		secondary: null,
		target: "normal",
		type: "Grass",
		contestType: "Cool",
	},
	solarblade: {
		num: 669,
		accuracy: 100,
		basePower: 125,
		category: "Physical",
		name: "Solar Blade",
		pp: 10,
		priority: 0,
		flags: {contact: 1, charge: 1, protect: 1, mirror: 1},
		onTryMove(attacker, defender, move) {
			if (attacker.removeVolatile(move.id)) {
				return;
			}
			this.add("-prepare", attacker, move.name);
			if (
				["sunnyday", "desolateland"].includes(attacker.effectiveWeather())
			) {
				this.attrLastMove("[still]");
				this.addMove("-anim", attacker, move.name, defender);
				return;
			}
			if (!this.runEvent("ChargeMove", attacker, defender, move)) {
				return;
			}
			attacker.addVolatile("twoturnmove", defender);
			return null;
		},
		onBasePower(basePower, pokemon, target) {
			if (
				["raindance", "primordialsea", "sandstorm", "hail"].includes(
					pokemon.effectiveWeather()
				)
			) {
				this.debug("weakened by weather");
				return this.chainModify(0.5);
			}
		},
		secondary: null,
		target: "normal",
		type: "Grass",
		contestType: "Cool",
	},
	sonicboom: {
		num: 49,
		accuracy: 90,
		basePower: 0,
		damage: 20,
		category: "Special",
		name: "Sonic Boom",
		pp: 20,
		priority: 0,
		flags: {protect: 1, mirror: 1},
		secondary: null,
		target: "normal",
		type: "Normal",
		contestType: "Cool",
	},
	soulplunge: {
		num: -44,
		accuracy: 100,
		basePower: 80,
		category: "Special",
		name: "Soul Plunge",
		pp: 10,
		priority: 0,
		flags: {contact: 1, protect: 1, mirror: 1},
		// Please recheck to see if this works, otherwise will need to implement
		// it in the same as the old one
		useSourceDefensiveAsOffensive: true,
		secondary: null,
		target: "normal",
		type: "Infinite",
		contestType: "Clever",
	},
	soulstealing7starstrike: {
		num: 699,
		accuracy: true,
		basePower: 195,
		category: "Physical",
		name: "Soul-Stealing 7-Star Strike",
		pp: 1,
		priority: 0,
		flags: {contact: 1},
		isZ: "marshadiumz",
		secondary: null,
		target: "normal",
		type: "Ghost",
		contestType: "Cool",
	},
	spacialrend: {
		num: 460,
		accuracy: 95,
		basePower: 100,
		category: "Special",
		name: "Spacial Rend",
		pp: 5,
		priority: 0,
		flags: {protect: 1, mirror: 1},
		critRatio: 2,
		secondary: null,
		target: "normal",
		type: "Dragon",
		contestType: "Beautiful",
	},
	spark: {
		num: 209,
		accuracy: 100,
		basePower: 65,
		category: "Physical",
		name: "Spark",
		pp: 20,
		priority: 0,
		flags: {contact: 1, protect: 1, mirror: 1},
		secondary: {
			chance: 50,
			status: "par",
		},
		target: "normal",
		type: "Electric",
		contestType: "Cool",
	},
	sparklingaria: {
		num: 664,
		accuracy: 100,
		basePower: 90,
		category: "Special",
		name: "Sparkling Aria",
		pp: 10,
		priority: 0,
		flags: {protect: 1, mirror: 1, sound: 1, authentic: 1},
		secondary: {
			dustproof: true,
			chance: 100,
			volatileStatus: "sparklingaria",
		},
		onAfterMove(source, target, move) {
			for (const [i, allyActive] of target.side.active.entries()) {
				if (allyActive && allyActive.status === 'brn') allyActive.cureStatus();
				const foeActive = target.side.foe.active[i];
				if (foeActive && foeActive.status === 'brn') foeActive.cureStatus();
			}
		},
		target: "allAdjacent",
		type: "Water",
		contestType: "Tough",
	},
	sparklyswirl: {
		num: 740,
		accuracy: 85,
		basePower: 120,
		category: "Special",
		name: "Sparkly Swirl",
		pp: 5,
		priority: 0,
		flags: {protect: 1},
		self: {
			onHit(pokemon, source, move) {
				this.add("-activate", source, "move: Aromatherapy");
				for (const ally of source.side.pokemon) {
					if (
						ally !== source &&
						ally.volatiles["substitute"] &&
						!move.infiltrates
					) {
						continue;
					}
					ally.cureStatus();
				}
			},
		},
		secondary: null,
		target: "normal",
		type: "Fairy",
		contestType: "Clever",
	},
	spectralthief: {
		num: 712,
		accuracy: 100,
		basePower: 90,
		category: "Physical",
		name: "Spectral Thief",
		pp: 10,
		priority: 0,
		flags: {contact: 1, protect: 1, mirror: 1, authentic: 1},
		stealsBoosts: true,
		// Boost stealing implemented in scripts.js
		secondary: null,
		target: "normal",
		type: "Ghost",
		contestType: "Cool",
	},
	speedswap: {
		num: 683,
		accuracy: true,
		basePower: 0,
		category: "Status",
		name: "Speed Swap",
		pp: 10,
		priority: 0,
		flags: {protect: 1, mirror: 1, authentic: 1, mystery: 1},
		onHit(target, source) {
			const targetSpe = target.storedStats.spe;
			target.storedStats.spe = source.storedStats.spe;
			source.storedStats.spe = targetSpe;
			this.add("-activate", source, "move: Speed Swap", "[of] " + target);
		},
		secondary: null,
		target: "normal",
		type: "Psychic",
		zMove: {boost: {spe: 1}},
		contestType: "Clever",
	},
	spiderweb: {
		num: 169,
		accuracy: true,
		basePower: 0,
		category: "Status",
		name: "Spider Web",
		pp: 10,
		priority: 0,
		flags: {protect: 1, reflectable: 1, mirror: 1},
		volatileStatus: 'spiderweb',
		condition: {
			duration: 4,
			onStart(pokemon, source) {
				this.add('-activate', pokemon, 'move: Spider Web', '[of] ' + source);
			},
			onEnd(pokemon) {
				this.add('-end', pokemon, 'Spider Web', '[partiallytrapped]', '[silent]');
				return;
			},
			onResidualOrder: 11,
			onResidual(pokemon) {
				const source = this.effectState.source;
				if (source && (!source.isActive || source.hp <= 0 || !source.activeTurns)) {
					delete pokemon.volatiles['spiderweb'];
					this.add('-end', pokemon, 'Spider Web', '[partiallytrapped]', '[silent]');
					return;
				}
			},
			onTrapPokemon(pokemon) {
				if (this.effectState.source && this.effectState.source.isActive) pokemon.tryTrap();
			},
		},
		secondary: null,
		target: "normal",
		type: "Bug",
		zMove: {boost: {def: 1}},
		contestType: "Clever",
	},
	spikecannon: {
		num: 131,
		accuracy: 100,
		basePower: 20,
		category: "Physical",
		name: "Spike Cannon",
		pp: 15,
		priority: 0,
		flags: {protect: 1, mirror: 1},
		multihit: [2, 5],
		secondary: null,
		target: "normal",
		type: "Normal",
		maxMove: {basePower: 120},
		contestType: "Cool",
	},
	spikes: {
		num: 191,
		accuracy: true,
		basePower: 0,
		category: "Status",
		name: "Spikes",
		pp: 20,
		priority: 0,
		flags: {reflectable: 1, nonsky: 1},
		sideCondition: "spikes",
		condition: {
			// this is a side condition
			onSideStart(side) {
				this.add("-sidestart", side, "Spikes");
				this.effectState.layers = 1;
			},
			onSideRestart(side) {
				if (this.effectState.layers >= 3) return false;
				this.add("-sidestart", side, "Spikes");
				this.effectState.layers++;
			},
			onSwitchIn(pokemon) {
				if (!pokemon.isGrounded()) return;
				if (pokemon.hasItem("heavydutyboots")) return;
				const damageAmounts = [0, 3, 4, 6]; // 1/8, 1/6, 1/4
				this.damage(
					(damageAmounts[this.effectState.layers] * pokemon.maxhp) / 24
				);
			},
		},
		secondary: null,
		target: "foeSide",
		type: "Ground",
		zMove: {boost: {def: 1}},
		contestType: "Clever",
	},
	spikyshield: {
		num: 596,
		accuracy: true,
		basePower: 0,
		category: "Status",
		name: "Spiky Shield",
		pp: 10,
		priority: 4,
		flags: {},
		stallingMove: true,
		volatileStatus: "spikyshield",
		onPrepareHit(pokemon) {
			return !!this.queue.willAct() && this.runEvent("StallMove", pokemon);
		},
		onHit(pokemon) {
			pokemon.addVolatile("stall");
		},
		condition: {
			duration: 1,
			onStart(target) {
				this.add("-singleturn", target, "move: Protect");
			},
			onTryHitPriority: 3,
			onTryHit(target, source, move) {
				if (!move.flags["protect"]) {
					if (["gmaxoneblow", "gmaxrapidflow"].includes(move.id)) return;
					if (move.isZ || move.isMax) { target.getMoveHitData(move).zBrokeProtect = true; }
					return;
				}
				if (move.smartTarget) {
					move.smartTarget = false;
				} else {
					this.add("-activate", target, "move: Protect");
				}
				const lockedmove = source.getVolatile("lockedmove");
				if (lockedmove) {
					// Outrage counter is reset
					if (source.volatiles["lockedmove"].duration === 2) {
						delete source.volatiles["lockedmove"];
					}
				}
				if (this.checkMoveMakesContact(move, source, target)) {
					this.damage(source.baseMaxhp / 8, source, target);
				}
				return this.NOT_FAIL;
			},
			onHit(target, source, move) {
				if (
					move.isZOrMaxPowered &&
					this.checkMoveMakesContact(move, source, target)
				) {
					this.damage(source.baseMaxhp / 8, source, target);
				}
			},
		},
		secondary: null,
		target: "self",
		type: "Grass",
		zMove: {boost: {def: 1}},
		contestType: "Tough",
	},
	spiritbreak: {
		num: 789,
		accuracy: 100,
		basePower: 80,
		category: "Physical",
		name: "Spirit Break",
		pp: 15,
		priority: 0,
		flags: {contact: 1, protect: 1, mirror: 1},
		secondary: {
			chance: 100,
			boosts: {
				spa: -1,
			},
		},
		target: "normal",
		type: "Fairy",
	},
	spiritshackle: {
		num: 662,
		accuracy: 100,
		basePower: 80,
		category: "Physical",
		name: "Spirit Shackle",
		pp: 10,
		priority: 0,
		flags: {protect: 1, mirror: 1},
		volatileStatus: 'spiritshackle',
		condition: {
			duration: 4,
			onStart(pokemon, source) {
				this.add('-activate', pokemon, 'move: Spirit Shackle', '[of] ' + source);
			},
			onEnd(pokemon) {
				this.add('-end', pokemon, 'Spirit Shackle', '[partiallytrapped]', '[silent]');
				return;
			},
			onResidualOrder: 11,
			onResidual(pokemon) {
				const source = this.effectState.source;
				if (source && (!source.isActive || source.hp <= 0 || !source.activeTurns)) {
					delete pokemon.volatiles['spiritshackle'];
					this.add('-end', pokemon, 'Spirit Shackle', '[partiallytrapped]', '[silent]');
					return;
				}
			},
			onTrapPokemon(pokemon) {
				if (this.effectState.source && this.effectState.source.isActive) pokemon.tryTrap();
			},
		},
		secondary: null,
		target: "normal",
		type: "Ghost",
		contestType: "Tough",
	},
	spitup: {
		num: 255,
		accuracy: 100,
		basePower: 0,
		basePowerCallback(pokemon) {
			if (!pokemon.volatiles["stockpile"]?.layers) return false;
			return pokemon.volatiles["stockpile"].layers * 100;
		},
		category: "Special",
		name: "Spit Up",
		pp: 10,
		priority: 0,
		flags: {protect: 1},
		onTry(source) {
			return !!source.volatiles["stockpile"];
		},
		onAfterMove(pokemon) {
			pokemon.removeVolatile("stockpile");
		},
		secondary: null,
		target: "normal",
		type: "Normal",
		contestType: "Tough",
	},
	spite: {
		num: 180,
		accuracy: 100,
		basePower: 0,
		category: "Status",
		name: "Spite",
		pp: 10,
		priority: 0,
		flags: {protect: 1, reflectable: 1, mirror: 1, authentic: 1},
		onHit(target) {
			let move: Move | ActiveMove | null = target.lastMove;
			if (!move || move.isZ) return false;
			if (move.isMax && move.baseMove) { move = this.dex.moves.get(move.baseMove); }

			const ppDeducted = target.deductPP(move.id, 4);
			if (!ppDeducted) return false;
			this.add("-activate", target, "move: Spite", move.name, ppDeducted);
		},
		secondary: null,
		target: "normal",
		type: "Ghost",
		zMove: {effect: "heal"},
		contestType: "Tough",
	},
	splash: {
		num: 150,
		accuracy: true,
		basePower: 0,
		category: "Status",
		name: "Splash",
		pp: 40,
		priority: 0,
		flags: {gravity: 1},
		onTry(source, target, move) {
			// Additional Gravity check for Z-move variant
			if (this.field.getPseudoWeather("Gravity")) {
				this.add("cant", source, "move: Gravity", move);
				return null;
			}
		},
		onTryHit(target, source) {
			this.add("-nothing");
		},
		secondary: null,
		target: "self",
		type: "Normal",
		zMove: {boost: {atk: 3}},
		contestType: "Cute",
	},
	splinteredstormshards: {
		num: 727,
		accuracy: true,
		basePower: 190,
		category: "Physical",
		name: "Splintered Stormshards",
		pp: 1,
		priority: 0,
		flags: {},
		onHit() {
			this.field.clearTerrain();
		},
		onAfterSubDamage() {
			this.field.clearTerrain();
		},
		isZ: "lycaniumz",
		secondary: null,
		target: "normal",
		type: "Rock",
		contestType: "Cool",
	},
	splishysplash: {
		num: 730,
		accuracy: 100,
		basePower: 90,
		category: "Special",
		name: "Splishy Splash",
		pp: 15,
		priority: 0,
		flags: {protect: 1},
		secondary: {
			chance: 30,
			status: "par",
		},
		target: "allAdjacentFoes",
		type: "Water",
		contestType: "Cool",
	},
	spookyspook: {
		num: -31,
		accuracy: 100,
		basePower: 90,
		category: "Special",
		name: "Spooky Spook",
		pp: 15,
		priority: 0,
		flags: {contact: 1, protect: 1, defrost: 1},
		secondary: {
			chance: 100,
			volatileStatus: 'curse',
		},
		target: "normal",
		type: "Ghost",
		contestType: "Popular",
	},
	spore: {
		num: 147,
		accuracy: 100,
		basePower: 0,
		category: "Status",
		name: "Spore",
		pp: 15,
		priority: 0,
		flags: {powder: 1, protect: 1, reflectable: 1, mirror: 1},
		status: "slp",
		secondary: null,
		target: "normal",
		type: "Grass",
		zMove: {effect: "clearnegativeboost"},
		contestType: "Beautiful",
	},
	spotlight: {
		num: 671,
		accuracy: true,
		basePower: 0,
		category: "Status",
		name: "Spotlight",
		pp: 15,
		priority: 3,
		flags: {protect: 1, reflectable: 1, mystery: 1},
		volatileStatus: "spotlight",
		onTryHit(target) {
			if (this.activePerHalf === 1) return false;
		},
		condition: {
			duration: 1,
			onStart(pokemon) {
				this.add("-singleturn", pokemon, "move: Spotlight");
			},
			onFoeRedirectTargetPriority: 2,
			onFoeRedirectTarget(target, source, source2, move) {
				if (
					this.validTarget(this.effectState.target, source, move.target)
				) {
					this.debug("Spotlight redirected target of move");
					return this.effectState.target;
				}
			},
		},
		secondary: null,
		target: "normal",
		type: "Normal",
		zMove: {boost: {spd: 1}},
		contestType: "Cute",
	},
	stealthrock: {
		num: 446,
		accuracy: true,
		basePower: 0,
		category: "Status",
		name: "Stealth Rock",
		pp: 20,
		priority: 0,
		flags: {reflectable: 1},
		sideCondition: "stealthrock",
		condition: {
			// this is a side condition
			onSideStart(side) {
				this.add("-sidestart", side, "move: Stealth Rock");
			},
			onSwitchIn(pokemon) {
				if (pokemon.hasItem("heavydutyboots")) return;
				const typeMod = this.clampIntRange(
					pokemon.runEffectiveness(this.dex.getActiveMove("stealthrock")),
					-6,
					6
				);
				this.damage((pokemon.maxhp * Math.pow(2, typeMod)) / 8);
			},
		},
		secondary: null,
		target: "foeSide",
		type: "Rock",
		zMove: {boost: {def: 1}},
		contestType: "Cool",
	},
	steameruption: {
		num: 592,
		accuracy: 95,
		basePower: 110,
		category: "Special",
		name: "Steam Eruption",
		pp: 5,
		priority: 0,
		flags: {protect: 1, mirror: 1, defrost: 1},
		thawsTarget: true,
		secondary: {
			chance: 30,
			status: "brn",
		},
		target: "normal",
		type: "Water",
		contestType: "Beautiful",
	},
	steamroller: {
		num: 537,
		accuracy: 100,
		basePower: 65,
		category: "Physical",
		name: "Steamroller",
		pp: 20,
		priority: 0,
		flags: {contact: 1, protect: 1, mirror: 1},
		secondary: {
			chance: 30,
			volatileStatus: "flinch",
		},
		target: "normal",
		type: "Bug",
		contestType: "Tough",
	},
	steelbeam: {
		num: 796,
		accuracy: 95,
		basePower: 140,
		category: "Special",
		name: "Steel Beam",
		pp: 5,
		priority: 0,
		flags: {protect: 1, mirror: 1},
		mindBlownRecoil: true,
		onAfterMove(pokemon, target, move) {
			if (move.mindBlownRecoil && !move.multihit) {
				this.damage(
					Math.round(pokemon.maxhp / 2),
					pokemon,
					pokemon,
					this.dex.conditions.get("Steel Beam"),
					true
				);
			}
		},
		secondary: null,
		target: "normal",
		type: "Steel",
	},
	steelroller: {
		num: 798,
		accuracy: 100,
		basePower: 130,
		category: "Physical",
		name: "Steel Roller",
		pp: 5,
		priority: 0,
		flags: {contact: 1, protect: 1, mirror: 1},
		onTry() {
			return !this.field.isTerrain("");
		},
		onHit() {
			this.field.clearTerrain();
		},
		onAfterSubDamage() {
			this.field.clearTerrain();
		},
		secondary: null,
		target: "normal",
		type: "Steel",
	},
	steelwing: {
		num: 211,
		accuracy: 90,
		basePower: 70,
		category: "Physical",
		name: "Steel Wing",
		pp: 25,
		priority: 0,
		flags: {contact: 1, protect: 1, mirror: 1},
		secondary: {
			chance: 10,
			self: {
				boosts: {
					def: 1,
				},
			},
		},
		target: "normal",
		type: "Steel",
		contestType: "Cool",
	},
	stickyweb: {
		num: 564,
		accuracy: true,
		basePower: 0,
		category: "Status",
		name: "Sticky Web",
		pp: 20,
		priority: 0,
		flags: {reflectable: 1},
		sideCondition: "stickyweb",
		condition: {
			onSideStart(side) {
				this.add("-sidestart", side, "move: Sticky Web");
			},
			onSwitchIn(pokemon) {
				if (!pokemon.isGrounded()) return;
				if (pokemon.hasItem("heavydutyboots")) return;
				this.add("-activate", pokemon, "move: Sticky Web");
				this.boost(
					{spe: -1},
					pokemon,
					this.effectState.source,
					this.dex.getActiveMove("stickyweb")
				);
			},
		},
		secondary: null,
		pressureTarget: "self",
		target: "foeSide",
		type: "Bug",
		zMove: {boost: {spe: 1}},
		contestType: "Tough",
	},
	stockpile: {
		num: 254,
		accuracy: true,
		basePower: 0,
		category: "Status",
		name: "Stockpile",
		pp: 20,
		priority: 0,
		flags: {snatch: 1},
		onTry(source) {
			if (
				source.volatiles["stockpile"] &&
				source.volatiles["stockpile"].layers >= 3
			) { return false; }
		},
		volatileStatus: "stockpile",
		condition: {
			noCopy: true,
			onStart(target) {
				this.effectState.layers = 1;
				this.effectState.def = 0;
				this.effectState.spd = 0;
				this.add("-start", target, "stockpile" + this.effectState.layers);
				const [curDef, curSpD] = [target.boosts.def, target.boosts.spd];
				this.boost({def: 1, spd: 1}, target, target);
				if (curDef !== target.boosts.def) this.effectState.def--;
				if (curSpD !== target.boosts.spd) this.effectState.spd--;
			},
			onRestart(target) {
				if (this.effectState.layers >= 3) return false;
				this.effectState.layers++;
				this.add("-start", target, "stockpile" + this.effectState.layers);
				const curDef = target.boosts.def;
				const curSpD = target.boosts.spd;
				this.boost({def: 1, spd: 1}, target, target);
				if (curDef !== target.boosts.def) this.effectState.def--;
				if (curSpD !== target.boosts.spd) this.effectState.spd--;
			},
			onEnd(target) {
				if (this.effectState.def || this.effectState.spd) {
					const boosts: SparseBoostsTable = {};
					if (this.effectState.def) boosts.def = this.effectState.def;
					if (this.effectState.spd) boosts.spd = this.effectState.spd;
					this.boost(boosts, target, target);
				}
				this.add("-end", target, "Stockpile");
				if (
					this.effectState.def !== this.effectState.layers * -1 ||
					this.effectState.spd !== this.effectState.layers * -1
				) {
					this.hint(
						"In Gen 7, Stockpile keeps track of how many times it successfully altered each stat individually."
					);
				}
			},
		},
		secondary: null,
		target: "self",
		type: "Normal",
		zMove: {effect: "heal"},
		contestType: "Tough",
	},
	stokedsparksurfer: {
		num: 700,
		accuracy: true,
		basePower: 175,
		category: "Special",
		name: "Stoked Sparksurfer",
		pp: 1,
		priority: 0,
		flags: {},
		isZ: "aloraichiumz",
		secondary: {
			chance: 100,
			status: "par",
		},
		target: "normal",
		type: "Electric",
		contestType: "Cool",
	},
	stomp: {
		num: 23,
		accuracy: 100,
		basePower: 65,
		category: "Physical",
		name: "Stomp",
		pp: 20,
		priority: 0,
		flags: {contact: 1, protect: 1, mirror: 1, nonsky: 1},
		secondary: {
			chance: 30,
			volatileStatus: "flinch",
		},
		target: "normal",
		type: "Normal",
		contestType: "Tough",
	},
	stompingtantrum: {
		num: 707,
		accuracy: 100,
		basePower: 75,
		basePowerCallback(pokemon, target, move) {
			if (pokemon.moveLastTurnResult === false) {
				this.debug(
					"doubling Stomping Tantrum BP due to previous move failure"
				);
				return move.basePower * 2;
			}
			return move.basePower;
		},
		category: "Physical",
		name: "Stomping Tantrum",
		pp: 10,
		priority: 0,
		flags: {contact: 1, protect: 1, mirror: 1},
		secondary: null,
		target: "normal",
		type: "Ground",
		contestType: "Tough",
	},
	stoneedge: {
		num: 444,
		accuracy: 90,
		basePower: 100,
		category: "Physical",
		name: "Stone Edge",
		pp: 5,
		priority: 0,
		flags: {protect: 1, mirror: 1},
		critRatio: 1,
		secondary: null,
		target: "normal",
		type: "Rock",
		contestType: "Tough",
	},
	storedpower: {
		num: 500,
		accuracy: 100,
		basePower: 20,
		basePowerCallback(pokemon, target, move) {
			return move.basePower + 20 * pokemon.positiveBoosts();
		},
		category: "Special",
		name: "Stored Power",
		pp: 10,
		priority: 0,
		flags: {protect: 1, mirror: 1},
		secondary: null,
		target: "normal",
		type: "Psychic",
		zMove: {basePower: 160},
		maxMove: {basePower: 130},
		contestType: "Clever",
	},
	stormthrow: {
		num: 480,
		accuracy: 100,
		basePower: 60,
		category: "Physical",
		name: "Storm Throw",
		pp: 10,
		priority: 0,
		flags: {contact: 1, protect: 1, mirror: 1},
		willCrit: true,
		secondary: null,
		target: "normal",
		type: "Fighting",
		contestType: "Cool",
	},
	strangesteam: {
		num: 790,
		accuracy: 95,
		basePower: 90,
		category: "Special",
		name: "Strange Steam",
		pp: 10,
		priority: 0,
		flags: {protect: 1, mirror: 1},
		secondary: {
			chance: 20,
			volatileStatus: "confusion",
		},
		target: "normal",
		type: "Fairy",
	},
	strength: {
		num: 70,
		accuracy: 100,
		basePower: 80,
		category: "Physical",
		name: "Strength",
		pp: 15,
		priority: 0,
		flags: {contact: 1, protect: 1, mirror: 1},
		secondary: null,
		target: "normal",
		type: "Normal",
		contestType: "Tough",
	},
	strengthsap: {
		num: 668,
		accuracy: 100,
		basePower: 0,
		category: "Status",
		name: "Strength Sap",
		pp: 10,
		priority: 0,
		flags: {protect: 1, reflectable: 1, mirror: 1, heal: 1},
		onHit(target, source) {
			if (target.boosts.atk === -6) return false;
			const atk = target.getStat("atk", false, true);
			const success = this.boost(
				{atk: -1},
				target,
				source,
				null,
				false,
				true
			);
			return !!(this.heal(atk, source, target) || success);
		},
		secondary: null,
		target: "normal",
		type: "Grass",
		zMove: {boost: {def: 1}},
		contestType: "Cute",
	},
	stringshot: {
		num: 81,
		accuracy: 95,
		basePower: 0,
		category: "Status",
		name: "String Shot",
		pp: 40,
		priority: 0,
		flags: {protect: 1, reflectable: 1, mirror: 1},
		boosts: {
			spe: -2,
		},
		secondary: null,
		target: "allAdjacentFoes",
		type: "Bug",
		zMove: {boost: {spe: 1}},
		contestType: "Clever",
	},
	struggle: {
		num: 165,
		accuracy: true,
		basePower: 50,
		category: "Physical",
		name: "Struggle",
		pp: 1,
		noPPBoosts: true,
		priority: 0,
		flags: {contact: 1, protect: 1},
		noSketch: true,
		onModifyMove(move, pokemon, target) {
			move.type = "???";
			this.add("-activate", pokemon, "move: Struggle");
		},
		struggleRecoil: true,
		secondary: null,
		target: "randomNormal",
		type: "Normal",
		contestType: "Tough",
	},
	strugglebug: {
		num: 522,
		accuracy: 100,
		basePower: 50,
		category: "Special",
		name: "Struggle Bug",
		pp: 20,
		priority: 0,
		flags: {protect: 1, mirror: 1},
		secondary: {
			chance: 100,
			boosts: {
				spa: -1,
			},
		},
		target: "allAdjacentFoes",
		type: "Bug",
		contestType: "Cute",
	},
	stuffcheeks: {
		num: 747,
		accuracy: true,
		basePower: 0,
		category: "Status",
		name: "Stuff Cheeks",
		pp: 10,
		priority: 0,
		flags: {snatch: 1},
		// Move disabling implemented in Battle#nextTurn in sim/battle.ts
		onTry(source) {
			const item = source.getItem();
			if (item.isBerry && source.eatItem(true)) {
				this.boost({def: 2}, source, null, null, false, true);
			} else {
				return false;
			}
		},
		secondary: null,
		target: "self",
		type: "Normal",
	},
	stunspore: {
		num: 78,
		accuracy: 75,
		basePower: 0,
		category: "Status",
		name: "Stun Spore",
		pp: 30,
		priority: 0,
		flags: {powder: 1, protect: 1, reflectable: 1, mirror: 1},
		status: "par",
		secondary: null,
		target: "normal",
		type: "Grass",
		zMove: {boost: {spd: 1}},
		contestType: "Clever",
	},
	submission: {
		num: 66,
		accuracy: 80,
		basePower: 80,
		category: "Physical",
		name: "Submission",
		pp: 20,
		priority: 0,
		flags: {contact: 1, protect: 1, mirror: 1},
		recoil: [1, 4],
		secondary: {
			chance: 20,
			status: "whiplash",
		},
		target: "normal",
		type: "Fighting",
		contestType: "Cool",
	},
	substitute: {
		num: 164,
		accuracy: true,
		basePower: 0,
		category: "Status",
		name: "Substitute",
		pp: 10,
		priority: 0,
		flags: {snatch: 1, nonsky: 1},
		volatileStatus: "substitute",
		onTryHit(target) {
			if (target.volatiles["substitute"]) {
				this.add("-fail", target, "move: Substitute");
				return null;
			}
			if (target.hp <= target.maxhp / 4 || target.maxhp === 1) {
				// Shedinja clause
				this.add("-fail", target, "move: Substitute", "[weak]");
				return null;
			}
		},
		onHit(target) {
			this.directDamage(target.maxhp / 4);
		},
		condition: {
			onStart(target) {
				this.add("-start", target, "Substitute");
				this.effectState.hp = Math.floor(target.maxhp / 4);
				if (target.volatiles["partiallytrapped"]) {
					this.add(
						"-end",
						target,
						target.volatiles["partiallytrapped"].sourceEffect,
						"[partiallytrapped]",
						"[silent]"
					);
					delete target.volatiles["partiallytrapped"];
				}
			},
			onTryPrimaryHitPriority: -1,
			onTryPrimaryHit(target, source, move) {
				if (
					target === source ||
					move.flags["authentic"] ||
					move.infiltrates
				) {
					return;
				}
				let damage = this.actions.getDamage(source, target, move);
				if (!damage && damage !== 0) {
					this.add("-fail", source);
					this.attrLastMove("[still]");
					return null;
				}
				damage = this.runEvent("SubDamage", target, source, move, damage);
				if (!damage) {
					return damage;
				}
				if (damage > target.volatiles["substitute"].hp) {
					damage = target.volatiles["substitute"].hp as number;
				}
				target.volatiles["substitute"].hp -= damage;
				source.lastDamage = damage;
				if (target.volatiles["substitute"].hp <= 0) {
					if (move.ohko) this.add("-ohko");
					target.removeVolatile("substitute");
				} else {
					this.add("-activate", target, "move: Substitute", "[damage]");
				}
				if (move.recoil) {
					this.damage(
						this.actions.calcRecoilDamage(damage, move),
						source,
						target,
						"recoil"
					);
				}
				if (move.drain) {
					this.heal(
						Math.ceil((damage * move.drain[0]) / move.drain[1]),
						source,
						target,
						"drain"
					);
				}
				this.singleEvent(
					"AfterSubDamage",
					move,
					null,
					target,
					source,
					move,
					damage
				);
				this.runEvent("AfterSubDamage", target, source, move, damage);
				return this.HIT_SUBSTITUTE;
			},
			onEnd(target) {
				this.add("-end", target, "Substitute");
			},
		},
		secondary: null,
		target: "self",
		type: "Normal",
		zMove: {effect: "clearnegativeboost"},
		contestType: "Cute",
	},
	subzeroslammer: {
		num: 650,
		accuracy: true,
		basePower: 1,
		category: "Physical",
		name: "Subzero Slammer",
		pp: 1,
		priority: 0,
		flags: {},
		isZ: "iciumz",
		secondary: null,
		target: "normal",
		type: "Ice",
		contestType: "Cool",
	},
	suckerpunch: {
		num: 389,
		accuracy: 100,
		basePower: 70,
		category: "Physical",
		name: "Sucker Punch",
		pp: 5,
		priority: 1,
		flags: {contact: 1, protect: 1, mirror: 1},
		onTry(source, target) {
			const action = this.queue.willMove(target);
			const move = action?.choice === "move" ? action.move : null;
			if (
				!move ||
				(move.category === "Status" && move.id !== "mefirst") ||
				target.volatiles["mustrecharge"]
			) {
				return false;
			}
		},
		secondary: null,
		target: "normal",
		type: "Dark",
		contestType: "Clever",
	},
	sunnyday: {
		num: 241,
		accuracy: true,
		basePower: 0,
		category: "Status",
		name: "Sunny Day",
		pp: 5,
		priority: 0,
		flags: {},
		weather: "sunnyday",
		secondary: null,
		target: "all",
		type: "Fire",
		zMove: {boost: {spe: 1}},
		contestType: "Beautiful",
	},
	sunsteelstrike: {
		num: 713,
		accuracy: 100,
		basePower: 100,
		category: "Physical",
		name: "Sunsteel Strike",
		pp: 5,
		priority: 0,
		flags: {contact: 1, protect: 1, mirror: 1},
		ignoreAbility: true,
		secondary: null,
		target: "normal",
		type: "Steel",
		contestType: "Cool",
	},
	superfang: {
		num: 162,
		accuracy: 90,
		basePower: 0,
		damageCallback(pokemon, target) {
			return this.clampIntRange(target.getUndynamaxedHP() / 2, 1);
		},
		category: "Physical",
		name: "Super Fang",
		pp: 10,
		priority: 0,
		flags: {contact: 1, protect: 1, mirror: 1},
		secondary: null,
		target: "normal",
		type: "Normal",
		contestType: "Tough",
	},
	superpower: {
		num: 276,
		accuracy: 100,
		basePower: 120,
		category: "Physical",
		name: "Superpower",
		pp: 5,
		priority: 0,
		flags: {contact: 1, protect: 1, mirror: 1},
		self: {
			boosts: {
				atk: -1,
				def: -1,
			},
		},
		secondary: null,
		target: "normal",
		type: "Fighting",
		contestType: "Tough",
	},
	supersonic: {
		num: 48,
		accuracy: 55,
		basePower: 0,
		category: "Status",
		name: "Supersonic",
		pp: 20,
		priority: 0,
		flags: {protect: 1, reflectable: 1, mirror: 1, sound: 1, authentic: 1},
		volatileStatus: "confusion",
		secondary: null,
		target: "normal",
		type: "Normal",
		zMove: {boost: {spe: 1}},
		contestType: "Clever",
	},
	supersonicskystrike: {
		num: 626,
		accuracy: true,
		basePower: 1,
		category: "Physical",
		name: "Supersonic Skystrike",
		pp: 1,
		priority: 0,
		flags: {},
		isZ: "flyiniumz",
		secondary: null,
		target: "normal",
		type: "Flying",
		contestType: "Cool",
	},
	surf: {
		num: 57,
		accuracy: 100,
		basePower: 90,
		category: "Special",
		name: "Surf",
		pp: 15,
		priority: 0,
		flags: {protect: 1, mirror: 1, nonsky: 1},
		secondary: null,
		target: "allAdjacent",
		type: "Water",
		contestType: "Beautiful",
	},
	surgingstrikes: {
		num: 818,
		accuracy: 100,
		basePower: 25,
		category: "Physical",
		name: "Surging Strikes",
		pp: 5,
		priority: 0,
		flags: {contact: 1, protect: 1, punch: 1, mirror: 1},
		willCrit: true,
		multihit: 3,
		secondary: null,
		target: "normal",
		type: "Water",
		zMove: {basePower: 140},
		maxMove: {basePower: 130},
	},
	swagger: {
		num: 207,
		accuracy: 85,
		basePower: 0,
		category: "Status",
		name: "Swagger",
		pp: 15,
		priority: 0,
		flags: {protect: 1, reflectable: 1, mirror: 1, mystery: 1},
		volatileStatus: "confusion",
		boosts: {
			atk: 2,
		},
		secondary: null,
		target: "normal",
		type: "Normal",
		zMove: {effect: "clearnegativeboost"},
		contestType: "Cute",
	},
	swallow: {
		num: 256,
		accuracy: true,
		basePower: 0,
		category: "Status",
		name: "Swallow",
		pp: 10,
		priority: 0,
		flags: {snatch: 1, heal: 1},
		onTry(source) {
			return !!source.volatiles["stockpile"];
		},
		onHit(pokemon) {
			const healAmount = [0.25, 0.5, 1];
			const healedBy = this.heal(
				this.modify(
					pokemon.maxhp,
					healAmount[pokemon.volatiles["stockpile"].layers - 1]
				)
			);
			pokemon.removeVolatile("stockpile");
			return !!healedBy;
		},
		secondary: null,
		target: "self",
		type: "Normal",
		zMove: {effect: "clearnegativeboost"},
		contestType: "Tough",
	},
	sweetkiss: {
		num: 186,
		accuracy: 75,
		basePower: 0,
		category: "Status",
		name: "Sweet Kiss",
		pp: 10,
		priority: 0,
		flags: {protect: 1, reflectable: 1, mirror: 1},
		volatileStatus: "confusion",
		secondary: null,
		target: "normal",
		type: "Fairy",
		zMove: {boost: {spa: 1}},
		contestType: "Cute",
	},
	sweetscent: {
		num: 230,
		accuracy: 100,
		basePower: 0,
		category: "Status",
		name: "Sweet Scent",
		pp: 20,
		priority: 0,
		flags: {protect: 1, reflectable: 1, mirror: 1},
		boosts: {
			evasion: -2,
		},
		secondary: null,
		target: "allAdjacentFoes",
		type: "Normal",
		zMove: {boost: {accuracy: 1}},
		contestType: "Cute",
	},
	swift: {
		num: 129,
		accuracy: true,
		basePower: 60,
		category: "Special",
		name: "Swift",
		pp: 20,
		priority: 0,
		flags: {protect: 1, mirror: 1},
		secondary: null,
		target: "allAdjacentFoes",
		type: "Normal",
		contestType: "Cool",
	},
	switcheroo: {
		num: 415,
		accuracy: 100,
		basePower: 0,
		category: "Status",
		name: "Switcheroo",
		pp: 10,
		priority: 0,
		flags: {protect: 1, mirror: 1, mystery: 1},
		onTryImmunity(target) {
			return !target.hasAbility("stickyhold");
		},
		onHit(target, source, move) {
			const yourItem = target.takeItem(source);
			const myItem = source.takeItem();
			if (target.item || source.item || (!yourItem && !myItem)) {
				if (yourItem) target.item = yourItem.id;
				if (myItem) source.item = myItem.id;
				return false;
			}
			if (
				(myItem &&
					!this.singleEvent(
						"TakeItem",
						myItem,
						source.itemState,
						target,
						source,
						move,
						myItem
					)) ||
				(yourItem &&
					!this.singleEvent(
						"TakeItem",
						yourItem,
						target.itemState,
						source,
						target,
						move,
						yourItem
					))
			) {
				if (yourItem) target.item = yourItem.id;
				if (myItem) source.item = myItem.id;
				return false;
			}
			this.add("-activate", source, "move: Trick", "[of] " + target);
			if (myItem) {
				target.setItem(myItem);
				this.add("-item", target, myItem, "[from] move: Switcheroo");
			} else {
				this.add(
					"-enditem",
					target,
					yourItem,
					"[silent]",
					"[from] move: Switcheroo"
				);
			}
			if (yourItem) {
				source.setItem(yourItem);
				this.add("-item", source, yourItem, "[from] move: Switcheroo");
			} else {
				this.add(
					"-enditem",
					source,
					myItem,
					"[silent]",
					"[from] move: Switcheroo"
				);
			}
		},
		secondary: null,
		target: "normal",
		type: "Dark",
		zMove: {boost: {spe: 2}},
		contestType: "Clever",
	},
	swordsdance: {
		num: 14,
		accuracy: true,
		basePower: 0,
		category: "Status",
		name: "Swords Dance",
		pp: 20,
		priority: 0,
		flags: {snatch: 1, dance: 1},
		boosts: {
			atk: 2,
		},
		secondary: null,
		target: "self",
		type: "Normal",
		zMove: {effect: "clearnegativeboost"},
		contestType: "Beautiful",
	},
	synchronoise: {
		num: 485,
		accuracy: 100,
		basePower: 120,
		category: "Special",
		name: "Synchronoise",
		pp: 10,
		priority: 0,
		flags: {protect: 1, mirror: 1},
		onTryImmunity(target, source) {
			return target.hasType(source.getTypes());
		},
		secondary: null,
		target: "allAdjacent",
		type: "Psychic",
		contestType: "Clever",
	},
	synthesis: {
		num: 235,
		accuracy: true,
		basePower: 0,
		category: "Status",
		name: "Synthesis",
		pp: 5,
		priority: 0,
		flags: {snatch: 1, heal: 1},
		onHit(pokemon) {
			let factor = 0.5;
			switch (pokemon.effectiveWeather()) {
			case "sunnyday":
			case "desolateland":
				factor = 0.667;
				break;
			case "raindance":
			case "primordialsea":
			case "sandstorm":
			case "hail":
				factor = 0.25;
				break;
			}
			return !!this.heal(this.modify(pokemon.maxhp, factor));
		},
		secondary: null,
		target: "self",
		type: "Grass",
		zMove: {effect: "clearnegativeboost"},
		contestType: "Clever",
	},
	tackle: {
		num: 33,
		accuracy: 100,
		basePower: 40,
		category: "Physical",
		name: "Tackle",
		pp: 35,
		priority: 0,
		flags: {contact: 1, protect: 1, mirror: 1},
		secondary: null,
		target: "normal",
		type: "Normal",
		contestType: "Tough",
	},
	tailglow: {
		num: 294,
		accuracy: true,
		basePower: 0,
		category: "Status",
		name: "Tail Glow",
		pp: 20,
		priority: 0,
		flags: {snatch: 1},
		boosts: {
			spa: 3,
		},
		secondary: null,
		target: "self",
		type: "Bug",
		zMove: {effect: "clearnegativeboost"},
		contestType: "Beautiful",
	},
	tailslap: {
		num: 541,
		accuracy: 85,
		basePower: 25,
		category: "Physical",
		name: "Tail Slap",
		pp: 10,
		priority: 0,
		flags: {contact: 1, protect: 1, mirror: 1},
		multihit: [2, 5],
		secondary: null,
		target: "normal",
		type: "Normal",
		zMove: {basePower: 140},
		maxMove: {basePower: 130},
		contestType: "Cute",
	},
	tailwhip: {
		num: 39,
		accuracy: 100,
		basePower: 0,
		category: "Status",
		name: "Tail Whip",
		pp: 30,
		priority: 0,
		flags: {protect: 1, reflectable: 1, mirror: 1},
		boosts: {
			def: -1,
		},
		secondary: null,
		target: "allAdjacentFoes",
		type: "Normal",
		zMove: {boost: {atk: 1}},
		contestType: "Cute",
	},
	tailwind: {
		num: 366,
		accuracy: true,
		basePower: 0,
		category: "Status",
		name: "Tailwind",
		pp: 15,
		priority: 0,
		flags: {snatch: 1},
		sideCondition: "tailwind",
		condition: {
			duration: 4,
			durationCallback(target, source, effect) {
				if (source?.hasAbility("persistent")) {
					this.add("-activate", source, "ability: Persistent", effect);
					return 6;
				}
				return 4;
			},
			onSideStart(side) {
				this.add("-sidestart", side, "move: Tailwind");
			},
			onModifySpe(spe, pokemon) {
				return this.chainModify(2);
			},
			onSideResidualOrder: 26,
			onSideResidualSubOrder: 5,
			onSideEnd(side) {
				this.add("-sideend", side, "move: Tailwind");
			},
		},
		secondary: null,
		target: "allySide",
		type: "Flying",
		zMove: {effect: "crit2"},
		contestType: "Cool",
	},
	takedown: {
		num: 36,
		accuracy: 85,
		basePower: 90,
		category: "Physical",
		name: "Take Down",
		pp: 20,
		priority: 0,
		flags: {contact: 1, protect: 1, mirror: 1},
		recoil: [1, 4],
		secondary: null,
		target: "normal",
		type: "Normal",
		contestType: "Tough",
	},
	tarshot: {
		num: 749,
		accuracy: 100,
		basePower: 0,
		category: "Status",
		name: "Tar Shot",
		pp: 15,
		priority: 0,
		flags: {protect: 1, reflectable: 1, mirror: 1},
		volatileStatus: "tarshot",
		condition: {
			onStart(pokemon) {
				this.add("-start", pokemon, "Tar Shot");
			},
			onEffectivenessPriority: -2,
			onEffectiveness(typeMod, target, type, move) {
				if (move.type !== "Fire") return;
				if (!target) return;
				if (type !== target.getTypes()[0]) return;
				return typeMod + 1;
			},
		},
		boosts: {
			spe: -1,
		},
		secondary: null,
		target: "normal",
		type: "Rock",
	},
	taunt: {
		num: 269,
		accuracy: 100,
		basePower: 0,
		category: "Status",
		name: "Taunt",
		pp: 20,
		priority: 0,
		flags: {protect: 1, reflectable: 1, mirror: 1, authentic: 1},
		volatileStatus: "taunt",
		condition: {
			duration: 3,
			onStart(target) {
				if (target.activeTurns && !this.queue.willMove(target)) {
					this.effectState.duration++;
				}
				this.add("-start", target, "move: Taunt");
			},
			onResidualOrder: 15,
			onEnd(target) {
				this.add("-end", target, "move: Taunt");
			},
			onDisableMove(pokemon) {
				for (const moveSlot of pokemon.moveSlots) {
					const move = this.dex.moves.get(moveSlot.id);
					if (move.category === "Status" && move.id !== "mefirst") {
						pokemon.disableMove(moveSlot.id);
					}
				}
			},
			onBeforeMovePriority: 5,
			onBeforeMove(attacker, defender, move) {
				if (
					!move.isZ &&
					!move.isMax &&
					move.category === "Status" &&
					move.id !== "mefirst"
				) {
					this.add("cant", attacker, "move: Taunt", move);
					return false;
				}
			},
		},
		secondary: null,
		target: "normal",
		type: "Dark",
		zMove: {boost: {atk: 1}},
		contestType: "Clever",
	},
	tearfullook: {
		num: 715,
		accuracy: true,
		basePower: 0,
		category: "Status",
		name: "Tearful Look",
		pp: 20,
		priority: 0,
		flags: {reflectable: 1, mirror: 1},
		boosts: {
			atk: -1,
			spa: -1,
		},
		secondary: null,
		target: "normal",
		type: "Normal",
		zMove: {boost: {def: 1}},
		contestType: "Cute",
	},
	teatime: {
		num: 752,
		accuracy: true,
		basePower: 0,
		category: "Status",
		name: "Teatime",
		pp: 10,
		priority: 0,
		flags: {authentic: 1},
		onHitField(target, source, move) {
			let result = false;
			for (const active of this.getAllActive()) {
				if (
					this.runEvent("Invulnerability", active, source, move) === false
				) {
					this.add("-miss", source, active);
					result = true;
				} else if (this.runEvent("TryHit", active, source, move)) {
					const item = active.getItem();
					if (active.hp && item.isBerry) {
						// bypasses Unnerve
						active.eatItem(true);
						result = true;
					}
				}
			}
			return result;
		},
		secondary: null,
		target: "all",
		type: "Normal",
	},
	technoblast: {
		num: 546,
		accuracy: 100,
		basePower: 120,
		category: "Special",
		name: "Techno Blast",
		pp: 5,
		priority: 0,
		flags: {protect: 1, mirror: 1},
		onModifyType(move, pokemon) {
			if (pokemon.ignoringItem()) return;
			move.type = this.runEvent("Drive", pokemon, null, move, "Normal");
		},
		secondary: null,
		target: "normal",
		type: "Normal",
		contestType: "Cool",
	},
	tectonicrage: {
		num: 630,
		accuracy: true,
		basePower: 1,
		category: "Physical",
		name: "Tectonic Rage",
		pp: 1,
		priority: 0,
		flags: {},
		isZ: "groundiumz",
		secondary: null,
		target: "normal",
		type: "Ground",
		contestType: "Cool",
	},
	teeterdance: {
		num: 298,
		accuracy: 100,
		basePower: 0,
		category: "Status",
		name: "Teeter Dance",
		pp: 20,
		priority: 0,
		flags: {protect: 1, mirror: 1, dance: 1},
		volatileStatus: "confusion",
		secondary: null,
		target: "allAdjacent",
		type: "Normal",
		zMove: {boost: {spa: 1}},
		contestType: "Cute",
	},
	telekinesis: {
		num: 477,
		accuracy: true,
		basePower: 0,
		category: "Status",
		name: "Telekinesis",
		pp: 15,
		priority: 0,
		flags: {protect: 1, reflectable: 1, mirror: 1, gravity: 1, mystery: 1},
		volatileStatus: "telekinesis",
		onTry(source, target, move) {
			// Additional Gravity check for Z-move variant
			if (this.field.getPseudoWeather("Gravity")) {
				this.attrLastMove("[still]");
				this.add("cant", source, "move: Gravity", move);
				return null;
			}
		},
		condition: {
			duration: 3,
			onStart(target) {
				if (
					["Diglett", "Dugtrio", "Palossand", "Sandygast"].includes(
						target.baseSpecies.baseSpecies
					) ||
					target.baseSpecies.name === "Gengar-Mega"
				) {
					this.add("-immune", target);
					return null;
				}
				if (target.volatiles["smackdown"] || target.volatiles["ingrain"]) { return false; }
				this.add("-start", target, "Telekinesis");
			},
			onAccuracyPriority: -1,
			onAccuracy(accuracy, target, source, move) {
				if (move && !move.ohko) return true;
			},
			onImmunity(type) {
				if (type === "Ground") return false;
			},
			onUpdate(pokemon) {
				if (pokemon.baseSpecies.name === "Gengar-Mega") {
					delete pokemon.volatiles["telekinesis"];
					this.add("-end", pokemon, "Telekinesis", "[silent]");
				}
			},
			onResidualOrder: 19,
			onEnd(target) {
				this.add("-end", target, "Telekinesis");
			},
		},
		secondary: null,
		target: "normal",
		type: "Psychic",
		zMove: {boost: {spa: 1}},
		contestType: "Clever",
	},
	teleport: {
		num: 100,
		accuracy: true,
		basePower: 0,
		category: "Status",
		name: "Teleport",
		pp: 20,
		priority: -6,
		flags: {},
		selfSwitch: true,
		onTryHit: true,
		secondary: null,
		target: "self",
		type: "Psychic",
		zMove: {effect: "heal"},
		contestType: "Cool",
	},
	temporaldesolation: {
		num: -36,
		accuracy: true,
		basePower: 175,
		category: "Special",
		name: "Temporal Desolation",
		pp: 1,
		priority: 0,
		flags: {},
		isZ: "aumagaricelebiumz",
		secondary: {
			chance: 100,
			self: {
				onHit() {
					this.field.setWeather('sandstorm');
				},
			},
		},
		target: "normal",
		type: "Ground",
		contestType: "Clever",
	},
	temporalreforestation: {
		num: -17,
		accuracy: true,
		basePower: 175,
		category: "Special",
		name: "Temporal Reforestation",
		pp: 1,
		priority: 0,
		flags: {},
		isZ: "celebiumz",
		secondary: {
			chance: 100,
			self: {
				onHit() {
					this.field.setTerrain('grassyterrain');
				},
			},
		},
		target: "normal",
		type: "Grass",
		contestType: "Clever",
	},
	terrainpulse: {
		num: 805,
		accuracy: 100,
		basePower: 50,
		category: "Special",
		name: "Terrain Pulse",
		pp: 10,
		priority: 0,
		flags: {protect: 1, mirror: 1, pulse: 1},
		onModifyType(move, pokemon) {
			if (!pokemon.isGrounded()) return;
			switch (this.field.terrain) {
			case "electricterrain":
				move.type = "Electric";
				break;
			case "grassyterrain":
				move.type = "Grass";
				break;
			case "mistyterrain":
				move.type = "Fairy";
				break;
			case "psychicterrain":
				move.type = "Psychic";
				break;
			case "lavaterrain":
				move.type = "Fire";
				break;
			}
		},
		onModifyMove(move, pokemon) {
			if (this.field.terrain && pokemon.isGrounded()) {
				move.basePower *= 2;
			}
		},
		secondary: null,
		target: "normal",
		type: "Normal",
		zMove: {basePower: 160},
		maxMove: {basePower: 130},
	},
	thief: {
		num: 168,
		accuracy: 100,
		basePower: 60,
		category: "Physical",
		name: "Thief",
		pp: 25,
		priority: 0,
		flags: {contact: 1, protect: 1, mirror: 1},
		onAfterHit(target, source, move) {
			if (source.item || source.volatiles["gem"]) {
				return;
			}
			const yourItem = target.takeItem(source);
			if (!yourItem) {
				return;
			}
			if (
				!this.singleEvent(
					"TakeItem",
					yourItem,
					target.itemState,
					source,
					target,
					move,
					yourItem
				) ||
				!source.setItem(yourItem)
			) {
				target.item = yourItem.id; // bypass setItem so we don't break choicelock or anything
				return;
			}
			this.add(
				"-enditem",
				target,
				yourItem,
				"[silent]",
				"[from] move: Thief",
				"[of] " + source
			);
			this.add(
				"-item",
				source,
				yourItem,
				"[from] move: Thief",
				"[of] " + target
			);
		},
		secondary: null,
		target: "normal",
		type: "Dark",
		contestType: "Tough",
	},
	thousandarrows: {
		num: 614,
		accuracy: 100,
		basePower: 90,
		category: "Physical",
		name: "Thousand Arrows",
		pp: 5,
		priority: 0,
		flags: {protect: 1, mirror: 1, nonsky: 1},
		onEffectiveness(typeMod, target, type, move) {
			if (move.type !== "Ground") return;
			if (!target) return; // avoid crashing when called from a chat plugin
			// ignore effectiveness if the target is Flying type and immune to Ground
			if (!target.runImmunity("Ground")) {
				if (target.hasType("Flying")) return 0;
			}
		},
		volatileStatus: "smackdown",
		ignoreImmunity: {Ground: true},
		secondary: null,
		target: "allAdjacentFoes",
		type: "Ground",
		zMove: {basePower: 180},
		contestType: "Beautiful",
	},
	thousandwaves: {
		num: 615,
		accuracy: 100,
		basePower: 90,
		category: "Physical",
		name: "Thousand Waves",
		pp: 5,
		priority: 0,
		flags: {protect: 1, mirror: 1, nonsky: 1},
		volatileStatus: 'thousandwaves',
		condition: {
			duration: 4,
			onStart(pokemon, source) {
				this.add('-activate', pokemon, 'move: Thousand Waves', '[of] ' + source);
			},
			onEnd(pokemon) {
				this.add('-end', pokemon, 'Thousand Waves', '[partiallytrapped]', '[silent]');
				return;
			},
			onResidualOrder: 11,
			onResidual(pokemon) {
				const source = this.effectState.source;
				if (source && (!source.isActive || source.hp <= 0 || !source.activeTurns)) {
					delete pokemon.volatiles['thousandwaves'];
					this.add('-end', pokemon, 'Thousand Waves', '[partiallytrapped]', '[silent]');
					return;
				}
			},
			onTrapPokemon(pokemon) {
				if (this.effectState.source && this.effectState.source.isActive) pokemon.tryTrap();
			},
		},
		secondary: null,
		target: "allAdjacentFoes",
		type: "Ground",
		contestType: "Tough",
	},
	thrash: {
		num: 37,
		accuracy: 100,
		basePower: 120,
		category: "Physical",
		name: "Thrash",
		pp: 10,
		priority: 0,
		flags: {contact: 1, protect: 1, mirror: 1},
		self: {
			volatileStatus: "lockedmove",
		},
		onAfterMove(pokemon) {
			if (
				pokemon.volatiles["lockedmove"] &&
				pokemon.volatiles["lockedmove"].duration === 1
			) {
				pokemon.removeVolatile("lockedmove");
			}
		},
		secondary: null,
		target: "randomNormal",
		type: "Normal",
		contestType: "Tough",
	},
	throatchop: {
		num: 675,
		accuracy: 100,
		basePower: 80,
		category: "Physical",
		name: "Throat Chop",
		pp: 15,
		priority: 0,
		flags: {contact: 1, protect: 1, mirror: 1},
		condition: {
			duration: 2,
			onStart(target) {
				this.add("-start", target, "Throat Chop", "[silent]");
			},
			onDisableMove(pokemon) {
				for (const moveSlot of pokemon.moveSlots) {
					if (this.dex.moves.get(moveSlot.id).flags["sound"]) {
						pokemon.disableMove(moveSlot.id);
					}
				}
			},
			onBeforeMovePriority: 6,
			onBeforeMove(pokemon, target, move) {
				if (!move.isZ && !move.isMax && move.flags["sound"]) {
					this.add("cant", pokemon, "move: Throat Chop");
					return false;
				}
			},
			onModifyMove(move, pokemon, target) {
				if (!move.isZ && !move.isMax && move.flags["sound"]) {
					this.add("cant", pokemon, "move: Throat Chop");
					return false;
				}
			},
			onResidualOrder: 22,
			onEnd(target) {
				this.add("-end", target, "Throat Chop", "[silent]");
			},
		},
		secondary: {
			chance: 100,
			onHit(target) {
				target.addVolatile("throatchop");
			},
		},
		target: "normal",
		type: "Dark",
		contestType: "Clever",
	},
	thunder: {
		num: 87,
		accuracy: 70,
		basePower: 110,
		category: "Special",
		name: "Thunder",
		pp: 10,
		priority: 0,
		flags: {protect: 1, mirror: 1},
		onModifyMove(move, pokemon, target) {
			switch (target?.effectiveWeather()) {
			case "raindance":
			case "primordialsea":
				move.accuracy = true;
				break;
			case "sunnyday":
			case "desolateland":
				move.accuracy = 50;
				break;
			}
		},
		secondary: {
			chance: 30,
			status: "par",
		},
		target: "normal",
		type: "Electric",
		contestType: "Cool",
	},
	thunderbolt: {
		num: 85,
		accuracy: 100,
		basePower: 90,
		category: "Special",
		name: "Thunderbolt",
		pp: 15,
		priority: 0,
		flags: {protect: 1, mirror: 1},
		secondary: {
			chance: 10,
			status: "par",
		},
		target: "normal",
		type: "Electric",
		contestType: "Cool",
	},
	thundercage: {
		num: 819,
		accuracy: 90,
		basePower: 80,
		category: "Special",
		name: "Thunder Cage",
		pp: 15,
		priority: 0,
		flags: {protect: 1, mirror: 1},
		volatileStatus: "partiallytrapped",
		secondary: null,
		target: "normal",
		type: "Electric",
	},
	thunderfang: {
		num: 422,
		accuracy: 95,
		basePower: 65,
		category: "Physical",
		name: "Thunder Fang",
		pp: 15,
		priority: 0,
		flags: {bite: 1, contact: 1, protect: 1, mirror: 1},
		secondaries: [
			{
				chance: 10,
				status: "par",
			},
			{
				chance: 10,
				volatileStatus: "flinch",
			},
		],
		target: "normal",
		type: "Electric",
		contestType: "Cool",
	},
	thunderouskick: {
		num: 823,
		accuracy: 100,
		basePower: 90,
		category: "Physical",
		name: "Thunderous Kick",
		pp: 10,
		priority: 0,
		flags: {contact: 1, protect: 1, mirror: 1},
		secondary: {
			chance: 100,
			boosts: {
				def: -1,
			},
		},
		target: "normal",
		type: "Fighting",
	},
	thunderpunch: {
		num: 9,
		accuracy: 100,
		basePower: 75,
		category: "Physical",
		name: "Thunder Punch",
		pp: 15,
		priority: 0,
		flags: {contact: 1, protect: 1, mirror: 1, punch: 1},
		secondary: {
			chance: 10,
			status: "par",
		},
		target: "normal",
		type: "Electric",
		contestType: "Cool",
	},
	thundershock: {
		num: 84,
		accuracy: 100,
		basePower: 40,
		category: "Special",
		name: "Thunder Shock",
		pp: 30,
		priority: 0,
		flags: {protect: 1, mirror: 1},
		secondary: {
			chance: 10,
			status: "par",
		},
		target: "normal",
		type: "Electric",
		contestType: "Cool",
	},
	thunderwave: {
		num: 86,
		accuracy: 85,
		basePower: 0,
		category: "Status",
		name: "Thunder Wave",
		pp: 20,
		priority: 0,
		flags: {protect: 1, reflectable: 1, mirror: 1},
		status: "par",
		ignoreImmunity: false,
		secondary: null,
		target: "normal",
		type: "Electric",
		zMove: {boost: {spd: 1}},
		contestType: "Cool",
	},
	tickle: {
		num: 321,
		accuracy: 100,
		basePower: 0,
		category: "Status",
		name: "Tickle",
		pp: 20,
		priority: 0,
		flags: {protect: 1, reflectable: 1, mirror: 1, mystery: 1},
		boosts: {
			atk: -1,
			def: -1,
		},
		secondary: null,
		target: "normal",
		type: "Normal",
		zMove: {boost: {def: 1}},
		contestType: "Cute",
	},
	timesarrow: {
		num: -9,
		accuracy: 100,
		basePower: 0,
		category: "Status",
		name: "Time's Arrow",
		pp: 10,
		priority: 0,
		flags: {},
		slotCondition: "Time's Arrow",
		condition: {
			duration: 2,
			onStart(pokemon, source) {
				this.effectState.hp = source.maxhp / 2;
				this.add("-message", "Mebiusan sent a desire through time.");
			},
			onResidualOrder: 4,
			onEnd(target) {
				if (target && !target.fainted) {
					this.boost({atk: 1, spa: 1, spe: 1}, target);
					const damage = this.heal(this.effectState.hp, target, target);
					if (damage) {
						this.add(
							"-heal",
							target,
							target.getHealth,
							"[from] move: Time's Arrow",
							"[wisher] " + this.effectState.source.name
						);
					}
					this.add("-message", "Mebiusans desire was fulfilled!");
				}
			},
		},
		secondary: null,
		target: "self",
		type: "Normal",
		zMove: {effect: "heal"},
		contestType: "Clever",
	},
	topsyturvy: {
		num: 576,
		accuracy: true,
		basePower: 0,
		category: "Status",
		name: "Topsy-Turvy",
		pp: 20,
		priority: 0,
		flags: {protect: 1, reflectable: 1, mirror: 1, mystery: 1},
		onHit(target) {
			let success = false;
			let i: BoostID;
			for (i in target.boosts) {
				if (target.boosts[i] === 0) continue;
				target.boosts[i] = -target.boosts[i];
				success = true;
			}
			if (!success) return false;
			this.add("-invertboost", target, "[from] move: Topsy-Turvy");
		},
		secondary: null,
		target: "normal",
		type: "Dark",
		zMove: {boost: {atk: 1}},
		contestType: "Clever",
	},
	torment: {
		num: 259,
		accuracy: 100,
		basePower: 0,
		category: "Status",
		name: "Torment",
		pp: 15,
		priority: 0,
		flags: {protect: 1, reflectable: 1, mirror: 1, authentic: 1},
		volatileStatus: "torment",
		condition: {
			noCopy: true,
			onStart(pokemon) {
				if (pokemon.volatiles["dynamax"]) {
					delete pokemon.volatiles["torment"];
					return false;
				}
				this.add("-start", pokemon, "Torment");
			},
			onEnd(pokemon) {
				this.add("-end", pokemon, "Torment");
			},
			onDisableMove(pokemon) {
				if (pokemon.lastMove && pokemon.lastMove.id !== "struggle") { pokemon.disableMove(pokemon.lastMove.id); }
			},
		},
		secondary: null,
		target: "normal",
		type: "Dark",
		zMove: {boost: {def: 1}},
		contestType: "Tough",
	},
	toxic: {
		num: 92,
		accuracy: 85,
		basePower: 0,
		category: "Status",
		name: "Toxic",
		pp: 10,
		priority: 0,
		flags: {protect: 1, reflectable: 1, mirror: 1},
		status: "tox",
		secondary: null,
		target: "normal",
		type: "Poison",
		zMove: {boost: {def: 1}},
		contestType: "Clever",
	},
	toxicspikes: {
		num: 390,
		accuracy: true,
		basePower: 0,
		category: "Status",
		name: "Toxic Spikes",
		pp: 20,
		priority: 0,
		flags: {reflectable: 1, nonsky: 1},
		sideCondition: "toxicspikes",
		condition: {
			// this is a side condition
			onSideStart(side) {
				this.add("-sidestart", side, "move: Toxic Spikes");
				this.effectState.layers = 1;
			},
			onSideRestart(side) {
				if (this.effectState.layers >= 2) return false;
				this.add("-sidestart", side, "move: Toxic Spikes");
				this.effectState.layers++;
			},
			onSwitchIn(pokemon) {
				if (!pokemon.isGrounded()) return;
				if (pokemon.hasType("Poison")) {
					this.add(
						"-sideend",
						pokemon.side,
						"move: Toxic Spikes",
						"[of] " + pokemon
					);
					pokemon.side.removeSideCondition("toxicspikes");
				} else if (
					pokemon.hasType("Steel") ||
					pokemon.hasItem("heavydutyboots")
				) {
					return;
				} else if (this.effectState.layers >= 2) {
					pokemon.trySetStatus("tox", pokemon.side.foe.active[0]);
				} else {
					pokemon.trySetStatus("psn", pokemon.side.foe.active[0]);
				}
			},
		},
		secondary: null,
		target: "foeSide",
		type: "Poison",
		zMove: {boost: {def: 1}},
		contestType: "Clever",
	},
	toxicthread: {
		num: 672,
		accuracy: 100,
		basePower: 0,
		category: "Status",
		name: "Toxic Thread",
		pp: 20,
		priority: 0,
		flags: {protect: 1, reflectable: 1, mirror: 1},
		status: "psn",
		boosts: {
			spe: -1,
		},
		secondary: null,
		target: "normal",
		type: "Poison",
		zMove: {boost: {spe: 1}},
		contestType: "Tough",
	},
	transform: {
		num: 144,
		accuracy: true,
		basePower: 0,
		category: "Status",
		name: "Transform",
		pp: 10,
		priority: 0,
		flags: {mystery: 1},
		onHit(target, pokemon) {
			if (!pokemon.transformInto(target)) {
				return false;
			}
		},
		secondary: null,
		target: "normal",
		type: "Normal",
		zMove: {effect: "heal"},
		contestType: "Clever",
	},
	triattack: {
		num: 161,
		accuracy: 100,
		basePower: 80,
		category: "Special",
		name: "Tri Attack",
		pp: 10,
		priority: 0,
		flags: {protect: 1, mirror: 1},
		secondary: {
			chance: 20,
			onHit(target, source) {
				const result = this.random(3);
				if (result === 0) {
					target.trySetStatus("brn", source);
				} else if (result === 1) {
					target.trySetStatus("par", source);
				} else {
					target.trySetStatus("frz", source);
				}
			},
		},
		target: "normal",
		type: "Normal",
		contestType: "Beautiful",
	},
	trick: {
		num: 271,
		accuracy: 100,
		basePower: 0,
		category: "Status",
		name: "Trick",
		pp: 10,
		priority: 0,
		flags: {protect: 1, mirror: 1, mystery: 1},
		onTryImmunity(target) {
			return !target.hasAbility("stickyhold");
		},
		onHit(target, source, move) {
			const yourItem = target.takeItem(source);
			const myItem = source.takeItem();
			if (target.item || source.item || (!yourItem && !myItem)) {
				if (yourItem) target.item = yourItem.id;
				if (myItem) source.item = myItem.id;
				return false;
			}
			if (
				(myItem &&
					!this.singleEvent(
						"TakeItem",
						myItem,
						source.itemState,
						target,
						source,
						move,
						myItem
					)) ||
				(yourItem &&
					!this.singleEvent(
						"TakeItem",
						yourItem,
						target.itemState,
						source,
						target,
						move,
						yourItem
					))
			) {
				if (yourItem) target.item = yourItem.id;
				if (myItem) source.item = myItem.id;
				return false;
			}
			this.add("-activate", source, "move: Trick", "[of] " + target);
			if (myItem) {
				target.setItem(myItem);
				this.add("-item", target, myItem, "[from] move: Trick");
			} else {
				this.add(
					"-enditem",
					target,
					yourItem,
					"[silent]",
					"[from] move: Trick"
				);
			}
			if (yourItem) {
				source.setItem(yourItem);
				this.add("-item", source, yourItem, "[from] move: Trick");
			} else {
				this.add(
					"-enditem",
					source,
					myItem,
					"[silent]",
					"[from] move: Trick"
				);
			}
		},
		secondary: null,
		target: "normal",
		type: "Psychic",
		zMove: {boost: {spe: 2}},
		contestType: "Clever",
	},
	trickortreat: {
		num: 567,
		accuracy: 100,
		basePower: 0,
		category: "Status",
		name: "Trick-or-Treat",
		pp: 20,
		priority: 0,
		flags: {protect: 1, reflectable: 1, mirror: 1, mystery: 1},
		onHit(target) {
			if (target.hasType("Ghost")) return false;
			if (!target.addType("Ghost")) return false;
			this.add(
				"-start",
				target,
				"typeadd",
				"Ghost",
				"[from] move: Trick-or-Treat"
			);

			if (target.side.active.length === 2 && target.position === 1) {
				// Curse Glitch
				const action = this.queue.willMove(target);
				if (action && action.move.id === "curse") {
					action.targetLoc = -1;
				}
			}
		},
		secondary: null,
		target: "normal",
		type: "Ghost",
		zMove: {boost: {atk: 1, def: 1, spa: 1, spd: 1, spe: 1}},
		contestType: "Cute",
	},
	trickroom: {
		num: 433,
		accuracy: true,
		basePower: 0,
		category: "Status",
		name: "Trick Room",
		pp: 5,
		priority: -7,
		flags: {mirror: 1},
		pseudoWeather: "trickroom",
		condition: {
			duration: 5,
			durationCallback(source, effect) {
				if (source?.hasAbility("persistent")) {
					this.add("-activate", source, "ability: Persistent", effect);
					return 7;
				}
				return 5;
			},
			onFieldStart(target, source) {
				this.add("-fieldstart", "move: Trick Room", "[of] " + source);
			},
			onFieldRestart(target, source) {
				this.field.removePseudoWeather("trickroom");
			},
			// Speed modification is changed in Pokemon.getActionSpeed() in sim/pokemon.js
			onFieldResidualOrder: 27,
			onFieldResidualSubOrder: 1,
			onFieldEnd() {
				this.add("-fieldend", "move: Trick Room");
			},
		},
		secondary: null,
		target: "all",
		type: "Psychic",
		zMove: {boost: {accuracy: 1}},
		contestType: "Clever",
	},
	tripleaxel: {
		num: 813,
		accuracy: 90,
		basePower: 20,
		basePowerCallback(pokemon, target, move) {
			return 20 * move.hit;
		},
		category: "Physical",
		name: "Triple Axel",
		pp: 10,
		priority: 0,
		flags: {contact: 1, protect: 1, mirror: 1},
		multihit: 3,
		multiaccuracy: true,
		secondary: null,
		target: "normal",
		type: "Ice",
		zMove: {basePower: 120},
		maxMove: {basePower: 140},
	},
	triplekick: {
		num: 167,
		accuracy: 90,
		basePower: 10,
		basePowerCallback(pokemon, target, move) {
			return 10 * move.hit;
		},
		category: "Physical",
		name: "Triple Kick",
		pp: 10,
		priority: 0,
		flags: {contact: 1, protect: 1, mirror: 1},
		multihit: 3,
		multiaccuracy: true,
		secondary: null,
		target: "normal",
		type: "Fighting",
		zMove: {basePower: 120},
		maxMove: {basePower: 80},
		contestType: "Cool",
	},
	tropkick: {
		num: 688,
		accuracy: 100,
		basePower: 70,
		category: "Physical",
		name: "Trop Kick",
		pp: 15,
		priority: 0,
		flags: {contact: 1, protect: 1, mirror: 1},
		secondary: {
			chance: 100,
			boosts: {
				atk: -1,
			},
		},
		target: "normal",
		type: "Grass",
		contestType: "Cute",
	},
	trumpcard: {
		num: 376,
		accuracy: true,
		basePower: 0,
		basePowerCallback(source, target, move) {
			const callerMoveId = move.sourceEffect || move.id;
			const moveSlot =
				callerMoveId === "instruct" ?
					source.getMoveData(move.id) :
					source.getMoveData(callerMoveId);
			if (!moveSlot) return 40;
			switch (moveSlot.pp) {
			case 0:
				return 200;
			case 1:
				return 80;
			case 2:
				return 60;
			case 3:
				return 50;
			default:
				return 40;
			}
		},
		category: "Special",
		name: "Trump Card",
		pp: 5,
		noPPBoosts: true,
		priority: 0,
		flags: {contact: 1, protect: 1, mirror: 1},
		secondary: null,
		target: "normal",
		type: "Normal",
		zMove: {basePower: 160},
		maxMove: {basePower: 130},
		contestType: "Cool",
	},
	twineedle: {
		num: 41,
		accuracy: 100,
		basePower: 25,
		category: "Physical",
		name: "Twineedle",
		pp: 20,
		priority: 0,
		flags: {protect: 1, mirror: 1},
		multihit: 2,
		secondary: {
			chance: 20,
			status: "psn",
		},
		target: "normal",
		type: "Bug",
		maxMove: {basePower: 100},
		contestType: "Cool",
	},
	twinkletackle: {
		num: 656,
		accuracy: true,
		basePower: 1,
		category: "Physical",
		name: "Twinkle Tackle",
		pp: 1,
		priority: 0,
		flags: {},
		isZ: "fairiumz",
		secondary: null,
		target: "normal",
		type: "Fairy",
		contestType: "Cool",
	},
	twister: {
		num: 239,
		accuracy: 100,
		basePower: 40,
		category: "Special",
		name: "Twister",
		pp: 20,
		priority: 0,
		flags: {protect: 1, mirror: 1},
		secondary: {
			chance: 20,
			volatileStatus: "flinch",
		},
		target: "allAdjacentFoes",
		type: "Dragon",
		contestType: "Cool",
	},
	uturn: {
		num: 369,
		accuracy: 100,
		basePower: 70,
		category: "Physical",
		name: "U-turn",
		pp: 20,
		priority: 0,
		flags: {contact: 1, protect: 1, mirror: 1},
		selfSwitch: true,
		secondary: null,
		target: "normal",
		type: "Bug",
		contestType: "Cute",
	},
	uproar: {
		num: 253,
		accuracy: 100,
		basePower: 90,
		category: "Special",
		name: "Uproar",
		pp: 10,
		priority: 0,
		flags: {protect: 1, mirror: 1, sound: 1, authentic: 1},
		self: {
			volatileStatus: "uproar",
		},
		onTryHit(target) {
			const activeTeam = target.side.activeTeam();
			const foeActiveTeam = target.side.foe.activeTeam();
			for (const [i, allyActive] of activeTeam.entries()) {
				if (allyActive && allyActive.status === "slp") { allyActive.cureStatus(); }
				const foeActive = foeActiveTeam[i];
				if (foeActive && foeActive.status === "slp") foeActive.cureStatus();
			}
		},
		condition: {
			duration: 3,
			onStart(target) {
				this.add("-start", target, "Uproar");
			},
			onResidual(target) {
				if (target.volatiles["throatchop"]) {
					target.removeVolatile("uproar");
					return;
				}
				if (target.lastMove && target.lastMove.id === "struggle") {
					// don't lock
					delete target.volatiles["uproar"];
				}
				this.add("-start", target, "Uproar", "[upkeep]");
			},
			onResidualOrder: 28,
			onResidualSubOrder: 1,
			onEnd(target) {
				this.add("-end", target, "Uproar");
			},
			onLockMove: "uproar",
			onAnySetStatus(status, pokemon) {
				if (status.id === "slp") {
					if (pokemon === this.effectState.target) {
						this.add("-fail", pokemon, "slp", "[from] Uproar", "[msg]");
					} else {
						this.add("-fail", pokemon, "slp", "[from] Uproar");
					}
					return null;
				}
			},
		},
		secondary: null,
		target: "randomNormal",
		type: "Normal",
		contestType: "Cute",
	},
	vacuumwave: {
		num: 410,
		accuracy: 100,
		basePower: 40,
		category: "Special",
		name: "Vacuum Wave",
		pp: 30,
		priority: 1,
		flags: {protect: 1, mirror: 1},
		secondary: null,
		target: "normal",
		type: "Fighting",
		contestType: "Cool",
	},
	vcreate: {
		num: 557,
		accuracy: 95,
		basePower: 180,
		category: "Physical",
		name: "V-create",
		pp: 5,
		priority: 0,
		flags: {contact: 1, protect: 1, mirror: 1},
		self: {
			boosts: {
				spe: -1,
				def: -1,
				spd: -1,
			},
		},
		secondary: null,
		target: "normal",
		type: "Fire",
		zMove: {basePower: 220},
		contestType: "Cool",
	},
	veeveevolley: {
		num: 741,
		accuracy: true,
		basePower: 0,
		basePowerCallback(pokemon) {
			return Math.floor((pokemon.happiness * 10) / 25) || 1;
		},
		category: "Physical",
		name: "Veevee Volley",
		pp: 20,
		priority: 0,
		flags: {contact: 1, protect: 1},
		secondary: null,
		target: "normal",
		type: "Normal",
		contestType: "Cute",
	},
	venomdrench: {
		num: 599,
		accuracy: 100,
		basePower: 0,
		category: "Status",
		name: "Venom Drench",
		pp: 20,
		priority: 0,
		flags: {protect: 1, reflectable: 1, mirror: 1},
		onHit(target, source, move) {
			if (target.status === "psn" || target.status === "tox") {
				return !!this.boost(
					{atk: -1, spa: -1, spe: -1},
					target,
					source,
					move
				);
			}
			return false;
		},
		secondary: null,
		target: "allAdjacentFoes",
		type: "Poison",
		zMove: {boost: {def: 1}},
		contestType: "Clever",
	},
	venoshock: {
		num: 474,
		accuracy: 100,
		basePower: 65,
		category: "Special",
		name: "Venoshock",
		pp: 10,
		priority: 0,
		flags: {protect: 1, mirror: 1},
		onBasePower(basePower, pokemon, target) {
			if (target.status === "psn" || target.status === "tox") {
				return this.chainModify(2);
			}
		},
		secondary: null,
		target: "normal",
		type: "Poison",
		contestType: "Beautiful",
	},
	vinewhip: {
		num: 22,
		accuracy: 100,
		basePower: 45,
		category: "Physical",
		name: "Vine Whip",
		pp: 25,
		priority: 0,
		flags: {contact: 1, protect: 1, mirror: 1},
		secondary: null,
		target: "normal",
		type: "Grass",
		contestType: "Cool",
	},
	visegrip: {
		num: 11,
		accuracy: 100,
		basePower: 55,
		category: "Physical",
		name: "Vise Grip",
		pp: 30,
		priority: 0,
		flags: {contact: 1, protect: 1, mirror: 1},
		secondary: null,
		target: "normal",
		type: "Normal",
		contestType: "Tough",
	},
	vitalthrow: {
		num: 233,
		accuracy: true,
		basePower: 70,
		category: "Physical",
		name: "Vital Throw",
		pp: 10,
		priority: -1,
		flags: {contact: 1, protect: 1, mirror: 1},
		secondary: null,
		target: "normal",
		type: "Fighting",
		contestType: "Cool",
	},
	voltswitch: {
		num: 521,
		accuracy: 100,
		basePower: 70,
		category: "Special",
		name: "Volt Switch",
		pp: 20,
		priority: 0,
		flags: {protect: 1, mirror: 1},
		selfSwitch: true,
		secondary: null,
		target: "normal",
		type: "Electric",
		contestType: "Cool",
	},
	volttackle: {
		num: 344,
		accuracy: 100,
		basePower: 120,
		category: "Physical",
		name: "Volt Tackle",
		pp: 15,
		priority: 0,
		flags: {contact: 1, protect: 1, mirror: 1},
		recoil: [33, 100],
		secondary: {
			chance: 10,
			status: "par",
		},
		target: "normal",
		type: "Electric",
		contestType: "Cool",
	},
	wakeupslap: {
		num: 358,
		accuracy: 100,
		basePower: 70,
		basePowerCallback(pokemon, target, move) {
			if (target.status === "slp" || target.hasAbility("comatose")) { return move.basePower * 2; }
			return move.basePower;
		},
		category: "Physical",
		name: "Wake-Up Slap",
		pp: 10,
		priority: 0,
		flags: {contact: 1, protect: 1, mirror: 1},
		onHit(target) {
			if (target.status === "slp") target.cureStatus();
		},
		secondary: null,
		target: "normal",
		type: "Fighting",
		contestType: "Tough",
	},
	waterfall: {
		num: 127,
		accuracy: 100,
		basePower: 80,
		category: "Physical",
		name: "Waterfall",
		pp: 15,
		priority: 0,
		flags: {contact: 1, protect: 1, mirror: 1},
		secondary: {
			chance: 20,
			volatileStatus: "flinch",
		},
		target: "normal",
		type: "Water",
		contestType: "Tough",
	},
	watergun: {
		num: 55,
		accuracy: 100,
		basePower: 40,
		category: "Special",
		name: "Water Gun",
		pp: 25,
		priority: 0,
		flags: {protect: 1, mirror: 1},
		secondary: null,
		target: "normal",
		type: "Water",
		contestType: "Cute",
	},
	waterpledge: {
		num: 518,
		accuracy: 100,
		basePower: 80,
		basePowerCallback(target, source, move) {
			if (["firepledge", "grasspledge"].includes(move.sourceEffect)) {
				this.add("-combine");
				return 150;
			}
			return 80;
		},
		category: "Special",
		name: "Water Pledge",
		pp: 10,
		priority: 0,
		flags: {protect: 1, mirror: 1, nonsky: 1},
		onPrepareHit(target, source, move) {
			for (const action of this.queue) {
				if (action.choice !== "move") continue;
				const otherMove = action.move;
				const otherMoveUser = action.pokemon;
				if (
					!otherMove ||
					!action.pokemon ||
					!otherMoveUser.isActive ||
					otherMoveUser.fainted ||
					action.maxMove ||
					action.zmove
				) {
					continue;
				}
				if (
					otherMoveUser.isAlly(source) &&
					["firepledge", "grasspledge"].includes(otherMove.id)
				) {
					this.queue.prioritizeAction(action, move);
					this.add("-waiting", source, otherMoveUser);
					return null;
				}
			}
		},
		onModifyMove(move) {
			if (move.sourceEffect === "grasspledge") {
				move.type = "Grass";
				move.forceSTAB = true;
				move.sideCondition = "grasspledge";
			}
			if (move.sourceEffect === "firepledge") {
				move.type = "Water";
				move.forceSTAB = true;
				move.self = {sideCondition: "waterpledge"};
			}
		},
		condition: {
			duration: 4,
			onSideStart(targetSide) {
				this.add("-sidestart", targetSide, "Water Pledge");
			},
			onSideResidualOrder: 26,
			onSideResidualSubOrder: 7,
			onSideEnd(targetSide) {
				this.add("-sideend", targetSide, "Water Pledge");
			},
			onModifyMove(move, pokemon) {
				if (move.secondaries && move.id !== "secretpower") {
					this.debug("doubling secondary chance");
					for (const secondary of move.secondaries) {
						if (
							pokemon.hasAbility("serenegrace") &&
							secondary.volatileStatus === "flinch"
						) { continue; }
						if (secondary.chance) secondary.chance *= 2;
					}
					if (move.self?.chance) move.self.chance *= 2;
				}
			},
		},
		secondary: null,
		target: "normal",
		type: "Water",
		contestType: "Beautiful",
	},
	waterpulse: {
		num: 352,
		accuracy: 100,
		basePower: 60,
		category: "Special",
		name: "Water Pulse",
		pp: 20,
		priority: 0,
		flags: {protect: 1, pulse: 1, mirror: 1, distance: 1},
		secondary: {
			chance: 20,
			volatileStatus: "confusion",
		},
		target: "any",
		type: "Water",
		contestType: "Beautiful",
	},
	watershuriken: {
		num: 594,
		accuracy: 100,
		basePower: 15,
		basePowerCallback(pokemon, target, move) {
<<<<<<< HEAD
			if (
				pokemon.species.name === "Greninja-Ash" &&
				pokemon.hasAbility("battlebond")
			) {
=======
			if (pokemon.species.name === 'Greninja-Ash' && pokemon.hasAbility('battlebond') &&
				!pokemon.transformed) {
>>>>>>> 330a831f
				return move.basePower + 5;
			}
			return move.basePower;
		},
		category: "Special",
		name: "Water Shuriken",
		pp: 20,
		priority: 1,
		flags: {protect: 1, mirror: 1},
		multihit: [2, 5],
		secondary: null,
		target: "normal",
		type: "Water",
		contestType: "Cool",
	},
	watersport: {
		num: 346,
		accuracy: true,
		basePower: 0,
		category: "Status",
		name: "Water Sport",
		pp: 15,
		priority: 0,
		flags: {nonsky: 1},
		pseudoWeather: "watersport",
		condition: {
			duration: 5,
			onFieldStart(field, source) {
				this.add("-fieldstart", "move: Water Sport", "[of] " + source);
			},
			onBasePowerPriority: 1,
			onBasePower(basePower, attacker, defender, move) {
				if (move.type === "Fire") {
					this.debug("water sport weaken");
					return this.chainModify([1352, 4096]);
				}
			},
			onFieldResidualOrder: 27,
			onFieldResidualSubOrder: 3,
			onFieldEnd() {
				this.add("-fieldend", "move: Water Sport");
			},
		},
		secondary: null,
		target: "all",
		type: "Water",
		zMove: {boost: {spd: 1}},
		contestType: "Cute",
	},
	waterspout: {
		num: 323,
		accuracy: 100,
		basePower: 150,
		basePowerCallback(pokemon, target, move) {
			return (move.basePower * pokemon.hp) / pokemon.maxhp;
		},
		category: "Special",
		name: "Water Spout",
		pp: 5,
		priority: 0,
		flags: {protect: 1, mirror: 1},
		secondary: null,
		target: "allAdjacentFoes",
		type: "Water",
		contestType: "Beautiful",
	},
	weatherball: {
		num: 311,
		accuracy: 100,
		basePower: 50,
		category: "Special",
		name: "Weather Ball",
		pp: 10,
		priority: 0,
		flags: {bullet: 1, protect: 1, mirror: 1},
		onModifyType(move, pokemon) {
			switch (pokemon.effectiveWeather()) {
			case "sunnyday":
			case "desolateland":
				move.type = "Fire";
				break;
			case "raindance":
			case "primordialsea":
				move.type = "Water";
				break;
			case "sandstorm":
				move.type = "Rock";
				break;
			case "hail":
				move.type = "Ice";
				break;
			case "maelstrom":
				move.type = "Infinite";
				break;
			case "deltastream":
				move.type = "Flying";
				break;
			}
		},
		onModifyMove(move, pokemon) {
			switch (pokemon.effectiveWeather()) {
			case "sunnyday":
			case "desolateland":
			case "raindance":
			case "primordialsea":
			case "sandstorm":
			case "hail":
			case "maelstrom":
			case "deltastream":
				move.basePower *= 2;
				break;
			}
		},
		secondary: null,
		target: "normal",
		type: "Normal",
		zMove: {basePower: 160},
		maxMove: {basePower: 130},
		contestType: "Beautiful",
	},
	whirlpool: {
		num: 250,
		accuracy: 85,
		basePower: 35,
		category: "Special",
		name: "Whirlpool",
		pp: 15,
		priority: 0,
		flags: {protect: 1, mirror: 1},
		volatileStatus: "partiallytrapped",
		secondary: null,
		target: "normal",
		type: "Water",
		contestType: "Beautiful",
	},
	whirlwind: {
		num: 18,
		accuracy: true,
		basePower: 0,
		category: "Status",
		name: "Whirlwind",
		pp: 20,
		priority: -6,
		flags: {reflectable: 1, mirror: 1, authentic: 1, mystery: 1},
		forceSwitch: true,
		secondary: null,
		target: "normal",
		type: "Normal",
		zMove: {boost: {spd: 1}},
		contestType: "Clever",
	},
	wickedblow: {
		num: 817,
		accuracy: 100,
		basePower: 75,
		category: "Physical",
		name: "Wicked Blow",
		pp: 5,
		priority: 0,
		flags: {contact: 1, protect: 1, punch: 1, mirror: 1},
		willCrit: true,
		secondary: null,
		target: "normal",
		type: "Dark",
	},
	wideguard: {
		num: 469,
		accuracy: true,
		basePower: 0,
		category: "Status",
		name: "Wide Guard",
		pp: 10,
		priority: 3,
		flags: {snatch: 1},
		sideCondition: "wideguard",
		onTry() {
			return !!this.queue.willAct();
		},
		onHitSide(side, source) {
			source.addVolatile("stall");
		},
		condition: {
			duration: 1,
			onSideStart(target, source) {
				this.add("-singleturn", source, "Wide Guard");
			},
			onTryHitPriority: 4,
			onTryHit(target, source, move) {
				// Wide Guard blocks all spread moves
				if (
					move?.target !== "allAdjacent" &&
					move.target !== "allAdjacentFoes"
				) {
					return;
				}
				if (move.isZ || move.isMax) {
					if (["gmaxoneblow", "gmaxrapidflow"].includes(move.id)) return;
					target.getMoveHitData(move).zBrokeProtect = true;
					return;
				}
				this.add("-activate", target, "move: Wide Guard");
				const lockedmove = source.getVolatile("lockedmove");
				if (lockedmove) {
					// Outrage counter is reset
					if (source.volatiles["lockedmove"].duration === 2) {
						delete source.volatiles["lockedmove"];
					}
				}
				return this.NOT_FAIL;
			},
		},
		secondary: null,
		target: "allySide",
		type: "Rock",
		zMove: {boost: {def: 1}},
		contestType: "Tough",
	},
	wildcharge: {
		num: 528,
		accuracy: 100,
		basePower: 90,
		category: "Physical",
		name: "Wild Charge",
		pp: 15,
		priority: 0,
		flags: {contact: 1, protect: 1, mirror: 1},
		recoil: [1, 4],
		secondary: null,
		target: "normal",
		type: "Electric",
		contestType: "Tough",
	},
	willowisp: {
		num: 261,
		accuracy: 85,
		basePower: 0,
		category: "Status",
		name: "Will-O-Wisp",
		pp: 15,
		priority: 0,
		flags: {protect: 1, reflectable: 1, mirror: 1},
		status: "brn",
		secondary: null,
		target: "normal",
		type: "Fire",
		zMove: {boost: {atk: 1}},
		contestType: "Beautiful",
	},
	wingattack: {
		num: 17,
		accuracy: 100,
		basePower: 60,
		category: "Physical",
		name: "Wing Attack",
		pp: 35,
		priority: 0,
		flags: {contact: 1, protect: 1, mirror: 1, distance: 1},
		secondary: null,
		target: "any",
		type: "Flying",
		contestType: "Cool",
	},
	wish: {
		num: 273,
		accuracy: true,
		basePower: 0,
		category: "Status",
		name: "Wish",
		pp: 10,
		priority: 0,
		flags: {snatch: 1, heal: 1},
		slotCondition: "Wish",
		condition: {
			duration: 2,
			onStart(pokemon, source) {
				this.effectState.hp = source.maxhp / 2;
			},
			onResidualOrder: 4,
			onEnd(target) {
				if (target && !target.fainted) {
					const damage = this.heal(this.effectState.hp, target, target);
					if (damage) {
						this.add(
							"-heal",
							target,
							target.getHealth,
							"[from] move: Wish",
							"[wisher] " + this.effectState.source.name
						);
					}
				}
			},
		},
		secondary: null,
		target: "self",
		type: "Normal",
		zMove: {boost: {spd: 1}},
		contestType: "Cute",
	},
	withdraw: {
		num: 110,
		accuracy: true,
		basePower: 0,
		category: "Status",
		name: "Withdraw",
		pp: 40,
		priority: 0,
		flags: {snatch: 1},
		boosts: {
			def: 1,
		},
		secondary: null,
		target: "self",
		type: "Water",
		zMove: {boost: {def: 1}},
		contestType: "Cute",
	},
	wonderroom: {
		num: 472,
		accuracy: true,
		basePower: 0,
		category: "Status",
		name: "Wonder Room",
		pp: 10,
		priority: 0,
		flags: {mirror: 1},
		pseudoWeather: "wonderroom",
		condition: {
			duration: 5,
			durationCallback(source, effect) {
				if (source?.hasAbility("persistent")) {
					this.add("-activate", source, "ability: Persistent", effect);
					return 7;
				}
				return 5;
			},
			onFieldStart(field, source) {
				this.add("-fieldstart", "move: Wonder Room", "[of] " + source);
			},
			onFieldRestart(target, source) {
				this.field.removePseudoWeather("wonderroom");
			},
			// Swapping defenses implemented in sim/pokemon.js:Pokemon#calculateStat and Pokemon#getStat
			onFieldResidualOrder: 27,
			onFieldResidualSubOrder: 5,
			onFieldEnd() {
				this.add("-fieldend", "move: Wonder Room");
			},
		},
		secondary: null,
		target: "all",
		type: "Psychic",
		zMove: {boost: {spd: 1}},
		contestType: "Clever",
	},
	woodhammer: {
		num: 452,
		accuracy: 100,
		basePower: 120,
		category: "Physical",
		name: "Wood Hammer",
		pp: 15,
		priority: 0,
		flags: {contact: 1, protect: 1, mirror: 1},
		recoil: [33, 100],
		secondary: null,
		target: "normal",
		type: "Grass",
		contestType: "Tough",
	},
	workup: {
		num: 526,
		accuracy: true,
		basePower: 0,
		category: "Status",
		name: "Work Up",
		pp: 30,
		priority: 0,
		flags: {snatch: 1},
		boosts: {
			atk: 1,
			spa: 1,
		},
		secondary: null,
		target: "self",
		type: "Normal",
		zMove: {boost: {atk: 1}},
		contestType: "Tough",
	},
	worryseed: {
		num: 388,
		accuracy: 100,
		basePower: 0,
		category: "Status",
		name: "Worry Seed",
		pp: 10,
		priority: 0,
		flags: {protect: 1, reflectable: 1, mirror: 1, mystery: 1},
		onTryImmunity(target) {
			// Truant and Insomnia have special treatment; they fail before
			// checking accuracy and will double Stomping Tantrum's BP
			if (target.ability === "truant" || target.ability === "insomnia") {
				return false;
			}
		},
		onTryHit(target) {
			if (target.getAbility().isPermanent) {
				return false;
			}
		},
		onHit(pokemon) {
			const oldAbility = pokemon.setAbility("insomnia");
			if (oldAbility) {
				this.add(
					"-ability",
					pokemon,
					"Insomnia",
					"[from] move: Worry Seed"
				);
				if (pokemon.status === "slp") {
					pokemon.cureStatus();
				}
				return;
			}
			return false;
		},
		secondary: null,
		target: "normal",
		type: "Grass",
		zMove: {boost: {spe: 1}},
		contestType: "Clever",
	},
	wrap: {
		num: 35,
		accuracy: 90,
		basePower: 15,
		category: "Physical",
		name: "Wrap",
		pp: 20,
		priority: 0,
		flags: {contact: 1, protect: 1, mirror: 1},
		volatileStatus: "partiallytrapped",
		secondary: null,
		target: "normal",
		type: "Normal",
		contestType: "Tough",
	},
	wrath: {
		num: -45,
		accuracy: 100,
		basePower: 100,
		category: "Physical",
		name: "Wrath",
		pp: 10,
		priority: 0,
		flags: {protect: 1, mirror: 1},
		onModifyMove(move, pokemon) {
			if (pokemon.ignoringItem()) return;
			const item = pokemon.getItem();
			if (item.id === 'mysteriousplate') {
				move.type = pokemon.types[0];
			}
			if (item.id && item.onPlate && !item.zMove) {
				move.type = item.onPlate;
			}
		},
		secondary: null,
		target: "normal",
		type: "Normal",
		contestType: "Cool",
	},
	wringout: {
		num: 378,
		accuracy: 100,
		basePower: 0,
		basePowerCallback(pokemon, target) {
			return (
				Math.floor(
					Math.floor(
						(120 * (100 * Math.floor((target.hp * 4096) / target.maxhp)) +
							2048 -
							1) /
							4096
					) / 100
				) || 1
			);
		},
		category: "Special",
		name: "Wring Out",
		pp: 5,
		priority: 0,
		flags: {contact: 1, protect: 1, mirror: 1},
		secondary: null,
		target: "normal",
		type: "Normal",
		zMove: {basePower: 190},
		maxMove: {basePower: 140},
		contestType: "Tough",
	},
	wyvernblow: {
		num: -37,
		accuracy: 100,
		basePower: 75,
		category: "Physical",
		name: "Wyvern Blow",
		pp: 5,
		priority: 0,
		flags: {contact: 1, protect: 1},
		willCrit: true,
		boosts: {
			def: -1,
		},
		target: "normal",
		type: "Dragon",
		contestType: "Tough",
	},
	xscissor: {
		num: 404,
		accuracy: 100,
		basePower: 80,
		category: "Physical",
		name: "X-Scissor",
		pp: 15,
		priority: 0,
		flags: {contact: 1, protect: 1, mirror: 1},
		secondary: null,
		target: "normal",
		type: "Bug",
		contestType: "Cool",
	},
	yawn: {
		num: 281,
		accuracy: true,
		basePower: 0,
		category: "Status",
		name: "Yawn",
		pp: 10,
		priority: 0,
		flags: {protect: 1, reflectable: 1, mirror: 1},
		volatileStatus: "yawn",
		onTryHit(target) {
			if (target.status || !target.runStatusImmunity("slp")) {
				return false;
			}
		},
		condition: {
			noCopy: true, // doesn't get copied by Baton Pass
			duration: 2,
			onStart(target, source) {
				this.add("-start", target, "move: Yawn", "[of] " + source);
			},
			onResidualOrder: 23,
			onEnd(target) {
				this.add("-end", target, "move: Yawn", "[silent]");
				target.trySetStatus("slp", this.effectState.source);
			},
		},
		secondary: null,
		target: "normal",
		type: "Normal",
		zMove: {boost: {spe: 1}},
		contestType: "Cute",
	},
	zapcannon: {
		num: 192,
		accuracy: 50,
		basePower: 120,
		category: "Special",
		name: "Zap Cannon",
		pp: 5,
		priority: 0,
		flags: {bullet: 1, protect: 1, mirror: 1},
		secondary: {
			chance: 100,
			status: "par",
		},
		target: "normal",
		type: "Electric",
		contestType: "Cool",
	},
	zenheadbutt: {
		num: 428,
		accuracy: 90,
		basePower: 80,
		category: "Physical",
		name: "Zen Headbutt",
		pp: 15,
		priority: 0,
		flags: {contact: 1, protect: 1, mirror: 1},
		secondary: {
			chance: 20,
			volatileStatus: "flinch",
		},
		target: "normal",
		type: "Psychic",
		contestType: "Clever",
	},
	zingzap: {
		num: 716,
		accuracy: 100,
		basePower: 80,
		category: "Physical",
		name: "Zing Zap",
		pp: 10,
		priority: 0,
		flags: {contact: 1, protect: 1, mirror: 1},
		secondary: {
			chance: 30,
			volatileStatus: "flinch",
		},
		target: "normal",
		type: "Electric",
		contestType: "Cool",
	},
	zippyzap: {
		num: 729,
		accuracy: 100,
		basePower: 80,
		category: "Physical",
		name: "Zippy Zap",
		pp: 10,
		priority: 2,
		flags: {contact: 1, protect: 1},
		secondary: {
			chance: 100,
			self: {
				boosts: {
					evasion: 1,
				},
			},
		},
		target: "normal",
		type: "Electric",
		contestType: "Cool",
	},
};<|MERGE_RESOLUTION|>--- conflicted
+++ resolved
@@ -22750,15 +22750,8 @@
 		accuracy: 100,
 		basePower: 15,
 		basePowerCallback(pokemon, target, move) {
-<<<<<<< HEAD
-			if (
-				pokemon.species.name === "Greninja-Ash" &&
-				pokemon.hasAbility("battlebond")
-			) {
-=======
 			if (pokemon.species.name === 'Greninja-Ash' && pokemon.hasAbility('battlebond') &&
 				!pokemon.transformed) {
->>>>>>> 330a831f
 				return move.basePower + 5;
 			}
 			return move.basePower;
