/*

List of flags and their descriptions:

bypasssub: Ignores a target's substitute.
bite: Power is multiplied by 1.5 when used by a Pokemon with the Strong Jaw Ability.
bullet: Has no effect on Pokemon with the Bulletproof Ability.
charge: The user is unable to make a move between turns.
contact: Makes contact.
dance: When used by a Pokemon, other Pokemon with the Dancer Ability can attempt to execute the same move.
defrost: Thaws the user if executed successfully while the user is frozen.
distance: Can target a Pokemon positioned anywhere in a Triple Battle.
gravity: Prevented from being executed or selected during Gravity's effect.
heal: Prevented from being executed or selected during Heal Block's effect.
mirror: Can be copied by Mirror Move.
allyanim: Animates when used against allies
nonsky: Prevented from being executed or selected in a Sky Battle.
powder: Has no effect on Grass-type Pokemon, Pokemon with the Overcoat Ability, and Pokemon holding Safety Goggles.
protect: Blocked by Detect, Protect, Spiky Shield, and if not a Status move, King's Shield.
pulse: Power is multiplied by 1.5 when used by a Pokemon with the Mega Launcher Ability.
punch: Power is multiplied by 1.2 when used by a Pokemon with the Iron Fist Ability.
recharge: If this move is successful, the user must recharge on the following turn and cannot make a move.
reflectable: Bounced back to the original user by Magic Coat or the Magic Bounce Ability.
slicing: Power is multiplied by 1.5 when used by a Pokemon with the Ability Sharpness.
snatch: Can be stolen from the original user and instead used by another Pokemon using Snatch.
sound: Has no effect on Pokemon with the Soundproof Ability.
wind: Activates the Wind Power and Wind Rider Abilities.

*/

export const Moves: {[moveid: string]: MoveData} = {
	"10000000voltthunderbolt": {
		num: 719,
		accuracy: true,
		basePower: 195,
		category: "Special",
		isNonstandard: "Past",
		name: "10,000,000 Volt Thunderbolt",
		pp: 1,
		priority: 0,
		flags: {},
		isZ: "pikashuniumz",
		critRatio: 3,
		secondary: null,
		target: "normal",
		type: "Electric",
		contestType: "Cool",
	},
	absorb: {
		num: 71,
		accuracy: 100,
		basePower: 20,
		category: "Special",
		name: "Absorb",
		pp: 25,
		priority: 0,
		flags: {protect: 1, mirror: 1, heal: 1},
		drain: [1, 2],
		secondary: null,
		target: "normal",
		type: "Grass",
		contestType: "Clever",
	},
	accelerock: {
		num: 709,
		accuracy: 100,
		basePower: 40,
		category: "Physical",
		name: "Accelerock",
		pp: 20,
		priority: 1,
		flags: {contact: 1, protect: 1, mirror: 1},
		secondary: null,
		target: "normal",
		type: "Rock",
		contestType: "Cool",
	},
	acid: {
		num: 51,
		accuracy: 100,
		basePower: 40,
		category: "Special",
		name: "Acid",
		pp: 30,
		priority: 0,
		flags: {protect: 1, mirror: 1},
		secondary: {
			chance: 10,
			boosts: {
				spd: -1,
			},
		},
		target: "allAdjacentFoes",
		type: "Poison",
		contestType: "Clever",
	},
	acidarmor: {
		num: 151,
		accuracy: true,
		basePower: 0,
		category: "Status",
		name: "Acid Armor",
		pp: 20,
		priority: 0,
		flags: {snatch: 1},
		boosts: {
			def: 2,
		},
		secondary: null,
		target: "self",
		type: "Poison",
		zMove: {effect: 'clearnegativeboost'},
		contestType: "Tough",
	},
	aciddownpour: {
		num: 628,
		accuracy: true,
		basePower: 1,
		category: "Physical",
		isNonstandard: "Past",
		name: "Acid Downpour",
		pp: 1,
		priority: 0,
		flags: {},
		isZ: "poisoniumz",
		secondary: null,
		target: "normal",
		type: "Poison",
		contestType: "Cool",
	},
	acidspray: {
		num: 491,
		accuracy: 100,
		basePower: 40,
		category: "Special",
		name: "Acid Spray",
		pp: 20,
		priority: 0,
		flags: {bullet: 1, protect: 1, mirror: 1},
		secondary: {
			chance: 100,
			boosts: {
				spd: -2,
			},
		},
		target: "normal",
		type: "Poison",
		contestType: "Beautiful",
	},
	acrobatics: {
		num: 512,
		accuracy: 100,
		basePower: 55,
		basePowerCallback(pokemon, target, move) {
			if (!pokemon.item) {
				this.debug("BP doubled for no item");
				return move.basePower * 2;
			}
			return move.basePower;
		},
		category: "Physical",
		name: "Acrobatics",
		pp: 15,
		priority: 0,
		flags: {contact: 1, protect: 1, mirror: 1, distance: 1},
		secondary: null,
		target: "any",
		type: "Flying",
		contestType: "Cool",
	},
	acupressure: {
		num: 367,
		accuracy: true,
		basePower: 0,
		category: "Status",
		name: "Acupressure",
		pp: 30,
		priority: 0,
		flags: {},
		onHit(target) {
			const stats: BoostID[] = [];
			let stat: BoostID;
			for (stat in target.boosts) {
				if (target.boosts[stat] < 6) {
					stats.push(stat);
				}
			}
			if (stats.length) {
				const randomStat = this.sample(stats);
				const boost: SparseBoostsTable = {};
				boost[randomStat] = 2;
				this.boost(boost);
			} else {
				return false;
			}
		},
		secondary: null,
		target: "adjacentAllyOrSelf",
		type: "Normal",
		zMove: {effect: 'crit2'},
		contestType: "Tough",
	},
	aerialace: {
		num: 332,
		accuracy: true,
		basePower: 60,
		category: "Physical",
		name: "Aerial Ace",
		pp: 20,
		priority: 0,
		flags: {contact: 1, protect: 1, mirror: 1, distance: 1, slicing: 1},
		secondary: null,
		target: "any",
		type: "Flying",
		contestType: "Cool",
	},
	aeroblast: {
		num: 177,
		accuracy: 95,
		basePower: 100,
		category: "Special",
		isNonstandard: "Past",
		name: "Aeroblast",
		pp: 5,
		priority: 0,
		flags: {protect: 1, mirror: 1, distance: 1},
		critRatio: 2,
		secondary: null,
		target: "any",
		type: "Flying",
		contestType: "Cool",
	},
	afteryou: {
		num: 495,
		accuracy: true,
		basePower: 0,
		category: "Status",
		name: "After You",
		pp: 15,
		priority: 0,
		flags: {bypasssub: 1, allyanim: 1},
		onHit(target) {
			if (target.side.active.length < 2) return false; // fails in singles
			const action = this.queue.willMove(target);
			if (action) {
				this.queue.prioritizeAction(action);
				this.add('-activate', target, 'move: After You');
			} else {
				return false;
			}
		},
		secondary: null,
		target: "normal",
		type: "Normal",
		zMove: {boost: {spe: 1}},
		contestType: "Cute",
	},
	agility: {
		num: 97,
		accuracy: true,
		basePower: 0,
		category: "Status",
		name: "Agility",
		pp: 30,
		priority: 0,
		flags: {snatch: 1},
		boosts: {
			spe: 2,
		},
		secondary: null,
		target: "self",
		type: "Psychic",
		zMove: {effect: 'clearnegativeboost'},
		contestType: "Cool",
	},
	aircutter: {
		num: 314,
		accuracy: 95,
		basePower: 60,
		category: "Special",
		name: "Air Cutter",
		pp: 25,
		priority: 0,
		flags: {protect: 1, mirror: 1, slicing: 1, wind: 1},
		critRatio: 2,
		secondary: null,
		target: "allAdjacentFoes",
		type: "Flying",
		contestType: "Cool",
	},
	airslash: {
		num: 403,
		accuracy: 95,
		basePower: 75,
		category: "Special",
		name: "Air Slash",
		pp: 15,
		priority: 0,
		flags: {protect: 1, mirror: 1, distance: 1, slicing: 1},
		secondary: {
			chance: 30,
			volatileStatus: 'flinch',
		},
		target: "any",
		type: "Flying",
		contestType: "Cool",
	},
	alloutpummeling: {
		num: 624,
		accuracy: true,
		basePower: 1,
		category: "Physical",
		isNonstandard: "Past",
		name: "All-Out Pummeling",
		pp: 1,
		priority: 0,
		flags: {},
		isZ: "fightiniumz",
		secondary: null,
		target: "normal",
		type: "Fighting",
		contestType: "Cool",
	},
	allyswitch: {
		num: 502,
		accuracy: true,
		basePower: 0,
		category: "Status",
		name: "Ally Switch",
		pp: 15,
		priority: 2,
		flags: {},
		stallingMove: true,
		onPrepareHit(pokemon) {
			return !!this.queue.willAct() && this.runEvent('StallMove', pokemon);
		},
		onTryHit(source) {
			if (source.side.active.length === 1) return false;
			if (source.side.active.length === 3 && source.position === 1) return false;
		},
		onHit(pokemon) {
			pokemon.addVolatile('stall');
			const newPosition = (pokemon.position === 0 ? pokemon.side.active.length - 1 : 0);
			if (!pokemon.side.active[newPosition]) return false;
			if (pokemon.side.active[newPosition].fainted) return false;
			this.swapPosition(pokemon, newPosition, '[from] move: Ally Switch');
		},
		secondary: null,
		target: "self",
		type: "Psychic",
		zMove: {boost: {spe: 2}},
		contestType: "Clever",
	},
	amnesia: {
		num: 133,
		accuracy: true,
		basePower: 0,
		category: "Status",
		name: "Amnesia",
		pp: 20,
		priority: 0,
		flags: {snatch: 1},
		boosts: {
			spd: 2,
		},
		secondary: null,
		target: "self",
		type: "Psychic",
		zMove: {effect: 'clearnegativeboost'},
		contestType: "Cute",
	},
	anchorshot: {
		num: 677,
		accuracy: 100,
		basePower: 80,
		category: "Physical",
		isNonstandard: "Past",
		name: "Anchor Shot",
		pp: 20,
		priority: 0,
		flags: {contact: 1, protect: 1, mirror: 1},
		secondary: {
			chance: 100,
			onHit(target, source, move) {
				if (source.isActive) target.addVolatile('trapped', source, move, 'trapper');
			},
		},
		target: "normal",
		type: "Steel",
		contestType: "Tough",
	},
	ancientpower: {
		num: 246,
		accuracy: 100,
		basePower: 60,
		category: "Special",
		name: "Ancient Power",
		pp: 5,
		priority: 0,
		flags: {protect: 1, mirror: 1},
		secondary: {
			chance: 10,
			self: {
				boosts: {
					atk: 1,
					def: 1,
					spa: 1,
					spd: 1,
					spe: 1,
				},
			},
		},
		target: "normal",
		type: "Rock",
		contestType: "Tough",
	},
	appleacid: {
		num: 787,
		accuracy: 100,
		basePower: 80,
		category: "Special",
		name: "Apple Acid",
		pp: 10,
		priority: 0,
		flags: {protect: 1, mirror: 1},
		secondary: {
			chance: 100,
			boosts: {
				spd: -1,
			},
		},
		target: "normal",
		type: "Grass",
	},
	aquacutter: {
		num: 895,
		accuracy: 100,
		basePower: 70,
		category: "Physical",
		name: "Aqua Cutter",
		pp: 20,
		priority: 0,
		flags: {protect: 1, mirror: 1, slicing: 1},
		critRatio: 2,
		secondary: null,
		target: "normal",
		type: "Water",
		contestType: "Cool",
	},
	aquajet: {
		num: 453,
		accuracy: 100,
		basePower: 40,
		category: "Physical",
		name: "Aqua Jet",
		pp: 20,
		priority: 1,
		flags: {contact: 1, protect: 1, mirror: 1},
		secondary: null,
		target: "normal",
		type: "Water",
		contestType: "Cool",
	},
	aquaring: {
		num: 392,
		accuracy: true,
		basePower: 0,
		category: "Status",
		name: "Aqua Ring",
		pp: 20,
		priority: 0,
		flags: {snatch: 1},
		volatileStatus: 'aquaring',
		condition: {
			onStart(pokemon) {
				this.add('-start', pokemon, 'Aqua Ring');
			},
			onResidualOrder: 6,
			onResidual(pokemon) {
				this.heal(pokemon.baseMaxhp / 16);
			},
		},
		secondary: null,
		target: "self",
		type: "Water",
		zMove: {boost: {def: 1}},
		contestType: "Beautiful",
	},
	aquastep: {
		num: 872,
		accuracy: 100,
		basePower: 80,
		category: "Physical",
		name: "Aqua Step",
		pp: 10,
		priority: 0,
		flags: {contact: 1, protect: 1, mirror: 1, dance: 1},
		secondary: {
			chance: 100,
			self: {
				boosts: {
					spe: 1,
				},
			},
		},
		target: "normal",
		type: "Water",
		contestType: "Cool",
	},
	aquatail: {
		num: 401,
		accuracy: 90,
		basePower: 90,
		category: "Physical",
		name: "Aqua Tail",
		pp: 10,
		priority: 0,
		flags: {contact: 1, protect: 1, mirror: 1},
		secondary: null,
		target: "normal",
		type: "Water",
		contestType: "Beautiful",
	},
	armorcannon: {
		num: 890,
		accuracy: 100,
		basePower: 120,
		category: "Special",
		name: "Armor Cannon",
		pp: 5,
		priority: 0,
		flags: {protect: 1, mirror: 1},
		self: {
			boosts: {
				def: -1,
				spd: -1,
			},
		},
		secondary: null,
		target: "normal",
		type: "Fire",
	},
	armthrust: {
		num: 292,
		accuracy: 100,
		basePower: 15,
		category: "Physical",
		name: "Arm Thrust",
		pp: 20,
		priority: 0,
		flags: {contact: 1, protect: 1, mirror: 1},
		multihit: [2, 5],
		secondary: null,
		target: "normal",
		type: "Fighting",
		contestType: "Tough",
	},
	aromatherapy: {
		num: 312,
		accuracy: true,
		basePower: 0,
		category: "Status",
		isNonstandard: "Past",
		name: "Aromatherapy",
		pp: 5,
		priority: 0,
		flags: {snatch: 1, distance: 1},
		onHit(target, source, move) {
			this.add('-activate', source, 'move: Aromatherapy');
			let success = false;
			const allies = [...target.side.pokemon, ...target.side.allySide?.pokemon || []];
			for (const ally of allies) {
				if (ally !== source && ((ally.hasAbility('sapsipper')) ||
						(ally.volatiles['substitute'] && !move.infiltrates))) {
					continue;
				}
				if (ally.cureStatus()) success = true;
			}
			return success;
		},
		target: "allyTeam",
		type: "Grass",
		zMove: {effect: 'heal'},
		contestType: "Clever",
	},
	aromaticmist: {
		num: 597,
		accuracy: true,
		basePower: 0,
		category: "Status",
		name: "Aromatic Mist",
		pp: 20,
		priority: 0,
		flags: {bypasssub: 1},
		boosts: {
			spd: 1,
		},
		secondary: null,
		target: "adjacentAlly",
		type: "Fairy",
		zMove: {boost: {spd: 2}},
		contestType: "Beautiful",
	},
	assist: {
		num: 274,
		accuracy: true,
		basePower: 0,
		category: "Status",
		isNonstandard: "Past",
		name: "Assist",
		pp: 20,
		priority: 0,
		flags: {},
		onHit(target) {
			const noAssist = [
				'assist', 'banefulbunker', 'beakblast', 'belch', 'bestow', 'blazingtorque', 'bounce', 'celebrate', 'chatter', 'circlethrow', 'combattorque', 'copycat', 'counter', 'covet', 'destinybond', 'detect', 'dig', 'dive', 'dragontail', 'endure', 'feint', 'fly', 'focuspunch', 'followme', 'helpinghand', 'holdhands', 'kingsshield', 'magicaltorque', 'matblock', 'mefirst', 'metronome', 'mimic', 'mirrorcoat', 'mirrormove', 'naturepower', 'noxioustorque', 'phantomforce', 'protect', 'ragepowder', 'roar', 'shadowforce', 'shelltrap', 'sketch', 'skydrop', 'sleeptalk', 'snatch', 'spikyshield', 'spotlight', 'struggle', 'switcheroo', 'thief', 'transform', 'trick', 'whirlwind', 'wickedtorque',
			];

			const moves = [];
			for (const pokemon of target.side.pokemon) {
				if (pokemon === target) continue;
				for (const moveSlot of pokemon.moveSlots) {
					const moveid = moveSlot.id;
					if (noAssist.includes(moveid)) continue;
					const move = this.dex.moves.get(moveid);
					if (move.isZ || move.isMax) {
						continue;
					}
					moves.push(moveid);
				}
			}
			let randomMove = '';
			if (moves.length) randomMove = this.sample(moves);
			if (!randomMove) {
				return false;
			}
			this.actions.useMove(randomMove, target);
		},
		secondary: null,
		target: "self",
		type: "Normal",
		contestType: "Cute",
	},
	assurance: {
		num: 372,
		accuracy: 100,
		basePower: 60,
		basePowerCallback(pokemon, target, move) {
			if (target.hurtThisTurn) {
				this.debug('BP doubled on damaged target');
				return move.basePower * 2;
			}
			return move.basePower;
		},
		category: "Physical",
		name: "Assurance",
		pp: 10,
		priority: 0,
		flags: {contact: 1, protect: 1, mirror: 1},
		secondary: null,
		target: "normal",
		type: "Dark",
		contestType: "Clever",
	},
	astonish: {
		num: 310,
		accuracy: 100,
		basePower: 30,
		category: "Physical",
		name: "Astonish",
		pp: 15,
		priority: 0,
		flags: {contact: 1, protect: 1, mirror: 1},
		secondary: {
			chance: 30,
			volatileStatus: 'flinch',
		},
		target: "normal",
		type: "Ghost",
		contestType: "Cute",
	},
	astralbarrage: {
		num: 825,
		accuracy: 100,
		basePower: 120,
		category: "Special",
		name: "Astral Barrage",
		pp: 5,
		priority: 0,
		flags: {protect: 1, mirror: 1},
		secondary: null,
		target: "allAdjacentFoes",
		type: "Ghost",
	},
	attackorder: {
		num: 454,
		accuracy: 100,
		basePower: 90,
		category: "Physical",
		name: "Attack Order",
		pp: 15,
		priority: 0,
		flags: {protect: 1, mirror: 1},
		critRatio: 2,
		secondary: null,
		target: "normal",
		type: "Bug",
		contestType: "Clever",
	},
	attract: {
		num: 213,
		accuracy: 100,
		basePower: 0,
		category: "Status",
		name: "Attract",
		pp: 15,
		priority: 0,
		flags: {protect: 1, reflectable: 1, mirror: 1, bypasssub: 1},
		volatileStatus: 'attract',
		condition: {
			noCopy: true, // doesn't get copied by Baton Pass
			onStart(pokemon, source, effect) {
				if (!(pokemon.gender === 'M' && source.gender === 'F') && !(pokemon.gender === 'F' && source.gender === 'M')) {
					this.debug('incompatible gender');
					return false;
				}
				if (!this.runEvent('Attract', pokemon, source)) {
					this.debug('Attract event failed');
					return false;
				}

				if (effect.name === 'Cute Charm') {
					this.add('-start', pokemon, 'Attract', '[from] ability: Cute Charm', '[of] ' + source);
				} else if (effect.name === 'Destiny Knot') {
					this.add('-start', pokemon, 'Attract', '[from] item: Destiny Knot', '[of] ' + source);
				} else {
					this.add('-start', pokemon, 'Attract');
				}
			},
			onUpdate(pokemon) {
				if (this.effectState.source && !this.effectState.source.isActive && pokemon.volatiles['attract']) {
					this.debug('Removing Attract volatile on ' + pokemon);
					pokemon.removeVolatile('attract');
				}
			},
			onBeforeMovePriority: 2,
			onBeforeMove(pokemon, target, move) {
				this.add('-activate', pokemon, 'move: Attract', '[of] ' + this.effectState.source);
				if (this.randomChance(1, 2)) {
					this.add('cant', pokemon, 'Attract');
					return false;
				}
			},
			onEnd(pokemon) {
				this.add('-end', pokemon, 'Attract', '[silent]');
			},
		},
		secondary: null,
		target: "normal",
		type: "Normal",
		zMove: {effect: 'clearnegativeboost'},
		contestType: "Cute",
	},
	aurasphere: {
		num: 396,
		accuracy: true,
		basePower: 80,
		category: "Special",
		name: "Aura Sphere",
		pp: 20,
		priority: 0,
		flags: {bullet: 1, protect: 1, pulse: 1, mirror: 1, distance: 1},
		secondary: null,
		target: "any",
		type: "Fighting",
		contestType: "Beautiful",
	},
	aurawheel: {
		num: 783,
		accuracy: 100,
		basePower: 110,
		category: "Physical",
		isNonstandard: "Past",
		name: "Aura Wheel",
		pp: 10,
		priority: 0,
		flags: {protect: 1, mirror: 1},
		secondary: {
			chance: 100,
			self: {
				boosts: {
					spe: 1,
				},
			},
		},
		onTry(source) {
			if (source.species.baseSpecies === 'Morpeko') {
				return;
			}
			this.attrLastMove('[still]');
			this.add('-fail', source, 'move: Aura Wheel');
			this.hint("Only a Pokemon whose form is Morpeko or Morpeko-Hangry can use this move.");
			return null;
		},
		onModifyType(move, pokemon) {
			if (pokemon.species.name === 'Morpeko-Hangry') {
				move.type = 'Dark';
			} else {
				move.type = 'Electric';
			}
		},
		target: "normal",
		type: "Electric",
	},
	aurorabeam: {
		num: 62,
		accuracy: 100,
		basePower: 65,
		category: "Special",
		name: "Aurora Beam",
		pp: 20,
		priority: 0,
		flags: {protect: 1, mirror: 1},
		secondary: {
			chance: 10,
			boosts: {
				atk: -1,
			},
		},
		target: "normal",
		type: "Ice",
		contestType: "Beautiful",
	},
	auroraveil: {
		num: 694,
		accuracy: true,
		basePower: 0,
		category: "Status",
		name: "Aurora Veil",
		pp: 20,
		priority: 0,
		flags: {snatch: 1},
		sideCondition: 'auroraveil',
		onTry() {
			return this.field.isWeather(['hail', 'snow']);
		},
		condition: {
			duration: 5,
			durationCallback(target, source, effect) {
				if (source?.hasItem('lightclay')) {
					return 8;
				}
				return 5;
			},
			onAnyModifyDamage(damage, source, target, move) {
				if (target !== source && this.effectState.target.hasAlly(target)) {
					if ((target.side.getSideCondition('reflect') && this.getCategory(move) === 'Physical') ||
							(target.side.getSideCondition('lightscreen') && this.getCategory(move) === 'Special')) {
						return;
					}
					if (!target.getMoveHitData(move).crit && !move.infiltrates) {
						this.debug('Aurora Veil weaken');
						if (this.activePerHalf > 1) return this.chainModify([2732, 4096]);
						return this.chainModify(0.5);
					}
				}
			},
			onSideStart(side) {
				this.add('-sidestart', side, 'move: Aurora Veil');
			},
			onSideResidualOrder: 26,
			onSideResidualSubOrder: 10,
			onSideEnd(side) {
				this.add('-sideend', side, 'move: Aurora Veil');
			},
		},
		secondary: null,
		target: "allySide",
		type: "Ice",
		zMove: {boost: {spe: 1}},
		contestType: "Beautiful",
	},
	autotomize: {
		num: 475,
		accuracy: true,
		basePower: 0,
		category: "Status",
		isNonstandard: "Past",
		name: "Autotomize",
		pp: 15,
		priority: 0,
		flags: {snatch: 1},
		onTryHit(pokemon) {
			const hasContrary = pokemon.hasAbility('contrary');
			if ((!hasContrary && pokemon.boosts.spe === 6) || (hasContrary && pokemon.boosts.spe === -6)) {
				return false;
			}
		},
		boosts: {
			spe: 2,
		},
		onHit(pokemon) {
			if (pokemon.weighthg > 1) {
				pokemon.weighthg = Math.max(1, pokemon.weighthg - 1000);
				this.add('-start', pokemon, 'Autotomize');
			}
		},
		secondary: null,
		target: "self",
		type: "Steel",
		zMove: {effect: 'clearnegativeboost'},
		contestType: "Beautiful",
	},
	avalanche: {
		num: 419,
		accuracy: 100,
		basePower: 60,
		basePowerCallback(pokemon, target, move) {
			const damagedByTarget = pokemon.attackedBy.some(
				p => p.source === target && p.damage > 0 && p.thisTurn
			);
			if (damagedByTarget) {
				this.debug('BP doubled for getting hit by ' + target);
				return move.basePower * 2;
			}
			return move.basePower;
		},
		category: "Physical",
		name: "Avalanche",
		pp: 10,
		priority: -4,
		flags: {contact: 1, protect: 1, mirror: 1},
		secondary: null,
		target: "normal",
		type: "Ice",
		contestType: "Beautiful",
	},
	axekick: {
		num: 853,
		accuracy: 90,
		basePower: 120,
		category: "Physical",
		name: "Axe Kick",
		pp: 10,
		priority: 0,
		flags: {contact: 1, protect: 1, mirror: 1},
		hasCrashDamage: true,
		onMoveFail(target, source, move) {
			this.damage(source.baseMaxhp / 2, source, source, this.dex.conditions.get('High Jump Kick'));
		},
		secondary: {
			chance: 30,
			volatileStatus: 'confusion',
		},
		target: "normal",
		type: "Fighting",
	},
	babydolleyes: {
		num: 608,
		accuracy: 100,
		basePower: 0,
		category: "Status",
		name: "Baby-Doll Eyes",
		pp: 30,
		priority: 1,
		flags: {protect: 1, reflectable: 1, mirror: 1, allyanim: 1},
		boosts: {
			atk: -1,
		},
		secondary: null,
		target: "normal",
		type: "Fairy",
		zMove: {boost: {def: 1}},
		contestType: "Cute",
	},
	baddybad: {
		num: 737,
		accuracy: 95,
		basePower: 80,
		category: "Special",
		isNonstandard: "LGPE",
		name: "Baddy Bad",
		pp: 15,
		priority: 0,
		flags: {protect: 1},
		self: {
			sideCondition: 'reflect',
		},
		secondary: null,
		target: "normal",
		type: "Dark",
		contestType: "Clever",
	},
	banefulbunker: {
		num: 661,
		accuracy: true,
		basePower: 0,
		category: "Status",
		name: "Baneful Bunker",
		pp: 10,
		priority: 4,
		flags: {},
		stallingMove: true,
		volatileStatus: 'banefulbunker',
		onPrepareHit(pokemon) {
			return !!this.queue.willAct() && this.runEvent('StallMove', pokemon);
		},
		onHit(pokemon) {
			pokemon.addVolatile('stall');
		},
		condition: {
			duration: 1,
			onStart(target) {
				this.add('-singleturn', target, 'move: Protect');
			},
			onTryHitPriority: 3,
			onTryHit(target, source, move) {
				if (!move.flags['protect']) {
					if (['gmaxoneblow', 'gmaxrapidflow'].includes(move.id)) return;
					if (move.isZ || move.isMax) target.getMoveHitData(move).zBrokeProtect = true;
					return;
				}
				if (move.smartTarget) {
					move.smartTarget = false;
				} else {
					this.add('-activate', target, 'move: Protect');
				}
				const lockedmove = source.getVolatile('lockedmove');
				if (lockedmove) {
					// Outrage counter is reset
					if (source.volatiles['lockedmove'].duration === 2) {
						delete source.volatiles['lockedmove'];
					}
				}
				if (this.checkMoveMakesContact(move, source, target)) {
					source.trySetStatus('psn', target);
				}
				return this.NOT_FAIL;
			},
			onHit(target, source, move) {
				if (move.isZOrMaxPowered && this.checkMoveMakesContact(move, source, target)) {
					source.trySetStatus('psn', target);
				}
			},
		},
		secondary: null,
		target: "self",
		type: "Poison",
		zMove: {boost: {def: 1}},
		contestType: "Tough",
	},
	barbbarrage: {
		num: 839,
		accuracy: 100,
		basePower: 60,
		category: "Physical",
		isNonstandard: "Unobtainable",
		name: "Barb Barrage",
		pp: 10,
		priority: 0,
		flags: {protect: 1, mirror: 1},
		onBasePower(basePower, pokemon, target) {
			if (target.status === 'psn' || target.status === 'tox') {
				return this.chainModify(2);
			}
		},
		secondary: {
			chance: 50,
			status: 'psn',
		},
		target: "normal",
		type: "Poison",
	},
	barrage: {
		num: 140,
		accuracy: 85,
		basePower: 15,
		category: "Physical",
		isNonstandard: "Past",
		name: "Barrage",
		pp: 20,
		priority: 0,
		flags: {bullet: 1, protect: 1, mirror: 1},
		multihit: [2, 5],
		secondary: null,
		target: "normal",
		type: "Normal",
		contestType: "Cute",
	},
	barrier: {
		num: 112,
		accuracy: true,
		basePower: 0,
		category: "Status",
		isNonstandard: "Past",
		name: "Barrier",
		pp: 20,
		priority: 0,
		flags: {snatch: 1},
		boosts: {
			def: 2,
		},
		secondary: null,
		target: "self",
		type: "Psychic",
		zMove: {effect: 'clearnegativeboost'},
		contestType: "Cool",
	},
	batonpass: {
		num: 226,
		accuracy: true,
		basePower: 0,
		category: "Status",
		name: "Baton Pass",
		pp: 40,
		priority: 0,
		flags: {},
		onHit(target) {
			if (!this.canSwitch(target.side)) {
				this.attrLastMove('[still]');
				this.add('-fail', target);
				return this.NOT_FAIL;
			}
		},
		self: {
			onHit(source) {
				source.skipBeforeSwitchOutEventFlag = true;
			},
		},
		selfSwitch: 'copyvolatile',
		secondary: null,
		target: "self",
		type: "Normal",
		zMove: {effect: 'clearnegativeboost'},
		contestType: "Cute",
	},
	beakblast: {
		num: 690,
		accuracy: 100,
		basePower: 100,
		category: "Physical",
		isNonstandard: "Past",
		name: "Beak Blast",
		pp: 15,
		priority: -3,
		flags: {bullet: 1, protect: 1},
		priorityChargeCallback(pokemon) {
			pokemon.addVolatile('beakblast');
		},
		condition: {
			duration: 1,
			onStart(pokemon) {
				this.add('-singleturn', pokemon, 'move: Beak Blast');
			},
			onHit(target, source, move) {
				if (this.checkMoveMakesContact(move, source, target)) {
					source.trySetStatus('brn', target);
				}
			},
		},
		// FIXME: onMoveAborted(pokemon) {pokemon.removeVolatile('beakblast')},
		onAfterMove(pokemon) {
			pokemon.removeVolatile('beakblast');
		},
		secondary: null,
		target: "normal",
		type: "Flying",
		contestType: "Tough",
	},
	beatup: {
		num: 251,
		accuracy: 100,
		basePower: 0,
		basePowerCallback(pokemon, target, move) {
			const currentSpecies = move.allies!.shift()!.species;
			const bp = 5 + Math.floor(currentSpecies.baseStats.atk / 10);
			this.debug('BP for ' + currentSpecies.name + ' hit: ' + bp);
			return bp;
		},
		category: "Physical",
		name: "Beat Up",
		pp: 10,
		priority: 0,
		flags: {protect: 1, mirror: 1, allyanim: 1},
		onModifyMove(move, pokemon) {
			move.allies = pokemon.side.pokemon.filter(ally => ally === pokemon || !ally.fainted && !ally.status);
			move.multihit = move.allies.length;
		},
		secondary: null,
		target: "normal",
		type: "Dark",
		contestType: "Clever",
	},
	behemothbash: {
		num: 782,
		accuracy: 100,
		basePower: 100,
		category: "Physical",
		name: "Behemoth Bash",
		pp: 5,
		priority: 0,
		flags: {contact: 1, protect: 1, mirror: 1},
		secondary: null,
		target: "normal",
		type: "Steel",
	},
	behemothblade: {
		num: 781,
		accuracy: 100,
		basePower: 100,
		category: "Physical",
		name: "Behemoth Blade",
		pp: 5,
		priority: 0,
		flags: {contact: 1, protect: 1, mirror: 1, slicing: 1},
		secondary: null,
		target: "normal",
		type: "Steel",
	},
	belch: {
		num: 562,
		accuracy: 90,
		basePower: 120,
		category: "Special",
		name: "Belch",
		pp: 10,
		priority: 0,
		flags: {protect: 1},
		onDisableMove(pokemon) {
			if (!pokemon.ateBerry) pokemon.disableMove('belch');
		},
		secondary: null,
		target: "normal",
		type: "Poison",
		contestType: "Tough",
	},
	bellydrum: {
		num: 187,
		accuracy: true,
		basePower: 0,
		category: "Status",
		name: "Belly Drum",
		pp: 10,
		priority: 0,
		flags: {snatch: 1},
		onHit(target) {
			if (target.hp <= target.maxhp / 2 || target.boosts.atk >= 6 || target.maxhp === 1) { // Shedinja clause
				return false;
			}
			this.directDamage(target.maxhp / 2);
			this.boost({atk: 12}, target);
		},
		secondary: null,
		target: "self",
		type: "Normal",
		zMove: {effect: 'heal'},
		contestType: "Cute",
	},
	bestow: {
		num: 516,
		accuracy: true,
		basePower: 0,
		category: "Status",
		isNonstandard: "Past",
		name: "Bestow",
		pp: 15,
		priority: 0,
		flags: {mirror: 1, bypasssub: 1, allyanim: 1},
		onHit(target, source, move) {
			if (target.item) {
				return false;
			}
			const myItem = source.takeItem();
			if (!myItem) return false;
			if (!this.singleEvent('TakeItem', myItem, source.itemState, target, source, move, myItem) || !target.setItem(myItem)) {
				source.item = myItem.id;
				return false;
			}
			this.add('-item', target, myItem.name, '[from] move: Bestow', '[of] ' + source);
		},
		secondary: null,
		target: "normal",
		type: "Normal",
		zMove: {boost: {spe: 2}},
		contestType: "Cute",
	},
	bide: {
		num: 117,
		accuracy: true,
		basePower: 0,
		category: "Physical",
		isNonstandard: "Past",
		name: "Bide",
		pp: 10,
		priority: 1,
		flags: {contact: 1, protect: 1},
		volatileStatus: 'bide',
		ignoreImmunity: true,
		beforeMoveCallback(pokemon) {
			if (pokemon.volatiles['bide']) return true;
		},
		condition: {
			duration: 3,
			onLockMove: 'bide',
			onStart(pokemon) {
				this.effectState.totalDamage = 0;
				this.add('-start', pokemon, 'move: Bide');
			},
			onDamagePriority: -101,
			onDamage(damage, target, source, move) {
				if (!move || move.effectType !== 'Move' || !source) return;
				this.effectState.totalDamage += damage;
				this.effectState.lastDamageSource = source;
			},
			onBeforeMove(pokemon, target, move) {
				if (this.effectState.duration === 1) {
					this.add('-end', pokemon, 'move: Bide');
					target = this.effectState.lastDamageSource;
					if (!target || !this.effectState.totalDamage) {
						this.attrLastMove('[still]');
						this.add('-fail', pokemon);
						return false;
					}
					if (!target.isActive) {
						const possibleTarget = this.getRandomTarget(pokemon, this.dex.moves.get('pound'));
						if (!possibleTarget) {
							this.add('-miss', pokemon);
							return false;
						}
						target = possibleTarget;
					}
					const moveData: Partial<ActiveMove> = {
						id: 'bide' as ID,
						name: "Bide",
						accuracy: true,
						damage: this.effectState.totalDamage * 2,
						category: "Physical",
						priority: 1,
						flags: {contact: 1, protect: 1},
						effectType: 'Move',
						type: 'Normal',
					};
					this.actions.tryMoveHit(target, pokemon, moveData as ActiveMove);
					pokemon.removeVolatile('bide');
					return false;
				}
				this.add('-activate', pokemon, 'move: Bide');
			},
			onMoveAborted(pokemon) {
				pokemon.removeVolatile('bide');
			},
			onEnd(pokemon) {
				this.add('-end', pokemon, 'move: Bide', '[silent]');
			},
		},
		secondary: null,
		target: "self",
		type: "Normal",
		contestType: "Tough",
	},
	bind: {
		num: 20,
		accuracy: 85,
		basePower: 15,
		category: "Physical",
		name: "Bind",
		pp: 20,
		priority: 0,
		flags: {contact: 1, protect: 1, mirror: 1},
		volatileStatus: 'partiallytrapped',
		secondary: null,
		target: "normal",
		type: "Normal",
		contestType: "Tough",
	},
	bite: {
		num: 44,
		accuracy: 100,
		basePower: 60,
		category: "Physical",
		name: "Bite",
		pp: 25,
		priority: 0,
		flags: {bite: 1, contact: 1, protect: 1, mirror: 1},
		secondary: {
			chance: 30,
			volatileStatus: 'flinch',
		},
		target: "normal",
		type: "Dark",
		contestType: "Tough",
	},
	bitterblade: {
		num: 891,
		accuracy: 100,
		basePower: 90,
		category: "Physical",
		name: "Bitter Blade",
		pp: 10,
		priority: 0,
		flags: {contact: 1, protect: 1, mirror: 1, slicing: 1},
		drain: [1, 2],
		secondary: null,
		target: "normal",
		type: "Fire",
	},
	bittermalice: {
		num: 841,
		accuracy: 100,
		basePower: 75,
		category: "Special",
		isNonstandard: "Unobtainable",
		name: "Bitter Malice",
		pp: 10,
		priority: 0,
		flags: {protect: 1, mirror: 1},
		secondary: {
			chance: 100,
			boosts: {
				atk: -1,
			},
		},
		target: "normal",
		type: "Ghost",
	},
	blackholeeclipse: {
		num: 654,
		accuracy: true,
		basePower: 1,
		category: "Physical",
		isNonstandard: "Past",
		name: "Black Hole Eclipse",
		pp: 1,
		priority: 0,
		flags: {},
		isZ: "darkiniumz",
		secondary: null,
		target: "normal",
		type: "Dark",
		contestType: "Cool",
	},
	blastburn: {
		num: 307,
		accuracy: 90,
		basePower: 150,
		category: "Special",
		name: "Blast Burn",
		pp: 5,
		priority: 0,
		flags: {recharge: 1, protect: 1, mirror: 1},
		self: {
			volatileStatus: 'mustrecharge',
		},
		secondary: null,
		target: "normal",
		type: "Fire",
		contestType: "Beautiful",
	},
	blazekick: {
		num: 299,
		accuracy: 90,
		basePower: 85,
		category: "Physical",
		name: "Blaze Kick",
		pp: 10,
		priority: 0,
		flags: {contact: 1, protect: 1, mirror: 1},
		critRatio: 2,
		secondary: {
			chance: 10,
			status: 'brn',
		},
		target: "normal",
		type: "Fire",
		contestType: "Cool",
	},
	blazingtorque: {
		num: 896,
		accuracy: 100,
		basePower: 80,
		category: "Physical",
		isNonstandard: "Unobtainable",
		name: "Blazing Torque",
		pp: 10,
		priority: 0,
		flags: {protect: 1},
		secondary: {
			chance: 30,
			status: 'brn',
		},
		target: "normal",
		type: "Fire",
	},
	bleakwindstorm: {
		num: 846,
		accuracy: 80,
		basePower: 100,
		category: "Special",
		isNonstandard: "Unobtainable",
		name: "Bleakwind Storm",
		pp: 10,
		priority: 0,
		flags: {protect: 1, mirror: 1, wind: 1},
		secondary: {
			chance: 30,
			boosts: {
				spe: -1,
			},
		},
		target: "allAdjacentFoes",
		type: "Flying",
	},
	blizzard: {
		num: 59,
		accuracy: 70,
		basePower: 110,
		category: "Special",
		name: "Blizzard",
		pp: 5,
		priority: 0,
		flags: {protect: 1, mirror: 1, wind: 1},
		onModifyMove(move) {
			if (this.field.isWeather(['hail', 'snow'])) move.accuracy = true;
		},
		secondary: {
			chance: 10,
			status: 'frz',
		},
		target: "allAdjacentFoes",
		type: "Ice",
		contestType: "Beautiful",
	},
	block: {
		num: 335,
		accuracy: true,
		basePower: 0,
		category: "Status",
		name: "Block",
		pp: 5,
		priority: 0,
		flags: {reflectable: 1, mirror: 1},
		onHit(target, source, move) {
			return target.addVolatile('trapped', source, move, 'trapper');
		},
		secondary: null,
		target: "normal",
		type: "Normal",
		zMove: {boost: {def: 1}},
		contestType: "Cute",
	},
	bloomdoom: {
		num: 644,
		accuracy: true,
		basePower: 1,
		category: "Physical",
		isNonstandard: "Past",
		name: "Bloom Doom",
		pp: 1,
		priority: 0,
		flags: {},
		isZ: "grassiumz",
		secondary: null,
		target: "normal",
		type: "Grass",
		contestType: "Cool",
	},
	blueflare: {
		num: 551,
		accuracy: 85,
		basePower: 130,
		category: "Special",
		isNonstandard: "Past",
		name: "Blue Flare",
		pp: 5,
		priority: 0,
		flags: {protect: 1, mirror: 1},
		secondary: {
			chance: 20,
			status: 'brn',
		},
		target: "normal",
		type: "Fire",
		contestType: "Beautiful",
	},
	bodypress: {
		num: 776,
		accuracy: 100,
		basePower: 80,
		category: "Physical",
		name: "Body Press",
		pp: 10,
		priority: 0,
		flags: {contact: 1, protect: 1, mirror: 1},
		overrideOffensiveStat: 'def',
		secondary: null,
		target: "normal",
		type: "Fighting",
	},
	bodyslam: {
		num: 34,
		accuracy: 100,
		basePower: 85,
		category: "Physical",
		name: "Body Slam",
		pp: 15,
		priority: 0,
		flags: {contact: 1, protect: 1, mirror: 1, nonsky: 1},
		secondary: {
			chance: 30,
			status: 'par',
		},
		target: "normal",
		type: "Normal",
		contestType: "Tough",
	},
	boltbeak: {
		num: 754,
		accuracy: 100,
		basePower: 85,
		basePowerCallback(pokemon, target, move) {
			if (target.newlySwitched || this.queue.willMove(target)) {
				this.debug('Bolt Beak damage boost');
				return move.basePower * 2;
			}
			this.debug('Bolt Beak NOT boosted');
			return move.basePower;
		},
		category: "Physical",
		isNonstandard: "Past",
		name: "Bolt Beak",
		pp: 10,
		priority: 0,
		flags: {contact: 1, protect: 1, mirror: 1},
		secondary: null,
		target: "normal",
		type: "Electric",
	},
	boltstrike: {
		num: 550,
		accuracy: 85,
		basePower: 130,
		category: "Physical",
		isNonstandard: "Past",
		name: "Bolt Strike",
		pp: 5,
		priority: 0,
		flags: {contact: 1, protect: 1, mirror: 1},
		secondary: {
			chance: 20,
			status: 'par',
		},
		target: "normal",
		type: "Electric",
		contestType: "Beautiful",
	},
	boneclub: {
		num: 125,
		accuracy: 85,
		basePower: 65,
		category: "Physical",
		isNonstandard: "Past",
		name: "Bone Club",
		pp: 20,
		priority: 0,
		flags: {protect: 1, mirror: 1},
		secondary: {
			chance: 10,
			volatileStatus: 'flinch',
		},
		target: "normal",
		type: "Ground",
		contestType: "Tough",
	},
	bonemerang: {
		num: 155,
		accuracy: 90,
		basePower: 50,
		category: "Physical",
		isNonstandard: "Past",
		name: "Bonemerang",
		pp: 10,
		priority: 0,
		flags: {protect: 1, mirror: 1},
		multihit: 2,
		secondary: null,
		target: "normal",
		type: "Ground",
		maxMove: {basePower: 130},
		contestType: "Tough",
	},
	bonerush: {
		num: 198,
		accuracy: 90,
		basePower: 25,
		category: "Physical",
		name: "Bone Rush",
		pp: 10,
		priority: 0,
		flags: {protect: 1, mirror: 1},
		multihit: [2, 5],
		secondary: null,
		target: "normal",
		type: "Ground",
		zMove: {basePower: 140},
		maxMove: {basePower: 130},
		contestType: "Tough",
	},
	boomburst: {
		num: 586,
		accuracy: 100,
		basePower: 140,
		category: "Special",
		name: "Boomburst",
		pp: 10,
		priority: 0,
		flags: {protect: 1, mirror: 1, sound: 1, bypasssub: 1},
		secondary: null,
		target: "allAdjacent",
		type: "Normal",
		contestType: "Tough",
	},
	bounce: {
		num: 340,
		accuracy: 85,
		basePower: 85,
		category: "Physical",
		name: "Bounce",
		pp: 5,
		priority: 0,
		flags: {contact: 1, charge: 1, protect: 1, mirror: 1, gravity: 1, distance: 1},
		onTryMove(attacker, defender, move) {
			if (attacker.removeVolatile(move.id)) {
				return;
			}
			this.add('-prepare', attacker, move.name);
			if (!this.runEvent('ChargeMove', attacker, defender, move)) {
				return;
			}
			attacker.addVolatile('twoturnmove', defender);
			return null;
		},
		condition: {
			duration: 2,
			onInvulnerability(target, source, move) {
				if (['gust', 'twister', 'skyuppercut', 'thunder', 'hurricane', 'smackdown', 'thousandarrows'].includes(move.id)) {
					return;
				}
				return false;
			},
			onSourceBasePower(basePower, target, source, move) {
				if (move.id === 'gust' || move.id === 'twister') {
					return this.chainModify(2);
				}
			},
		},
		secondary: {
			chance: 30,
			status: 'par',
		},
		target: "any",
		type: "Flying",
		contestType: "Cute",
	},
	bouncybubble: {
		num: 733,
		accuracy: 100,
		basePower: 60,
		category: "Special",
		isNonstandard: "LGPE",
		name: "Bouncy Bubble",
		pp: 20,
		priority: 0,
		flags: {protect: 1, heal: 1},
		drain: [1, 2],
		secondary: null,
		target: "normal",
		type: "Water",
		contestType: "Clever",
	},
	branchpoke: {
		num: 785,
		accuracy: 100,
		basePower: 40,
		category: "Physical",
		name: "Branch Poke",
		pp: 40,
		priority: 0,
		flags: {contact: 1, protect: 1, mirror: 1},
		secondary: null,
		target: "normal",
		type: "Grass",
	},
	bravebird: {
		num: 413,
		accuracy: 100,
		basePower: 120,
		category: "Physical",
		name: "Brave Bird",
		pp: 15,
		priority: 0,
		flags: {contact: 1, protect: 1, mirror: 1, distance: 1},
		recoil: [33, 100],
		secondary: null,
		target: "any",
		type: "Flying",
		contestType: "Cool",
	},
	breakingswipe: {
		num: 784,
		accuracy: 100,
		basePower: 60,
		category: "Physical",
		name: "Breaking Swipe",
		pp: 15,
		priority: 0,
		flags: {contact: 1, protect: 1, mirror: 1},
		secondary: {
			chance: 100,
			boosts: {
				atk: -1,
			},
		},
		target: "allAdjacentFoes",
		type: "Dragon",
	},
	breakneckblitz: {
		num: 622,
		accuracy: true,
		basePower: 1,
		category: "Physical",
		isNonstandard: "Past",
		name: "Breakneck Blitz",
		pp: 1,
		priority: 0,
		flags: {},
		isZ: "normaliumz",
		secondary: null,
		target: "normal",
		type: "Normal",
		contestType: "Cool",
	},
	brickbreak: {
		num: 280,
		accuracy: 100,
		basePower: 75,
		category: "Physical",
		name: "Brick Break",
		pp: 15,
		priority: 0,
		flags: {contact: 1, protect: 1, mirror: 1},
		onTryHit(pokemon) {
			// will shatter screens through sub, before you hit
			pokemon.side.removeSideCondition('reflect');
			pokemon.side.removeSideCondition('lightscreen');
			pokemon.side.removeSideCondition('auroraveil');
		},
		secondary: null,
		target: "normal",
		type: "Fighting",
		contestType: "Cool",
	},
	brine: {
		num: 362,
		accuracy: 100,
		basePower: 65,
		category: "Special",
		name: "Brine",
		pp: 10,
		priority: 0,
		flags: {protect: 1, mirror: 1},
		onBasePower(basePower, pokemon, target) {
			if (target.hp * 2 <= target.maxhp) {
				return this.chainModify(2);
			}
		},
		secondary: null,
		target: "normal",
		type: "Water",
		contestType: "Tough",
	},
	brutalswing: {
		num: 693,
		accuracy: 100,
		basePower: 60,
		category: "Physical",
		name: "Brutal Swing",
		pp: 20,
		priority: 0,
		flags: {contact: 1, protect: 1, mirror: 1},
		secondary: null,
		target: "allAdjacent",
		type: "Dark",
		contestType: "Tough",
	},
	bubble: {
		num: 145,
		accuracy: 100,
		basePower: 40,
		category: "Special",
		isNonstandard: "Past",
		name: "Bubble",
		pp: 30,
		priority: 0,
		flags: {protect: 1, mirror: 1},
		secondary: {
			chance: 10,
			boosts: {
				spe: -1,
			},
		},
		target: "allAdjacentFoes",
		type: "Water",
		contestType: "Cute",
	},
	bubblebeam: {
		num: 61,
		accuracy: 100,
		basePower: 65,
		category: "Special",
		name: "Bubble Beam",
		pp: 20,
		priority: 0,
		flags: {protect: 1, mirror: 1},
		secondary: {
			chance: 10,
			boosts: {
				spe: -1,
			},
		},
		target: "normal",
		type: "Water",
		contestType: "Beautiful",
	},
	bugbite: {
		num: 450,
		accuracy: 100,
		basePower: 60,
		category: "Physical",
		name: "Bug Bite",
		pp: 20,
		priority: 0,
		flags: {contact: 1, protect: 1, mirror: 1},
		onHit(target, source) {
			const item = target.getItem();
			if (source.hp && item.isBerry && target.takeItem(source)) {
				this.add('-enditem', target, item.name, '[from] stealeat', '[move] Bug Bite', '[of] ' + source);
				if (this.singleEvent('Eat', item, null, source, null, null)) {
					this.runEvent('EatItem', source, null, null, item);
					if (item.id === 'leppaberry') target.staleness = 'external';
				}
				if (item.onEat) source.ateBerry = true;
			}
		},
		secondary: null,
		target: "normal",
		type: "Bug",
		contestType: "Cute",
	},
	bugbuzz: {
		num: 405,
		accuracy: 100,
		basePower: 90,
		category: "Special",
		name: "Bug Buzz",
		pp: 10,
		priority: 0,
		flags: {protect: 1, mirror: 1, sound: 1, bypasssub: 1},
		secondary: {
			chance: 10,
			boosts: {
				spd: -1,
			},
		},
		target: "normal",
		type: "Bug",
		contestType: "Beautiful",
	},
	bulkup: {
		num: 339,
		accuracy: true,
		basePower: 0,
		category: "Status",
		name: "Bulk Up",
		pp: 20,
		priority: 0,
		flags: {snatch: 1},
		boosts: {
			atk: 1,
			def: 1,
		},
		secondary: null,
		target: "self",
		type: "Fighting",
		zMove: {boost: {atk: 1}},
		contestType: "Cool",
	},
	bulldoze: {
		num: 523,
		accuracy: 100,
		basePower: 60,
		category: "Physical",
		name: "Bulldoze",
		pp: 20,
		priority: 0,
		flags: {protect: 1, mirror: 1, nonsky: 1},
		secondary: {
			chance: 100,
			boosts: {
				spe: -1,
			},
		},
		target: "allAdjacent",
		type: "Ground",
		contestType: "Tough",
	},
	bulletpunch: {
		num: 418,
		accuracy: 100,
		basePower: 40,
		category: "Physical",
		name: "Bullet Punch",
		pp: 30,
		priority: 1,
		flags: {contact: 1, protect: 1, mirror: 1, punch: 1},
		secondary: null,
		target: "normal",
		type: "Steel",
		contestType: "Tough",
	},
	bulletseed: {
		num: 331,
		accuracy: 100,
		basePower: 25,
		category: "Physical",
		name: "Bullet Seed",
		pp: 30,
		priority: 0,
		flags: {bullet: 1, protect: 1, mirror: 1},
		multihit: [2, 5],
		secondary: null,
		target: "normal",
		type: "Grass",
		zMove: {basePower: 140},
		maxMove: {basePower: 130},
		contestType: "Cool",
	},
	burningjealousy: {
		num: 807,
		accuracy: 100,
		basePower: 70,
		category: "Special",
		name: "Burning Jealousy",
		pp: 5,
		priority: 0,
		flags: {protect: 1, mirror: 1},
		secondary: {
			chance: 100,
			onHit(target, source, move) {
				if (target?.statsRaisedThisTurn) {
					target.trySetStatus('brn', source, move);
				}
			},
		},
		target: "allAdjacentFoes",
		type: "Fire",
		contestType: "Tough",
	},
	burnup: {
		num: 682,
		accuracy: 100,
		basePower: 130,
		category: "Special",
		name: "Burn Up",
		pp: 5,
		priority: 0,
		flags: {protect: 1, mirror: 1, defrost: 1},
		onTryMove(pokemon, target, move) {
			if (pokemon.hasType('Fire')) return;
			this.add('-fail', pokemon, 'move: Burn Up');
			this.attrLastMove('[still]');
			return null;
		},
		self: {
			onHit(pokemon) {
				pokemon.setType(pokemon.getTypes(true).map(type => type === "Fire" ? "???" : type));
				this.add('-start', pokemon, 'typechange', pokemon.getTypes().join('/'), '[from] move: Burn Up');
			},
		},
		secondary: null,
		target: "normal",
		type: "Fire",
		contestType: "Clever",
	},
	buzzybuzz: {
		num: 734,
		accuracy: 100,
		basePower: 60,
		category: "Special",
		isNonstandard: "LGPE",
		name: "Buzzy Buzz",
		pp: 20,
		priority: 0,
		flags: {protect: 1},
		secondary: {
			chance: 100,
			status: 'par',
		},
		target: "normal",
		type: "Electric",
		contestType: "Clever",
	},
	calmmind: {
		num: 347,
		accuracy: true,
		basePower: 0,
		category: "Status",
		name: "Calm Mind",
		pp: 20,
		priority: 0,
		flags: {snatch: 1},
		boosts: {
			spa: 1,
			spd: 1,
		},
		secondary: null,
		target: "self",
		type: "Psychic",
		zMove: {effect: 'clearnegativeboost'},
		contestType: "Clever",
	},
	camouflage: {
		num: 293,
		accuracy: true,
		basePower: 0,
		category: "Status",
		isNonstandard: "Past",
		name: "Camouflage",
		pp: 20,
		priority: 0,
		flags: {snatch: 1},
		onHit(target) {
			let newType = 'Normal';
			if (this.field.isTerrain('electricterrain')) {
				newType = 'Electric';
			} else if (this.field.isTerrain('grassyterrain')) {
				newType = 'Grass';
			} else if (this.field.isTerrain('mistyterrain')) {
				newType = 'Fairy';
			} else if (this.field.isTerrain('psychicterrain')) {
				newType = 'Psychic';
			}

			if (target.getTypes().join() === newType || !target.setType(newType)) return false;
			this.add('-start', target, 'typechange', newType);
		},
		secondary: null,
		target: "self",
		type: "Normal",
		zMove: {boost: {evasion: 1}},
		contestType: "Clever",
	},
	captivate: {
		num: 445,
		accuracy: 100,
		basePower: 0,
		category: "Status",
		isNonstandard: "Past",
		name: "Captivate",
		pp: 20,
		priority: 0,
		flags: {protect: 1, reflectable: 1, mirror: 1},
		onTryImmunity(pokemon, source) {
			return (pokemon.gender === 'M' && source.gender === 'F') || (pokemon.gender === 'F' && source.gender === 'M');
		},
		boosts: {
			spa: -2,
		},
		secondary: null,
		target: "allAdjacentFoes",
		type: "Normal",
		zMove: {boost: {spd: 2}},
		contestType: "Cute",
	},
	catastropika: {
		num: 658,
		accuracy: true,
		basePower: 210,
		category: "Physical",
		isNonstandard: "Past",
		name: "Catastropika",
		pp: 1,
		priority: 0,
		flags: {contact: 1},
		isZ: "pikaniumz",
		secondary: null,
		target: "normal",
		type: "Electric",
		contestType: "Cool",
	},
	ceaselessedge: {
		num: 845,
		accuracy: 90,
		basePower: 65,
		category: "Physical",
		isNonstandard: "Unobtainable",
		name: "Ceaseless Edge",
		pp: 15,
		priority: 0,
		flags: {contact: 1, protect: 1, mirror: 1, slicing: 1},
<<<<<<< HEAD
		// critRatio: 2,
		self: {
			onHit(source) {
				for (const side of source.side.foeSidesWithConditions()) {
					side.addSideCondition('spikes');
				}
			},
=======
		secondary: {
			chance: 100,
			sideCondition: 'spikes',
>>>>>>> 8e9ce1a0
		},
		secondary: {}, // allows sheer force to trigger
		target: "normal",
		type: "Dark",
	},
	celebrate: {
		num: 606,
		accuracy: true,
		basePower: 0,
		category: "Status",
		name: "Celebrate",
		pp: 40,
		priority: 0,
		flags: {},
		onTryHit(target, source) {
			this.add('-activate', target, 'move: Celebrate');
		},
		secondary: null,
		target: "self",
		type: "Normal",
		zMove: {boost: {atk: 1, def: 1, spa: 1, spd: 1, spe: 1}},
		contestType: "Cute",
	},
	charge: {
		num: 268,
		accuracy: true,
		basePower: 0,
		category: "Status",
		name: "Charge",
		pp: 20,
		priority: 0,
		flags: {snatch: 1},
		volatileStatus: 'charge',
		onHit(pokemon) {
			this.add('-activate', pokemon, 'move: Charge');
		},
		condition: {
			duration: 2,
			onRestart(pokemon) {
				this.effectState.duration = 2;
			},
			onBasePowerPriority: 9,
			onBasePower(basePower, attacker, defender, move) {
				if (move.type === 'Electric') {
					this.debug('charge boost');
					return this.chainModify(2);
				}
			},
		},
		boosts: {
			spd: 1,
		},
		secondary: null,
		target: "self",
		type: "Electric",
		zMove: {boost: {spd: 1}},
		contestType: "Clever",
	},
	chargebeam: {
		num: 451,
		accuracy: 90,
		basePower: 50,
		category: "Special",
		name: "Charge Beam",
		pp: 10,
		priority: 0,
		flags: {protect: 1, mirror: 1},
		secondary: {
			chance: 70,
			self: {
				boosts: {
					spa: 1,
				},
			},
		},
		target: "normal",
		type: "Electric",
		contestType: "Beautiful",
	},
	charm: {
		num: 204,
		accuracy: 100,
		basePower: 0,
		category: "Status",
		name: "Charm",
		pp: 20,
		priority: 0,
		flags: {protect: 1, reflectable: 1, mirror: 1, allyanim: 1},
		boosts: {
			atk: -2,
		},
		secondary: null,
		target: "normal",
		type: "Fairy",
		zMove: {boost: {def: 1}},
		contestType: "Cute",
	},
	chatter: {
		num: 448,
		accuracy: 100,
		basePower: 65,
		category: "Special",
		isNonstandard: "Past",
		name: "Chatter",
		pp: 20,
		priority: 0,
		flags: {protect: 1, mirror: 1, sound: 1, distance: 1, bypasssub: 1},
		noSketch: true,
		secondary: {
			chance: 100,
			volatileStatus: 'confusion',
		},
		target: "any",
		type: "Flying",
		contestType: "Cute",
	},
	chillingwater: {
		num: 886,
		accuracy: 100,
		basePower: 50,
		category: "Special",
		name: "Chilling Water",
		pp: 20,
		priority: 0,
		flags: {protect: 1, mirror: 1},
		secondary: {
			chance: 100,
			boosts: {
				atk: -1,
			},
		},
		target: "normal",
		type: "Water",
		contestType: "Beautiful",
	},
	chillyreception: {
		num: 881,
		accuracy: true,
		basePower: 0,
		category: "Status",
		name: "Chilly Reception",
		pp: 10,
		priority: 0,
		flags: {},
		// TODO show prepare message before the "POKEMON used MOVE!" message
		// This happens even before sleep shows its "POKEMON is fast asleep." message
		weather: 'snow',
		selfSwitch: true,
		secondary: null,
		target: "all",
		type: "Ice",
	},
	chipaway: {
		num: 498,
		accuracy: 100,
		basePower: 70,
		category: "Physical",
		isNonstandard: "Past",
		name: "Chip Away",
		pp: 20,
		priority: 0,
		flags: {contact: 1, protect: 1, mirror: 1},
		ignoreDefensive: true,
		ignoreEvasion: true,
		secondary: null,
		target: "normal",
		type: "Normal",
		contestType: "Tough",
	},
	chloroblast: {
		num: 835,
		accuracy: 95,
		basePower: 150,
		category: "Special",
		isNonstandard: "Unobtainable",
		name: "Chloroblast",
		pp: 5,
		priority: 0,
		flags: {protect: 1, mirror: 1},
		mindBlownRecoil: true,
		onAfterMove(pokemon, target, move) {
			if (move.mindBlownRecoil && !move.multihit) {
				const hpBeforeRecoil = pokemon.hp;
				this.damage(Math.round(pokemon.maxhp / 2), pokemon, pokemon, this.dex.conditions.get('Chloroblast'), true);
				if (pokemon.hp <= pokemon.maxhp / 2 && hpBeforeRecoil > pokemon.maxhp / 2) {
					this.runEvent('EmergencyExit', pokemon, pokemon);
				}
			}
		},
		secondary: null,
		target: "normal",
		type: "Grass",
	},
	circlethrow: {
		num: 509,
		accuracy: 90,
		basePower: 60,
		category: "Physical",
		name: "Circle Throw",
		pp: 10,
		priority: -6,
		flags: {contact: 1, protect: 1, mirror: 1},
		forceSwitch: true,
		target: "normal",
		type: "Fighting",
		contestType: "Cool",
	},
	clamp: {
		num: 128,
		accuracy: 85,
		basePower: 35,
		category: "Physical",
		isNonstandard: "Past",
		name: "Clamp",
		pp: 15,
		priority: 0,
		flags: {contact: 1, protect: 1, mirror: 1},
		volatileStatus: 'partiallytrapped',
		secondary: null,
		target: "normal",
		type: "Water",
		contestType: "Tough",
	},
	clangingscales: {
		num: 691,
		accuracy: 100,
		basePower: 110,
		category: "Special",
		isNonstandard: "Past",
		name: "Clanging Scales",
		pp: 5,
		priority: 0,
		flags: {protect: 1, mirror: 1, sound: 1, bypasssub: 1},
		selfBoost: {
			boosts: {
				def: -1,
			},
		},
		secondary: null,
		target: "allAdjacentFoes",
		type: "Dragon",
		contestType: "Tough",
	},
	clangoroussoul: {
		num: 775,
		accuracy: 100,
		basePower: 0,
		category: "Status",
		isNonstandard: "Past",
		name: "Clangorous Soul",
		pp: 5,
		priority: 0,
		flags: {snatch: 1, sound: 1, dance: 1},
		onTry(source) {
			if (source.hp <= (source.maxhp * 33 / 100) || source.maxhp === 1) return false;
		},
		onTryHit(pokemon, target, move) {
			if (!this.boost(move.boosts as SparseBoostsTable)) return null;
			delete move.boosts;
		},
		onHit(pokemon) {
			this.directDamage(pokemon.maxhp * 33 / 100);
		},
		boosts: {
			atk: 1,
			def: 1,
			spa: 1,
			spd: 1,
			spe: 1,
		},
		secondary: null,
		target: "self",
		type: "Dragon",
	},
	clangoroussoulblaze: {
		num: 728,
		accuracy: true,
		basePower: 185,
		category: "Special",
		isNonstandard: "Past",
		name: "Clangorous Soulblaze",
		pp: 1,
		priority: 0,
		flags: {sound: 1, bypasssub: 1},
		selfBoost: {
			boosts: {
				atk: 1,
				def: 1,
				spa: 1,
				spd: 1,
				spe: 1,
			},
		},
		isZ: "kommoniumz",
		secondary: {
			// Sheer Force negates the selfBoost even though it is not secondary
		},
		target: "allAdjacentFoes",
		type: "Dragon",
		contestType: "Cool",
	},
	clearsmog: {
		num: 499,
		accuracy: true,
		basePower: 50,
		category: "Special",
		name: "Clear Smog",
		pp: 15,
		priority: 0,
		flags: {protect: 1, mirror: 1},
		onHit(target) {
			target.clearBoosts();
			this.add('-clearboost', target);
		},
		secondary: null,
		target: "normal",
		type: "Poison",
		contestType: "Beautiful",
	},
	closecombat: {
		num: 370,
		accuracy: 100,
		basePower: 120,
		category: "Physical",
		name: "Close Combat",
		pp: 5,
		priority: 0,
		flags: {contact: 1, protect: 1, mirror: 1},
		self: {
			boosts: {
				def: -1,
				spd: -1,
			},
		},
		secondary: null,
		target: "normal",
		type: "Fighting",
		contestType: "Tough",
	},
	coaching: {
		num: 811,
		accuracy: true,
		basePower: 0,
		category: "Status",
		name: "Coaching",
		pp: 10,
		priority: 0,
		flags: {bypasssub: 1, allyanim: 1},
		secondary: null,
		boosts: {
			atk: 1,
			def: 1,
		},
		target: "adjacentAlly",
		type: "Fighting",
	},
	coil: {
		num: 489,
		accuracy: true,
		basePower: 0,
		category: "Status",
		name: "Coil",
		pp: 20,
		priority: 0,
		flags: {snatch: 1},
		boosts: {
			atk: 1,
			def: 1,
			accuracy: 1,
		},
		secondary: null,
		target: "self",
		type: "Poison",
		zMove: {effect: 'clearnegativeboost'},
		contestType: "Tough",
	},
	collisioncourse: {
		num: 878,
		accuracy: 100,
		basePower: 100,
		category: "Physical",
		name: "Collision Course",
		pp: 5,
		priority: 0,
		flags: {contact: 1, protect: 1, mirror: 1},
		onBasePower(basePower, source, target, move) {
			if (target.runEffectiveness(move) > 0) {
				// Placeholder
				this.debug(`collision course super effective buff`);
				return this.chainModify(1.5);
			}
		},
		secondary: null,
		target: "normal",
		type: "Fighting",
		contestType: "Tough",
	},
	combattorque: {
		num: 899,
		accuracy: 100,
		basePower: 100,
		category: "Physical",
		isNonstandard: "Unobtainable",
		name: "Combat Torque",
		pp: 10,
		priority: 0,
		flags: {protect: 1},
		secondary: {
			chance: 30,
			status: 'par',
		},
		target: "normal",
		type: "Fighting",
	},
	cometpunch: {
		num: 4,
		accuracy: 85,
		basePower: 18,
		category: "Physical",
		isNonstandard: "Past",
		name: "Comet Punch",
		pp: 15,
		priority: 0,
		flags: {contact: 1, protect: 1, mirror: 1, punch: 1},
		multihit: [2, 5],
		secondary: null,
		target: "normal",
		type: "Normal",
		maxMove: {basePower: 100},
		contestType: "Tough",
	},
	comeuppance: {
		num: 894,
		accuracy: 100,
		basePower: 0,
		damageCallback(pokemon) {
			const lastDamagedBy = pokemon.getLastDamagedBy(true);
			if (lastDamagedBy !== undefined) {
				return (lastDamagedBy.damage * 1.5) || 1;
			}
			return 0;
		},
		category: "Physical",
		name: "Comeuppance",
		pp: 10,
		priority: 0,
		flags: {contact: 1, protect: 1, mirror: 1},
		onTry(source) {
			const lastDamagedBy = source.getLastDamagedBy(true);
			if (lastDamagedBy === undefined || !lastDamagedBy.thisTurn) return false;
		},
		onModifyTarget(targetRelayVar, source, target, move) {
			const lastDamagedBy = source.getLastDamagedBy(true);
			if (lastDamagedBy) {
				targetRelayVar.target = this.getAtSlot(lastDamagedBy.slot);
			}
		},
		secondary: null,
		target: "scripted",
		type: "Dark",
		contestType: "Cool",
	},
	confide: {
		num: 590,
		accuracy: true,
		basePower: 0,
		category: "Status",
		name: "Confide",
		pp: 20,
		priority: 0,
		flags: {reflectable: 1, mirror: 1, sound: 1, bypasssub: 1},
		boosts: {
			spa: -1,
		},
		secondary: null,
		target: "normal",
		type: "Normal",
		zMove: {boost: {spd: 1}},
		contestType: "Cute",
	},
	confuseray: {
		num: 109,
		accuracy: 100,
		basePower: 0,
		category: "Status",
		name: "Confuse Ray",
		pp: 10,
		priority: 0,
		flags: {protect: 1, reflectable: 1, mirror: 1},
		volatileStatus: 'confusion',
		secondary: null,
		target: "normal",
		type: "Ghost",
		zMove: {boost: {spa: 1}},
		contestType: "Clever",
	},
	confusion: {
		num: 93,
		accuracy: 100,
		basePower: 50,
		category: "Special",
		name: "Confusion",
		pp: 25,
		priority: 0,
		flags: {protect: 1, mirror: 1},
		secondary: {
			chance: 10,
			volatileStatus: 'confusion',
		},
		target: "normal",
		type: "Psychic",
		contestType: "Clever",
	},
	constrict: {
		num: 132,
		accuracy: 100,
		basePower: 10,
		category: "Physical",
		isNonstandard: "Past",
		name: "Constrict",
		pp: 35,
		priority: 0,
		flags: {contact: 1, protect: 1, mirror: 1},
		secondary: {
			chance: 10,
			boosts: {
				spe: -1,
			},
		},
		target: "normal",
		type: "Normal",
		contestType: "Tough",
	},
	continentalcrush: {
		num: 632,
		accuracy: true,
		basePower: 1,
		category: "Physical",
		isNonstandard: "Past",
		name: "Continental Crush",
		pp: 1,
		priority: 0,
		flags: {},
		isZ: "rockiumz",
		secondary: null,
		target: "normal",
		type: "Rock",
		contestType: "Cool",
	},
	conversion: {
		num: 160,
		accuracy: true,
		basePower: 0,
		category: "Status",
		isNonstandard: "Past",
		name: "Conversion",
		pp: 30,
		priority: 0,
		flags: {snatch: 1},
		onHit(target) {
			const type = this.dex.moves.get(target.moveSlots[0].id).type;
			if (target.hasType(type) || !target.setType(type)) return false;
			this.add('-start', target, 'typechange', type);
		},
		secondary: null,
		target: "self",
		type: "Normal",
		zMove: {boost: {atk: 1, def: 1, spa: 1, spd: 1, spe: 1}},
		contestType: "Beautiful",
	},
	conversion2: {
		num: 176,
		accuracy: true,
		basePower: 0,
		category: "Status",
		isNonstandard: "Past",
		name: "Conversion 2",
		pp: 30,
		priority: 0,
		flags: {bypasssub: 1},
		onHit(target, source) {
			if (!target.lastMoveUsed) {
				return false;
			}
			const possibleTypes = [];
			const attackType = target.lastMoveUsed.type;
			for (const type of this.dex.types.names()) {
				if (source.hasType(type)) continue;
				const typeCheck = this.dex.types.get(type).damageTaken[attackType];
				if (typeCheck === 2 || typeCheck === 3) {
					possibleTypes.push(type);
				}
			}
			if (!possibleTypes.length) {
				return false;
			}
			const randomType = this.sample(possibleTypes);

			if (!source.setType(randomType)) return false;
			this.add('-start', source, 'typechange', randomType);
		},
		secondary: null,
		target: "normal",
		type: "Normal",
		zMove: {effect: 'heal'},
		contestType: "Beautiful",
	},
	copycat: {
		num: 383,
		accuracy: true,
		basePower: 0,
		category: "Status",
		name: "Copycat",
		pp: 20,
		priority: 0,
		flags: {},
		onHit(pokemon) {
			const noCopycat = [
				'assist', 'banefulbunker', 'beakblast', 'behemothbash', 'behemothblade', 'belch', 'bestow', 'celebrate', 'chatter', 'circlethrow', 'copycat', 'counter', 'covet', 'craftyshield', 'destinybond', 'detect', 'dragontail', 'dynamaxcannon', 'endure', 'feint', 'focuspunch', 'followme', 'helpinghand', 'holdhands', 'kingsshield', 'matblock', 'mefirst', 'metronome', 'mimic', 'mirrorcoat', 'mirrormove', 'naturepower', 'obstruct', 'protect', 'ragepowder', 'roar', 'shelltrap', 'sketch', 'sleeptalk', 'snatch', 'spikyshield', 'spotlight', 'struggle', 'switcheroo', 'thief', 'transform', 'trick', 'whirlwind',
			];
			let move: Move | ActiveMove | null = this.lastMove;
			if (!move) return;

			if (move.isMax && move.baseMove) move = this.dex.moves.get(move.baseMove);
			if (noCopycat.includes(move.id) || move.isZ || move.isMax) {
				return false;
			}
			this.actions.useMove(move.id, pokemon);
		},
		secondary: null,
		target: "self",
		type: "Normal",
		zMove: {boost: {accuracy: 1}},
		contestType: "Cute",
	},
	coreenforcer: {
		num: 687,
		accuracy: 100,
		basePower: 100,
		category: "Special",
		isNonstandard: "Past",
		name: "Core Enforcer",
		pp: 10,
		priority: 0,
		flags: {protect: 1, mirror: 1},
		onHit(target) {
			if (target.getAbility().isPermanent) return;
			if (target.newlySwitched || this.queue.willMove(target)) return;
			target.addVolatile('gastroacid');
		},
		onAfterSubDamage(damage, target) {
			if (target.getAbility().isPermanent) return;
			if (target.newlySwitched || this.queue.willMove(target)) return;
			target.addVolatile('gastroacid');
		},
		secondary: null,
		target: "allAdjacentFoes",
		type: "Dragon",
		zMove: {basePower: 140},
		contestType: "Tough",
	},
	corkscrewcrash: {
		num: 638,
		accuracy: true,
		basePower: 1,
		category: "Physical",
		isNonstandard: "Past",
		name: "Corkscrew Crash",
		pp: 1,
		priority: 0,
		flags: {},
		isZ: "steeliumz",
		secondary: null,
		target: "normal",
		type: "Steel",
		contestType: "Cool",
	},
	corrosivegas: {
		num: 810,
		accuracy: 100,
		basePower: 0,
		category: "Status",
		name: "Corrosive Gas",
		pp: 40,
		priority: 0,
		flags: {protect: 1, reflectable: 1, mirror: 1, allyanim: 1},
		onHit(target, source) {
			const item = target.takeItem(source);
			if (item) {
				this.add('-enditem', target, item.name, '[from] move: Corrosive Gas', '[of] ' + source);
			} else {
				this.add('-fail', target, 'move: Corrosive Gas');
			}
		},
		secondary: null,
		target: "allAdjacent",
		type: "Poison",
	},
	cosmicpower: {
		num: 322,
		accuracy: true,
		basePower: 0,
		category: "Status",
		isNonstandard: "Unobtainable",
		name: "Cosmic Power",
		pp: 20,
		priority: 0,
		flags: {snatch: 1},
		boosts: {
			def: 1,
			spd: 1,
		},
		secondary: null,
		target: "self",
		type: "Psychic",
		zMove: {boost: {spd: 1}},
		contestType: "Beautiful",
	},
	cottonguard: {
		num: 538,
		accuracy: true,
		basePower: 0,
		category: "Status",
		name: "Cotton Guard",
		pp: 10,
		priority: 0,
		flags: {snatch: 1},
		boosts: {
			def: 3,
		},
		secondary: null,
		target: "self",
		type: "Grass",
		zMove: {effect: 'clearnegativeboost'},
		contestType: "Cute",
	},
	cottonspore: {
		num: 178,
		accuracy: 100,
		basePower: 0,
		category: "Status",
		name: "Cotton Spore",
		pp: 40,
		priority: 0,
		flags: {powder: 1, protect: 1, reflectable: 1, mirror: 1},
		boosts: {
			spe: -2,
		},
		secondary: null,
		target: "allAdjacentFoes",
		type: "Grass",
		zMove: {effect: 'clearnegativeboost'},
		contestType: "Beautiful",
	},
	counter: {
		num: 68,
		accuracy: 100,
		basePower: 0,
		damageCallback(pokemon) {
			if (!pokemon.volatiles['counter']) return 0;
			return pokemon.volatiles['counter'].damage || 1;
		},
		category: "Physical",
		name: "Counter",
		pp: 20,
		priority: -5,
		flags: {contact: 1, protect: 1},
		beforeTurnCallback(pokemon) {
			pokemon.addVolatile('counter');
		},
		onTry(source) {
			if (!source.volatiles['counter']) return false;
			if (source.volatiles['counter'].slot === null) return false;
		},
		condition: {
			duration: 1,
			noCopy: true,
			onStart(target, source, move) {
				this.effectState.slot = null;
				this.effectState.damage = 0;
			},
			onRedirectTargetPriority: -1,
			onRedirectTarget(target, source, source2, move) {
				if (move.id !== 'counter') return;
				if (source !== this.effectState.target || !this.effectState.slot) return;
				return this.getAtSlot(this.effectState.slot);
			},
			onDamagingHit(damage, target, source, move) {
				if (!source.isAlly(target) && this.getCategory(move) === 'Physical') {
					this.effectState.slot = source.getSlot();
					this.effectState.damage = 2 * damage;
				}
			},
		},
		secondary: null,
		target: "scripted",
		type: "Fighting",
		maxMove: {basePower: 75},
		contestType: "Tough",
	},
	courtchange: {
		num: 756,
		accuracy: 100,
		basePower: 0,
		category: "Status",
		name: "Court Change",
		pp: 10,
		priority: 0,
		flags: {mirror: 1},
		onHitField(target, source) {
			const sideConditions = [
				'mist', 'lightscreen', 'reflect', 'spikes', 'safeguard', 'tailwind', 'toxicspikes', 'stealthrock', 'waterpledge', 'firepledge', 'grasspledge', 'stickyweb', 'auroraveil', 'gmaxsteelsurge', 'gmaxcannonade', 'gmaxvinelash', 'gmaxwildfire',
			];
			let success = false;
			if (this.gameType === "freeforall") {
				// random integer from 1-3 inclusive
				const offset = this.random(3) + 1;
				// the list of all sides in counterclockwise order
				const sides = [this.sides[0], this.sides[2]!, this.sides[1], this.sides[3]!];
				const temp: {[k: number]: typeof source.side.sideConditions} = {0: {}, 1: {}, 2: {}, 3: {}};
				for (const side of sides) {
					for (const id in side.sideConditions) {
						if (!sideConditions.includes(id)) continue;
						temp[side.n][id] = side.sideConditions[id];
						delete side.sideConditions[id];
						const effectName = this.dex.conditions.get(id).name;
						this.add('-sideend', side, effectName, '[silent]');
						success = true;
					}
				}
				for (let i = 0; i < 4; i++) {
					const sourceSideConditions = temp[sides[i].n];
					const targetSide = sides[(i + offset) % 4]; // the next side in rotation
					for (const id in sourceSideConditions) {
						targetSide.sideConditions[id] = sourceSideConditions[id];
						const effectName = this.dex.conditions.get(id).name;
						let layers = sourceSideConditions[id].layers || 1;
						for (; layers > 0; layers--) this.add('-sidestart', targetSide, effectName, '[silent]');
					}
				}
			} else {
				const sourceSideConditions = source.side.sideConditions;
				const targetSideConditions = source.side.foe.sideConditions;
				const sourceTemp: typeof sourceSideConditions = {};
				const targetTemp: typeof targetSideConditions = {};
				for (const id in sourceSideConditions) {
					if (!sideConditions.includes(id)) continue;
					sourceTemp[id] = sourceSideConditions[id];
					delete sourceSideConditions[id];
					success = true;
				}
				for (const id in targetSideConditions) {
					if (!sideConditions.includes(id)) continue;
					targetTemp[id] = targetSideConditions[id];
					delete targetSideConditions[id];
					success = true;
				}
				for (const id in sourceTemp) {
					targetSideConditions[id] = sourceTemp[id];
				}
				for (const id in targetTemp) {
					sourceSideConditions[id] = targetTemp[id];
				}
				this.add('-swapsideconditions');
			}
			if (!success) return false;
			this.add('-activate', source, 'move: Court Change');
		},
		secondary: null,
		target: "all",
		type: "Normal",
	},
	covet: {
		num: 343,
		accuracy: 100,
		basePower: 60,
		category: "Physical",
		name: "Covet",
		pp: 25,
		priority: 0,
		flags: {contact: 1, protect: 1, mirror: 1},
		onAfterHit(target, source, move) {
			if (source.item || source.volatiles['gem']) {
				return;
			}
			const yourItem = target.takeItem(source);
			if (!yourItem) {
				return;
			}
			if (
				!this.singleEvent('TakeItem', yourItem, target.itemState, source, target, move, yourItem) ||
				!source.setItem(yourItem)
			) {
				target.item = yourItem.id; // bypass setItem so we don't break choicelock or anything
				return;
			}
			this.add('-item', source, yourItem, '[from] move: Covet', '[of] ' + target);
		},
		secondary: null,
		target: "normal",
		type: "Normal",
		contestType: "Cute",
	},
	crabhammer: {
		num: 152,
		accuracy: 90,
		basePower: 100,
		category: "Physical",
		name: "Crabhammer",
		pp: 10,
		priority: 0,
		flags: {contact: 1, protect: 1, mirror: 1},
		critRatio: 2,
		secondary: null,
		target: "normal",
		type: "Water",
		contestType: "Tough",
	},
	craftyshield: {
		num: 578,
		accuracy: true,
		basePower: 0,
		category: "Status",
		isNonstandard: "Past",
		name: "Crafty Shield",
		pp: 10,
		priority: 3,
		flags: {},
		sideCondition: 'craftyshield',
		onTry() {
			return !!this.queue.willAct();
		},
		condition: {
			duration: 1,
			onSideStart(target, source) {
				this.add('-singleturn', source, 'Crafty Shield');
			},
			onTryHitPriority: 3,
			onTryHit(target, source, move) {
				if (['self', 'all'].includes(move.target) || move.category !== 'Status') return;
				this.add('-activate', target, 'move: Crafty Shield');
				return this.NOT_FAIL;
			},
		},
		secondary: null,
		target: "allySide",
		type: "Fairy",
		zMove: {boost: {spd: 1}},
		contestType: "Clever",
	},
	crosschop: {
		num: 238,
		accuracy: 80,
		basePower: 100,
		category: "Physical",
		name: "Cross Chop",
		pp: 5,
		priority: 0,
		flags: {contact: 1, protect: 1, mirror: 1},
		critRatio: 2,
		secondary: null,
		target: "normal",
		type: "Fighting",
		contestType: "Cool",
	},
	crosspoison: {
		num: 440,
		accuracy: 100,
		basePower: 70,
		category: "Physical",
		name: "Cross Poison",
		pp: 20,
		priority: 0,
		flags: {contact: 1, protect: 1, mirror: 1, slicing: 1},
		secondary: {
			chance: 10,
			status: 'psn',
		},
		critRatio: 2,
		target: "normal",
		type: "Poison",
		contestType: "Cool",
	},
	crunch: {
		num: 242,
		accuracy: 100,
		basePower: 80,
		category: "Physical",
		name: "Crunch",
		pp: 15,
		priority: 0,
		flags: {bite: 1, contact: 1, protect: 1, mirror: 1},
		secondary: {
			chance: 20,
			boosts: {
				def: -1,
			},
		},
		target: "normal",
		type: "Dark",
		contestType: "Tough",
	},
	crushclaw: {
		num: 306,
		accuracy: 95,
		basePower: 75,
		category: "Physical",
		name: "Crush Claw",
		pp: 10,
		priority: 0,
		flags: {contact: 1, protect: 1, mirror: 1},
		secondary: {
			chance: 50,
			boosts: {
				def: -1,
			},
		},
		target: "normal",
		type: "Normal",
		contestType: "Cool",
	},
	crushgrip: {
		num: 462,
		accuracy: 100,
		basePower: 0,
		basePowerCallback(pokemon, target) {
			const hp = target.hp;
			const maxHP = target.maxhp;
			const bp = Math.floor(Math.floor((120 * (100 * Math.floor(hp * 4096 / maxHP)) + 2048 - 1) / 4096) / 100) || 1;
			this.debug('BP for ' + hp + '/' + maxHP + " HP: " + bp);
			return bp;
		},
		category: "Physical",
		isNonstandard: "Past",
		name: "Crush Grip",
		pp: 5,
		priority: 0,
		flags: {contact: 1, protect: 1, mirror: 1},
		secondary: null,
		target: "normal",
		type: "Normal",
		zMove: {basePower: 190},
		maxMove: {basePower: 140},
		contestType: "Tough",
	},
	curse: {
		num: 174,
		accuracy: true,
		basePower: 0,
		category: "Status",
		name: "Curse",
		pp: 10,
		priority: 0,
		flags: {bypasssub: 1},
		volatileStatus: 'curse',
		onModifyMove(move, source, target) {
			if (!source.hasType('Ghost')) {
				move.target = move.nonGhostTarget as MoveTarget;
			}
		},
		onTryHit(target, source, move) {
			if (!source.hasType('Ghost')) {
				delete move.volatileStatus;
				delete move.onHit;
				move.self = {boosts: {spe: -1, atk: 1, def: 1}};
			} else if (move.volatileStatus && target.volatiles['curse']) {
				return false;
			}
		},
		onHit(target, source) {
			this.directDamage(source.maxhp / 2, source, source);
		},
		condition: {
			onStart(pokemon, source) {
				this.add('-start', pokemon, 'Curse', '[of] ' + source);
			},
			onResidualOrder: 12,
			onResidual(pokemon) {
				this.damage(pokemon.baseMaxhp / 4);
			},
		},
		secondary: null,
		target: "randomNormal",
		nonGhostTarget: "self",
		type: "Ghost",
		zMove: {effect: 'curse'},
		contestType: "Tough",
	},
	cut: {
		num: 15,
		accuracy: 95,
		basePower: 50,
		category: "Physical",
		name: "Cut",
		pp: 30,
		priority: 0,
		flags: {contact: 1, protect: 1, mirror: 1, slicing: 1},
		secondary: null,
		target: "normal",
		type: "Normal",
		contestType: "Cool",
	},
	darkestlariat: {
		num: 663,
		accuracy: 100,
		basePower: 85,
		category: "Physical",
		name: "Darkest Lariat",
		pp: 10,
		priority: 0,
		flags: {contact: 1, protect: 1, mirror: 1},
		ignoreEvasion: true,
		ignoreDefensive: true,
		secondary: null,
		target: "normal",
		type: "Dark",
		contestType: "Cool",
	},
	darkpulse: {
		num: 399,
		accuracy: 100,
		basePower: 80,
		category: "Special",
		name: "Dark Pulse",
		pp: 15,
		priority: 0,
		flags: {protect: 1, pulse: 1, mirror: 1, distance: 1},
		secondary: {
			chance: 20,
			volatileStatus: 'flinch',
		},
		target: "any",
		type: "Dark",
		contestType: "Cool",
	},
	darkvoid: {
		num: 464,
		accuracy: 50,
		basePower: 0,
		category: "Status",
		isNonstandard: "Past",
		name: "Dark Void",
		pp: 10,
		priority: 0,
		flags: {protect: 1, reflectable: 1, mirror: 1},
		status: 'slp',
		onTry(source, target, move) {
			if (source.species.name === 'Darkrai' || move.hasBounced) {
				return;
			}
			this.add('-fail', source, 'move: Dark Void');
			this.hint("Only a Pokemon whose form is Darkrai can use this move.");
			return null;
		},
		secondary: null,
		target: "allAdjacentFoes",
		type: "Dark",
		zMove: {effect: 'clearnegativeboost'},
		contestType: "Clever",
	},
	dazzlinggleam: {
		num: 605,
		accuracy: 100,
		basePower: 80,
		category: "Special",
		name: "Dazzling Gleam",
		pp: 10,
		priority: 0,
		flags: {protect: 1, mirror: 1},
		secondary: null,
		target: "allAdjacentFoes",
		type: "Fairy",
		contestType: "Beautiful",
	},
	decorate: {
		num: 777,
		accuracy: true,
		basePower: 0,
		category: "Status",
		isNonstandard: "Past",
		name: "Decorate",
		pp: 15,
		priority: 0,
		flags: {allyanim: 1},
		secondary: null,
		boosts: {
			atk: 2,
			spa: 2,
		},
		target: "normal",
		type: "Fairy",
	},
	defendorder: {
		num: 455,
		accuracy: true,
		basePower: 0,
		category: "Status",
		name: "Defend Order",
		pp: 10,
		priority: 0,
		flags: {snatch: 1},
		boosts: {
			def: 1,
			spd: 1,
		},
		secondary: null,
		target: "self",
		type: "Bug",
		zMove: {boost: {def: 1}},
		contestType: "Clever",
	},
	defensecurl: {
		num: 111,
		accuracy: true,
		basePower: 0,
		category: "Status",
		name: "Defense Curl",
		pp: 40,
		priority: 0,
		flags: {snatch: 1},
		boosts: {
			def: 1,
		},
		volatileStatus: 'defensecurl',
		condition: {
			noCopy: true,
			onRestart: () => null,
		},
		secondary: null,
		target: "self",
		type: "Normal",
		zMove: {boost: {accuracy: 1}},
		contestType: "Cute",
	},
	defog: {
		num: 432,
		accuracy: true,
		basePower: 0,
		category: "Status",
		name: "Defog",
		pp: 15,
		priority: 0,
		flags: {protect: 1, reflectable: 1, mirror: 1, bypasssub: 1},
		onHit(target, source, move) {
			let success = false;
			if (!target.volatiles['substitute'] || move.infiltrates) success = !!this.boost({evasion: -1});
			const removeTarget = [
				'reflect', 'lightscreen', 'auroraveil', 'safeguard', 'mist', 'spikes', 'toxicspikes', 'stealthrock', 'stickyweb', 'gmaxsteelsurge',
			];
			const removeAll = [
				'spikes', 'toxicspikes', 'stealthrock', 'stickyweb', 'gmaxsteelsurge',
			];
			for (const targetCondition of removeTarget) {
				if (target.side.removeSideCondition(targetCondition)) {
					if (!removeAll.includes(targetCondition)) continue;
					this.add('-sideend', target.side, this.dex.conditions.get(targetCondition).name, '[from] move: Defog', '[of] ' + source);
					success = true;
				}
			}
			for (const sideCondition of removeAll) {
				if (source.side.removeSideCondition(sideCondition)) {
					this.add('-sideend', source.side, this.dex.conditions.get(sideCondition).name, '[from] move: Defog', '[of] ' + source);
					success = true;
				}
			}
			this.field.clearTerrain();
			return success;
		},
		secondary: null,
		target: "normal",
		type: "Flying",
		zMove: {boost: {accuracy: 1}},
		contestType: "Cool",
	},
	destinybond: {
		num: 194,
		accuracy: true,
		basePower: 0,
		category: "Status",
		name: "Destiny Bond",
		pp: 5,
		priority: 0,
		flags: {bypasssub: 1},
		volatileStatus: 'destinybond',
		onPrepareHit(pokemon) {
			return !pokemon.removeVolatile('destinybond');
		},
		condition: {
			onStart(pokemon) {
				this.add('-singlemove', pokemon, 'Destiny Bond');
			},
			onFaint(target, source, effect) {
				if (!source || !effect || target.isAlly(source)) return;
				if (effect.effectType === 'Move' && !effect.isFutureMove) {
					if (source.volatiles['dynamax']) {
						this.add('-hint', "Dynamaxed Pokémon are immune to Destiny Bond.");
						return;
					}
					this.add('-activate', target, 'move: Destiny Bond');
					source.faint();
				}
			},
			onBeforeMovePriority: -1,
			onBeforeMove(pokemon, target, move) {
				if (move.id === 'destinybond') return;
				this.debug('removing Destiny Bond before attack');
				pokemon.removeVolatile('destinybond');
			},
			onMoveAborted(pokemon, target, move) {
				pokemon.removeVolatile('destinybond');
			},
		},
		secondary: null,
		target: "self",
		type: "Ghost",
		zMove: {effect: 'redirect'},
		contestType: "Clever",
	},
	detect: {
		num: 197,
		accuracy: true,
		basePower: 0,
		category: "Status",
		name: "Detect",
		pp: 5,
		priority: 4,
		flags: {},
		stallingMove: true,
		volatileStatus: 'protect',
		onPrepareHit(pokemon) {
			return !!this.queue.willAct() && this.runEvent('StallMove', pokemon);
		},
		onHit(pokemon) {
			pokemon.addVolatile('stall');
		},
		secondary: null,
		target: "self",
		type: "Fighting",
		zMove: {boost: {evasion: 1}},
		contestType: "Cool",
	},
	devastatingdrake: {
		num: 652,
		accuracy: true,
		basePower: 1,
		category: "Physical",
		isNonstandard: "Past",
		name: "Devastating Drake",
		pp: 1,
		priority: 0,
		flags: {},
		isZ: "dragoniumz",
		secondary: null,
		target: "normal",
		type: "Dragon",
		contestType: "Cool",
	},
	diamondstorm: {
		num: 591,
		accuracy: 95,
		basePower: 100,
		category: "Physical",
		name: "Diamond Storm",
		pp: 5,
		priority: 0,
		flags: {protect: 1, mirror: 1},
		self: {
			chance: 50,
			boosts: {
				def: 2,
			},
		},
		secondary: {
			// Sheer Force negates the self even though it is not secondary
		},
		target: "allAdjacentFoes",
		type: "Rock",
		contestType: "Beautiful",
	},
	dig: {
		num: 91,
		accuracy: 100,
		basePower: 80,
		category: "Physical",
		name: "Dig",
		pp: 10,
		priority: 0,
		flags: {contact: 1, charge: 1, protect: 1, mirror: 1, nonsky: 1},
		onTryMove(attacker, defender, move) {
			if (attacker.removeVolatile(move.id)) {
				return;
			}
			this.add('-prepare', attacker, move.name);
			if (!this.runEvent('ChargeMove', attacker, defender, move)) {
				return;
			}
			attacker.addVolatile('twoturnmove', defender);
			return null;
		},
		condition: {
			duration: 2,
			onImmunity(type, pokemon) {
				if (type === 'sandstorm' || type === 'hail') return false;
			},
			onInvulnerability(target, source, move) {
				if (['earthquake', 'magnitude'].includes(move.id)) {
					return;
				}
				return false;
			},
			onSourceModifyDamage(damage, source, target, move) {
				if (move.id === 'earthquake' || move.id === 'magnitude') {
					return this.chainModify(2);
				}
			},
		},
		secondary: null,
		target: "normal",
		type: "Ground",
		contestType: "Tough",
	},
	disable: {
		num: 50,
		accuracy: 100,
		basePower: 0,
		category: "Status",
		name: "Disable",
		pp: 20,
		priority: 0,
		flags: {protect: 1, reflectable: 1, mirror: 1, bypasssub: 1},
		volatileStatus: 'disable',
		onTryHit(target) {
			if (!target.lastMove || target.lastMove.isZ || target.lastMove.isMax || target.lastMove.id === 'struggle') {
				return false;
			}
		},
		condition: {
			duration: 5,
			noCopy: true, // doesn't get copied by Baton Pass
			onStart(pokemon, source, effect) {
				// The target hasn't taken its turn, or Cursed Body activated and the move was not used through Dancer or Instruct
				if (
					this.queue.willMove(pokemon) ||
					(pokemon === this.activePokemon && this.activeMove && !this.activeMove.isExternal)
				) {
					this.effectState.duration--;
				}
				if (!pokemon.lastMove) {
					this.debug(`Pokemon hasn't moved yet`);
					return false;
				}
				for (const moveSlot of pokemon.moveSlots) {
					if (moveSlot.id === pokemon.lastMove.id) {
						if (!moveSlot.pp) {
							this.debug('Move out of PP');
							return false;
						}
					}
				}
				if (effect.effectType === 'Ability') {
					this.add('-start', pokemon, 'Disable', pokemon.lastMove.name, '[from] ability: Cursed Body', '[of] ' + source);
				} else {
					this.add('-start', pokemon, 'Disable', pokemon.lastMove.name);
				}
				this.effectState.move = pokemon.lastMove.id;
			},
			onResidualOrder: 17,
			onEnd(pokemon) {
				this.add('-end', pokemon, 'Disable');
			},
			onBeforeMovePriority: 7,
			onBeforeMove(attacker, defender, move) {
				if (!move.isZ && move.id === this.effectState.move) {
					this.add('cant', attacker, 'Disable', move);
					return false;
				}
			},
			onDisableMove(pokemon) {
				for (const moveSlot of pokemon.moveSlots) {
					if (moveSlot.id === this.effectState.move) {
						pokemon.disableMove(moveSlot.id);
					}
				}
			},
		},
		secondary: null,
		target: "normal",
		type: "Normal",
		zMove: {effect: 'clearnegativeboost'},
		contestType: "Clever",
	},
	disarmingvoice: {
		num: 574,
		accuracy: true,
		basePower: 40,
		category: "Special",
		name: "Disarming Voice",
		pp: 15,
		priority: 0,
		flags: {protect: 1, mirror: 1, sound: 1, bypasssub: 1},
		secondary: null,
		target: "allAdjacentFoes",
		type: "Fairy",
		contestType: "Cute",
	},
	discharge: {
		num: 435,
		accuracy: 100,
		basePower: 80,
		category: "Special",
		name: "Discharge",
		pp: 15,
		priority: 0,
		flags: {protect: 1, mirror: 1},
		secondary: {
			chance: 30,
			status: 'par',
		},
		target: "allAdjacent",
		type: "Electric",
		contestType: "Beautiful",
	},
	direclaw: {
		num: 827,
		accuracy: 100,
		basePower: 80,
		category: "Physical",
		isNonstandard: "Unobtainable",
		name: "Dire Claw",
		pp: 15,
		priority: 0,
		flags: {contact: 1, protect: 1, mirror: 1},
		secondary: {
			chance: 50,
			onHit(target, source) {
				const result = this.random(3);
				if (result === 0) {
					target.trySetStatus('psn', source);
				} else if (result === 1) {
					target.trySetStatus('par', source);
				} else {
					target.trySetStatus('slp', source);
				}
			},
		},
		target: "normal",
		type: "Poison",
	},
	dive: {
		num: 291,
		accuracy: 100,
		basePower: 80,
		category: "Physical",
		name: "Dive",
		pp: 10,
		priority: 0,
		flags: {contact: 1, charge: 1, protect: 1, mirror: 1, nonsky: 1, allyanim: 1},
		onTryMove(attacker, defender, move) {
			if (attacker.removeVolatile(move.id)) {
				return;
			}
			if (attacker.hasAbility('gulpmissile') && attacker.species.name === 'Cramorant' && !attacker.transformed) {
				const forme = attacker.hp <= attacker.maxhp / 2 ? 'cramorantgorging' : 'cramorantgulping';
				attacker.formeChange(forme, move);
			}
			this.add('-prepare', attacker, move.name);
			if (!this.runEvent('ChargeMove', attacker, defender, move)) {
				return;
			}
			attacker.addVolatile('twoturnmove', defender);
			return null;
		},
		condition: {
			duration: 2,
			onImmunity(type, pokemon) {
				if (type === 'sandstorm' || type === 'hail') return false;
			},
			onInvulnerability(target, source, move) {
				if (['surf', 'whirlpool'].includes(move.id)) {
					return;
				}
				return false;
			},
			onSourceModifyDamage(damage, source, target, move) {
				if (move.id === 'surf' || move.id === 'whirlpool') {
					return this.chainModify(2);
				}
			},
		},
		secondary: null,
		target: "normal",
		type: "Water",
		contestType: "Beautiful",
	},
	dizzypunch: {
		num: 146,
		accuracy: 100,
		basePower: 70,
		category: "Physical",
		isNonstandard: "Past",
		name: "Dizzy Punch",
		pp: 10,
		priority: 0,
		flags: {contact: 1, protect: 1, mirror: 1, punch: 1},
		secondary: {
			chance: 20,
			volatileStatus: 'confusion',
		},
		target: "normal",
		type: "Normal",
		contestType: "Cute",
	},
	doodle: {
		num: 867,
		accuracy: 100,
		basePower: 0,
		category: "Status",
		name: "Doodle",
		pp: 10,
		priority: 0,
		flags: {},
		onHit(target, source, move) {
			let overallSuccess;
			for (const ally of source.alliesAndSelf()) {
				let allySuccess: ReturnType<Pokemon['setAbility']> | true = ally.setAbility(target.ability);
				if (typeof allySuccess === 'string') allySuccess = true;
				overallSuccess = this.actions.combineResults(overallSuccess, allySuccess);
				if (!allySuccess) continue;
				this.add('-ability', ally, target.getAbility().name, '[from] move: Doodle');
			}
			return overallSuccess;
		},
		secondary: null,
		target: "adjacentFoe",
		type: "Normal",
	},
	doomdesire: {
		num: 353,
		accuracy: 100,
		basePower: 140,
		category: "Special",
		isNonstandard: "Past",
		name: "Doom Desire",
		pp: 5,
		priority: 0,
		flags: {},
		isFutureMove: true,
		onTry(source, target) {
			if (!target.side.addSlotCondition(target, 'futuremove')) return false;
			Object.assign(target.side.slotConditions[target.position]['futuremove'], {
				move: 'doomdesire',
				source: source,
				moveData: {
					id: 'doomdesire',
					name: "Doom Desire",
					accuracy: 100,
					basePower: 140,
					category: "Special",
					priority: 0,
					flags: {},
					effectType: 'Move',
					isFutureMove: true,
					type: 'Steel',
				},
			});
			this.add('-start', source, 'Doom Desire');
			return this.NOT_FAIL;
		},
		secondary: null,
		target: "normal",
		type: "Steel",
		contestType: "Beautiful",
	},
	doubleedge: {
		num: 38,
		accuracy: 100,
		basePower: 120,
		category: "Physical",
		name: "Double-Edge",
		pp: 15,
		priority: 0,
		flags: {contact: 1, protect: 1, mirror: 1},
		recoil: [33, 100],
		secondary: null,
		target: "normal",
		type: "Normal",
		contestType: "Tough",
	},
	doublehit: {
		num: 458,
		accuracy: 90,
		basePower: 35,
		category: "Physical",
		name: "Double Hit",
		pp: 10,
		priority: 0,
		flags: {contact: 1, protect: 1, mirror: 1},
		multihit: 2,
		secondary: null,
		target: "normal",
		type: "Normal",
		zMove: {basePower: 140},
		maxMove: {basePower: 120},
		contestType: "Cool",
	},
	doubleironbash: {
		num: 742,
		accuracy: 100,
		basePower: 60,
		category: "Physical",
		isNonstandard: "Past",
		name: "Double Iron Bash",
		pp: 5,
		priority: 0,
		flags: {contact: 1, protect: 1, mirror: 1, punch: 1},
		multihit: 2,
		secondary: {
			chance: 30,
			volatileStatus: 'flinch',
		},
		target: "normal",
		type: "Steel",
		zMove: {basePower: 180},
		maxMove: {basePower: 140},
		contestType: "Clever",
	},
	doublekick: {
		num: 24,
		accuracy: 100,
		basePower: 30,
		category: "Physical",
		name: "Double Kick",
		pp: 30,
		priority: 0,
		flags: {contact: 1, protect: 1, mirror: 1},
		multihit: 2,
		secondary: null,
		target: "normal",
		type: "Fighting",
		maxMove: {basePower: 80},
		contestType: "Cool",
	},
	doubleshock: {
		num: 892,
		accuracy: 100,
		basePower: 120,
		category: "Physical",
		name: "Double Shock",
		pp: 5,
		priority: 0,
		flags: {contact: 1, protect: 1, mirror: 1},
		onTryMove(pokemon, target, move) {
			if (pokemon.hasType('Electric')) return;
			this.add('-fail', pokemon, 'move: Double Shock');
			this.attrLastMove('[still]');
			return null;
		},
		self: {
			onHit(pokemon) {
				pokemon.setType(pokemon.getTypes(true).map(type => type === "Electric" ? "???" : type));
				this.add('-start', pokemon, 'typechange', pokemon.getTypes().join('/'), '[from] move: Double Shock');
			},
		},
		secondary: null,
		target: "normal",
		type: "Electric",
		contestType: "Clever",
	},
	doubleslap: {
		num: 3,
		accuracy: 85,
		basePower: 15,
		category: "Physical",
		isNonstandard: "Past",
		name: "Double Slap",
		pp: 10,
		priority: 0,
		flags: {contact: 1, protect: 1, mirror: 1},
		multihit: [2, 5],
		secondary: null,
		target: "normal",
		type: "Normal",
		contestType: "Cute",
	},
	doubleteam: {
		num: 104,
		accuracy: true,
		basePower: 0,
		category: "Status",
		name: "Double Team",
		pp: 15,
		priority: 0,
		flags: {snatch: 1},
		boosts: {
			evasion: 1,
		},
		secondary: null,
		target: "self",
		type: "Normal",
		zMove: {effect: 'clearnegativeboost'},
		contestType: "Cool",
	},
	dracometeor: {
		num: 434,
		accuracy: 90,
		basePower: 130,
		category: "Special",
		name: "Draco Meteor",
		pp: 5,
		priority: 0,
		flags: {protect: 1, mirror: 1},
		self: {
			boosts: {
				spa: -2,
			},
		},
		secondary: null,
		target: "normal",
		type: "Dragon",
		contestType: "Beautiful",
	},
	dragonascent: {
		num: 620,
		accuracy: 100,
		basePower: 120,
		category: "Physical",
		name: "Dragon Ascent",
		pp: 5,
		priority: 0,
		flags: {contact: 1, protect: 1, mirror: 1, distance: 1},
		self: {
			boosts: {
				def: -1,
				spd: -1,
			},
		},
		target: "any",
		type: "Flying",
		contestType: "Beautiful",
	},
	dragonbreath: {
		num: 225,
		accuracy: 100,
		basePower: 60,
		category: "Special",
		name: "Dragon Breath",
		pp: 20,
		priority: 0,
		flags: {protect: 1, mirror: 1},
		secondary: {
			chance: 30,
			status: 'par',
		},
		target: "normal",
		type: "Dragon",
		contestType: "Cool",
	},
	dragonclaw: {
		num: 337,
		accuracy: 100,
		basePower: 80,
		category: "Physical",
		name: "Dragon Claw",
		pp: 15,
		priority: 0,
		flags: {contact: 1, protect: 1, mirror: 1},
		secondary: null,
		target: "normal",
		type: "Dragon",
		contestType: "Cool",
	},
	dragondance: {
		num: 349,
		accuracy: true,
		basePower: 0,
		category: "Status",
		name: "Dragon Dance",
		pp: 20,
		priority: 0,
		flags: {snatch: 1, dance: 1},
		boosts: {
			atk: 1,
			spe: 1,
		},
		secondary: null,
		target: "self",
		type: "Dragon",
		zMove: {effect: 'clearnegativeboost'},
		contestType: "Cool",
	},
	dragondarts: {
		num: 751,
		accuracy: 100,
		basePower: 50,
		category: "Physical",
		name: "Dragon Darts",
		pp: 10,
		priority: 0,
		flags: {protect: 1, mirror: 1},
		multihit: 2,
		smartTarget: true,
		secondary: null,
		target: "normal",
		type: "Dragon",
		maxMove: {basePower: 130},
	},
	dragonenergy: {
		num: 820,
		accuracy: 100,
		basePower: 150,
		basePowerCallback(pokemon, target, move) {
			const bp = move.basePower * pokemon.hp / pokemon.maxhp;
			this.debug('BP: ' + bp);
			return bp;
		},
		category: "Special",
		name: "Dragon Energy",
		pp: 5,
		priority: 0,
		flags: {protect: 1, mirror: 1},
		secondary: null,
		target: "allAdjacentFoes",
		type: "Dragon",
	},
	dragonhammer: {
		num: 692,
		accuracy: 100,
		basePower: 90,
		category: "Physical",
		isNonstandard: "Past",
		name: "Dragon Hammer",
		pp: 15,
		priority: 0,
		flags: {contact: 1, protect: 1, mirror: 1},
		secondary: null,
		target: "normal",
		type: "Dragon",
		contestType: "Tough",
	},
	dragonpulse: {
		num: 406,
		accuracy: 100,
		basePower: 85,
		category: "Special",
		name: "Dragon Pulse",
		pp: 10,
		priority: 0,
		flags: {protect: 1, pulse: 1, mirror: 1, distance: 1},
		secondary: null,
		target: "any",
		type: "Dragon",
		contestType: "Beautiful",
	},
	dragonrage: {
		num: 82,
		accuracy: 100,
		basePower: 0,
		damage: 40,
		category: "Special",
		isNonstandard: "Past",
		name: "Dragon Rage",
		pp: 10,
		priority: 0,
		flags: {protect: 1, mirror: 1},
		secondary: null,
		target: "normal",
		type: "Dragon",
		contestType: "Cool",
	},
	dragonrush: {
		num: 407,
		accuracy: 75,
		basePower: 100,
		category: "Physical",
		name: "Dragon Rush",
		pp: 10,
		priority: 0,
		flags: {contact: 1, protect: 1, mirror: 1},
		secondary: {
			chance: 20,
			volatileStatus: 'flinch',
		},
		target: "normal",
		type: "Dragon",
		contestType: "Tough",
	},
	dragontail: {
		num: 525,
		accuracy: 90,
		basePower: 60,
		category: "Physical",
		name: "Dragon Tail",
		pp: 10,
		priority: -6,
		flags: {contact: 1, protect: 1, mirror: 1},
		forceSwitch: true,
		target: "normal",
		type: "Dragon",
		contestType: "Tough",
	},
	drainingkiss: {
		num: 577,
		accuracy: 100,
		basePower: 50,
		category: "Special",
		name: "Draining Kiss",
		pp: 10,
		priority: 0,
		flags: {contact: 1, protect: 1, mirror: 1, heal: 1},
		drain: [3, 4],
		secondary: null,
		target: "normal",
		type: "Fairy",
		contestType: "Cute",
	},
	drainpunch: {
		num: 409,
		accuracy: 100,
		basePower: 75,
		category: "Physical",
		name: "Drain Punch",
		pp: 10,
		priority: 0,
		flags: {contact: 1, protect: 1, mirror: 1, punch: 1, heal: 1},
		drain: [1, 2],
		secondary: null,
		target: "normal",
		type: "Fighting",
		contestType: "Tough",
	},
	dreameater: {
		num: 138,
		accuracy: 100,
		basePower: 100,
		category: "Special",
		name: "Dream Eater",
		pp: 15,
		priority: 0,
		flags: {protect: 1, mirror: 1, heal: 1},
		drain: [1, 2],
		onTryImmunity(target) {
			return target.status === 'slp' || target.hasAbility('comatose');
		},
		secondary: null,
		target: "normal",
		type: "Psychic",
		contestType: "Clever",
	},
	drillpeck: {
		num: 65,
		accuracy: 100,
		basePower: 80,
		category: "Physical",
		name: "Drill Peck",
		pp: 20,
		priority: 0,
		flags: {contact: 1, protect: 1, mirror: 1, distance: 1},
		secondary: null,
		target: "any",
		type: "Flying",
		contestType: "Cool",
	},
	drillrun: {
		num: 529,
		accuracy: 95,
		basePower: 80,
		category: "Physical",
		name: "Drill Run",
		pp: 10,
		priority: 0,
		flags: {contact: 1, protect: 1, mirror: 1},
		critRatio: 2,
		secondary: null,
		target: "normal",
		type: "Ground",
		contestType: "Tough",
	},
	drumbeating: {
		num: 778,
		accuracy: 100,
		basePower: 80,
		category: "Physical",
		name: "Drum Beating",
		pp: 10,
		priority: 0,
		flags: {protect: 1, mirror: 1},
		secondary: {
			chance: 100,
			boosts: {
				spe: -1,
			},
		},
		target: "normal",
		type: "Grass",
	},
	dualchop: {
		num: 530,
		accuracy: 90,
		basePower: 40,
		category: "Physical",
		isNonstandard: "Past",
		name: "Dual Chop",
		pp: 15,
		priority: 0,
		flags: {contact: 1, protect: 1, mirror: 1},
		multihit: 2,
		secondary: null,
		target: "normal",
		type: "Dragon",
		maxMove: {basePower: 130},
		contestType: "Tough",
	},
	dualwingbeat: {
		num: 814,
		accuracy: 90,
		basePower: 40,
		category: "Physical",
		name: "Dual Wingbeat",
		pp: 10,
		priority: 0,
		flags: {contact: 1, protect: 1, mirror: 1},
		multihit: 2,
		secondary: null,
		target: "normal",
		type: "Flying",
		maxMove: {basePower: 130},
	},
	dynamaxcannon: {
		num: 744,
		accuracy: 100,
		basePower: 100,
		category: "Special",
		name: "Dynamax Cannon",
		pp: 5,
		priority: 0,
		flags: {protect: 1},
		secondary: null,
		target: "normal",
		type: "Dragon",
	},
	dynamicpunch: {
		num: 223,
		accuracy: 50,
		basePower: 100,
		category: "Physical",
		name: "Dynamic Punch",
		pp: 5,
		priority: 0,
		flags: {contact: 1, protect: 1, mirror: 1, punch: 1},
		secondary: {
			chance: 100,
			volatileStatus: 'confusion',
		},
		target: "normal",
		type: "Fighting",
		contestType: "Cool",
	},
	earthpower: {
		num: 414,
		accuracy: 100,
		basePower: 90,
		category: "Special",
		name: "Earth Power",
		pp: 10,
		priority: 0,
		flags: {protect: 1, mirror: 1, nonsky: 1},
		secondary: {
			chance: 10,
			boosts: {
				spd: -1,
			},
		},
		target: "normal",
		type: "Ground",
		contestType: "Beautiful",
	},
	earthquake: {
		num: 89,
		accuracy: 100,
		basePower: 100,
		category: "Physical",
		name: "Earthquake",
		pp: 10,
		priority: 0,
		flags: {protect: 1, mirror: 1, nonsky: 1},
		secondary: null,
		target: "allAdjacent",
		type: "Ground",
		contestType: "Tough",
	},
	echoedvoice: {
		num: 497,
		accuracy: 100,
		basePower: 40,
		basePowerCallback(pokemon, target, move) {
			let bp = move.basePower;
			if (this.field.pseudoWeather.echoedvoice) {
				bp = move.basePower * this.field.pseudoWeather.echoedvoice.multiplier;
			}
			this.debug('BP: ' + move.basePower);
			return bp;
		},
		category: "Special",
		name: "Echoed Voice",
		pp: 15,
		priority: 0,
		flags: {protect: 1, mirror: 1, sound: 1, bypasssub: 1},
		onTry() {
			this.field.addPseudoWeather('echoedvoice');
		},
		condition: {
			duration: 2,
			onFieldStart() {
				this.effectState.multiplier = 1;
			},
			onFieldRestart() {
				if (this.effectState.duration !== 2) {
					this.effectState.duration = 2;
					if (this.effectState.multiplier < 5) {
						this.effectState.multiplier++;
					}
				}
			},
		},
		secondary: null,
		target: "normal",
		type: "Normal",
		contestType: "Beautiful",
	},
	eerieimpulse: {
		num: 598,
		accuracy: 100,
		basePower: 0,
		category: "Status",
		name: "Eerie Impulse",
		pp: 15,
		priority: 0,
		flags: {protect: 1, reflectable: 1, mirror: 1},
		boosts: {
			spa: -2,
		},
		secondary: null,
		target: "normal",
		type: "Electric",
		zMove: {boost: {spd: 1}},
		contestType: "Clever",
	},
	eeriespell: {
		num: 826,
		accuracy: 100,
		basePower: 80,
		category: "Special",
		name: "Eerie Spell",
		pp: 5,
		priority: 0,
		flags: {protect: 1, mirror: 1, sound: 1, bypasssub: 1},
		secondary: {
			chance: 100,
			onHit(target) {
				if (!target.hp) return;
				let move: Move | ActiveMove | null = target.lastMove;
				if (!move || move.isZ) return;
				if (move.isMax && move.baseMove) move = this.dex.moves.get(move.baseMove);

				const ppDeducted = target.deductPP(move.id, 3);
				if (!ppDeducted) return;
				this.add('-activate', target, 'move: Eerie Spell', move.name, ppDeducted);
			},
		},
		target: "normal",
		type: "Psychic",
	},
	eggbomb: {
		num: 121,
		accuracy: 75,
		basePower: 100,
		category: "Physical",
		isNonstandard: "Past",
		name: "Egg Bomb",
		pp: 10,
		priority: 0,
		flags: {bullet: 1, protect: 1, mirror: 1},
		secondary: null,
		target: "normal",
		type: "Normal",
		contestType: "Cute",
	},
	electricterrain: {
		num: 604,
		accuracy: true,
		basePower: 0,
		category: "Status",
		name: "Electric Terrain",
		pp: 10,
		priority: 0,
		flags: {nonsky: 1},
		terrain: 'electricterrain',
		condition: {
			duration: 5,
			durationCallback(source, effect) {
				if (source?.hasItem('terrainextender')) {
					return 8;
				}
				return 5;
			},
			onSetStatus(status, target, source, effect) {
				if (status.id === 'slp' && target.isGrounded() && !target.isSemiInvulnerable()) {
					if (effect.id === 'yawn' || (effect.effectType === 'Move' && !effect.secondaries)) {
						this.add('-activate', target, 'move: Electric Terrain');
					}
					return false;
				}
			},
			onTryAddVolatile(status, target) {
				if (!target.isGrounded() || target.isSemiInvulnerable()) return;
				if (status.id === 'yawn') {
					this.add('-activate', target, 'move: Electric Terrain');
					return null;
				}
			},
			onBasePowerPriority: 6,
			onBasePower(basePower, attacker, defender, move) {
				if (move.type === 'Electric' && attacker.isGrounded() && !attacker.isSemiInvulnerable()) {
					this.debug('electric terrain boost');
					return this.chainModify([5325, 4096]);
				}
			},
			onFieldStart(field, source, effect) {
				if (effect?.effectType === 'Ability') {
					this.add('-fieldstart', 'move: Electric Terrain', '[from] ability: ' + effect.name, '[of] ' + source);
				} else {
					this.add('-fieldstart', 'move: Electric Terrain');
				}
			},
			onFieldResidualOrder: 27,
			onFieldResidualSubOrder: 7,
			onFieldEnd() {
				this.add('-fieldend', 'move: Electric Terrain');
			},
		},
		secondary: null,
		target: "all",
		type: "Electric",
		zMove: {boost: {spe: 1}},
		contestType: "Clever",
	},
	electrify: {
		num: 582,
		accuracy: true,
		basePower: 0,
		category: "Status",
		isNonstandard: "Past",
		name: "Electrify",
		pp: 20,
		priority: 0,
		flags: {protect: 1, mirror: 1, allyanim: 1},
		volatileStatus: 'electrify',
		onTryHit(target) {
			if (!this.queue.willMove(target) && target.activeTurns) return false;
		},
		condition: {
			duration: 1,
			onStart(target) {
				this.add('-singleturn', target, 'move: Electrify');
			},
			onModifyTypePriority: -2,
			onModifyType(move) {
				if (move.id !== 'struggle') {
					this.debug('Electrify making move type electric');
					move.type = 'Electric';
				}
			},
		},
		secondary: null,
		target: "normal",
		type: "Electric",
		zMove: {boost: {spa: 1}},
		contestType: "Clever",
	},
	electroball: {
		num: 486,
		accuracy: 100,
		basePower: 0,
		basePowerCallback(pokemon, target) {
			let ratio = Math.floor(pokemon.getStat('spe') / target.getStat('spe'));
			if (!isFinite(ratio)) ratio = 0;
			const bp = [40, 60, 80, 120, 150][Math.min(ratio, 4)];
			this.debug('BP: ' + bp);
			return bp;
		},
		category: "Special",
		name: "Electro Ball",
		pp: 10,
		priority: 0,
		flags: {bullet: 1, protect: 1, mirror: 1},
		secondary: null,
		target: "normal",
		type: "Electric",
		zMove: {basePower: 160},
		maxMove: {basePower: 130},
		contestType: "Cool",
	},
	electrodrift: {
		num: 879,
		accuracy: 100,
		basePower: 100,
		category: "Special",
		name: "Electro Drift",
		pp: 5,
		priority: 0,
		flags: {contact: 1, protect: 1, mirror: 1},
		onBasePower(basePower, source, target, move) {
			if (target.runEffectiveness(move) > 0) {
				// Placeholder
				this.debug(`electro drift super effective buff`);
				return this.chainModify(1.5);
			}
		},
		secondary: null,
		target: "normal",
		type: "Electric",
		contestType: "Cool",
	},
	electroweb: {
		num: 527,
		accuracy: 95,
		basePower: 55,
		category: "Special",
		name: "Electroweb",
		pp: 15,
		priority: 0,
		flags: {protect: 1, mirror: 1},
		secondary: {
			chance: 100,
			boosts: {
				spe: -1,
			},
		},
		target: "allAdjacentFoes",
		type: "Electric",
		contestType: "Beautiful",
	},
	embargo: {
		num: 373,
		accuracy: 100,
		basePower: 0,
		category: "Status",
		isNonstandard: "Past",
		name: "Embargo",
		pp: 15,
		priority: 0,
		flags: {protect: 1, reflectable: 1, mirror: 1},
		volatileStatus: 'embargo',
		condition: {
			duration: 5,
			onStart(pokemon) {
				this.add('-start', pokemon, 'Embargo');
			},
			// Item suppression implemented in Pokemon.ignoringItem() within sim/pokemon.js
			onResidualOrder: 21,
			onEnd(pokemon) {
				this.add('-end', pokemon, 'Embargo');
			},
		},
		secondary: null,
		target: "normal",
		type: "Dark",
		zMove: {boost: {spa: 1}},
		contestType: "Clever",
	},
	ember: {
		num: 52,
		accuracy: 100,
		basePower: 40,
		category: "Special",
		name: "Ember",
		pp: 25,
		priority: 0,
		flags: {protect: 1, mirror: 1},
		secondary: {
			chance: 10,
			status: 'brn',
		},
		target: "normal",
		type: "Fire",
		contestType: "Cute",
	},
	encore: {
		num: 227,
		accuracy: 100,
		basePower: 0,
		category: "Status",
		name: "Encore",
		pp: 5,
		priority: 0,
		flags: {protect: 1, reflectable: 1, mirror: 1, bypasssub: 1},
		volatileStatus: 'encore',
		condition: {
			duration: 3,
			noCopy: true, // doesn't get copied by Z-Baton Pass
			onStart(target) {
				const noEncore = [
					'assist', 'copycat', 'dynamaxcannon', 'encore', 'mefirst', 'metronome', 'mimic', 'mirrormove', 'naturepower', 'sketch', 'sleeptalk', 'struggle', 'transform',
				];
				let move: Move | ActiveMove | null = target.lastMove;
				if (!move || target.volatiles['dynamax']) return false;

				if (move.isMax && move.baseMove) move = this.dex.moves.get(move.baseMove);
				const moveIndex = target.moves.indexOf(move.id);
				if (move.isZ || noEncore.includes(move.id) || !target.moveSlots[moveIndex] || target.moveSlots[moveIndex].pp <= 0) {
					// it failed
					return false;
				}
				this.effectState.move = move.id;
				this.add('-start', target, 'Encore');
				if (!this.queue.willMove(target)) {
					this.effectState.duration++;
				}
			},
			onOverrideAction(pokemon, target, move) {
				if (move.id !== this.effectState.move) return this.effectState.move;
			},
			onResidualOrder: 16,
			onResidual(target) {
				if (target.moves.includes(this.effectState.move) &&
					target.moveSlots[target.moves.indexOf(this.effectState.move)].pp <= 0) {
					// early termination if you run out of PP
					target.removeVolatile('encore');
				}
			},
			onEnd(target) {
				this.add('-end', target, 'Encore');
			},
			onDisableMove(pokemon) {
				if (!this.effectState.move || !pokemon.hasMove(this.effectState.move)) {
					return;
				}
				for (const moveSlot of pokemon.moveSlots) {
					if (moveSlot.id !== this.effectState.move) {
						pokemon.disableMove(moveSlot.id);
					}
				}
			},
		},
		secondary: null,
		target: "normal",
		type: "Normal",
		zMove: {boost: {spe: 1}},
		contestType: "Cute",
	},
	endeavor: {
		num: 283,
		accuracy: 100,
		basePower: 0,
		damageCallback(pokemon, target) {
			return target.getUndynamaxedHP() - pokemon.hp;
		},
		category: "Physical",
		name: "Endeavor",
		pp: 5,
		priority: 0,
		flags: {contact: 1, protect: 1, mirror: 1},
		onTryImmunity(target, pokemon) {
			return pokemon.hp < target.hp;
		},
		secondary: null,
		target: "normal",
		type: "Normal",
		zMove: {basePower: 160},
		maxMove: {basePower: 130},
		contestType: "Tough",
	},
	endure: {
		num: 203,
		accuracy: true,
		basePower: 0,
		category: "Status",
		name: "Endure",
		pp: 10,
		priority: 4,
		flags: {},
		stallingMove: true,
		volatileStatus: 'endure',
		onPrepareHit(pokemon) {
			return !!this.queue.willAct() && this.runEvent('StallMove', pokemon);
		},
		onHit(pokemon) {
			pokemon.addVolatile('stall');
		},
		condition: {
			duration: 1,
			onStart(target) {
				this.add('-singleturn', target, 'move: Endure');
			},
			onDamagePriority: -10,
			onDamage(damage, target, source, effect) {
				if (effect?.effectType === 'Move' && damage >= target.hp) {
					this.add('-activate', target, 'move: Endure');
					return target.hp - 1;
				}
			},
		},
		secondary: null,
		target: "self",
		type: "Normal",
		zMove: {effect: 'clearnegativeboost'},
		contestType: "Tough",
	},
	energyball: {
		num: 412,
		accuracy: 100,
		basePower: 90,
		category: "Special",
		name: "Energy Ball",
		pp: 10,
		priority: 0,
		flags: {bullet: 1, protect: 1, mirror: 1},
		secondary: {
			chance: 10,
			boosts: {
				spd: -1,
			},
		},
		target: "normal",
		type: "Grass",
		contestType: "Beautiful",
	},
	entrainment: {
		num: 494,
		accuracy: 100,
		basePower: 0,
		category: "Status",
		name: "Entrainment",
		pp: 15,
		priority: 0,
		flags: {protect: 1, reflectable: 1, mirror: 1, allyanim: 1},
		onTryHit(target, source) {
			if (target === source || target.volatiles['dynamax']) return false;

			const additionalBannedSourceAbilities = [
				// Zen Mode included here for compatability with Gen 5-6
				'flowergift', 'forecast', 'hungerswitch', 'illusion', 'imposter', 'neutralizinggas', 'powerofalchemy', 'receiver', 'trace', 'zenmode',
			];
			if (
				target.ability === source.ability ||
				target.getAbility().isPermanent || target.ability === 'truant' ||
				source.getAbility().isPermanent || additionalBannedSourceAbilities.includes(source.ability)
			) {
				return false;
			}
		},
		onHit(target, source) {
			const oldAbility = target.setAbility(source.ability);
			if (oldAbility) {
				this.add('-ability', target, target.getAbility().name, '[from] move: Entrainment');
				if (!target.isAlly(source)) target.volatileStaleness = 'external';
				return;
			}
			return oldAbility as false | null;
		},
		secondary: null,
		target: "normal",
		type: "Normal",
		zMove: {boost: {spd: 1}},
		contestType: "Cute",
	},
	eruption: {
		num: 284,
		accuracy: 100,
		basePower: 150,
		basePowerCallback(pokemon, target, move) {
			const bp = move.basePower * pokemon.hp / pokemon.maxhp;
			this.debug('BP: ' + bp);
			return bp;
		},
		category: "Special",
		name: "Eruption",
		pp: 5,
		priority: 0,
		flags: {protect: 1, mirror: 1},
		secondary: null,
		target: "allAdjacentFoes",
		type: "Fire",
		contestType: "Beautiful",
	},
	esperwing: {
		num: 840,
		accuracy: 100,
		basePower: 80,
		category: "Special",
		isNonstandard: "Unobtainable",
		name: "Esper Wing",
		pp: 10,
		priority: 0,
		flags: {protect: 1, mirror: 1},
		critRatio: 2,
		secondary: {
			chance: 100,
			self: {
				boosts: {
					spe: 1,
				},
			},
		},
		target: "normal",
		type: "Psychic",
	},
	eternabeam: {
		num: 795,
		accuracy: 90,
		basePower: 160,
		category: "Special",
		isNonstandard: "Past",
		name: "Eternabeam",
		pp: 5,
		priority: 0,
		flags: {recharge: 1, protect: 1, mirror: 1},
		self: {
			volatileStatus: 'mustrecharge',
		},
		secondary: null,
		target: "normal",
		type: "Dragon",
	},
	expandingforce: {
		num: 797,
		accuracy: 100,
		basePower: 80,
		category: "Special",
		name: "Expanding Force",
		pp: 10,
		priority: 0,
		flags: {protect: 1, mirror: 1},
		onBasePower(basePower, source) {
			if (this.field.isTerrain('psychicterrain') && source.isGrounded()) {
				this.debug('terrain buff');
				return this.chainModify(1.5);
			}
		},
		onModifyMove(move, source, target) {
			if (this.field.isTerrain('psychicterrain') && source.isGrounded()) {
				move.target = 'allAdjacentFoes';
			}
		},
		secondary: null,
		target: "normal",
		type: "Psychic",
	},
	explosion: {
		num: 153,
		accuracy: 100,
		basePower: 250,
		category: "Physical",
		name: "Explosion",
		pp: 5,
		priority: 0,
		flags: {protect: 1, mirror: 1},
		selfdestruct: "always",
		secondary: null,
		target: "allAdjacent",
		type: "Normal",
		contestType: "Beautiful",
	},
	extrasensory: {
		num: 326,
		accuracy: 100,
		basePower: 80,
		category: "Special",
		name: "Extrasensory",
		pp: 20,
		priority: 0,
		flags: {protect: 1, mirror: 1},
		secondary: {
			chance: 10,
			volatileStatus: 'flinch',
		},
		target: "normal",
		type: "Psychic",
		contestType: "Cool",
	},
	extremeevoboost: {
		num: 702,
		accuracy: true,
		basePower: 0,
		category: "Status",
		isNonstandard: "Past",
		name: "Extreme Evoboost",
		pp: 1,
		priority: 0,
		flags: {},
		isZ: "eeviumz",
		boosts: {
			atk: 2,
			def: 2,
			spa: 2,
			spd: 2,
			spe: 2,
		},
		secondary: null,
		target: "self",
		type: "Normal",
		contestType: "Beautiful",
	},
	extremespeed: {
		num: 245,
		accuracy: 100,
		basePower: 80,
		category: "Physical",
		name: "Extreme Speed",
		pp: 5,
		priority: 2,
		flags: {contact: 1, protect: 1, mirror: 1},
		secondary: null,
		target: "normal",
		type: "Normal",
		contestType: "Cool",
	},
	facade: {
		num: 263,
		accuracy: 100,
		basePower: 70,
		category: "Physical",
		name: "Facade",
		pp: 20,
		priority: 0,
		flags: {contact: 1, protect: 1, mirror: 1},
		onBasePower(basePower, pokemon) {
			if (pokemon.status && pokemon.status !== 'slp') {
				return this.chainModify(2);
			}
		},
		secondary: null,
		target: "normal",
		type: "Normal",
		contestType: "Cute",
	},
	fairylock: {
		num: 587,
		accuracy: true,
		basePower: 0,
		category: "Status",
		name: "Fairy Lock",
		pp: 10,
		priority: 0,
		flags: {mirror: 1, bypasssub: 1},
		pseudoWeather: 'fairylock',
		condition: {
			duration: 2,
			onFieldStart(target) {
				this.add('-fieldactivate', 'move: Fairy Lock');
			},
			onTrapPokemon(pokemon) {
				pokemon.tryTrap();
			},
		},
		secondary: null,
		target: "all",
		type: "Fairy",
		zMove: {boost: {def: 1}},
		contestType: "Clever",
	},
	fairywind: {
		num: 584,
		accuracy: 100,
		basePower: 40,
		category: "Special",
		name: "Fairy Wind",
		pp: 30,
		priority: 0,
		flags: {protect: 1, mirror: 1, wind: 1},
		secondary: null,
		target: "normal",
		type: "Fairy",
		contestType: "Beautiful",
	},
	fakeout: {
		num: 252,
		accuracy: 100,
		basePower: 40,
		category: "Physical",
		name: "Fake Out",
		pp: 10,
		priority: 3,
		flags: {contact: 1, protect: 1, mirror: 1},
		onTry(source) {
			if (source.activeMoveActions > 1) {
				this.hint("Fake Out only works on your first turn out.");
				return false;
			}
		},
		secondary: {
			chance: 100,
			volatileStatus: 'flinch',
		},
		target: "normal",
		type: "Normal",
		contestType: "Cute",
	},
	faketears: {
		num: 313,
		accuracy: 100,
		basePower: 0,
		category: "Status",
		name: "Fake Tears",
		pp: 20,
		priority: 0,
		flags: {protect: 1, reflectable: 1, mirror: 1, allyanim: 1},
		boosts: {
			spd: -2,
		},
		secondary: null,
		target: "normal",
		type: "Dark",
		zMove: {boost: {spa: 1}},
		contestType: "Cute",
	},
	falsesurrender: {
		num: 793,
		accuracy: true,
		basePower: 80,
		category: "Physical",
		name: "False Surrender",
		pp: 10,
		priority: 0,
		flags: {contact: 1, protect: 1, mirror: 1},
		secondary: null,
		target: "normal",
		type: "Dark",
	},
	falseswipe: {
		num: 206,
		accuracy: 100,
		basePower: 40,
		category: "Physical",
		name: "False Swipe",
		pp: 40,
		priority: 0,
		flags: {contact: 1, protect: 1, mirror: 1},
		onDamagePriority: -20,
		onDamage(damage, target, source, effect) {
			if (damage >= target.hp) return target.hp - 1;
		},
		secondary: null,
		target: "normal",
		type: "Normal",
		contestType: "Cool",
	},
	featherdance: {
		num: 297,
		accuracy: 100,
		basePower: 0,
		category: "Status",
		name: "Feather Dance",
		pp: 15,
		priority: 0,
		flags: {protect: 1, reflectable: 1, mirror: 1, allyanim: 1, dance: 1},
		boosts: {
			atk: -2,
		},
		secondary: null,
		target: "normal",
		type: "Flying",
		zMove: {boost: {def: 1}},
		contestType: "Beautiful",
	},
	feint: {
		num: 364,
		accuracy: 100,
		basePower: 30,
		category: "Physical",
		name: "Feint",
		pp: 10,
		priority: 2,
		flags: {mirror: 1},
		breaksProtect: true,
		// Breaking protection implemented in scripts.js
		secondary: null,
		target: "normal",
		type: "Normal",
		contestType: "Clever",
	},
	feintattack: {
		num: 185,
		accuracy: true,
		basePower: 60,
		category: "Physical",
		isNonstandard: "Past",
		name: "Feint Attack",
		pp: 20,
		priority: 0,
		flags: {contact: 1, protect: 1, mirror: 1},
		secondary: null,
		target: "normal",
		type: "Dark",
		contestType: "Clever",
	},
	fellstinger: {
		num: 565,
		accuracy: 100,
		basePower: 50,
		category: "Physical",
		name: "Fell Stinger",
		pp: 25,
		priority: 0,
		flags: {contact: 1, protect: 1, mirror: 1},
		onAfterMoveSecondarySelf(pokemon, target, move) {
			if (!target || target.fainted || target.hp <= 0) this.boost({atk: 3}, pokemon, pokemon, move);
		},
		secondary: null,
		target: "normal",
		type: "Bug",
		contestType: "Cool",
	},
	fierydance: {
		num: 552,
		accuracy: 100,
		basePower: 80,
		category: "Special",
		name: "Fiery Dance",
		pp: 10,
		priority: 0,
		flags: {protect: 1, mirror: 1, dance: 1},
		secondary: {
			chance: 50,
			self: {
				boosts: {
					spa: 1,
				},
			},
		},
		target: "normal",
		type: "Fire",
		contestType: "Beautiful",
	},
	fierywrath: {
		num: 822,
		accuracy: 100,
		basePower: 90,
		category: "Special",
		name: "Fiery Wrath",
		pp: 10,
		priority: 0,
		flags: {protect: 1, mirror: 1},
		secondary: {
			chance: 20,
			volatileStatus: 'flinch',
		},
		target: "allAdjacentFoes",
		type: "Dark",
	},
	filletaway: {
		num: 868,
		accuracy: true,
		basePower: 0,
		category: "Status",
		name: "Fillet Away",
		pp: 10,
		priority: 0,
		flags: {snatch: 1},
		onTry(source) {
			if (source.hp <= source.maxhp / 2 || source.maxhp === 1) return false;
		},
		onTryHit(pokemon, target, move) {
			if (!this.boost(move.boosts as SparseBoostsTable)) return null;
			delete move.boosts;
		},
		onHit(pokemon) {
			this.directDamage(pokemon.maxhp / 2);
		},
		boosts: {
			atk: 2,
			spa: 2,
			spe: 2,
		},
		secondary: null,
		target: "self",
		type: "Normal",
	},
	finalgambit: {
		num: 515,
		accuracy: 100,
		basePower: 0,
		damageCallback(pokemon) {
			const damage = pokemon.hp;
			pokemon.faint();
			return damage;
		},
		category: "Special",
		name: "Final Gambit",
		pp: 5,
		priority: 0,
		flags: {protect: 1},
		secondary: null,
		target: "normal",
		type: "Fighting",
		zMove: {basePower: 180},
		contestType: "Tough",
	},
	fireblast: {
		num: 126,
		accuracy: 85,
		basePower: 110,
		category: "Special",
		name: "Fire Blast",
		pp: 5,
		priority: 0,
		flags: {protect: 1, mirror: 1},
		secondary: {
			chance: 10,
			status: 'brn',
		},
		target: "normal",
		type: "Fire",
		contestType: "Beautiful",
	},
	firefang: {
		num: 424,
		accuracy: 95,
		basePower: 65,
		category: "Physical",
		name: "Fire Fang",
		pp: 15,
		priority: 0,
		flags: {bite: 1, contact: 1, protect: 1, mirror: 1},
		secondaries: [
			{
				chance: 10,
				status: 'brn',
			}, {
				chance: 10,
				volatileStatus: 'flinch',
			},
		],
		target: "normal",
		type: "Fire",
		contestType: "Cool",
	},
	firelash: {
		num: 680,
		accuracy: 100,
		basePower: 80,
		category: "Physical",
		name: "Fire Lash",
		pp: 15,
		priority: 0,
		flags: {contact: 1, protect: 1, mirror: 1},
		secondary: {
			chance: 100,
			boosts: {
				def: -1,
			},
		},
		target: "normal",
		type: "Fire",
		contestType: "Cute",
	},
	firepledge: {
		num: 519,
		accuracy: 100,
		basePower: 80,
		basePowerCallback(target, source, move) {
			if (['grasspledge', 'waterpledge'].includes(move.sourceEffect)) {
				this.add('-combine');
				return 150;
			}
			return 80;
		},
		category: "Special",
		name: "Fire Pledge",
		pp: 10,
		priority: 0,
		flags: {protect: 1, mirror: 1, nonsky: 1},
		onPrepareHit(target, source, move) {
			for (const action of this.queue.list as MoveAction[]) {
				if (
					!action.move || !action.pokemon?.isActive ||
					action.pokemon.fainted || action.maxMove || action.zmove
				) {
					continue;
				}
				if (action.pokemon.isAlly(source) && ['grasspledge', 'waterpledge'].includes(action.move.id)) {
					this.queue.prioritizeAction(action, move);
					this.add('-waiting', source, action.pokemon);
					return null;
				}
			}
		},
		onModifyMove(move) {
			if (move.sourceEffect === 'waterpledge') {
				move.type = 'Water';
				move.forceSTAB = true;
				move.self = {sideCondition: 'waterpledge'};
			}
			if (move.sourceEffect === 'grasspledge') {
				move.type = 'Fire';
				move.forceSTAB = true;
				move.sideCondition = 'firepledge';
			}
		},
		condition: {
			duration: 4,
			onSideStart(targetSide) {
				this.add('-sidestart', targetSide, 'Fire Pledge');
			},
			onResidualOrder: 5,
			onResidualSubOrder: 1,
			onResidual(pokemon) {
				if (!pokemon.hasType('Fire')) this.damage(pokemon.baseMaxhp / 8, pokemon);
			},
			onSideResidualOrder: 26,
			onSideResidualSubOrder: 8,
			onSideEnd(targetSide) {
				this.add('-sideend', targetSide, 'Fire Pledge');
			},
		},
		secondary: null,
		target: "normal",
		type: "Fire",
		contestType: "Beautiful",
	},
	firepunch: {
		num: 7,
		accuracy: 100,
		basePower: 75,
		category: "Physical",
		name: "Fire Punch",
		pp: 15,
		priority: 0,
		flags: {contact: 1, protect: 1, mirror: 1, punch: 1},
		secondary: {
			chance: 10,
			status: 'brn',
		},
		target: "normal",
		type: "Fire",
		contestType: "Tough",
	},
	firespin: {
		num: 83,
		accuracy: 85,
		basePower: 35,
		category: "Special",
		name: "Fire Spin",
		pp: 15,
		priority: 0,
		flags: {protect: 1, mirror: 1},
		volatileStatus: 'partiallytrapped',
		secondary: null,
		target: "normal",
		type: "Fire",
		contestType: "Beautiful",
	},
	firstimpression: {
		num: 660,
		accuracy: 100,
		basePower: 90,
		category: "Physical",
		name: "First Impression",
		pp: 10,
		priority: 2,
		flags: {contact: 1, protect: 1, mirror: 1},
		onTry(source) {
			if (source.activeMoveActions > 1) {
				this.hint("First Impression only works on your first turn out.");
				return false;
			}
		},
		secondary: null,
		target: "normal",
		type: "Bug",
		contestType: "Cute",
	},
	fishiousrend: {
		num: 755,
		accuracy: 100,
		basePower: 85,
		basePowerCallback(pokemon, target, move) {
			if (target.newlySwitched || this.queue.willMove(target)) {
				this.debug('Fishious Rend damage boost');
				return move.basePower * 2;
			}
			this.debug('Fishious Rend NOT boosted');
			return move.basePower;
		},
		category: "Physical",
		isNonstandard: "Past",
		name: "Fishious Rend",
		pp: 10,
		priority: 0,
		flags: {bite: 1, contact: 1, protect: 1, mirror: 1},
		secondary: null,
		target: "normal",
		type: "Water",
	},
	fissure: {
		num: 90,
		accuracy: 30,
		basePower: 0,
		category: "Physical",
		name: "Fissure",
		pp: 5,
		priority: 0,
		flags: {protect: 1, mirror: 1, nonsky: 1},
		ohko: true,
		secondary: null,
		target: "normal",
		type: "Ground",
		zMove: {basePower: 180},
		maxMove: {basePower: 130},
		contestType: "Tough",
	},
	flail: {
		num: 175,
		accuracy: 100,
		basePower: 0,
		basePowerCallback(pokemon, target) {
			const ratio = Math.max(Math.floor(pokemon.hp * 48 / pokemon.maxhp), 1);
			let bp;
			if (ratio < 2) {
				bp = 200;
			} else if (ratio < 5) {
				bp = 150;
			} else if (ratio < 10) {
				bp = 100;
			} else if (ratio < 17) {
				bp = 80;
			} else if (ratio < 33) {
				bp = 40;
			} else {
				bp = 20;
			}
			this.debug('BP: ' + bp);
			return bp;
		},
		category: "Physical",
		name: "Flail",
		pp: 15,
		priority: 0,
		flags: {contact: 1, protect: 1, mirror: 1},
		secondary: null,
		target: "normal",
		type: "Normal",
		zMove: {basePower: 160},
		maxMove: {basePower: 130},
		contestType: "Cute",
	},
	flameburst: {
		num: 481,
		accuracy: 100,
		basePower: 70,
		category: "Special",
		isNonstandard: "Past",
		name: "Flame Burst",
		pp: 15,
		priority: 0,
		flags: {protect: 1, mirror: 1},
		onHit(target, source, move) {
			for (const ally of target.adjacentAllies()) {
				this.damage(ally.baseMaxhp / 16, ally, source, this.dex.conditions.get('Flame Burst'));
			}
		},
		onAfterSubDamage(damage, target, source, move) {
			for (const ally of target.adjacentAllies()) {
				this.damage(ally.baseMaxhp / 16, ally, source, this.dex.conditions.get('Flame Burst'));
			}
		},
		secondary: null,
		target: "normal",
		type: "Fire",
		contestType: "Beautiful",
	},
	flamecharge: {
		num: 488,
		accuracy: 100,
		basePower: 50,
		category: "Physical",
		name: "Flame Charge",
		pp: 20,
		priority: 0,
		flags: {contact: 1, protect: 1, mirror: 1},
		secondary: {
			chance: 100,
			self: {
				boosts: {
					spe: 1,
				},
			},
		},
		target: "normal",
		type: "Fire",
		contestType: "Cool",
	},
	flamewheel: {
		num: 172,
		accuracy: 100,
		basePower: 60,
		category: "Physical",
		name: "Flame Wheel",
		pp: 25,
		priority: 0,
		flags: {contact: 1, protect: 1, mirror: 1, defrost: 1},
		secondary: {
			chance: 10,
			status: 'brn',
		},
		target: "normal",
		type: "Fire",
		contestType: "Beautiful",
	},
	flamethrower: {
		num: 53,
		accuracy: 100,
		basePower: 90,
		category: "Special",
		name: "Flamethrower",
		pp: 15,
		priority: 0,
		flags: {protect: 1, mirror: 1},
		secondary: {
			chance: 10,
			status: 'brn',
		},
		target: "normal",
		type: "Fire",
		contestType: "Beautiful",
	},
	flareblitz: {
		num: 394,
		accuracy: 100,
		basePower: 120,
		category: "Physical",
		name: "Flare Blitz",
		pp: 15,
		priority: 0,
		flags: {contact: 1, protect: 1, mirror: 1, defrost: 1},
		recoil: [33, 100],
		secondary: {
			chance: 10,
			status: 'brn',
		},
		target: "normal",
		type: "Fire",
		contestType: "Cool",
	},
	flash: {
		num: 148,
		accuracy: 100,
		basePower: 0,
		category: "Status",
		isNonstandard: "Past",
		name: "Flash",
		pp: 20,
		priority: 0,
		flags: {protect: 1, reflectable: 1, mirror: 1},
		boosts: {
			accuracy: -1,
		},
		secondary: null,
		target: "normal",
		type: "Normal",
		zMove: {boost: {evasion: 1}},
		contestType: "Beautiful",
	},
	flashcannon: {
		num: 430,
		accuracy: 100,
		basePower: 80,
		category: "Special",
		name: "Flash Cannon",
		pp: 10,
		priority: 0,
		flags: {protect: 1, mirror: 1},
		secondary: {
			chance: 10,
			boosts: {
				spd: -1,
			},
		},
		target: "normal",
		type: "Steel",
		contestType: "Beautiful",
	},
	flatter: {
		num: 260,
		accuracy: 100,
		basePower: 0,
		category: "Status",
		name: "Flatter",
		pp: 15,
		priority: 0,
		flags: {protect: 1, reflectable: 1, mirror: 1, allyanim: 1},
		volatileStatus: 'confusion',
		boosts: {
			spa: 1,
		},
		secondary: null,
		target: "normal",
		type: "Dark",
		zMove: {boost: {spd: 1}},
		contestType: "Clever",
	},
	fleurcannon: {
		num: 705,
		accuracy: 90,
		basePower: 130,
		category: "Special",
		name: "Fleur Cannon",
		pp: 5,
		priority: 0,
		flags: {protect: 1, mirror: 1},
		self: {
			boosts: {
				spa: -2,
			},
		},
		secondary: null,
		target: "normal",
		type: "Fairy",
		contestType: "Beautiful",
	},
	fling: {
		num: 374,
		accuracy: 100,
		basePower: 0,
		category: "Physical",
		name: "Fling",
		pp: 10,
		priority: 0,
		flags: {protect: 1, mirror: 1, allyanim: 1},
		onPrepareHit(target, source, move) {
			if (source.ignoringItem()) return false;
			const item = source.getItem();
			if (!this.singleEvent('TakeItem', item, source.itemState, source, source, move, item)) return false;
			if (!item.fling) return false;
			move.basePower = item.fling.basePower;
			this.debug('BP: ' + move.basePower);
			if (item.isBerry) {
				move.onHit = function (foe) {
					if (this.singleEvent('Eat', item, null, foe, null, null)) {
						this.runEvent('EatItem', foe, null, null, item);
						if (item.id === 'leppaberry') foe.staleness = 'external';
					}
					if (item.onEat) foe.ateBerry = true;
				};
			} else if (item.fling.effect) {
				move.onHit = item.fling.effect;
			} else {
				if (!move.secondaries) move.secondaries = [];
				if (item.fling.status) {
					move.secondaries.push({status: item.fling.status});
				} else if (item.fling.volatileStatus) {
					move.secondaries.push({volatileStatus: item.fling.volatileStatus});
				}
			}
			source.addVolatile('fling');
		},
		condition: {
			onUpdate(pokemon) {
				const item = pokemon.getItem();
				pokemon.setItem('');
				pokemon.lastItem = item.id;
				pokemon.usedItemThisTurn = true;
				this.add('-enditem', pokemon, item.name, '[from] move: Fling');
				this.runEvent('AfterUseItem', pokemon, null, null, item);
				pokemon.removeVolatile('fling');
			},
		},
		secondary: null,
		target: "normal",
		type: "Dark",
		contestType: "Cute",
	},
	flipturn: {
		num: 812,
		accuracy: 100,
		basePower: 60,
		category: "Physical",
		name: "Flip Turn",
		pp: 20,
		priority: 0,
		flags: {contact: 1, protect: 1, mirror: 1},
		selfSwitch: true,
		secondary: null,
		target: "normal",
		type: "Water",
	},
	floatyfall: {
		num: 731,
		accuracy: 95,
		basePower: 90,
		category: "Physical",
		isNonstandard: "LGPE",
		name: "Floaty Fall",
		pp: 15,
		priority: 0,
		flags: {contact: 1, protect: 1, gravity: 1},
		secondary: {
			chance: 30,
			volatileStatus: 'flinch',
		},
		target: "normal",
		type: "Flying",
		contestType: "Cool",
	},
	floralhealing: {
		num: 666,
		accuracy: true,
		basePower: 0,
		category: "Status",
		isNonstandard: "Past",
		name: "Floral Healing",
		pp: 10,
		priority: 0,
		flags: {protect: 1, reflectable: 1, heal: 1, allyanim: 1},
		onHit(target, source) {
			let success = false;
			if (this.field.isTerrain('grassyterrain')) {
				success = !!this.heal(this.modify(target.baseMaxhp, 0.667));
			} else {
				success = !!this.heal(Math.ceil(target.baseMaxhp * 0.5));
			}
			if (success && !target.isAlly(source)) {
				target.staleness = 'external';
			}
			if (!success) {
				this.add('-fail', target, 'heal');
				return this.NOT_FAIL;
			}
			return success;
		},
		secondary: null,
		target: "normal",
		type: "Fairy",
		zMove: {effect: 'clearnegativeboost'},
		contestType: "Beautiful",
	},
	flowershield: {
		num: 579,
		accuracy: true,
		basePower: 0,
		category: "Status",
		isNonstandard: "Past",
		name: "Flower Shield",
		pp: 10,
		priority: 0,
		flags: {distance: 1},
		onHitField(t, source, move) {
			const targets: Pokemon[] = [];
			for (const pokemon of this.getAllActive()) {
				if (
					pokemon.hasType('Grass') &&
					(!pokemon.volatiles['maxguard'] ||
					  this.runEvent('TryHit', pokemon, source, move))
				  ) {
					// This move affects every Grass-type Pokemon in play.
					targets.push(pokemon);
				  }
			}
			let success = false;
			for (const target of targets) {
				success = this.boost({def: 1}, target, source, move) || success;
			}
			return success;
		},
		secondary: null,
		target: "all",
		type: "Fairy",
		zMove: {boost: {def: 1}},
		contestType: "Beautiful",
	},
	flowertrick: {
		num: 870,
		accuracy: true,
		basePower: 70,
		category: "Physical",
		name: "Flower Trick",
		pp: 10,
		priority: 0,
		flags: {protect: 1, mirror: 1},
		willCrit: true,
		secondary: null,
		target: "normal",
		type: "Grass",
	},
	fly: {
		num: 19,
		accuracy: 95,
		basePower: 90,
		category: "Physical",
		name: "Fly",
		pp: 15,
		priority: 0,
		flags: {contact: 1, charge: 1, protect: 1, mirror: 1, gravity: 1, distance: 1},
		onTryMove(attacker, defender, move) {
			if (attacker.removeVolatile(move.id)) {
				return;
			}
			this.add('-prepare', attacker, move.name);
			if (!this.runEvent('ChargeMove', attacker, defender, move)) {
				return;
			}

			// In SwSh, Fly's animation leaks the initial target through a camera focus
			// The animation leak target itself isn't "accurate"; the target it reveals is as if Fly weren't a charge movee
			// (Fly, like all other charge moves, will actually target slots on its charging turn, relevant for things like Follow Me)
			// We use a generic single-target move to represent this
			if (this.gameType === 'doubles' || this.gameType === 'multi') {
				const animatedTarget = attacker.getMoveTargets(this.dex.getActiveMove('aerialace'), defender).targets[0];
				if (animatedTarget) {
					this.hint(`${move.name}'s animation targeted ${animatedTarget.name}`);
				}
			}
			attacker.addVolatile('twoturnmove', defender);
			return null;
		},
		condition: {
			duration: 2,
			onInvulnerability(target, source, move) {
				if (['gust', 'twister', 'skyuppercut', 'thunder', 'hurricane', 'smackdown', 'thousandarrows'].includes(move.id)) {
					return;
				}
				return false;
			},
			onSourceModifyDamage(damage, source, target, move) {
				if (move.id === 'gust' || move.id === 'twister') {
					return this.chainModify(2);
				}
			},
		},
		secondary: null,
		target: "any",
		type: "Flying",
		contestType: "Clever",
	},
	flyingpress: {
		num: 560,
		accuracy: 95,
		basePower: 100,
		category: "Physical",
		name: "Flying Press",
		pp: 10,
		flags: {contact: 1, protect: 1, mirror: 1, gravity: 1, distance: 1, nonsky: 1},
		onEffectiveness(typeMod, target, type, move) {
			return typeMod + this.dex.getEffectiveness('Flying', type);
		},
		priority: 0,
		secondary: null,
		target: "any",
		type: "Fighting",
		zMove: {basePower: 170},
		contestType: "Tough",
	},
	focusblast: {
		num: 411,
		accuracy: 70,
		basePower: 120,
		category: "Special",
		name: "Focus Blast",
		pp: 5,
		priority: 0,
		flags: {bullet: 1, protect: 1, mirror: 1},
		secondary: {
			chance: 10,
			boosts: {
				spd: -1,
			},
		},
		target: "normal",
		type: "Fighting",
		contestType: "Cool",
	},
	focusenergy: {
		num: 116,
		accuracy: true,
		basePower: 0,
		category: "Status",
		name: "Focus Energy",
		pp: 30,
		priority: 0,
		flags: {snatch: 1},
		volatileStatus: 'focusenergy',
		condition: {
			onStart(target, source, effect) {
				if (effect?.id === 'zpower') {
					this.add('-start', target, 'move: Focus Energy', '[zeffect]');
				} else if (effect && (['costar', 'imposter', 'psychup', 'transform'].includes(effect.id))) {
					this.add('-start', target, 'move: Focus Energy', '[silent]');
				} else {
					this.add('-start', target, 'move: Focus Energy');
				}
			},
			onModifyCritRatio(critRatio) {
				return critRatio + 2;
			},
		},
		secondary: null,
		target: "self",
		type: "Normal",
		zMove: {boost: {accuracy: 1}},
		contestType: "Cool",
	},
	focuspunch: {
		num: 264,
		accuracy: 100,
		basePower: 150,
		category: "Physical",
		name: "Focus Punch",
		pp: 20,
		priority: -3,
		flags: {contact: 1, protect: 1, punch: 1},
		priorityChargeCallback(pokemon) {
			pokemon.addVolatile('focuspunch');
		},
		beforeMoveCallback(pokemon) {
			if (pokemon.volatiles['focuspunch']?.lostFocus) {
				this.add('cant', pokemon, 'Focus Punch', 'Focus Punch');
				return true;
			}
		},
		condition: {
			duration: 1,
			onStart(pokemon) {
				this.add('-singleturn', pokemon, 'move: Focus Punch');
			},
			onHit(pokemon, source, move) {
				if (move.category !== 'Status') {
					this.effectState.lostFocus = true;
				}
			},
			onTryAddVolatile(status, pokemon) {
				if (status.id === 'flinch') return null;
			},
		},
		secondary: null,
		target: "normal",
		type: "Fighting",
		contestType: "Tough",
	},
	followme: {
		num: 266,
		accuracy: true,
		basePower: 0,
		category: "Status",
		name: "Follow Me",
		pp: 20,
		priority: 2,
		flags: {},
		volatileStatus: 'followme',
		onTry(source) {
			return this.activePerHalf > 1;
		},
		condition: {
			duration: 1,
			onStart(target, source, effect) {
				if (effect?.id === 'zpower') {
					this.add('-singleturn', target, 'move: Follow Me', '[zeffect]');
				} else {
					this.add('-singleturn', target, 'move: Follow Me');
				}
			},
			onFoeRedirectTargetPriority: 1,
			onFoeRedirectTarget(target, source, source2, move) {
				if (!this.effectState.target.isSkyDropped() && this.validTarget(this.effectState.target, source, move.target)) {
					if (move.smartTarget) move.smartTarget = false;
					this.debug("Follow Me redirected target of move");
					return this.effectState.target;
				}
			},
		},
		secondary: null,
		target: "self",
		type: "Normal",
		zMove: {effect: 'clearnegativeboost'},
		contestType: "Cute",
	},
	forcepalm: {
		num: 395,
		accuracy: 100,
		basePower: 60,
		category: "Physical",
		name: "Force Palm",
		pp: 10,
		priority: 0,
		flags: {contact: 1, protect: 1, mirror: 1},
		secondary: {
			chance: 30,
			status: 'par',
		},
		target: "normal",
		type: "Fighting",
		contestType: "Cool",
	},
	foresight: {
		num: 193,
		accuracy: true,
		basePower: 0,
		category: "Status",
		isNonstandard: "Past",
		name: "Foresight",
		pp: 40,
		priority: 0,
		flags: {protect: 1, reflectable: 1, mirror: 1, bypasssub: 1},
		volatileStatus: 'foresight',
		onTryHit(target) {
			if (target.volatiles['miracleeye']) return false;
		},
		condition: {
			noCopy: true,
			onStart(pokemon) {
				this.add('-start', pokemon, 'Foresight');
			},
			onNegateImmunity(pokemon, type) {
				if (pokemon.hasType('Ghost') && ['Normal', 'Fighting'].includes(type)) return false;
			},
			onModifyBoost(boosts) {
				if (boosts.evasion && boosts.evasion > 0) {
					boosts.evasion = 0;
				}
			},
		},
		secondary: null,
		target: "normal",
		type: "Normal",
		zMove: {effect: 'crit2'},
		contestType: "Clever",
	},
	forestscurse: {
		num: 571,
		accuracy: 100,
		basePower: 0,
		category: "Status",
		isNonstandard: "Past",
		name: "Forest's Curse",
		pp: 20,
		priority: 0,
		flags: {protect: 1, reflectable: 1, mirror: 1, allyanim: 1},
		onHit(target) {
			if (target.hasType('Grass')) return false;
			if (!target.addType('Grass')) return false;
			this.add('-start', target, 'typeadd', 'Grass', '[from] move: Forest\'s Curse');
		},
		secondary: null,
		target: "normal",
		type: "Grass",
		zMove: {boost: {atk: 1, def: 1, spa: 1, spd: 1, spe: 1}},
		contestType: "Clever",
	},
	foulplay: {
		num: 492,
		accuracy: 100,
		basePower: 95,
		category: "Physical",
		name: "Foul Play",
		pp: 15,
		priority: 0,
		flags: {contact: 1, protect: 1, mirror: 1},
		overrideOffensivePokemon: 'target',
		secondary: null,
		target: "normal",
		type: "Dark",
		contestType: "Clever",
	},
	freezedry: {
		num: 573,
		accuracy: 100,
		basePower: 70,
		category: "Special",
		name: "Freeze-Dry",
		pp: 20,
		priority: 0,
		flags: {protect: 1, mirror: 1},
		onEffectiveness(typeMod, target, type) {
			if (type === 'Water') return 1;
		},
		secondary: {
			chance: 10,
			status: 'frz',
		},
		target: "normal",
		type: "Ice",
		contestType: "Beautiful",
	},
	freezeshock: {
		num: 553,
		accuracy: 90,
		basePower: 140,
		category: "Physical",
		isNonstandard: "Past",
		name: "Freeze Shock",
		pp: 5,
		priority: 0,
		flags: {charge: 1, protect: 1, mirror: 1},
		onTryMove(attacker, defender, move) {
			if (attacker.removeVolatile(move.id)) {
				return;
			}
			this.add('-prepare', attacker, move.name);
			if (!this.runEvent('ChargeMove', attacker, defender, move)) {
				return;
			}
			attacker.addVolatile('twoturnmove', defender);
			return null;
		},
		secondary: {
			chance: 30,
			status: 'par',
		},
		target: "normal",
		type: "Ice",
		contestType: "Beautiful",
	},
	freezingglare: {
		num: 821,
		accuracy: 100,
		basePower: 90,
		category: "Special",
		name: "Freezing Glare",
		pp: 10,
		priority: 0,
		flags: {protect: 1, mirror: 1},
		secondary: {
			chance: 10,
			status: 'frz',
		},
		target: "normal",
		type: "Psychic",
	},
	freezyfrost: {
		num: 739,
		accuracy: 90,
		basePower: 100,
		category: "Special",
		isNonstandard: "LGPE",
		name: "Freezy Frost",
		pp: 10,
		priority: 0,
		flags: {protect: 1},
		onHit() {
			this.add('-clearallboost');
			for (const pokemon of this.getAllActive()) {
				pokemon.clearBoosts();
			}
		},
		secondary: null,
		target: "normal",
		type: "Ice",
		contestType: "Clever",
	},
	frenzyplant: {
		num: 338,
		accuracy: 90,
		basePower: 150,
		category: "Special",
		name: "Frenzy Plant",
		pp: 5,
		priority: 0,
		flags: {recharge: 1, protect: 1, mirror: 1, nonsky: 1},
		self: {
			volatileStatus: 'mustrecharge',
		},
		secondary: null,
		target: "normal",
		type: "Grass",
		contestType: "Cool",
	},
	frostbreath: {
		num: 524,
		accuracy: 90,
		basePower: 60,
		category: "Special",
		name: "Frost Breath",
		pp: 10,
		priority: 0,
		flags: {protect: 1, mirror: 1},
		willCrit: true,
		secondary: null,
		target: "normal",
		type: "Ice",
		contestType: "Beautiful",
	},
	frustration: {
		num: 218,
		accuracy: 100,
		basePower: 0,
		basePowerCallback(pokemon) {
			return Math.floor(((255 - pokemon.happiness) * 10) / 25) || 1;
		},
		category: "Physical",
		isNonstandard: "Past",
		name: "Frustration",
		pp: 20,
		priority: 0,
		flags: {contact: 1, protect: 1, mirror: 1},
		secondary: null,
		target: "normal",
		type: "Normal",
		zMove: {basePower: 160},
		maxMove: {basePower: 130},
		contestType: "Cute",
	},
	furyattack: {
		num: 31,
		accuracy: 85,
		basePower: 15,
		category: "Physical",
		name: "Fury Attack",
		pp: 20,
		priority: 0,
		flags: {contact: 1, protect: 1, mirror: 1},
		multihit: [2, 5],
		secondary: null,
		target: "normal",
		type: "Normal",
		contestType: "Cool",
	},
	furycutter: {
		num: 210,
		accuracy: 95,
		basePower: 40,
		basePowerCallback(pokemon, target, move) {
			if (!pokemon.volatiles['furycutter'] || move.hit === 1) {
				pokemon.addVolatile('furycutter');
			}
			const bp = this.clampIntRange(move.basePower * pokemon.volatiles['furycutter'].multiplier, 1, 160);
			this.debug('BP: ' + bp);
			return bp;
		},
		category: "Physical",
		name: "Fury Cutter",
		pp: 20,
		priority: 0,
		flags: {contact: 1, protect: 1, mirror: 1, slicing: 1},
		condition: {
			duration: 2,
			onStart() {
				this.effectState.multiplier = 1;
			},
			onRestart() {
				if (this.effectState.multiplier < 4) {
					this.effectState.multiplier <<= 1;
				}
				this.effectState.duration = 2;
			},
		},
		secondary: null,
		target: "normal",
		type: "Bug",
		contestType: "Cool",
	},
	furyswipes: {
		num: 154,
		accuracy: 80,
		basePower: 18,
		category: "Physical",
		name: "Fury Swipes",
		pp: 15,
		priority: 0,
		flags: {contact: 1, protect: 1, mirror: 1},
		multihit: [2, 5],
		secondary: null,
		target: "normal",
		type: "Normal",
		maxMove: {basePower: 100},
		contestType: "Tough",
	},
	fusionbolt: {
		num: 559,
		accuracy: 100,
		basePower: 100,
		category: "Physical",
		isNonstandard: "Past",
		name: "Fusion Bolt",
		pp: 5,
		priority: 0,
		flags: {protect: 1, mirror: 1},
		onBasePower(basePower, pokemon) {
			if (this.lastSuccessfulMoveThisTurn === 'fusionflare') {
				this.debug('double power');
				return this.chainModify(2);
			}
		},
		secondary: null,
		target: "normal",
		type: "Electric",
		contestType: "Cool",
	},
	fusionflare: {
		num: 558,
		accuracy: 100,
		basePower: 100,
		category: "Special",
		isNonstandard: "Past",
		name: "Fusion Flare",
		pp: 5,
		priority: 0,
		flags: {protect: 1, mirror: 1, defrost: 1},
		onBasePower(basePower, pokemon) {
			if (this.lastSuccessfulMoveThisTurn === 'fusionbolt') {
				this.debug('double power');
				return this.chainModify(2);
			}
		},
		secondary: null,
		target: "normal",
		type: "Fire",
		contestType: "Beautiful",
	},
	futuresight: {
		num: 248,
		accuracy: 100,
		basePower: 120,
		category: "Special",
		name: "Future Sight",
		pp: 10,
		priority: 0,
		flags: {},
		ignoreImmunity: true,
		isFutureMove: true,
		onTry(source, target) {
			if (!target.side.addSlotCondition(target, 'futuremove')) return false;
			Object.assign(target.side.slotConditions[target.position]['futuremove'], {
				duration: 3,
				move: 'futuresight',
				source: source,
				moveData: {
					id: 'futuresight',
					name: "Future Sight",
					accuracy: 100,
					basePower: 120,
					category: "Special",
					priority: 0,
					flags: {},
					ignoreImmunity: false,
					effectType: 'Move',
					isFutureMove: true,
					type: 'Psychic',
				},
			});
			this.add('-start', source, 'move: Future Sight');
			return this.NOT_FAIL;
		},
		secondary: null,
		target: "normal",
		type: "Psychic",
		contestType: "Clever",
	},
	gastroacid: {
		num: 380,
		accuracy: 100,
		basePower: 0,
		category: "Status",
		name: "Gastro Acid",
		pp: 10,
		priority: 0,
		flags: {protect: 1, reflectable: 1, mirror: 1, allyanim: 1},
		volatileStatus: 'gastroacid',
		onTryHit(target) {
			if (target.getAbility().isPermanent) {
				return false;
			}
			if (target.hasItem('Ability Shield')) {
				this.add('-block', target, 'item: Ability Shield');
				return null;
			}
		},
		condition: {
			// Ability suppression implemented in Pokemon.ignoringAbility() within sim/pokemon.ts
			onStart(pokemon) {
				if (pokemon.hasItem('Ability Shield')) return false;
				this.add('-endability', pokemon);
				this.singleEvent('End', pokemon.getAbility(), pokemon.abilityState, pokemon, pokemon, 'gastroacid');
			},
			onCopy(pokemon) {
				if (pokemon.getAbility().isPermanent) pokemon.removeVolatile('gastroacid');
			},
		},
		secondary: null,
		target: "normal",
		type: "Poison",
		zMove: {boost: {spe: 1}},
		contestType: "Tough",
	},
	geargrind: {
		num: 544,
		accuracy: 85,
		basePower: 50,
		category: "Physical",
		isNonstandard: "Past",
		name: "Gear Grind",
		pp: 15,
		priority: 0,
		flags: {contact: 1, protect: 1, mirror: 1},
		multihit: 2,
		secondary: null,
		target: "normal",
		type: "Steel",
		zMove: {basePower: 180},
		maxMove: {basePower: 130},
		contestType: "Clever",
	},
	gearup: {
		num: 674,
		accuracy: true,
		basePower: 0,
		category: "Status",
		isNonstandard: "Past",
		name: "Gear Up",
		pp: 20,
		priority: 0,
		flags: {snatch: 1, bypasssub: 1},
		onHitSide(side, source, move) {
			const targets = side.allies().filter(target => (
				target.hasAbility(['plus', 'minus']) &&
				(!target.volatiles['maxguard'] || this.runEvent('TryHit', target, source, move))
			));
			if (!targets.length) return false;
			let didSomething = false;
			for (const target of targets) {
				didSomething = this.boost({atk: 1, spa: 1}, target, source, move, false, true) || didSomething;
			}
			return didSomething;
		},
		secondary: null,
		target: "allySide",
		type: "Steel",
		zMove: {boost: {spa: 1}},
		contestType: "Clever",
	},
	genesissupernova: {
		num: 703,
		accuracy: true,
		basePower: 185,
		category: "Special",
		isNonstandard: "Past",
		name: "Genesis Supernova",
		pp: 1,
		priority: 0,
		flags: {},
		isZ: "mewniumz",
		secondary: {
			chance: 100,
			self: {
				onHit() {
					this.field.setTerrain('psychicterrain');
				},
			},
		},
		target: "normal",
		type: "Psychic",
		contestType: "Cool",
	},
	geomancy: {
		num: 601,
		accuracy: true,
		basePower: 0,
		category: "Status",
		isNonstandard: "Past",
		name: "Geomancy",
		pp: 10,
		priority: 0,
		flags: {charge: 1, nonsky: 1},
		onTryMove(attacker, defender, move) {
			if (attacker.removeVolatile(move.id)) {
				return;
			}
			this.add('-prepare', attacker, move.name);
			if (!this.runEvent('ChargeMove', attacker, defender, move)) {
				return;
			}
			attacker.addVolatile('twoturnmove', defender);
			return null;
		},
		boosts: {
			spa: 2,
			spd: 2,
			spe: 2,
		},
		secondary: null,
		target: "self",
		type: "Fairy",
		zMove: {boost: {atk: 1, def: 1, spa: 1, spd: 1, spe: 1}},
		contestType: "Beautiful",
	},
	gigadrain: {
		num: 202,
		accuracy: 100,
		basePower: 75,
		category: "Special",
		name: "Giga Drain",
		pp: 10,
		priority: 0,
		flags: {protect: 1, mirror: 1, heal: 1},
		drain: [1, 2],
		secondary: null,
		target: "normal",
		type: "Grass",
		contestType: "Clever",
	},
	gigaimpact: {
		num: 416,
		accuracy: 90,
		basePower: 150,
		category: "Physical",
		name: "Giga Impact",
		pp: 5,
		priority: 0,
		flags: {contact: 1, recharge: 1, protect: 1, mirror: 1},
		self: {
			volatileStatus: 'mustrecharge',
		},
		secondary: null,
		target: "normal",
		type: "Normal",
		contestType: "Tough",
	},
	gigatonhammer: {
		num: 893,
		accuracy: 100,
		basePower: 160,
		category: "Physical",
		name: "Gigaton Hammer",
		pp: 5,
		priority: 0,
		flags: {protect: 1, mirror: 1},
		onDisableMove(pokemon) {
			if (pokemon.lastMove?.id === 'gigatonhammer') pokemon.disableMove('gigatonhammer');
		},
		secondary: null,
		target: "normal",
		type: "Steel",
	},
	gigavolthavoc: {
		num: 646,
		accuracy: true,
		basePower: 1,
		category: "Physical",
		isNonstandard: "Past",
		name: "Gigavolt Havoc",
		pp: 1,
		priority: 0,
		flags: {},
		isZ: "electriumz",
		secondary: null,
		target: "normal",
		type: "Electric",
		contestType: "Cool",
	},
	glaciallance: {
		num: 824,
		accuracy: 100,
		basePower: 120,
		category: "Physical",
		name: "Glacial Lance",
		pp: 5,
		priority: 0,
		flags: {protect: 1, mirror: 1},
		secondary: null,
		target: "allAdjacentFoes",
		type: "Ice",
	},
	glaciate: {
		num: 549,
		accuracy: 95,
		basePower: 65,
		category: "Special",
		isNonstandard: "Past",
		name: "Glaciate",
		pp: 10,
		priority: 0,
		flags: {protect: 1, mirror: 1},
		secondary: {
			chance: 100,
			boosts: {
				spe: -1,
			},
		},
		target: "allAdjacentFoes",
		type: "Ice",
		contestType: "Beautiful",
	},
	glaiverush: {
		num: 862,
		accuracy: 100,
		basePower: 120,
		category: "Physical",
		name: "Glaive Rush",
		pp: 5,
		priority: 0,
		flags: {contact: 1, protect: 1, mirror: 1},
		self: {
			volatileStatus: 'glaiverush',
		},
		condition: {
			noCopy: true,
			duration: 2,
			onRestart() {
				this.effectState.duration = 2;
			},
			onBeforeTurn() {
				this.effectState.turnPassed = true;
			},
			onSourceAccuracy() {
				if (this.effectState.turnPassed) return true;
			},
			onSourceModifyDamage() {
				if (this.effectState.turnPassed) {
					return this.chainModify(2);
				}
			},
		},
		secondary: null,
		target: "normal",
		type: "Dragon",
	},
	glare: {
		num: 137,
		accuracy: 100,
		basePower: 0,
		category: "Status",
		name: "Glare",
		pp: 30,
		priority: 0,
		flags: {protect: 1, reflectable: 1, mirror: 1},
		status: 'par',
		secondary: null,
		target: "normal",
		type: "Normal",
		zMove: {boost: {spd: 1}},
		contestType: "Tough",
	},
	glitzyglow: {
		num: 736,
		accuracy: 95,
		basePower: 80,
		category: "Special",
		isNonstandard: "LGPE",
		name: "Glitzy Glow",
		pp: 15,
		priority: 0,
		flags: {protect: 1},
		self: {
			sideCondition: 'lightscreen',
		},
		secondary: null,
		target: "normal",
		type: "Psychic",
		contestType: "Clever",
	},
	gmaxbefuddle: {
		num: 1000,
		accuracy: true,
		basePower: 10,
		category: "Physical",
		isNonstandard: "Gigantamax",
		name: "G-Max Befuddle",
		pp: 5,
		priority: 0,
		flags: {},
		isMax: "Butterfree",
		self: {
			onHit(source) {
				for (const pokemon of source.foes()) {
					const result = this.random(3);
					if (result === 0) {
						pokemon.trySetStatus('slp', source);
					} else if (result === 1) {
						pokemon.trySetStatus('par', source);
					} else {
						pokemon.trySetStatus('psn', source);
					}
				}
			},
		},
		target: "adjacentFoe",
		type: "Bug",
		contestType: "Cool",
	},
	gmaxcannonade: {
		num: 1000,
		accuracy: true,
		basePower: 10,
		category: "Physical",
		isNonstandard: "Gigantamax",
		name: "G-Max Cannonade",
		pp: 10,
		priority: 0,
		flags: {},
		isMax: "Blastoise",
		self: {
			onHit(source) {
				for (const side of source.side.foeSidesWithConditions()) {
					side.addSideCondition('gmaxcannonade');
				}
			},
		},
		condition: {
			duration: 4,
			onSideStart(targetSide) {
				this.add('-sidestart', targetSide, 'G-Max Cannonade');
			},
			onResidualOrder: 5,
			onResidualSubOrder: 1,
			onResidual(target) {
				if (!target.hasType('Water')) this.damage(target.baseMaxhp / 6, target);
			},
			onSideResidualOrder: 26,
			onSideResidualSubOrder: 11,
			onSideEnd(targetSide) {
				this.add('-sideend', targetSide, 'G-Max Cannonade');
			},
		},
		secondary: null,
		target: "adjacentFoe",
		type: "Water",
		contestType: "Cool",
	},
	gmaxcentiferno: {
		num: 1000,
		accuracy: true,
		basePower: 10,
		category: "Physical",
		isNonstandard: "Gigantamax",
		name: "G-Max Centiferno",
		pp: 5,
		priority: 0,
		flags: {},
		isMax: "Centiskorch",
		self: {
			onHit(source) {
				for (const pokemon of source.foes()) {
					pokemon.addVolatile('partiallytrapped', source, this.dex.getActiveMove('G-Max Centiferno'));
				}
			},
		},
		secondary: null,
		target: "adjacentFoe",
		type: "Fire",
		contestType: "Cool",
	},
	gmaxchistrike: {
		num: 1000,
		accuracy: true,
		basePower: 10,
		category: "Physical",
		isNonstandard: "Gigantamax",
		name: "G-Max Chi Strike",
		pp: 5,
		priority: 0,
		flags: {},
		isMax: "Machamp",
		self: {
			onHit(source) {
				for (const pokemon of source.alliesAndSelf()) {
					pokemon.addVolatile('gmaxchistrike');
				}
			},
		},
		condition: {
			noCopy: true,
			onStart(target, source, effect) {
				this.effectState.layers = 1;
				if (!['costar', 'imposter', 'psychup', 'transform'].includes(effect?.id)) {
					this.add('-start', target, 'move: G-Max Chi Strike');
				}
			},
			onRestart(target, source, effect) {
				if (this.effectState.layers >= 3) return false;
				this.effectState.layers++;
				if (!['costar', 'imposter', 'psychup', 'transform'].includes(effect?.id)) {
					this.add('-start', target, 'move: G-Max Chi Strike');
				}
			},
			onModifyCritRatio(critRatio) {
				return critRatio + this.effectState.layers;
			},
		},
		secondary: null,
		target: "adjacentFoe",
		type: "Fighting",
		contestType: "Cool",
	},
	gmaxcuddle: {
		num: 1000,
		accuracy: true,
		basePower: 10,
		category: "Physical",
		isNonstandard: "Gigantamax",
		name: "G-Max Cuddle",
		pp: 5,
		priority: 0,
		flags: {},
		isMax: "Eevee",
		self: {
			onHit(source) {
				for (const pokemon of source.foes()) {
					pokemon.addVolatile('attract');
				}
			},
		},
		secondary: null,
		target: "adjacentFoe",
		type: "Normal",
		contestType: "Cool",
	},
	gmaxdepletion: {
		num: 1000,
		accuracy: true,
		basePower: 10,
		category: "Physical",
		isNonstandard: "Gigantamax",
		name: "G-Max Depletion",
		pp: 5,
		priority: 0,
		flags: {},
		isMax: "Duraludon",
		self: {
			onHit(source) {
				for (const pokemon of source.foes()) {
					let move: Move | ActiveMove | null = pokemon.lastMove;
					if (!move || move.isZ) continue;
					if (move.isMax && move.baseMove) move = this.dex.moves.get(move.baseMove);

					const ppDeducted = pokemon.deductPP(move.id, 2);
					if (ppDeducted) {
						this.add("-activate", pokemon, 'move: G-Max Depletion', move.name, ppDeducted);
						// Don't return here because returning early doesn't trigger
						// activation text for the second Pokemon in doubles
					}
				}
			},
		},
		secondary: null,
		target: "adjacentFoe",
		type: "Dragon",
		contestType: "Cool",
	},
	gmaxdrumsolo: {
		num: 1000,
		accuracy: true,
		basePower: 160,
		category: "Physical",
		isNonstandard: "Gigantamax",
		name: "G-Max Drum Solo",
		pp: 5,
		priority: 0,
		flags: {},
		isMax: "Rillaboom",
		ignoreAbility: true,
		secondary: null,
		target: "adjacentFoe",
		type: "Grass",
		contestType: "Cool",
	},
	gmaxfinale: {
		num: 1000,
		accuracy: true,
		basePower: 10,
		category: "Physical",
		isNonstandard: "Gigantamax",
		name: "G-Max Finale",
		pp: 5,
		priority: 0,
		flags: {},
		isMax: "Alcremie",
		self: {
			onHit(target, source, move) {
				for (const pokemon of source.alliesAndSelf()) {
					this.heal(pokemon.maxhp / 6, pokemon, source, move);
				}
			},
		},
		secondary: null,
		target: "adjacentFoe",
		type: "Fairy",
		contestType: "Cool",
	},
	gmaxfireball: {
		num: 1000,
		accuracy: true,
		basePower: 160,
		category: "Physical",
		isNonstandard: "Gigantamax",
		name: "G-Max Fireball",
		pp: 5,
		priority: 0,
		flags: {},
		isMax: "Cinderace",
		ignoreAbility: true,
		secondary: null,
		target: "adjacentFoe",
		type: "Fire",
		contestType: "Cool",
	},
	gmaxfoamburst: {
		num: 1000,
		accuracy: true,
		basePower: 10,
		category: "Physical",
		isNonstandard: "Gigantamax",
		name: "G-Max Foam Burst",
		pp: 5,
		priority: 0,
		flags: {},
		isMax: "Kingler",
		self: {
			onHit(source) {
				for (const pokemon of source.foes()) {
					this.boost({spe: -2}, pokemon);
				}
			},
		},
		secondary: null,
		target: "adjacentFoe",
		type: "Water",
		contestType: "Cool",
	},
	gmaxgoldrush: {
		num: 1000,
		accuracy: true,
		basePower: 10,
		category: "Physical",
		isNonstandard: "Gigantamax",
		name: "G-Max Gold Rush",
		pp: 5,
		priority: 0,
		flags: {},
		isMax: "Meowth",
		self: {
			onHit(source) {
				for (const pokemon of source.foes()) {
					pokemon.addVolatile('confusion');
				}
			},
		},
		secondary: null,
		target: "adjacentFoe",
		type: "Normal",
		contestType: "Cool",
	},
	gmaxgravitas: {
		num: 1000,
		accuracy: true,
		basePower: 10,
		category: "Physical",
		isNonstandard: "Gigantamax",
		name: "G-Max Gravitas",
		pp: 5,
		priority: 0,
		flags: {},
		isMax: "Orbeetle",
		self: {
			pseudoWeather: 'gravity',
		},
		target: "adjacentFoe",
		type: "Psychic",
		contestType: "Cool",
	},
	gmaxhydrosnipe: {
		num: 1000,
		accuracy: true,
		basePower: 160,
		category: "Physical",
		isNonstandard: "Gigantamax",
		name: "G-Max Hydrosnipe",
		pp: 5,
		priority: 0,
		flags: {},
		isMax: "Inteleon",
		ignoreAbility: true,
		secondary: null,
		target: "adjacentFoe",
		type: "Water",
		contestType: "Cool",
	},
	gmaxmalodor: {
		num: 1000,
		accuracy: true,
		basePower: 10,
		category: "Physical",
		isNonstandard: "Gigantamax",
		name: "G-Max Malodor",
		pp: 5,
		priority: 0,
		flags: {},
		isMax: "Garbodor",
		self: {
			onHit(source) {
				for (const pokemon of source.foes()) {
					pokemon.trySetStatus('psn', source);
				}
			},
		},
		target: "adjacentFoe",
		type: "Poison",
		contestType: "Cool",
	},
	gmaxmeltdown: {
		num: 1000,
		accuracy: true,
		basePower: 10,
		category: "Physical",
		isNonstandard: "Gigantamax",
		name: "G-Max Meltdown",
		pp: 5,
		priority: 0,
		flags: {},
		isMax: "Melmetal",
		self: {
			onHit(source, target, effect) {
				for (const pokemon of source.foes()) {
					if (!pokemon.volatiles['dynamax']) pokemon.addVolatile('torment', source, effect);
				}
			},
		},
		secondary: null,
		target: "adjacentFoe",
		type: "Steel",
		contestType: "Cool",
	},
	gmaxoneblow: {
		num: 1000,
		accuracy: true,
		basePower: 10,
		category: "Physical",
		isNonstandard: "Gigantamax",
		name: "G-Max One Blow",
		pp: 5,
		priority: 0,
		flags: {},
		isMax: "Urshifu",
		secondary: null,
		target: "adjacentFoe",
		type: "Dark",
		contestType: "Cool",
	},
	gmaxrapidflow: {
		num: 1000,
		accuracy: true,
		basePower: 10,
		category: "Physical",
		isNonstandard: "Gigantamax",
		name: "G-Max Rapid Flow",
		pp: 5,
		priority: 0,
		flags: {},
		isMax: "Urshifu-Rapid-Strike",
		secondary: null,
		target: "adjacentFoe",
		type: "Water",
		contestType: "Cool",
	},
	gmaxreplenish: {
		num: 1000,
		accuracy: true,
		basePower: 10,
		category: "Physical",
		isNonstandard: "Gigantamax",
		name: "G-Max Replenish",
		pp: 5,
		priority: 0,
		flags: {},
		isMax: "Snorlax",
		self: {
			onHit(source) {
				if (this.random(2) === 0) return;
				for (const pokemon of source.alliesAndSelf()) {
					if (pokemon.item) continue;

					if (pokemon.lastItem && this.dex.items.get(pokemon.lastItem).isBerry) {
						const item = pokemon.lastItem;
						pokemon.lastItem = '';
						this.add('-item', pokemon, this.dex.items.get(item), '[from] move: G-Max Replenish');
						pokemon.setItem(item);
					}
				}
			},
		},
		secondary: null,
		target: "adjacentFoe",
		type: "Normal",
		contestType: "Cool",
	},
	gmaxresonance: {
		num: 1000,
		accuracy: true,
		basePower: 10,
		category: "Physical",
		isNonstandard: "Gigantamax",
		name: "G-Max Resonance",
		pp: 5,
		priority: 0,
		flags: {},
		isMax: "Lapras",
		self: {
			sideCondition: 'auroraveil',
		},
		secondary: null,
		target: "adjacentFoe",
		type: "Ice",
		contestType: "Cool",
	},
	gmaxsandblast: {
		num: 1000,
		accuracy: true,
		basePower: 10,
		category: "Physical",
		isNonstandard: "Gigantamax",
		name: "G-Max Sandblast",
		pp: 5,
		priority: 0,
		flags: {},
		isMax: "Sandaconda",
		self: {
			onHit(source) {
				for (const pokemon of source.foes()) {
					pokemon.addVolatile('partiallytrapped', source, this.dex.getActiveMove('G-Max Sandblast'));
				}
			},
		},
		secondary: null,
		target: "adjacentFoe",
		type: "Ground",
		contestType: "Cool",
	},
	gmaxsmite: {
		num: 1000,
		accuracy: true,
		basePower: 10,
		category: "Physical",
		isNonstandard: "Gigantamax",
		name: "G-Max Smite",
		pp: 5,
		priority: 0,
		flags: {},
		isMax: "Hatterene",
		self: {
			onHit(source) {
				for (const pokemon of source.foes()) {
					pokemon.addVolatile('confusion', source);
				}
			},
		},
		secondary: null,
		target: "adjacentFoe",
		type: "Fairy",
		contestType: "Cool",
	},
	gmaxsnooze: {
		num: 1000,
		accuracy: true,
		basePower: 10,
		category: "Physical",
		isNonstandard: "Gigantamax",
		name: "G-Max Snooze",
		pp: 5,
		priority: 0,
		flags: {},
		isMax: "Grimmsnarl",
		onHit(target) {
			if (target.status || !target.runStatusImmunity('slp')) return;
			if (this.random(2) === 0) return;
			target.addVolatile('yawn');
		},
		onAfterSubDamage(damage, target) {
			if (target.status || !target.runStatusImmunity('slp')) return;
			if (this.random(2) === 0) return;
			target.addVolatile('yawn');
		},
		secondary: null,
		target: "adjacentFoe",
		type: "Dark",
		contestType: "Cool",
	},
	gmaxsteelsurge: {
		num: 1000,
		accuracy: true,
		basePower: 10,
		category: "Physical",
		isNonstandard: "Gigantamax",
		name: "G-Max Steelsurge",
		pp: 5,
		priority: 0,
		flags: {},
		isMax: "Copperajah",
		self: {
			onHit(source) {
				for (const side of source.side.foeSidesWithConditions()) {
					side.addSideCondition('gmaxsteelsurge');
				}
			},
		},
		condition: {
			onSideStart(side) {
				this.add('-sidestart', side, 'move: G-Max Steelsurge');
			},
			onEntryHazard(pokemon) {
				if (pokemon.hasItem('heavydutyboots')) return;
				// Ice Face and Disguise correctly get typed damage from Stealth Rock
				// because Stealth Rock bypasses Substitute.
				// They don't get typed damage from Steelsurge because Steelsurge doesn't,
				// so we're going to test the damage of a Steel-type Stealth Rock instead.
				const steelHazard = this.dex.getActiveMove('Stealth Rock');
				steelHazard.type = 'Steel';
				const typeMod = this.clampIntRange(pokemon.runEffectiveness(steelHazard), -6, 6);
				this.damage(pokemon.maxhp * Math.pow(2, typeMod) / 8);
			},
		},
		secondary: null,
		target: "adjacentFoe",
		type: "Steel",
		contestType: "Cool",
	},
	gmaxstonesurge: {
		num: 1000,
		accuracy: true,
		basePower: 10,
		category: "Physical",
		isNonstandard: "Gigantamax",
		name: "G-Max Stonesurge",
		pp: 5,
		priority: 0,
		flags: {},
		isMax: "Drednaw",
		self: {
			onHit(source) {
				for (const side of source.side.foeSidesWithConditions()) {
					side.addSideCondition('stealthrock');
				}
			},
		},
		secondary: null,
		target: "adjacentFoe",
		type: "Water",
		contestType: "Cool",
	},
	gmaxstunshock: {
		num: 1000,
		accuracy: true,
		basePower: 10,
		category: "Physical",
		isNonstandard: "Gigantamax",
		name: "G-Max Stun Shock",
		pp: 10,
		priority: 0,
		flags: {},
		isMax: "Toxtricity",
		self: {
			onHit(source) {
				for (const pokemon of source.foes()) {
					const result = this.random(2);
					if (result === 0) {
						pokemon.trySetStatus('par', source);
					} else {
						pokemon.trySetStatus('psn', source);
					}
				}
			},
		},
		secondary: null,
		target: "adjacentFoe",
		type: "Electric",
		contestType: "Cool",
	},
	gmaxsweetness: {
		num: 1000,
		accuracy: true,
		basePower: 10,
		category: "Physical",
		isNonstandard: "Gigantamax",
		name: "G-Max Sweetness",
		pp: 10,
		priority: 0,
		flags: {},
		isMax: "Appletun",
		self: {
			onHit(source) {
				for (const ally of source.side.pokemon) {
					ally.cureStatus();
				}
			},
		},
		secondary: null,
		target: "adjacentFoe",
		type: "Grass",
		contestType: "Cool",
	},
	gmaxtartness: {
		num: 1000,
		accuracy: true,
		basePower: 10,
		category: "Physical",
		isNonstandard: "Gigantamax",
		name: "G-Max Tartness",
		pp: 10,
		priority: 0,
		flags: {},
		isMax: "Flapple",
		self: {
			onHit(source) {
				for (const pokemon of source.foes()) {
					this.boost({evasion: -1}, pokemon);
				}
			},
		},
		secondary: null,
		target: "adjacentFoe",
		type: "Grass",
		contestType: "Cool",
	},
	gmaxterror: {
		num: 1000,
		accuracy: true,
		basePower: 10,
		category: "Physical",
		isNonstandard: "Gigantamax",
		name: "G-Max Terror",
		pp: 10,
		priority: 0,
		flags: {},
		isMax: "Gengar",
		self: {
			onHit(source) {
				for (const pokemon of source.foes()) {
					pokemon.addVolatile('trapped', source, null, 'trapper');
				}
			},
		},
		secondary: null,
		target: "adjacentFoe",
		type: "Ghost",
		contestType: "Cool",
	},
	gmaxvinelash: {
		num: 1000,
		accuracy: true,
		basePower: 10,
		category: "Physical",
		isNonstandard: "Gigantamax",
		name: "G-Max Vine Lash",
		pp: 10,
		priority: 0,
		flags: {},
		isMax: "Venusaur",
		self: {
			onHit(source) {
				for (const side of source.side.foeSidesWithConditions()) {
					side.addSideCondition('gmaxvinelash');
				}
			},
		},
		condition: {
			duration: 4,
			onSideStart(targetSide) {
				this.add('-sidestart', targetSide, 'G-Max Vine Lash');
			},
			onResidualOrder: 5,
			onResidualSubOrder: 1,
			onResidual(target) {
				if (!target.hasType('Grass')) this.damage(target.baseMaxhp / 6, target);
			},
			onSideResidualOrder: 26,
			onSideResidualSubOrder: 11,
			onSideEnd(targetSide) {
				this.add('-sideend', targetSide, 'G-Max Vine Lash');
			},
		},
		secondary: null,
		target: "adjacentFoe",
		type: "Grass",
		contestType: "Cool",
	},
	gmaxvolcalith: {
		num: 1000,
		accuracy: true,
		basePower: 10,
		category: "Physical",
		isNonstandard: "Gigantamax",
		name: "G-Max Volcalith",
		pp: 10,
		priority: 0,
		flags: {},
		isMax: "Coalossal",
		self: {
			onHit(source) {
				for (const side of source.side.foeSidesWithConditions()) {
					side.addSideCondition('gmaxvolcalith');
				}
			},
		},
		condition: {
			duration: 4,
			onSideStart(targetSide) {
				this.add('-sidestart', targetSide, 'G-Max Volcalith');
			},
			onResidualOrder: 5,
			onResidualSubOrder: 1,
			onResidual(target) {
				if (!target.hasType('Rock')) this.damage(target.baseMaxhp / 6, target);
			},
			onSideResidualOrder: 26,
			onSideResidualSubOrder: 11,
			onSideEnd(targetSide) {
				this.add('-sideend', targetSide, 'G-Max Volcalith');
			},
		},
		secondary: null,
		target: "adjacentFoe",
		type: "Rock",
		contestType: "Cool",
	},
	gmaxvoltcrash: {
		num: 1000,
		accuracy: true,
		basePower: 10,
		category: "Physical",
		isNonstandard: "Gigantamax",
		name: "G-Max Volt Crash",
		pp: 10,
		priority: 0,
		flags: {},
		isMax: "Pikachu",
		self: {
			onHit(source) {
				for (const pokemon of source.foes()) {
					pokemon.trySetStatus('par', source);
				}
			},
		},
		secondary: null,
		target: "adjacentFoe",
		type: "Electric",
		contestType: "Cool",
	},
	gmaxwildfire: {
		num: 1000,
		accuracy: true,
		basePower: 10,
		category: "Physical",
		isNonstandard: "Gigantamax",
		name: "G-Max Wildfire",
		pp: 10,
		priority: 0,
		flags: {},
		isMax: "Charizard",
		self: {
			onHit(source) {
				for (const side of source.side.foeSidesWithConditions()) {
					side.addSideCondition('gmaxwildfire');
				}
			},
		},
		condition: {
			duration: 4,
			onSideStart(targetSide) {
				this.add('-sidestart', targetSide, 'G-Max Wildfire');
			},
			onResidualOrder: 5,
			onResidualSubOrder: 1,
			onResidual(target) {
				if (!target.hasType('Fire')) this.damage(target.baseMaxhp / 6, target);
			},
			onSideResidualOrder: 26,
			onSideResidualSubOrder: 11,
			onSideEnd(targetSide) {
				this.add('-sideend', targetSide, 'G-Max Wildfire');
			},
		},
		secondary: null,
		target: "adjacentFoe",
		type: "Fire",
		contestType: "Cool",
	},
	gmaxwindrage: {
		num: 1000,
		accuracy: true,
		basePower: 10,
		category: "Physical",
		isNonstandard: "Gigantamax",
		name: "G-Max Wind Rage",
		pp: 10,
		priority: 0,
		flags: {},
		isMax: "Corviknight",
		self: {
			onHit(source) {
				let success = false;
				const removeTarget = [
					'reflect', 'lightscreen', 'auroraveil', 'safeguard', 'mist', 'spikes', 'toxicspikes', 'stealthrock', 'stickyweb',
				];
				const removeAll = ['spikes', 'toxicspikes', 'stealthrock', 'stickyweb', 'gmaxsteelsurge'];
				for (const targetCondition of removeTarget) {
					if (source.side.foe.removeSideCondition(targetCondition)) {
						if (!removeAll.includes(targetCondition)) continue;
						this.add('-sideend', source.side.foe, this.dex.conditions.get(targetCondition).name, '[from] move: G-Max Wind Rage', '[of] ' + source);
						success = true;
					}
				}
				for (const sideCondition of removeAll) {
					if (source.side.removeSideCondition(sideCondition)) {
						this.add('-sideend', source.side, this.dex.conditions.get(sideCondition).name, '[from] move: G-Max Wind Rage', '[of] ' + source);
						success = true;
					}
				}
				this.field.clearTerrain();
				return success;
			},
		},
		secondary: null,
		target: "adjacentFoe",
		type: "Flying",
		contestType: "Cool",
	},
	grassknot: {
		num: 447,
		accuracy: 100,
		basePower: 0,
		basePowerCallback(pokemon, target) {
			const targetWeight = target.getWeight();
			let bp;
			if (targetWeight >= 2000) {
				bp = 120;
			} else if (targetWeight >= 1000) {
				bp = 100;
			} else if (targetWeight >= 500) {
				bp = 80;
			} else if (targetWeight >= 250) {
				bp = 60;
			} else if (targetWeight >= 100) {
				bp = 40;
			} else {
				bp = 20;
			}
			this.debug('BP: ' + bp);
			return bp;
		},
		category: "Special",
		name: "Grass Knot",
		pp: 20,
		priority: 0,
		flags: {contact: 1, protect: 1, mirror: 1, nonsky: 1},
		onTryHit(target, source, move) {
			if (target.volatiles['dynamax']) {
				this.add('-fail', source, 'move: Grass Knot', '[from] Dynamax');
				this.attrLastMove('[still]');
				return null;
			}
		},
		secondary: null,
		target: "normal",
		type: "Grass",
		zMove: {basePower: 160},
		maxMove: {basePower: 130},
		contestType: "Cute",
	},
	grasspledge: {
		num: 520,
		accuracy: 100,
		basePower: 80,
		basePowerCallback(target, source, move) {
			if (['waterpledge', 'firepledge'].includes(move.sourceEffect)) {
				this.add('-combine');
				return 150;
			}
			return 80;
		},
		category: "Special",
		name: "Grass Pledge",
		pp: 10,
		priority: 0,
		flags: {protect: 1, mirror: 1, nonsky: 1},
		onPrepareHit(target, source, move) {
			for (const action of this.queue.list as MoveAction[]) {
				if (
					!action.move || !action.pokemon?.isActive ||
					action.pokemon.fainted || action.maxMove || action.zmove
				) {
					continue;
				}
				if (action.pokemon.isAlly(source) && ['waterpledge', 'firepledge'].includes(action.move.id)) {
					this.queue.prioritizeAction(action, move);
					this.add('-waiting', source, action.pokemon);
					return null;
				}
			}
		},
		onModifyMove(move) {
			if (move.sourceEffect === 'waterpledge') {
				move.type = 'Grass';
				move.forceSTAB = true;
				move.sideCondition = 'grasspledge';
			}
			if (move.sourceEffect === 'firepledge') {
				move.type = 'Fire';
				move.forceSTAB = true;
				move.sideCondition = 'firepledge';
			}
		},
		condition: {
			duration: 4,
			onSideStart(targetSide) {
				this.add('-sidestart', targetSide, 'Grass Pledge');
			},
			onSideResidualOrder: 26,
			onSideResidualSubOrder: 9,
			onSideEnd(targetSide) {
				this.add('-sideend', targetSide, 'Grass Pledge');
			},
			onModifySpe(spe, pokemon) {
				return this.chainModify(0.25);
			},
		},
		secondary: null,
		target: "normal",
		type: "Grass",
		contestType: "Beautiful",
	},
	grasswhistle: {
		num: 320,
		accuracy: 55,
		basePower: 0,
		category: "Status",
		isNonstandard: "Past",
		name: "Grass Whistle",
		pp: 15,
		priority: 0,
		flags: {protect: 1, reflectable: 1, mirror: 1, sound: 1, bypasssub: 1},
		status: 'slp',
		secondary: null,
		target: "normal",
		type: "Grass",
		zMove: {boost: {spe: 1}},
		contestType: "Clever",
	},
	grassyglide: {
		num: 803,
		accuracy: 100,
		basePower: 60,
		category: "Physical",
		name: "Grassy Glide",
		pp: 20,
		priority: 0,
		flags: {contact: 1, protect: 1},
		onModifyPriority(priority, source, target, move) {
			if (this.field.isTerrain('grassyterrain') && source.isGrounded()) {
				return priority + 1;
			}
		},
		secondary: null,
		target: "normal",
		type: "Grass",
		contestType: "Cool",
	},
	grassyterrain: {
		num: 580,
		accuracy: true,
		basePower: 0,
		category: "Status",
		name: "Grassy Terrain",
		pp: 10,
		priority: 0,
		flags: {nonsky: 1},
		terrain: 'grassyterrain',
		condition: {
			duration: 5,
			durationCallback(source, effect) {
				if (source?.hasItem('terrainextender')) {
					return 8;
				}
				return 5;
			},
			onBasePowerPriority: 6,
			onBasePower(basePower, attacker, defender, move) {
				const weakenedMoves = ['earthquake', 'bulldoze', 'magnitude'];
				if (weakenedMoves.includes(move.id) && defender.isGrounded() && !defender.isSemiInvulnerable()) {
					this.debug('move weakened by grassy terrain');
					return this.chainModify(0.5);
				}
				if (move.type === 'Grass' && attacker.isGrounded()) {
					this.debug('grassy terrain boost');
					return this.chainModify([5325, 4096]);
				}
			},
			onFieldStart(field, source, effect) {
				if (effect?.effectType === 'Ability') {
					this.add('-fieldstart', 'move: Grassy Terrain', '[from] ability: ' + effect.name, '[of] ' + source);
				} else {
					this.add('-fieldstart', 'move: Grassy Terrain');
				}
			},
			onResidualOrder: 5,
			onResidualSubOrder: 2,
			onResidual(pokemon) {
				if (pokemon.isGrounded() && !pokemon.isSemiInvulnerable()) {
					this.heal(pokemon.baseMaxhp / 16, pokemon, pokemon);
				} else {
					this.debug(`Pokemon semi-invuln or not grounded; Grassy Terrain skipped`);
				}
			},
			onFieldResidualOrder: 27,
			onFieldResidualSubOrder: 7,
			onFieldEnd() {
				this.add('-fieldend', 'move: Grassy Terrain');
			},
		},
		secondary: null,
		target: "all",
		type: "Grass",
		zMove: {boost: {def: 1}},
		contestType: "Beautiful",
	},
	gravapple: {
		num: 788,
		accuracy: 100,
		basePower: 80,
		category: "Physical",
		name: "Grav Apple",
		pp: 10,
		priority: 0,
		flags: {protect: 1, mirror: 1},
		onBasePower(basePower) {
			if (this.field.getPseudoWeather('gravity')) {
				return this.chainModify(1.5);
			}
		},
		secondary: {
			chance: 100,
			boosts: {
				def: -1,
			},
		},
		target: "normal",
		type: "Grass",
	},
	gravity: {
		num: 356,
		accuracy: true,
		basePower: 0,
		category: "Status",
		name: "Gravity",
		pp: 5,
		priority: 0,
		flags: {nonsky: 1},
		pseudoWeather: 'gravity',
		condition: {
			duration: 5,
			durationCallback(source, effect) {
				if (source?.hasAbility('persistent')) {
					this.add('-activate', source, 'ability: Persistent', effect);
					return 7;
				}
				return 5;
			},
			onFieldStart() {
				this.add('-fieldstart', 'move: Gravity');
				for (const pokemon of this.getAllActive()) {
					let applies = false;
					if (pokemon.removeVolatile('bounce') || pokemon.removeVolatile('fly')) {
						applies = true;
						this.queue.cancelMove(pokemon);
						pokemon.removeVolatile('twoturnmove');
					}
					if (pokemon.volatiles['skydrop']) {
						applies = true;
						this.queue.cancelMove(pokemon);

						if (pokemon.volatiles['skydrop'].source) {
							this.add('-end', pokemon.volatiles['twoturnmove'].source, 'Sky Drop', '[interrupt]');
						}
						pokemon.removeVolatile('skydrop');
						pokemon.removeVolatile('twoturnmove');
					}
					if (pokemon.volatiles['magnetrise']) {
						applies = true;
						delete pokemon.volatiles['magnetrise'];
					}
					if (pokemon.volatiles['telekinesis']) {
						applies = true;
						delete pokemon.volatiles['telekinesis'];
					}
					if (applies) this.add('-activate', pokemon, 'move: Gravity');
				}
			},
			onModifyAccuracy(accuracy) {
				if (typeof accuracy !== 'number') return;
				return this.chainModify([6840, 4096]);
			},
			onDisableMove(pokemon) {
				for (const moveSlot of pokemon.moveSlots) {
					if (this.dex.moves.get(moveSlot.id).flags['gravity']) {
						pokemon.disableMove(moveSlot.id);
					}
				}
			},
			// groundedness implemented in battle.engine.js:BattlePokemon#isGrounded
			onBeforeMovePriority: 6,
			onBeforeMove(pokemon, target, move) {
				if (move.flags['gravity'] && !move.isZ) {
					this.add('cant', pokemon, 'move: Gravity', move);
					return false;
				}
			},
			onModifyMove(move, pokemon, target) {
				if (move.flags['gravity'] && !move.isZ) {
					this.add('cant', pokemon, 'move: Gravity', move);
					return false;
				}
			},
			onFieldResidualOrder: 27,
			onFieldResidualSubOrder: 2,
			onFieldEnd() {
				this.add('-fieldend', 'move: Gravity');
			},
		},
		secondary: null,
		target: "all",
		type: "Psychic",
		zMove: {boost: {spa: 1}},
		contestType: "Clever",
	},
	growl: {
		num: 45,
		accuracy: 100,
		basePower: 0,
		category: "Status",
		name: "Growl",
		pp: 40,
		priority: 0,
		flags: {protect: 1, reflectable: 1, mirror: 1, sound: 1, bypasssub: 1},
		boosts: {
			atk: -1,
		},
		secondary: null,
		target: "allAdjacentFoes",
		type: "Normal",
		zMove: {boost: {def: 1}},
		contestType: "Cute",
	},
	growth: {
		num: 74,
		accuracy: true,
		basePower: 0,
		category: "Status",
		name: "Growth",
		pp: 20,
		priority: 0,
		flags: {snatch: 1},
		onModifyMove(move, pokemon) {
			if (['sunnyday', 'desolateland'].includes(pokemon.effectiveWeather())) move.boosts = {atk: 2, spa: 2};
		},
		boosts: {
			atk: 1,
			spa: 1,
		},
		secondary: null,
		target: "self",
		type: "Normal",
		zMove: {boost: {spa: 1}},
		contestType: "Beautiful",
	},
	grudge: {
		num: 288,
		accuracy: true,
		basePower: 0,
		category: "Status",
		isNonstandard: "Past",
		name: "Grudge",
		pp: 5,
		priority: 0,
		flags: {bypasssub: 1},
		volatileStatus: 'grudge',
		condition: {
			onStart(pokemon) {
				this.add('-singlemove', pokemon, 'Grudge');
			},
			onFaint(target, source, effect) {
				if (!source || source.fainted || !effect) return;
				if (effect.effectType === 'Move' && !effect.isFutureMove && source.lastMove) {
					let move: Move = source.lastMove;
					if (move.isMax && move.baseMove) move = this.dex.moves.get(move.baseMove);

					for (const moveSlot of source.moveSlots) {
						if (moveSlot.id === move.id) {
							moveSlot.pp = 0;
							this.add('-activate', source, 'move: Grudge', move.name);
						}
					}
				}
			},
			onBeforeMovePriority: 100,
			onBeforeMove(pokemon) {
				this.debug('removing Grudge before attack');
				pokemon.removeVolatile('grudge');
			},
		},
		secondary: null,
		target: "self",
		type: "Ghost",
		zMove: {effect: 'redirect'},
		contestType: "Tough",
	},
	guardianofalola: {
		num: 698,
		accuracy: true,
		basePower: 0,
		damageCallback(pokemon, target) {
			const hp75 = Math.floor(target.getUndynamaxedHP() * 3 / 4);
			if (
				target.volatiles['protect'] || target.volatiles['banefulbunker'] || target.volatiles['kingsshield'] ||
				target.volatiles['spikyshield'] || target.side.getSideCondition('matblock')
			) {
				this.add('-zbroken', target);
				return this.clampIntRange(Math.ceil(hp75 / 4 - 0.5), 1);
			}
			return this.clampIntRange(hp75, 1);
		},
		category: "Special",
		isNonstandard: "Past",
		name: "Guardian of Alola",
		pp: 1,
		priority: 0,
		flags: {},
		isZ: "tapuniumz",
		secondary: null,
		target: "normal",
		type: "Fairy",
		contestType: "Tough",
	},
	guardsplit: {
		num: 470,
		accuracy: true,
		basePower: 0,
		category: "Status",
		name: "Guard Split",
		pp: 10,
		priority: 0,
		flags: {protect: 1, allyanim: 1},
		onHit(target, source) {
			const newdef = Math.floor((target.storedStats.def + source.storedStats.def) / 2);
			target.storedStats.def = newdef;
			source.storedStats.def = newdef;
			const newspd = Math.floor((target.storedStats.spd + source.storedStats.spd) / 2);
			target.storedStats.spd = newspd;
			source.storedStats.spd = newspd;
			this.add('-activate', source, 'move: Guard Split', '[of] ' + target);
		},
		secondary: null,
		target: "normal",
		type: "Psychic",
		zMove: {boost: {spe: 1}},
		contestType: "Clever",
	},
	guardswap: {
		num: 385,
		accuracy: true,
		basePower: 0,
		category: "Status",
		name: "Guard Swap",
		pp: 10,
		priority: 0,
		flags: {protect: 1, mirror: 1, bypasssub: 1, allyanim: 1},
		onHit(target, source) {
			const targetBoosts: SparseBoostsTable = {};
			const sourceBoosts: SparseBoostsTable = {};

			const defSpd: BoostID[] = ['def', 'spd'];
			for (const stat of defSpd) {
				targetBoosts[stat] = target.boosts[stat];
				sourceBoosts[stat] = source.boosts[stat];
			}

			source.setBoost(targetBoosts);
			target.setBoost(sourceBoosts);

			this.add('-swapboost', source, target, 'def, spd', '[from] move: Guard Swap');
		},
		secondary: null,
		target: "normal",
		type: "Psychic",
		zMove: {boost: {spe: 1}},
		contestType: "Clever",
	},
	guillotine: {
		num: 12,
		accuracy: 30,
		basePower: 0,
		category: "Physical",
		name: "Guillotine",
		pp: 5,
		priority: 0,
		flags: {contact: 1, protect: 1, mirror: 1},
		ohko: true,
		secondary: null,
		target: "normal",
		type: "Normal",
		zMove: {basePower: 180},
		maxMove: {basePower: 130},
		contestType: "Cool",
	},
	gunkshot: {
		num: 441,
		accuracy: 80,
		basePower: 120,
		category: "Physical",
		name: "Gunk Shot",
		pp: 5,
		priority: 0,
		flags: {protect: 1, mirror: 1},
		secondary: {
			chance: 30,
			status: 'psn',
		},
		target: "normal",
		type: "Poison",
		contestType: "Tough",
	},
	gust: {
		num: 16,
		accuracy: 100,
		basePower: 40,
		category: "Special",
		name: "Gust",
		pp: 35,
		priority: 0,
		flags: {protect: 1, mirror: 1, distance: 1, wind: 1},
		secondary: null,
		target: "any",
		type: "Flying",
		contestType: "Clever",
	},
	gyroball: {
		num: 360,
		accuracy: 100,
		basePower: 0,
		basePowerCallback(pokemon, target) {
			let power = Math.floor(25 * target.getStat('spe') / pokemon.getStat('spe')) + 1;
			if (!isFinite(power)) power = 1;
			if (power > 150) power = 150;
			this.debug('BP: ' + power);
			return power;
		},
		category: "Physical",
		name: "Gyro Ball",
		pp: 5,
		priority: 0,
		flags: {bullet: 1, contact: 1, protect: 1, mirror: 1},
		secondary: null,
		target: "normal",
		type: "Steel",
		zMove: {basePower: 160},
		maxMove: {basePower: 130},
		contestType: "Cool",
	},
	hail: {
		num: 258,
		accuracy: true,
		basePower: 0,
		category: "Status",
		isNonstandard: "Past",
		name: "Hail",
		pp: 10,
		priority: 0,
		flags: {},
		weather: 'hail',
		secondary: null,
		target: "all",
		type: "Ice",
		zMove: {boost: {spe: 1}},
		contestType: "Beautiful",
	},
	hammerarm: {
		num: 359,
		accuracy: 90,
		basePower: 100,
		category: "Physical",
		name: "Hammer Arm",
		pp: 10,
		priority: 0,
		flags: {contact: 1, protect: 1, mirror: 1, punch: 1},
		self: {
			boosts: {
				spe: -1,
			},
		},
		secondary: null,
		target: "normal",
		type: "Fighting",
		contestType: "Tough",
	},
	happyhour: {
		num: 603,
		accuracy: true,
		basePower: 0,
		category: "Status",
		name: "Happy Hour",
		pp: 30,
		priority: 0,
		flags: {},
		onTryHit(target, source) {
			this.add('-activate', target, 'move: Happy Hour');
		},
		secondary: null,
		target: "allySide",
		type: "Normal",
		zMove: {boost: {atk: 1, def: 1, spa: 1, spd: 1, spe: 1}},
		contestType: "Cute",
	},
	harden: {
		num: 106,
		accuracy: true,
		basePower: 0,
		category: "Status",
		name: "Harden",
		pp: 30,
		priority: 0,
		flags: {snatch: 1},
		boosts: {
			def: 1,
		},
		secondary: null,
		target: "self",
		type: "Normal",
		zMove: {boost: {def: 1}},
		contestType: "Tough",
	},
	haze: {
		num: 114,
		accuracy: true,
		basePower: 0,
		category: "Status",
		name: "Haze",
		pp: 30,
		priority: 0,
		flags: {bypasssub: 1},
		onHitField() {
			this.add('-clearallboost');
			for (const pokemon of this.getAllActive()) {
				pokemon.clearBoosts();
			}
		},
		secondary: null,
		target: "all",
		type: "Ice",
		zMove: {effect: 'heal'},
		contestType: "Beautiful",
	},
	headbutt: {
		num: 29,
		accuracy: 100,
		basePower: 70,
		category: "Physical",
		name: "Headbutt",
		pp: 15,
		priority: 0,
		flags: {contact: 1, protect: 1, mirror: 1},
		secondary: {
			chance: 30,
			volatileStatus: 'flinch',
		},
		target: "normal",
		type: "Normal",
		contestType: "Tough",
	},
	headcharge: {
		num: 543,
		accuracy: 100,
		basePower: 120,
		category: "Physical",
		isNonstandard: "Past",
		name: "Head Charge",
		pp: 15,
		priority: 0,
		flags: {contact: 1, protect: 1, mirror: 1},
		recoil: [1, 4],
		secondary: null,
		target: "normal",
		type: "Normal",
		contestType: "Tough",
	},
	headlongrush: {
		num: 838,
		accuracy: 100,
		basePower: 120,
		category: "Physical",
		name: "Headlong Rush",
		pp: 5,
		priority: 0,
		flags: {contact: 1, protect: 1, mirror: 1, punch: 1},
		self: {
			boosts: {
				def: -1,
				spd: -1,
			},
		},
		secondary: null,
		target: "normal",
		type: "Ground",
	},
	headsmash: {
		num: 457,
		accuracy: 80,
		basePower: 150,
		category: "Physical",
		name: "Head Smash",
		pp: 5,
		priority: 0,
		flags: {contact: 1, protect: 1, mirror: 1},
		recoil: [1, 2],
		secondary: null,
		target: "normal",
		type: "Rock",
		contestType: "Tough",
	},
	healbell: {
		num: 215,
		accuracy: true,
		basePower: 0,
		category: "Status",
		isNonstandard: "Unobtainable",
		name: "Heal Bell",
		pp: 5,
		priority: 0,
		flags: {snatch: 1, sound: 1, distance: 1, bypasssub: 1},
		onHit(target, source) {
			this.add('-activate', source, 'move: Heal Bell');
			let success = false;
			const allies = [...target.side.pokemon, ...target.side.allySide?.pokemon || []];
			for (const ally of allies) {
				if (ally !== source && ally.hasAbility('soundproof')) continue;
				if (ally.cureStatus()) success = true;
			}
			return success;
		},
		target: "allyTeam",
		type: "Normal",
		zMove: {effect: 'heal'},
		contestType: "Beautiful",
	},
	healblock: {
		num: 377,
		accuracy: 100,
		basePower: 0,
		category: "Status",
		isNonstandard: "Past",
		name: "Heal Block",
		pp: 15,
		priority: 0,
		flags: {protect: 1, reflectable: 1, mirror: 1},
		volatileStatus: 'healblock',
		condition: {
			duration: 5,
			durationCallback(target, source, effect) {
				if (source?.hasAbility('persistent')) {
					this.add('-activate', source, 'ability: Persistent', effect);
					return 7;
				}
				return 5;
			},
			onStart(pokemon, source) {
				this.add('-start', pokemon, 'move: Heal Block');
				source.moveThisTurnResult = true;
			},
			onDisableMove(pokemon) {
				for (const moveSlot of pokemon.moveSlots) {
					if (this.dex.moves.get(moveSlot.id).flags['heal']) {
						pokemon.disableMove(moveSlot.id);
					}
				}
			},
			onBeforeMovePriority: 6,
			onBeforeMove(pokemon, target, move) {
				if (move.flags['heal'] && !move.isZ && !move.isMax) {
					this.add('cant', pokemon, 'move: Heal Block', move);
					return false;
				}
			},
			onModifyMove(move, pokemon, target) {
				if (move.flags['heal'] && !move.isZ && !move.isMax) {
					this.add('cant', pokemon, 'move: Heal Block', move);
					return false;
				}
			},
			onResidualOrder: 20,
			onEnd(pokemon) {
				this.add('-end', pokemon, 'move: Heal Block');
			},
			onTryHeal(damage, target, source, effect) {
				if ((effect?.id === 'zpower') || this.effectState.isZ) return damage;
				return false;
			},
			onRestart(target, source) {
				this.add('-fail', target, 'move: Heal Block'); // Succeeds to supress downstream messages
				if (!source.moveThisTurnResult) {
					source.moveThisTurnResult = false;
				}
			},
		},
		secondary: null,
		target: "allAdjacentFoes",
		type: "Psychic",
		zMove: {boost: {spa: 2}},
		contestType: "Clever",
	},
	healingwish: {
		num: 361,
		accuracy: true,
		basePower: 0,
		category: "Status",
		name: "Healing Wish",
		pp: 10,
		priority: 0,
		flags: {snatch: 1, heal: 1},
		onTryHit(source) {
			if (!this.canSwitch(source.side)) {
				this.attrLastMove('[still]');
				this.add('-fail', source);
				return this.NOT_FAIL;
			}
		},
		selfdestruct: "ifHit",
		slotCondition: 'healingwish',
		condition: {
			onSwap(target) {
				if (!target.fainted && (target.hp < target.maxhp || target.status)) {
					target.heal(target.maxhp);
					target.clearStatus();
					this.add('-heal', target, target.getHealth, '[from] move: Healing Wish');
					target.side.removeSlotCondition(target, 'healingwish');
				}
			},
		},
		secondary: null,
		target: "self",
		type: "Psychic",
		contestType: "Beautiful",
	},
	healorder: {
		num: 456,
		accuracy: true,
		basePower: 0,
		category: "Status",
		isNonstandard: "Past",
		name: "Heal Order",
		pp: 10,
		priority: 0,
		flags: {snatch: 1, heal: 1},
		heal: [1, 2],
		secondary: null,
		target: "self",
		type: "Bug",
		zMove: {effect: 'clearnegativeboost'},
		contestType: "Clever",
	},
	healpulse: {
		num: 505,
		accuracy: true,
		basePower: 0,
		category: "Status",
		name: "Heal Pulse",
		pp: 10,
		priority: 0,
		flags: {protect: 1, pulse: 1, reflectable: 1, distance: 1, heal: 1, allyanim: 1},
		onHit(target, source) {
			let success = false;
			if (source.hasAbility('megalauncher')) {
				success = !!this.heal(this.modify(target.baseMaxhp, 0.75));
			} else {
				success = !!this.heal(Math.ceil(target.baseMaxhp * 0.5));
			}
			if (success && !target.isAlly(source)) {
				target.staleness = 'external';
			}
			if (!success) {
				this.add('-fail', target, 'heal');
				return this.NOT_FAIL;
			}
			return success;
		},
		secondary: null,
		target: "any",
		type: "Psychic",
		zMove: {effect: 'clearnegativeboost'},
		contestType: "Beautiful",
	},
	heartstamp: {
		num: 531,
		accuracy: 100,
		basePower: 60,
		category: "Physical",
		isNonstandard: "Past",
		name: "Heart Stamp",
		pp: 25,
		priority: 0,
		flags: {contact: 1, protect: 1, mirror: 1},
		secondary: {
			chance: 30,
			volatileStatus: 'flinch',
		},
		target: "normal",
		type: "Psychic",
		contestType: "Cute",
	},
	heartswap: {
		num: 391,
		accuracy: true,
		basePower: 0,
		category: "Status",
		name: "Heart Swap",
		pp: 10,
		priority: 0,
		flags: {protect: 1, mirror: 1, bypasssub: 1, allyanim: 1},
		onHit(target, source) {
			const targetBoosts: SparseBoostsTable = {};
			const sourceBoosts: SparseBoostsTable = {};

			let i: BoostID;
			for (i in target.boosts) {
				targetBoosts[i] = target.boosts[i];
				sourceBoosts[i] = source.boosts[i];
			}

			target.setBoost(sourceBoosts);
			source.setBoost(targetBoosts);

			this.add('-swapboost', source, target, '[from] move: Heart Swap');
		},
		secondary: null,
		target: "normal",
		type: "Psychic",
		zMove: {effect: 'crit2'},
		contestType: "Clever",
	},
	heatcrash: {
		num: 535,
		accuracy: 100,
		basePower: 0,
		basePowerCallback(pokemon, target) {
			const targetWeight = target.getWeight();
			const pokemonWeight = pokemon.getWeight();
			let bp;
			if (pokemonWeight >= targetWeight * 5) {
				bp = 120;
			} else if (pokemonWeight >= targetWeight * 4) {
				bp = 100;
			} else if (pokemonWeight >= targetWeight * 3) {
				bp = 80;
			} else if (pokemonWeight >= targetWeight * 2) {
				bp = 60;
			} else {
				bp = 40;
			}
			this.debug('BP: ' + bp);
			return bp;
		},
		category: "Physical",
		name: "Heat Crash",
		pp: 10,
		priority: 0,
		flags: {contact: 1, protect: 1, mirror: 1, nonsky: 1},
		onTryHit(target, pokemon, move) {
			if (target.volatiles['dynamax']) {
				this.add('-fail', pokemon, 'Dynamax');
				this.attrLastMove('[still]');
				return null;
			}
		},
		secondary: null,
		target: "normal",
		type: "Fire",
		zMove: {basePower: 160},
		maxMove: {basePower: 130},
		contestType: "Tough",
	},
	heatwave: {
		num: 257,
		accuracy: 90,
		basePower: 95,
		category: "Special",
		name: "Heat Wave",
		pp: 10,
		priority: 0,
		flags: {protect: 1, mirror: 1, wind: 1},
		secondary: {
			chance: 10,
			status: 'brn',
		},
		target: "allAdjacentFoes",
		type: "Fire",
		contestType: "Beautiful",
	},
	heavyslam: {
		num: 484,
		accuracy: 100,
		basePower: 0,
		basePowerCallback(pokemon, target) {
			const targetWeight = target.getWeight();
			const pokemonWeight = pokemon.getWeight();
			let bp;
			if (pokemonWeight >= targetWeight * 5) {
				bp = 120;
			} else if (pokemonWeight >= targetWeight * 4) {
				bp = 100;
			} else if (pokemonWeight >= targetWeight * 3) {
				bp = 80;
			} else if (pokemonWeight >= targetWeight * 2) {
				bp = 60;
			} else {
				bp = 40;
			}
			this.debug('BP: ' + bp);
			return bp;
		},
		category: "Physical",
		name: "Heavy Slam",
		pp: 10,
		priority: 0,
		flags: {contact: 1, protect: 1, mirror: 1, nonsky: 1},
		onTryHit(target, pokemon, move) {
			if (target.volatiles['dynamax']) {
				this.add('-fail', pokemon, 'Dynamax');
				this.attrLastMove('[still]');
				return null;
			}
		},
		secondary: null,
		target: "normal",
		type: "Steel",
		zMove: {basePower: 160},
		maxMove: {basePower: 130},
		contestType: "Tough",
	},
	helpinghand: {
		num: 270,
		accuracy: true,
		basePower: 0,
		category: "Status",
		name: "Helping Hand",
		pp: 20,
		priority: 5,
		flags: {bypasssub: 1},
		volatileStatus: 'helpinghand',
		onTryHit(target) {
			if (!target.newlySwitched && !this.queue.willMove(target)) return false;
		},
		condition: {
			duration: 1,
			onStart(target, source) {
				this.effectState.multiplier = 1.5;
				this.add('-singleturn', target, 'Helping Hand', '[of] ' + source);
			},
			onRestart(target, source) {
				this.effectState.multiplier *= 1.5;
				this.add('-singleturn', target, 'Helping Hand', '[of] ' + source);
			},
			onBasePowerPriority: 10,
			onBasePower(basePower) {
				this.debug('Boosting from Helping Hand: ' + this.effectState.multiplier);
				return this.chainModify(this.effectState.multiplier);
			},
		},
		secondary: null,
		target: "adjacentAlly",
		type: "Normal",
		zMove: {effect: 'clearnegativeboost'},
		contestType: "Clever",
	},
	hex: {
		num: 506,
		accuracy: 100,
		basePower: 65,
		basePowerCallback(pokemon, target, move) {
			if (target.status || target.hasAbility('comatose')) {
				this.debug('BP doubled from status condition');
				return move.basePower * 2;
			}
			return move.basePower;
		},
		category: "Special",
		name: "Hex",
		pp: 10,
		priority: 0,
		flags: {protect: 1, mirror: 1},
		secondary: null,
		target: "normal",
		type: "Ghost",
		zMove: {basePower: 160},
		contestType: "Clever",
	},
	hiddenpower: {
		num: 237,
		accuracy: 100,
		basePower: 60,
		category: "Special",
		isNonstandard: "Past",
		name: "Hidden Power",
		pp: 15,
		priority: 0,
		flags: {protect: 1, mirror: 1},
		onModifyType(move, pokemon) {
			move.type = pokemon.hpType || 'Dark';
		},
		secondary: null,
		target: "normal",
		type: "Normal",
		contestType: "Clever",
	},
	hiddenpowerbug: {
		num: 237,
		accuracy: 100,
		basePower: 60,
		category: "Special",
		realMove: "Hidden Power",
		isNonstandard: "Past",
		name: "Hidden Power Bug",
		pp: 15,
		priority: 0,
		flags: {protect: 1, mirror: 1},
		secondary: null,
		target: "normal",
		type: "Bug",
		contestType: "Clever",
	},
	hiddenpowerdark: {
		num: 237,
		accuracy: 100,
		basePower: 60,
		category: "Special",
		realMove: "Hidden Power",
		isNonstandard: "Past",
		name: "Hidden Power Dark",
		pp: 15,
		priority: 0,
		flags: {protect: 1, mirror: 1},
		secondary: null,
		target: "normal",
		type: "Dark",
		contestType: "Clever",
	},
	hiddenpowerdragon: {
		num: 237,
		accuracy: 100,
		basePower: 60,
		category: "Special",
		realMove: "Hidden Power",
		isNonstandard: "Past",
		name: "Hidden Power Dragon",
		pp: 15,
		priority: 0,
		flags: {protect: 1, mirror: 1},
		secondary: null,
		target: "normal",
		type: "Dragon",
		contestType: "Clever",
	},
	hiddenpowerelectric: {
		num: 237,
		accuracy: 100,
		basePower: 60,
		category: "Special",
		realMove: "Hidden Power",
		isNonstandard: "Past",
		name: "Hidden Power Electric",
		pp: 15,
		priority: 0,
		flags: {protect: 1, mirror: 1},
		secondary: null,
		target: "normal",
		type: "Electric",
		contestType: "Clever",
	},
	hiddenpowerfighting: {
		num: 237,
		accuracy: 100,
		basePower: 60,
		category: "Special",
		realMove: "Hidden Power",
		isNonstandard: "Past",
		name: "Hidden Power Fighting",
		pp: 15,
		priority: 0,
		flags: {protect: 1, mirror: 1},
		secondary: null,
		target: "normal",
		type: "Fighting",
		contestType: "Clever",
	},
	hiddenpowerfire: {
		num: 237,
		accuracy: 100,
		basePower: 60,
		category: "Special",
		realMove: "Hidden Power",
		isNonstandard: "Past",
		name: "Hidden Power Fire",
		pp: 15,
		priority: 0,
		flags: {protect: 1, mirror: 1},
		secondary: null,
		target: "normal",
		type: "Fire",
		contestType: "Clever",
	},
	hiddenpowerflying: {
		num: 237,
		accuracy: 100,
		basePower: 60,
		category: "Special",
		realMove: "Hidden Power",
		isNonstandard: "Past",
		name: "Hidden Power Flying",
		pp: 15,
		priority: 0,
		flags: {protect: 1, mirror: 1},
		secondary: null,
		target: "normal",
		type: "Flying",
		contestType: "Clever",
	},
	hiddenpowerghost: {
		num: 237,
		accuracy: 100,
		basePower: 60,
		category: "Special",
		realMove: "Hidden Power",
		isNonstandard: "Past",
		name: "Hidden Power Ghost",
		pp: 15,
		priority: 0,
		flags: {protect: 1, mirror: 1},
		secondary: null,
		target: "normal",
		type: "Ghost",
		contestType: "Clever",
	},
	hiddenpowergrass: {
		num: 237,
		accuracy: 100,
		basePower: 60,
		category: "Special",
		realMove: "Hidden Power",
		isNonstandard: "Past",
		name: "Hidden Power Grass",
		pp: 15,
		priority: 0,
		flags: {protect: 1, mirror: 1},
		secondary: null,
		target: "normal",
		type: "Grass",
		contestType: "Clever",
	},
	hiddenpowerground: {
		num: 237,
		accuracy: 100,
		basePower: 60,
		category: "Special",
		realMove: "Hidden Power",
		isNonstandard: "Past",
		name: "Hidden Power Ground",
		pp: 15,
		priority: 0,
		flags: {protect: 1, mirror: 1},
		secondary: null,
		target: "normal",
		type: "Ground",
		contestType: "Clever",
	},
	hiddenpowerice: {
		num: 237,
		accuracy: 100,
		basePower: 60,
		category: "Special",
		realMove: "Hidden Power",
		isNonstandard: "Past",
		name: "Hidden Power Ice",
		pp: 15,
		priority: 0,
		flags: {protect: 1, mirror: 1},
		secondary: null,
		target: "normal",
		type: "Ice",
		contestType: "Clever",
	},
	hiddenpowerpoison: {
		num: 237,
		accuracy: 100,
		basePower: 60,
		category: "Special",
		realMove: "Hidden Power",
		isNonstandard: "Past",
		name: "Hidden Power Poison",
		pp: 15,
		priority: 0,
		flags: {protect: 1, mirror: 1},
		secondary: null,
		target: "normal",
		type: "Poison",
		contestType: "Clever",
	},
	hiddenpowerpsychic: {
		num: 237,
		accuracy: 100,
		basePower: 60,
		category: "Special",
		realMove: "Hidden Power",
		isNonstandard: "Past",
		name: "Hidden Power Psychic",
		pp: 15,
		priority: 0,
		flags: {protect: 1, mirror: 1},
		secondary: null,
		target: "normal",
		type: "Psychic",
		contestType: "Clever",
	},
	hiddenpowerrock: {
		num: 237,
		accuracy: 100,
		basePower: 60,
		category: "Special",
		realMove: "Hidden Power",
		isNonstandard: "Past",
		name: "Hidden Power Rock",
		pp: 15,
		priority: 0,
		flags: {protect: 1, mirror: 1},
		secondary: null,
		target: "normal",
		type: "Rock",
		contestType: "Clever",
	},
	hiddenpowersteel: {
		num: 237,
		accuracy: 100,
		basePower: 60,
		category: "Special",
		realMove: "Hidden Power",
		isNonstandard: "Past",
		name: "Hidden Power Steel",
		pp: 15,
		priority: 0,
		flags: {protect: 1, mirror: 1},
		secondary: null,
		target: "normal",
		type: "Steel",
		contestType: "Clever",
	},
	hiddenpowerwater: {
		num: 237,
		accuracy: 100,
		basePower: 60,
		category: "Special",
		realMove: "Hidden Power",
		isNonstandard: "Past",
		name: "Hidden Power Water",
		pp: 15,
		priority: 0,
		flags: {protect: 1, mirror: 1},
		secondary: null,
		target: "normal",
		type: "Water",
		contestType: "Clever",
	},
	highhorsepower: {
		num: 667,
		accuracy: 95,
		basePower: 95,
		category: "Physical",
		name: "High Horsepower",
		pp: 10,
		priority: 0,
		flags: {contact: 1, protect: 1, mirror: 1},
		secondary: null,
		target: "normal",
		type: "Ground",
		contestType: "Tough",
	},
	highjumpkick: {
		num: 136,
		accuracy: 90,
		basePower: 130,
		category: "Physical",
		name: "High Jump Kick",
		pp: 10,
		priority: 0,
		flags: {contact: 1, protect: 1, mirror: 1, gravity: 1},
		hasCrashDamage: true,
		onMoveFail(target, source, move) {
			this.damage(source.baseMaxhp / 2, source, source, this.dex.conditions.get('High Jump Kick'));
		},
		secondary: null,
		target: "normal",
		type: "Fighting",
		contestType: "Cool",
	},
	holdback: {
		num: 610,
		accuracy: 100,
		basePower: 40,
		category: "Physical",
		name: "Hold Back",
		pp: 40,
		priority: 0,
		flags: {contact: 1, protect: 1, mirror: 1},
		onDamagePriority: -20,
		onDamage(damage, target, source, effect) {
			if (damage >= target.hp) return target.hp - 1;
		},
		secondary: null,
		target: "normal",
		type: "Normal",
		contestType: "Cool",
	},
	holdhands: {
		num: 607,
		accuracy: true,
		basePower: 0,
		category: "Status",
		name: "Hold Hands",
		pp: 40,
		priority: 0,
		flags: {bypasssub: 1},
		secondary: null,
		target: "adjacentAlly",
		type: "Normal",
		zMove: {boost: {atk: 1, def: 1, spa: 1, spd: 1, spe: 1}},
		contestType: "Cute",
	},
	honeclaws: {
		num: 468,
		accuracy: true,
		basePower: 0,
		category: "Status",
		name: "Hone Claws",
		pp: 15,
		priority: 0,
		flags: {snatch: 1},
		boosts: {
			atk: 1,
			accuracy: 1,
		},
		secondary: null,
		target: "self",
		type: "Dark",
		zMove: {boost: {atk: 1}},
		contestType: "Cute",
	},
	hornattack: {
		num: 30,
		accuracy: 100,
		basePower: 65,
		category: "Physical",
		name: "Horn Attack",
		pp: 25,
		priority: 0,
		flags: {contact: 1, protect: 1, mirror: 1},
		secondary: null,
		target: "normal",
		type: "Normal",
		contestType: "Cool",
	},
	horndrill: {
		num: 32,
		accuracy: 30,
		basePower: 0,
		category: "Physical",
		name: "Horn Drill",
		pp: 5,
		priority: 0,
		flags: {contact: 1, protect: 1, mirror: 1},
		ohko: true,
		secondary: null,
		target: "normal",
		type: "Normal",
		zMove: {basePower: 180},
		maxMove: {basePower: 130},
		contestType: "Cool",
	},
	hornleech: {
		num: 532,
		accuracy: 100,
		basePower: 75,
		category: "Physical",
		name: "Horn Leech",
		pp: 10,
		priority: 0,
		flags: {contact: 1, protect: 1, mirror: 1, heal: 1},
		drain: [1, 2],
		secondary: null,
		target: "normal",
		type: "Grass",
		contestType: "Tough",
	},
	howl: {
		num: 336,
		accuracy: true,
		basePower: 0,
		category: "Status",
		name: "Howl",
		pp: 40,
		priority: 0,
		flags: {snatch: 1, sound: 1},
		boosts: {
			atk: 1,
		},
		secondary: null,
		target: "allies",
		type: "Normal",
		zMove: {boost: {atk: 1}},
		contestType: "Cool",
	},
	hurricane: {
		num: 542,
		accuracy: 70,
		basePower: 110,
		category: "Special",
		name: "Hurricane",
		pp: 10,
		priority: 0,
		flags: {protect: 1, mirror: 1, distance: 1, wind: 1},
		onModifyMove(move, pokemon, target) {
			switch (target?.effectiveWeather()) {
			case 'raindance':
			case 'primordialsea':
				move.accuracy = true;
				break;
			case 'sunnyday':
			case 'desolateland':
				move.accuracy = 50;
				break;
			}
		},
		secondary: {
			chance: 30,
			volatileStatus: 'confusion',
		},
		target: "any",
		type: "Flying",
		contestType: "Tough",
	},
	hydrocannon: {
		num: 308,
		accuracy: 90,
		basePower: 150,
		category: "Special",
		name: "Hydro Cannon",
		pp: 5,
		priority: 0,
		flags: {recharge: 1, protect: 1, mirror: 1},
		self: {
			volatileStatus: 'mustrecharge',
		},
		secondary: null,
		target: "normal",
		type: "Water",
		contestType: "Beautiful",
	},
	hydropump: {
		num: 56,
		accuracy: 80,
		basePower: 110,
		category: "Special",
		name: "Hydro Pump",
		pp: 5,
		priority: 0,
		flags: {protect: 1, mirror: 1},
		secondary: null,
		target: "normal",
		type: "Water",
		contestType: "Beautiful",
	},
	hydrovortex: {
		num: 642,
		accuracy: true,
		basePower: 1,
		category: "Physical",
		isNonstandard: "Past",
		name: "Hydro Vortex",
		pp: 1,
		priority: 0,
		flags: {},
		isZ: "wateriumz",
		secondary: null,
		target: "normal",
		type: "Water",
		contestType: "Cool",
	},
	hyperbeam: {
		num: 63,
		accuracy: 90,
		basePower: 150,
		category: "Special",
		name: "Hyper Beam",
		pp: 5,
		priority: 0,
		flags: {recharge: 1, protect: 1, mirror: 1},
		self: {
			volatileStatus: 'mustrecharge',
		},
		secondary: null,
		target: "normal",
		type: "Normal",
		contestType: "Cool",
	},
	hyperdrill: {
		num: 887,
		accuracy: 100,
		basePower: 100,
		category: "Physical",
		name: "Hyper Drill",
		pp: 5,
		priority: 0,
		flags: {contact: 1, mirror: 1},
		breaksProtect: true,
		secondary: null,
		target: "normal",
		type: "Normal",
		contestType: "Clever",
	},
	hyperfang: {
		num: 158,
		accuracy: 90,
		basePower: 80,
		category: "Physical",
		isNonstandard: "Past",
		name: "Hyper Fang",
		pp: 15,
		priority: 0,
		flags: {bite: 1, contact: 1, protect: 1, mirror: 1},
		secondary: {
			chance: 10,
			volatileStatus: 'flinch',
		},
		target: "normal",
		type: "Normal",
		contestType: "Cool",
	},
	hyperspacefury: {
		num: 621,
		accuracy: true,
		basePower: 100,
		category: "Physical",
		name: "Hyperspace Fury",
		pp: 5,
		priority: 0,
		flags: {mirror: 1, bypasssub: 1},
		breaksProtect: true,
		onTry(source) {
			if (source.species.name === 'Hoopa-Unbound') {
				return;
			}
			this.hint("Only a Pokemon whose form is Hoopa Unbound can use this move.");
			if (source.species.name === 'Hoopa') {
				this.attrLastMove('[still]');
				this.add('-fail', source, 'move: Hyperspace Fury', '[forme]');
				return null;
			}
			this.attrLastMove('[still]');
			this.add('-fail', source, 'move: Hyperspace Fury');
			return null;
		},
		self: {
			boosts: {
				def: -1,
			},
		},
		secondary: null,
		target: "normal",
		type: "Dark",
		contestType: "Tough",
	},
	hyperspacehole: {
		num: 593,
		accuracy: true,
		basePower: 80,
		category: "Special",
		name: "Hyperspace Hole",
		pp: 5,
		priority: 0,
		flags: {mirror: 1, bypasssub: 1},
		breaksProtect: true,
		secondary: null,
		target: "normal",
		type: "Psychic",
		contestType: "Clever",
	},
	hypervoice: {
		num: 304,
		accuracy: 100,
		basePower: 90,
		category: "Special",
		name: "Hyper Voice",
		pp: 10,
		priority: 0,
		flags: {protect: 1, mirror: 1, sound: 1, bypasssub: 1},
		secondary: null,
		target: "allAdjacentFoes",
		type: "Normal",
		contestType: "Cool",
	},
	hypnosis: {
		num: 95,
		accuracy: 60,
		basePower: 0,
		category: "Status",
		name: "Hypnosis",
		pp: 20,
		priority: 0,
		flags: {protect: 1, reflectable: 1, mirror: 1},
		status: 'slp',
		secondary: null,
		target: "normal",
		type: "Psychic",
		zMove: {boost: {spe: 1}},
		contestType: "Clever",
	},
	iceball: {
		num: 301,
		accuracy: 90,
		basePower: 30,
		basePowerCallback(pokemon, target, move) {
			let bp = move.basePower;
			const iceballData = pokemon.volatiles['iceball'];
			if (iceballData?.hitCount) {
				bp *= Math.pow(2, iceballData.contactHitCount);
			}
			if (iceballData && pokemon.status !== 'slp') {
				iceballData.hitCount++;
				iceballData.contactHitCount++;
				if (iceballData.hitCount < 5) {
					iceballData.duration = 2;
				}
			}
			if (pokemon.volatiles['defensecurl']) {
				bp *= 2;
			}
			this.debug("BP: " + bp);
			return bp;
		},
		category: "Physical",
		isNonstandard: "Past",
		name: "Ice Ball",
		pp: 20,
		priority: 0,
		flags: {bullet: 1, contact: 1, protect: 1, mirror: 1},
		onModifyMove(move, pokemon, target) {
			if (pokemon.volatiles['iceball'] || pokemon.status === 'slp' || !target) return;
			pokemon.addVolatile('iceball');
			// @ts-ignore
			// TS thinks pokemon.volatiles['iceball'] doesn't exist because of the condition on the return above
			// but it does exist now because addVolatile created it
			pokemon.volatiles['iceball'].targetSlot = move.sourceEffect ? pokemon.lastMoveTargetLoc : pokemon.getLocOf(target);
		},
		onAfterMove(source, target, move) {
			const iceballData = source.volatiles["iceball"];
			if (
				iceballData &&
				iceballData.hitCount === 5 &&
				iceballData.contactHitCount < 5
				// this conditions can only be met in gen7 and gen8dlc1
				// see `disguise` and `iceface` abilities in the resp mod folders
			) {
				source.addVolatile("rolloutstorage");
				source.volatiles["rolloutstorage"].contactHitCount =
				iceballData.contactHitCount;
			}
		},

		condition: {
			duration: 1,
			onLockMove: 'iceball',
			onStart() {
				this.effectState.hitCount = 0;
				this.effectState.contactHitCount = 0;
			},
			onResidual(target) {
				if (target.lastMove && target.lastMove.id === 'struggle') {
					// don't lock
					delete target.volatiles['iceball'];
				}
			},
		},
		secondary: null,
		target: "normal",
		type: "Ice",
		contestType: "Beautiful",
	},
	icebeam: {
		num: 58,
		accuracy: 100,
		basePower: 90,
		category: "Special",
		name: "Ice Beam",
		pp: 10,
		priority: 0,
		flags: {protect: 1, mirror: 1},
		secondary: {
			chance: 10,
			status: 'frz',
		},
		target: "normal",
		type: "Ice",
		contestType: "Beautiful",
	},
	iceburn: {
		num: 554,
		accuracy: 90,
		basePower: 140,
		category: "Special",
		isNonstandard: "Past",
		name: "Ice Burn",
		pp: 5,
		priority: 0,
		flags: {charge: 1, protect: 1, mirror: 1},
		onTryMove(attacker, defender, move) {
			if (attacker.removeVolatile(move.id)) {
				return;
			}
			this.add('-prepare', attacker, move.name);
			if (!this.runEvent('ChargeMove', attacker, defender, move)) {
				return;
			}
			attacker.addVolatile('twoturnmove', defender);
			return null;
		},
		secondary: {
			chance: 30,
			status: 'brn',
		},
		target: "normal",
		type: "Ice",
		contestType: "Beautiful",
	},
	icefang: {
		num: 423,
		accuracy: 95,
		basePower: 65,
		category: "Physical",
		name: "Ice Fang",
		pp: 15,
		priority: 0,
		flags: {bite: 1, contact: 1, protect: 1, mirror: 1},
		secondaries: [
			{
				chance: 10,
				status: 'frz',
			}, {
				chance: 10,
				volatileStatus: 'flinch',
			},
		],
		target: "normal",
		type: "Ice",
		contestType: "Cool",
	},
	icehammer: {
		num: 665,
		accuracy: 90,
		basePower: 100,
		category: "Physical",
		name: "Ice Hammer",
		pp: 10,
		priority: 0,
		flags: {contact: 1, protect: 1, mirror: 1, punch: 1},
		self: {
			boosts: {
				spe: -1,
			},
		},
		secondary: null,
		target: "normal",
		type: "Ice",
		contestType: "Tough",
	},
	icepunch: {
		num: 8,
		accuracy: 100,
		basePower: 75,
		category: "Physical",
		name: "Ice Punch",
		pp: 15,
		priority: 0,
		flags: {contact: 1, protect: 1, mirror: 1, punch: 1},
		secondary: {
			chance: 10,
			status: 'frz',
		},
		target: "normal",
		type: "Ice",
		contestType: "Beautiful",
	},
	iceshard: {
		num: 420,
		accuracy: 100,
		basePower: 40,
		category: "Physical",
		name: "Ice Shard",
		pp: 30,
		priority: 1,
		flags: {protect: 1, mirror: 1},
		secondary: null,
		target: "normal",
		type: "Ice",
		contestType: "Beautiful",
	},
	icespinner: {
		num: 861,
		accuracy: 100,
		basePower: 80,
		category: "Physical",
		name: "Ice Spinner",
		pp: 15,
		priority: 0,
		flags: {contact: 1, protect: 1, mirror: 1},
		onHit() {
			this.field.clearTerrain();
		},
		onAfterSubDamage() {
			this.field.clearTerrain();
		},
		secondary: null,
		target: "normal",
		type: "Ice",
	},
	iciclecrash: {
		num: 556,
		accuracy: 90,
		basePower: 85,
		category: "Physical",
		name: "Icicle Crash",
		pp: 10,
		priority: 0,
		flags: {protect: 1, mirror: 1},
		secondary: {
			chance: 30,
			volatileStatus: 'flinch',
		},
		target: "normal",
		type: "Ice",
		contestType: "Beautiful",
	},
	iciclespear: {
		num: 333,
		accuracy: 100,
		basePower: 25,
		category: "Physical",
		name: "Icicle Spear",
		pp: 30,
		priority: 0,
		flags: {protect: 1, mirror: 1},
		multihit: [2, 5],
		secondary: null,
		target: "normal",
		type: "Ice",
		zMove: {basePower: 140},
		maxMove: {basePower: 130},
		contestType: "Beautiful",
	},
	icywind: {
		num: 196,
		accuracy: 95,
		basePower: 55,
		category: "Special",
		name: "Icy Wind",
		pp: 15,
		priority: 0,
		flags: {protect: 1, mirror: 1, wind: 1},
		secondary: {
			chance: 100,
			boosts: {
				spe: -1,
			},
		},
		target: "allAdjacentFoes",
		type: "Ice",
		contestType: "Beautiful",
	},
	imprison: {
		num: 286,
		accuracy: true,
		basePower: 0,
		category: "Status",
		name: "Imprison",
		pp: 10,
		priority: 0,
		flags: {snatch: 1, bypasssub: 1},
		volatileStatus: 'imprison',
		condition: {
			noCopy: true,
			onStart(target) {
				this.add('-start', target, 'move: Imprison');
			},
			onFoeDisableMove(pokemon) {
				for (const moveSlot of this.effectState.source.moveSlots) {
					if (moveSlot.id === 'struggle') continue;
					pokemon.disableMove(moveSlot.id, 'hidden');
				}
				pokemon.maybeDisabled = true;
			},
			onFoeBeforeMovePriority: 4,
			onFoeBeforeMove(attacker, defender, move) {
				if (move.id !== 'struggle' && this.effectState.source.hasMove(move.id) && !move.isZ && !move.isMax) {
					this.add('cant', attacker, 'move: Imprison', move);
					return false;
				}
			},
		},
		secondary: null,
		pressureTarget: "foeSide",
		target: "self",
		type: "Psychic",
		zMove: {boost: {spd: 2}},
		contestType: "Clever",
	},
	incinerate: {
		num: 510,
		accuracy: 100,
		basePower: 60,
		category: "Special",
		name: "Incinerate",
		pp: 15,
		priority: 0,
		flags: {protect: 1, mirror: 1},
		onHit(pokemon, source) {
			const item = pokemon.getItem();
			if ((item.isBerry || item.isGem) && pokemon.takeItem(source)) {
				this.add('-enditem', pokemon, item.name, '[from] move: Incinerate');
			}
		},
		secondary: null,
		target: "allAdjacentFoes",
		type: "Fire",
		contestType: "Tough",
	},
	infernalparade: {
		num: 844,
		accuracy: 100,
		basePower: 60,
		basePowerCallback(pokemon, target, move) {
			if (target.status || target.hasAbility('comatose')) return move.basePower * 2;
			return move.basePower;
		},
		category: "Special",
		isNonstandard: "Unobtainable",
		name: "Infernal Parade",
		pp: 15,
		priority: 0,
		flags: {protect: 1, mirror: 1},
		secondary: {
			chance: 30,
			status: 'brn',
		},
		target: "normal",
		type: "Ghost",
	},
	inferno: {
		num: 517,
		accuracy: 50,
		basePower: 100,
		category: "Special",
		name: "Inferno",
		pp: 5,
		priority: 0,
		flags: {protect: 1, mirror: 1},
		secondary: {
			chance: 100,
			status: 'brn',
		},
		target: "normal",
		type: "Fire",
		contestType: "Beautiful",
	},
	infernooverdrive: {
		num: 640,
		accuracy: true,
		basePower: 1,
		category: "Physical",
		isNonstandard: "Past",
		name: "Inferno Overdrive",
		pp: 1,
		priority: 0,
		flags: {},
		isZ: "firiumz",
		secondary: null,
		target: "normal",
		type: "Fire",
		contestType: "Cool",
	},
	infestation: {
		num: 611,
		accuracy: 100,
		basePower: 20,
		category: "Special",
		name: "Infestation",
		pp: 20,
		priority: 0,
		flags: {contact: 1, protect: 1, mirror: 1},
		volatileStatus: 'partiallytrapped',
		secondary: null,
		target: "normal",
		type: "Bug",
		contestType: "Cute",
	},
	ingrain: {
		num: 275,
		accuracy: true,
		basePower: 0,
		category: "Status",
		name: "Ingrain",
		pp: 20,
		priority: 0,
		flags: {snatch: 1, nonsky: 1},
		volatileStatus: 'ingrain',
		condition: {
			onStart(pokemon) {
				this.add('-start', pokemon, 'move: Ingrain');
			},
			onResidualOrder: 7,
			onResidual(pokemon) {
				this.heal(pokemon.baseMaxhp / 16);
			},
			onTrapPokemon(pokemon) {
				pokemon.tryTrap();
			},
			// groundedness implemented in battle.engine.js:BattlePokemon#isGrounded
			onDragOut(pokemon) {
				this.add('-activate', pokemon, 'move: Ingrain');
				return null;
			},
		},
		secondary: null,
		target: "self",
		type: "Grass",
		zMove: {boost: {spd: 1}},
		contestType: "Clever",
	},
	instruct: {
		num: 689,
		accuracy: true,
		basePower: 0,
		category: "Status",
		name: "Instruct",
		pp: 15,
		priority: 0,
		flags: {protect: 1, bypasssub: 1, allyanim: 1},
		onHit(target, source) {
			if (!target.lastMove || target.volatiles['dynamax']) return false;
			const lastMove = target.lastMove;
			const moveIndex = target.moves.indexOf(lastMove.id);
			const noInstruct = [
				'assist', 'beakblast', 'belch', 'bide', 'celebrate', 'copycat', 'dynamaxcannon', 'focuspunch', 'iceball', 'instruct', 'kingsshield', 'mefirst', 'metronome', 'mimic', 'mirrormove', 'naturepower', 'obstruct', 'outrage', 'petaldance', 'rollout', 'shelltrap', 'sketch', 'sleeptalk', 'struggle', 'thrash', 'transform', 'uproar',
			];
			if (
				noInstruct.includes(lastMove.id) || lastMove.isZ || lastMove.isMax ||
				lastMove.flags['charge'] || lastMove.flags['recharge'] ||
				target.volatiles['beakblast'] || target.volatiles['focuspunch'] || target.volatiles['shelltrap'] ||
				(target.moveSlots[moveIndex] && target.moveSlots[moveIndex].pp <= 0)
			) {
				return false;
			}
			this.add('-singleturn', target, 'move: Instruct', '[of] ' + source);
			this.queue.prioritizeAction(this.queue.resolveAction({
				choice: 'move',
				pokemon: target,
				moveid: target.lastMove.id,
				targetLoc: target.lastMoveTargetLoc!,
			})[0] as MoveAction);
		},
		secondary: null,
		target: "normal",
		type: "Psychic",
		zMove: {boost: {spa: 1}},
		contestType: "Clever",
	},
	iondeluge: {
		num: 569,
		accuracy: true,
		basePower: 0,
		category: "Status",
		isNonstandard: "Past",
		name: "Ion Deluge",
		pp: 25,
		priority: 1,
		flags: {},
		pseudoWeather: 'iondeluge',
		condition: {
			duration: 1,
			onFieldStart(target, source, sourceEffect) {
				this.add('-fieldactivate', 'move: Ion Deluge');
				this.hint(`Normal-type moves become Electric-type after using ${sourceEffect}.`);
			},
			onModifyTypePriority: -2,
			onModifyType(move) {
				if (move.type === 'Normal') {
					move.type = 'Electric';
					this.debug(move.name + "'s type changed to Electric");
				}
			},
		},
		secondary: null,
		target: "all",
		type: "Electric",
		zMove: {boost: {spa: 1}},
		contestType: "Beautiful",
	},
	irondefense: {
		num: 334,
		accuracy: true,
		basePower: 0,
		category: "Status",
		name: "Iron Defense",
		pp: 15,
		priority: 0,
		flags: {snatch: 1},
		boosts: {
			def: 2,
		},
		secondary: null,
		target: "self",
		type: "Steel",
		zMove: {effect: 'clearnegativeboost'},
		contestType: "Tough",
	},
	ironhead: {
		num: 442,
		accuracy: 100,
		basePower: 80,
		category: "Physical",
		name: "Iron Head",
		pp: 15,
		priority: 0,
		flags: {contact: 1, protect: 1, mirror: 1},
		secondary: {
			chance: 30,
			volatileStatus: 'flinch',
		},
		target: "normal",
		type: "Steel",
		contestType: "Tough",
	},
	irontail: {
		num: 231,
		accuracy: 75,
		basePower: 100,
		category: "Physical",
		name: "Iron Tail",
		pp: 15,
		priority: 0,
		flags: {contact: 1, protect: 1, mirror: 1},
		secondary: {
			chance: 30,
			boosts: {
				def: -1,
			},
		},
		target: "normal",
		type: "Steel",
		contestType: "Cool",
	},
	jawlock: {
		num: 746,
		accuracy: 100,
		basePower: 80,
		category: "Physical",
		name: "Jaw Lock",
		pp: 10,
		priority: 0,
		flags: {bite: 1, contact: 1, protect: 1, mirror: 1},
		onHit(target, source, move) {
			source.addVolatile('trapped', target, move, 'trapper');
			target.addVolatile('trapped', source, move, 'trapper');
		},
		secondary: null,
		target: "normal",
		type: "Dark",
	},
	jetpunch: {
		num: 857,
		accuracy: 100,
		basePower: 60,
		category: "Physical",
		name: "Jet Punch",
		pp: 15,
		priority: 1,
		flags: {contact: 1, protect: 1, mirror: 1, punch: 1},
		secondary: null,
		hasSheerForce: true,
		target: "normal",
		type: "Water",
		contestType: "Cool",
	},
	judgment: {
		num: 449,
		accuracy: 100,
		basePower: 100,
		category: "Special",
		name: "Judgment",
		pp: 10,
		priority: 0,
		flags: {protect: 1, mirror: 1},
		onModifyType(move, pokemon) {
			if (pokemon.ignoringItem()) return;
			const item = pokemon.getItem();
			if (item.id && item.onPlate && !item.zMove) {
				move.type = item.onPlate;
			}
		},
		secondary: null,
		target: "normal",
		type: "Normal",
		contestType: "Beautiful",
	},
	jumpkick: {
		num: 26,
		accuracy: 95,
		basePower: 100,
		category: "Physical",
		isNonstandard: "Past",
		name: "Jump Kick",
		pp: 10,
		priority: 0,
		flags: {contact: 1, protect: 1, mirror: 1, gravity: 1},
		hasCrashDamage: true,
		onMoveFail(target, source, move) {
			this.damage(source.baseMaxhp / 2, source, source, this.dex.conditions.get('Jump Kick'));
		},
		secondary: null,
		target: "normal",
		type: "Fighting",
		contestType: "Cool",
	},
	junglehealing: {
		num: 816,
		accuracy: true,
		basePower: 0,
		category: "Status",
		name: "Jungle Healing",
		pp: 10,
		priority: 0,
		flags: {heal: 1, bypasssub: 1, allyanim: 1},
		onHit(pokemon) {
			const success = !!this.heal(this.modify(pokemon.maxhp, 0.25));
			return pokemon.cureStatus() || success;
		},
		secondary: null,
		target: "allies",
		type: "Grass",
	},
	karatechop: {
		num: 2,
		accuracy: 100,
		basePower: 50,
		category: "Physical",
		isNonstandard: "Past",
		name: "Karate Chop",
		pp: 25,
		priority: 0,
		flags: {contact: 1, protect: 1, mirror: 1},
		critRatio: 2,
		secondary: null,
		target: "normal",
		type: "Fighting",
		contestType: "Tough",
	},
	kinesis: {
		num: 134,
		accuracy: 80,
		basePower: 0,
		category: "Status",
		isNonstandard: "Past",
		name: "Kinesis",
		pp: 15,
		priority: 0,
		flags: {protect: 1, reflectable: 1, mirror: 1},
		boosts: {
			accuracy: -1,
		},
		secondary: null,
		target: "normal",
		type: "Psychic",
		zMove: {boost: {evasion: 1}},
		contestType: "Clever",
	},
	kingsshield: {
		num: 588,
		accuracy: true,
		basePower: 0,
		category: "Status",
		isNonstandard: "Past",
		name: "King's Shield",
		pp: 10,
		priority: 4,
		flags: {},
		stallingMove: true,
		volatileStatus: 'kingsshield',
		onPrepareHit(pokemon) {
			return !!this.queue.willAct() && this.runEvent('StallMove', pokemon);
		},
		onHit(pokemon) {
			pokemon.addVolatile('stall');
		},
		condition: {
			duration: 1,
			onStart(target) {
				this.add('-singleturn', target, 'Protect');
			},
			onTryHitPriority: 3,
			onTryHit(target, source, move) {
				if (!move.flags['protect'] || move.category === 'Status') {
					if (['gmaxoneblow', 'gmaxrapidflow'].includes(move.id)) return;
					if (move.isZ || move.isMax) target.getMoveHitData(move).zBrokeProtect = true;
					return;
				}
				if (move.smartTarget) {
					move.smartTarget = false;
				} else {
					this.add('-activate', target, 'move: Protect');
				}
				const lockedmove = source.getVolatile('lockedmove');
				if (lockedmove) {
					// Outrage counter is reset
					if (source.volatiles['lockedmove'].duration === 2) {
						delete source.volatiles['lockedmove'];
					}
				}
				if (this.checkMoveMakesContact(move, source, target)) {
					this.boost({atk: -1}, source, target, this.dex.getActiveMove("King's Shield"));
				}
				return this.NOT_FAIL;
			},
			onHit(target, source, move) {
				if (move.isZOrMaxPowered && this.checkMoveMakesContact(move, source, target)) {
					this.boost({atk: -1}, source, target, this.dex.getActiveMove("King's Shield"));
				}
			},
		},
		secondary: null,
		target: "self",
		type: "Steel",
		zMove: {effect: 'clearnegativeboost'},
		contestType: "Cool",
	},
	knockoff: {
		num: 282,
		accuracy: 100,
		basePower: 65,
		category: "Physical",
		name: "Knock Off",
		pp: 20,
		priority: 0,
		flags: {contact: 1, protect: 1, mirror: 1},
		onBasePower(basePower, source, target, move) {
			const item = target.getItem();
			if (!this.singleEvent('TakeItem', item, target.itemState, target, target, move, item)) return;
			if (item.id) {
				return this.chainModify(1.5);
			}
		},
		onAfterHit(target, source) {
			if (source.hp) {
				const item = target.takeItem();
				if (item) {
					this.add('-enditem', target, item.name, '[from] move: Knock Off', '[of] ' + source);
				}
			}
		},
		secondary: null,
		target: "normal",
		type: "Dark",
		contestType: "Clever",
	},
	kowtowcleave: {
		num: 869,
		accuracy: true,
		basePower: 85,
		category: "Physical",
		name: "Kowtow Cleave",
		pp: 10,
		priority: 0,
		flags: {contact: 1, protect: 1, mirror: 1, slicing: 1},
		secondary: null,
		target: "normal",
		type: "Dark",
	},
	landswrath: {
		num: 616,
		accuracy: 100,
		basePower: 90,
		category: "Physical",
		isNonstandard: "Past",
		name: "Land's Wrath",
		pp: 10,
		priority: 0,
		flags: {protect: 1, mirror: 1, nonsky: 1},
		secondary: null,
		target: "allAdjacentFoes",
		type: "Ground",
		zMove: {basePower: 185},
		contestType: "Beautiful",
	},
	laserfocus: {
		num: 673,
		accuracy: true,
		basePower: 0,
		category: "Status",
		isNonstandard: "Past",
		name: "Laser Focus",
		pp: 30,
		priority: 0,
		flags: {snatch: 1},
		volatileStatus: 'laserfocus',
		condition: {
			duration: 2,
			onStart(pokemon, source, effect) {
				if (effect && (['costar', 'imposter', 'psychup', 'transform'].includes(effect.id))) {
					this.add('-start', pokemon, 'move: Laser Focus', '[silent]');
				} else {
					this.add('-start', pokemon, 'move: Laser Focus');
				}
			},
			onRestart(pokemon) {
				this.effectState.duration = 2;
				this.add('-start', pokemon, 'move: Laser Focus');
			},
			onModifyCritRatio(critRatio) {
				return 5;
			},
			onEnd(pokemon) {
				this.add('-end', pokemon, 'move: Laser Focus', '[silent]');
			},
		},
		secondary: null,
		target: "self",
		type: "Normal",
		zMove: {boost: {atk: 1}},
		contestType: "Cool",
	},
	lashout: {
		num: 808,
		accuracy: 100,
		basePower: 75,
		category: "Physical",
		name: "Lash Out",
		pp: 5,
		priority: 0,
		flags: {contact: 1, protect: 1, mirror: 1},
		onBasePower(basePower, source) {
			if (source.statsLoweredThisTurn) {
				this.debug('lashout buff');
				return this.chainModify(2);
			}
		},
		secondary: null,
		target: "normal",
		type: "Dark",
	},
	lastresort: {
		num: 387,
		accuracy: 100,
		basePower: 140,
		category: "Physical",
		name: "Last Resort",
		pp: 5,
		priority: 0,
		flags: {contact: 1, protect: 1, mirror: 1},
		onTry(source) {
			if (source.moveSlots.length < 2) return false; // Last Resort fails unless the user knows at least 2 moves
			let hasLastResort = false; // User must actually have Last Resort for it to succeed
			for (const moveSlot of source.moveSlots) {
				if (moveSlot.id === 'lastresort') {
					hasLastResort = true;
					continue;
				}
				if (!moveSlot.used) return false;
			}
			return hasLastResort;
		},
		secondary: null,
		target: "normal",
		type: "Normal",
		contestType: "Cute",
	},
	lastrespects: {
		num: 854,
		accuracy: 100,
		basePower: 50,
		basePowerCallback(pokemon, target, move) {
			return 50 + 50 * pokemon.side.pokemon.filter(ally => ally.fainted).length;
		},
		category: "Physical",
		name: "Last Respects",
		pp: 10,
		priority: 0,
		flags: {protect: 1, mirror: 1},
		secondary: null,
		target: "normal",
		type: "Ghost",
	},
	lavaplume: {
		num: 436,
		accuracy: 100,
		basePower: 80,
		category: "Special",
		name: "Lava Plume",
		pp: 15,
		priority: 0,
		flags: {protect: 1, mirror: 1},
		secondary: {
			chance: 30,
			status: 'brn',
		},
		target: "allAdjacent",
		type: "Fire",
		contestType: "Tough",
	},
	leafage: {
		num: 670,
		accuracy: 100,
		basePower: 40,
		category: "Physical",
		name: "Leafage",
		pp: 40,
		priority: 0,
		flags: {protect: 1, mirror: 1},
		secondary: null,
		target: "normal",
		type: "Grass",
		contestType: "Tough",
	},
	leafblade: {
		num: 348,
		accuracy: 100,
		basePower: 90,
		category: "Physical",
		name: "Leaf Blade",
		pp: 15,
		priority: 0,
		flags: {contact: 1, protect: 1, mirror: 1, slicing: 1},
		critRatio: 2,
		secondary: null,
		target: "normal",
		type: "Grass",
		contestType: "Cool",
	},
	leafstorm: {
		num: 437,
		accuracy: 90,
		basePower: 130,
		category: "Special",
		name: "Leaf Storm",
		pp: 5,
		priority: 0,
		flags: {protect: 1, mirror: 1},
		self: {
			boosts: {
				spa: -2,
			},
		},
		secondary: null,
		target: "normal",
		type: "Grass",
		contestType: "Beautiful",
	},
	leaftornado: {
		num: 536,
		accuracy: 90,
		basePower: 65,
		category: "Special",
		isNonstandard: "Past",
		name: "Leaf Tornado",
		pp: 10,
		priority: 0,
		flags: {protect: 1, mirror: 1},
		secondary: {
			chance: 50,
			boosts: {
				accuracy: -1,
			},
		},
		target: "normal",
		type: "Grass",
		contestType: "Cool",
	},
	leechlife: {
		num: 141,
		accuracy: 100,
		basePower: 80,
		category: "Physical",
		name: "Leech Life",
		pp: 10,
		priority: 0,
		flags: {contact: 1, protect: 1, mirror: 1, heal: 1},
		drain: [1, 2],
		secondary: null,
		target: "normal",
		type: "Bug",
		contestType: "Clever",
	},
	leechseed: {
		num: 73,
		accuracy: 90,
		basePower: 0,
		category: "Status",
		name: "Leech Seed",
		pp: 10,
		priority: 0,
		flags: {protect: 1, reflectable: 1, mirror: 1},
		volatileStatus: 'leechseed',
		condition: {
			onStart(target) {
				this.add('-start', target, 'move: Leech Seed');
			},
			onResidualOrder: 8,
			onResidual(pokemon) {
				const target = this.getAtSlot(pokemon.volatiles['leechseed'].sourceSlot);
				if (!target || target.fainted || target.hp <= 0) {
					this.debug('Nothing to leech into');
					return;
				}
				const damage = this.damage(pokemon.baseMaxhp / 8, pokemon, target);
				if (damage) {
					this.heal(damage, target, pokemon);
				}
			},
		},
		onTryImmunity(target) {
			return !target.hasType('Grass');
		},
		secondary: null,
		target: "normal",
		type: "Grass",
		zMove: {effect: 'clearnegativeboost'},
		contestType: "Clever",
	},
	leer: {
		num: 43,
		accuracy: 100,
		basePower: 0,
		category: "Status",
		name: "Leer",
		pp: 30,
		priority: 0,
		flags: {protect: 1, reflectable: 1, mirror: 1},
		boosts: {
			def: -1,
		},
		secondary: null,
		target: "allAdjacentFoes",
		type: "Normal",
		zMove: {boost: {atk: 1}},
		contestType: "Cool",
	},
	letssnuggleforever: {
		num: 726,
		accuracy: true,
		basePower: 190,
		category: "Physical",
		isNonstandard: "Past",
		name: "Let's Snuggle Forever",
		pp: 1,
		priority: 0,
		flags: {contact: 1},
		isZ: "mimikiumz",
		secondary: null,
		target: "normal",
		type: "Fairy",
		contestType: "Cool",
	},
	lick: {
		num: 122,
		accuracy: 100,
		basePower: 30,
		category: "Physical",
		name: "Lick",
		pp: 30,
		priority: 0,
		flags: {contact: 1, protect: 1, mirror: 1},
		secondary: {
			chance: 30,
			status: 'par',
		},
		target: "normal",
		type: "Ghost",
		contestType: "Cute",
	},
	lifedew: {
		num: 791,
		accuracy: true,
		basePower: 0,
		category: "Status",
		name: "Life Dew",
		pp: 10,
		priority: 0,
		flags: {snatch: 1, heal: 1, bypasssub: 1},
		heal: [1, 4],
		secondary: null,
		target: "allies",
		type: "Water",
	},
	lightofruin: {
		num: 617,
		accuracy: 90,
		basePower: 140,
		category: "Special",
		isNonstandard: "Past",
		name: "Light of Ruin",
		pp: 5,
		priority: 0,
		flags: {protect: 1, mirror: 1},
		recoil: [1, 2],
		secondary: null,
		target: "normal",
		type: "Fairy",
		contestType: "Beautiful",
	},
	lightscreen: {
		num: 113,
		accuracy: true,
		basePower: 0,
		category: "Status",
		name: "Light Screen",
		pp: 30,
		priority: 0,
		flags: {snatch: 1},
		sideCondition: 'lightscreen',
		condition: {
			duration: 5,
			durationCallback(target, source, effect) {
				if (source?.hasItem('lightclay')) {
					return 8;
				}
				return 5;
			},
			onAnyModifyDamage(damage, source, target, move) {
				if (target !== source && this.effectState.target.hasAlly(target) && this.getCategory(move) === 'Special') {
					if (!target.getMoveHitData(move).crit && !move.infiltrates) {
						this.debug('Light Screen weaken');
						if (this.activePerHalf > 1) return this.chainModify([2732, 4096]);
						return this.chainModify(0.5);
					}
				}
			},
			onSideStart(side) {
				this.add('-sidestart', side, 'move: Light Screen');
			},
			onSideResidualOrder: 26,
			onSideResidualSubOrder: 2,
			onSideEnd(side) {
				this.add('-sideend', side, 'move: Light Screen');
			},
		},
		secondary: null,
		target: "allySide",
		type: "Psychic",
		zMove: {boost: {spd: 1}},
		contestType: "Beautiful",
	},
	lightthatburnsthesky: {
		num: 723,
		accuracy: true,
		basePower: 200,
		category: "Special",
		isNonstandard: "Past",
		name: "Light That Burns the Sky",
		pp: 1,
		priority: 0,
		flags: {},
		onModifyMove(move, pokemon) {
			if (pokemon.getStat('atk', false, true) > pokemon.getStat('spa', false, true)) move.category = 'Physical';
		},
		ignoreAbility: true,
		isZ: "ultranecroziumz",
		secondary: null,
		target: "normal",
		type: "Psychic",
		contestType: "Cool",
	},
	liquidation: {
		num: 710,
		accuracy: 100,
		basePower: 85,
		category: "Physical",
		name: "Liquidation",
		pp: 10,
		priority: 0,
		flags: {contact: 1, protect: 1, mirror: 1},
		secondary: {
			chance: 20,
			boosts: {
				def: -1,
			},
		},
		target: "normal",
		type: "Water",
		contestType: "Cool",
	},
	lockon: {
		num: 199,
		accuracy: true,
		basePower: 0,
		category: "Status",
		name: "Lock-On",
		pp: 5,
		priority: 0,
		flags: {protect: 1, mirror: 1},
		onTryHit(target, source) {
			if (source.volatiles['lockon']) return false;
		},
		onHit(target, source) {
			source.addVolatile('lockon', target);
			this.add('-activate', source, 'move: Lock-On', '[of] ' + target);
		},
		condition: {
			noCopy: true, // doesn't get copied by Baton Pass
			duration: 2,
			onSourceInvulnerabilityPriority: 1,
			onSourceInvulnerability(target, source, move) {
				if (move && source === this.effectState.target && target === this.effectState.source) return 0;
			},
			onSourceAccuracy(accuracy, target, source, move) {
				if (move && source === this.effectState.target && target === this.effectState.source) return true;
			},
		},
		secondary: null,
		target: "normal",
		type: "Normal",
		zMove: {boost: {spe: 1}},
		contestType: "Clever",
	},
	lovelykiss: {
		num: 142,
		accuracy: 75,
		basePower: 0,
		category: "Status",
		isNonstandard: "Past",
		name: "Lovely Kiss",
		pp: 10,
		priority: 0,
		flags: {protect: 1, reflectable: 1, mirror: 1},
		status: 'slp',
		secondary: null,
		target: "normal",
		type: "Normal",
		zMove: {boost: {spe: 1}},
		contestType: "Beautiful",
	},
	lowkick: {
		num: 67,
		accuracy: 100,
		basePower: 0,
		basePowerCallback(pokemon, target) {
			const targetWeight = target.getWeight();
			let bp;
			if (targetWeight >= 2000) {
				bp = 120;
			} else if (targetWeight >= 1000) {
				bp = 100;
			} else if (targetWeight >= 500) {
				bp = 80;
			} else if (targetWeight >= 250) {
				bp = 60;
			} else if (targetWeight >= 100) {
				bp = 40;
			} else {
				bp = 20;
			}
			this.debug('BP: ' + bp);
			return bp;
		},
		category: "Physical",
		name: "Low Kick",
		pp: 20,
		priority: 0,
		flags: {contact: 1, protect: 1, mirror: 1},
		onTryHit(target, pokemon, move) {
			if (target.volatiles['dynamax']) {
				this.add('-fail', pokemon, 'Dynamax');
				this.attrLastMove('[still]');
				return null;
			}
		},
		secondary: null,
		target: "normal",
		type: "Fighting",
		zMove: {basePower: 160},
		contestType: "Tough",
	},
	lowsweep: {
		num: 490,
		accuracy: 100,
		basePower: 65,
		category: "Physical",
		name: "Low Sweep",
		pp: 20,
		priority: 0,
		flags: {contact: 1, protect: 1, mirror: 1},
		secondary: {
			chance: 100,
			boosts: {
				spe: -1,
			},
		},
		target: "normal",
		type: "Fighting",
		contestType: "Clever",
	},
	luckychant: {
		num: 381,
		accuracy: true,
		basePower: 0,
		category: "Status",
		isNonstandard: "Past",
		name: "Lucky Chant",
		pp: 30,
		priority: 0,
		flags: {snatch: 1},
		sideCondition: 'luckychant',
		condition: {
			duration: 5,
			onSideStart(side) {
				this.add('-sidestart', side, 'move: Lucky Chant'); // "The Lucky Chant shielded [side.name]'s team from critical hits!"
			},
			onCriticalHit: false,
			onSideResidualOrder: 26,
			onSideResidualSubOrder: 6,
			onSideEnd(side) {
				this.add('-sideend', side, 'move: Lucky Chant'); // "[side.name]'s team's Lucky Chant wore off!"
			},
		},
		secondary: null,
		target: "allySide",
		type: "Normal",
		zMove: {boost: {evasion: 1}},
		contestType: "Cute",
	},
	luminacrash: {
		num: 855,
		accuracy: 100,
		basePower: 80,
		category: "Special",
		name: "Lumina Crash",
		pp: 10,
		priority: 0,
		flags: {protect: 1, mirror: 1},
		secondary: {
			chance: 100,
			boosts: {
				spd: -2,
			},
		},
		target: "normal",
		type: "Psychic",
	},
	lunarblessing: {
		num: 849,
		accuracy: true,
		basePower: 0,
		category: "Status",
		isNonstandard: "Unobtainable",
		name: "Lunar Blessing",
		pp: 5,
		priority: 0,
		flags: {snatch: 1, heal: 1},
		onHit(pokemon) {
			const success = !!this.heal(this.modify(pokemon.maxhp, 0.25));
			return pokemon.cureStatus() || success;
		},
		secondary: null,
		target: "allies",
		type: "Psychic",
	},
	lunardance: {
		num: 461,
		accuracy: true,
		basePower: 0,
		category: "Status",
		name: "Lunar Dance",
		pp: 10,
		priority: 0,
		flags: {snatch: 1, heal: 1, dance: 1},
		onTryHit(source) {
			if (!this.canSwitch(source.side)) {
				this.attrLastMove('[still]');
				this.add('-fail', source);
				return this.NOT_FAIL;
			}
		},
		selfdestruct: "ifHit",
		slotCondition: 'lunardance',
		condition: {
			onSwap(target) {
				if (
					!target.fainted && (
						target.hp < target.maxhp ||
						target.status ||
						target.moveSlots.some(moveSlot => moveSlot.pp < moveSlot.maxpp)
					)
				) {
					target.heal(target.maxhp);
					target.clearStatus();
					for (const moveSlot of target.moveSlots) {
						moveSlot.pp = moveSlot.maxpp;
					}
					this.add('-heal', target, target.getHealth, '[from] move: Lunar Dance');
					target.side.removeSlotCondition(target, 'lunardance');
				}
			},
		},
		secondary: null,
		target: "self",
		type: "Psychic",
		contestType: "Beautiful",
	},
	lunge: {
		num: 679,
		accuracy: 100,
		basePower: 80,
		category: "Physical",
		name: "Lunge",
		pp: 15,
		priority: 0,
		flags: {contact: 1, protect: 1, mirror: 1},
		secondary: {
			chance: 100,
			boosts: {
				atk: -1,
			},
		},
		target: "normal",
		type: "Bug",
		contestType: "Cute",
	},
	lusterpurge: {
		num: 295,
		accuracy: 100,
		basePower: 70,
		category: "Special",
		isNonstandard: "Past",
		name: "Luster Purge",
		pp: 5,
		priority: 0,
		flags: {protect: 1, mirror: 1},
		secondary: {
			chance: 50,
			boosts: {
				spd: -1,
			},
		},
		target: "normal",
		type: "Psychic",
		contestType: "Clever",
	},
	machpunch: {
		num: 183,
		accuracy: 100,
		basePower: 40,
		category: "Physical",
		name: "Mach Punch",
		pp: 30,
		priority: 1,
		flags: {contact: 1, protect: 1, mirror: 1, punch: 1},
		secondary: null,
		target: "normal",
		type: "Fighting",
		contestType: "Cool",
	},
	magicalleaf: {
		num: 345,
		accuracy: true,
		basePower: 60,
		category: "Special",
		name: "Magical Leaf",
		pp: 20,
		priority: 0,
		flags: {protect: 1, mirror: 1},
		secondary: null,
		target: "normal",
		type: "Grass",
		contestType: "Beautiful",
	},
	magicaltorque: {
		num: 900,
		accuracy: 100,
		basePower: 100,
		category: "Physical",
		isNonstandard: "Unobtainable",
		name: "Magical Torque",
		pp: 10,
		priority: 0,
		flags: {protect: 1},
		secondary: {
			chance: 30,
			volatileStatus: 'confusion',
		},
		target: "normal",
		type: "Fairy",
	},
	magiccoat: {
		num: 277,
		accuracy: true,
		basePower: 0,
		category: "Status",
		isNonstandard: "Past",
		name: "Magic Coat",
		pp: 15,
		priority: 4,
		flags: {},
		volatileStatus: 'magiccoat',
		condition: {
			duration: 1,
			onStart(target, source, effect) {
				this.add('-singleturn', target, 'move: Magic Coat');
				if (effect?.effectType === 'Move') {
					this.effectState.pranksterBoosted = effect.pranksterBoosted;
				}
			},
			onTryHitPriority: 2,
			onTryHit(target, source, move) {
				if (target === source || move.hasBounced || !move.flags['reflectable']) {
					return;
				}
				const newMove = this.dex.getActiveMove(move.id);
				newMove.hasBounced = true;
				newMove.pranksterBoosted = this.effectState.pranksterBoosted;
				this.actions.useMove(newMove, target, source);
				return null;
			},
			onAllyTryHitSide(target, source, move) {
				if (target.isAlly(source) || move.hasBounced || !move.flags['reflectable']) {
					return;
				}
				const newMove = this.dex.getActiveMove(move.id);
				newMove.hasBounced = true;
				newMove.pranksterBoosted = false;
				this.actions.useMove(newMove, this.effectState.target, source);
				return null;
			},
		},
		secondary: null,
		target: "self",
		type: "Psychic",
		zMove: {boost: {spd: 2}},
		contestType: "Beautiful",
	},
	magicpowder: {
		num: 750,
		accuracy: 100,
		basePower: 0,
		category: "Status",
		name: "Magic Powder",
		pp: 20,
		priority: 0,
		flags: {powder: 1, protect: 1, reflectable: 1, mirror: 1, allyanim: 1},
		onHit(target) {
			if (target.getTypes().join() === 'Psychic' || !target.setType('Psychic')) return false;
			this.add('-start', target, 'typechange', 'Psychic');
		},
		secondary: null,
		target: "normal",
		type: "Psychic",
	},
	magicroom: {
		num: 478,
		accuracy: true,
		basePower: 0,
		category: "Status",
		name: "Magic Room",
		pp: 10,
		priority: 0,
		flags: {mirror: 1},
		pseudoWeather: 'magicroom',
		condition: {
			duration: 5,
			durationCallback(source, effect) {
				if (source?.hasAbility('persistent')) {
					this.add('-activate', source, 'ability: Persistent', effect);
					return 7;
				}
				return 5;
			},
			onFieldStart(target, source) {
				this.add('-fieldstart', 'move: Magic Room', '[of] ' + source);
			},
			onFieldRestart(target, source) {
				this.field.removePseudoWeather('magicroom');
			},
			// Item suppression implemented in Pokemon.ignoringItem() within sim/pokemon.js
			onFieldResidualOrder: 27,
			onFieldResidualSubOrder: 6,
			onFieldEnd() {
				this.add('-fieldend', 'move: Magic Room', '[of] ' + this.effectState.source);
			},
		},
		secondary: null,
		target: "all",
		type: "Psychic",
		zMove: {boost: {spd: 1}},
		contestType: "Clever",
	},
	magmastorm: {
		num: 463,
		accuracy: 75,
		basePower: 100,
		category: "Special",
		name: "Magma Storm",
		pp: 5,
		priority: 0,
		flags: {protect: 1, mirror: 1},
		volatileStatus: 'partiallytrapped',
		secondary: null,
		target: "normal",
		type: "Fire",
		contestType: "Tough",
	},
	magnetbomb: {
		num: 443,
		accuracy: true,
		basePower: 60,
		category: "Physical",
		isNonstandard: "Past",
		name: "Magnet Bomb",
		pp: 20,
		priority: 0,
		flags: {bullet: 1, protect: 1, mirror: 1},
		secondary: null,
		target: "normal",
		type: "Steel",
		contestType: "Cool",
	},
	magneticflux: {
		num: 602,
		accuracy: true,
		basePower: 0,
		category: "Status",
		name: "Magnetic Flux",
		pp: 20,
		priority: 0,
		flags: {snatch: 1, distance: 1, bypasssub: 1},
		onHitSide(side, source, move) {
			const targets = side.allies().filter(ally => (
				ally.hasAbility(['plus', 'minus']) &&
				(!ally.volatiles['maxguard'] || this.runEvent('TryHit', ally, source, move))
			));
			if (!targets.length) return false;

			let didSomething = false;
			for (const target of targets) {
				didSomething = this.boost({def: 1, spd: 1}, target, source, move, false, true) || didSomething;
			}
			return didSomething;
		},
		secondary: null,
		target: "allySide",
		type: "Electric",
		zMove: {boost: {spd: 1}},
		contestType: "Clever",
	},
	magnetrise: {
		num: 393,
		accuracy: true,
		basePower: 0,
		category: "Status",
		name: "Magnet Rise",
		pp: 10,
		priority: 0,
		flags: {snatch: 1, gravity: 1},
		volatileStatus: 'magnetrise',
		onTry(source, target, move) {
			if (target.volatiles['smackdown'] || target.volatiles['ingrain']) return false;

			// Additional Gravity check for Z-move variant
			if (this.field.getPseudoWeather('Gravity')) {
				this.add('cant', source, 'move: Gravity', move);
				return null;
			}
		},
		condition: {
			duration: 5,
			onStart(target) {
				this.add('-start', target, 'Magnet Rise');
			},
			onImmunity(type) {
				if (type === 'Ground') return false;
			},
			onResidualOrder: 18,
			onEnd(target) {
				this.add('-end', target, 'Magnet Rise');
			},
		},
		secondary: null,
		target: "self",
		type: "Electric",
		zMove: {boost: {evasion: 1}},
		contestType: "Clever",
	},
	magnitude: {
		num: 222,
		accuracy: 100,
		basePower: 0,
		category: "Physical",
		isNonstandard: "Past",
		name: "Magnitude",
		pp: 30,
		priority: 0,
		flags: {protect: 1, mirror: 1, nonsky: 1},
		onModifyMove(move, pokemon) {
			const i = this.random(100);
			if (i < 5) {
				move.magnitude = 4;
				move.basePower = 10;
			} else if (i < 15) {
				move.magnitude = 5;
				move.basePower = 30;
			} else if (i < 35) {
				move.magnitude = 6;
				move.basePower = 50;
			} else if (i < 65) {
				move.magnitude = 7;
				move.basePower = 70;
			} else if (i < 85) {
				move.magnitude = 8;
				move.basePower = 90;
			} else if (i < 95) {
				move.magnitude = 9;
				move.basePower = 110;
			} else {
				move.magnitude = 10;
				move.basePower = 150;
			}
		},
		onUseMoveMessage(pokemon, target, move) {
			this.add('-activate', pokemon, 'move: Magnitude', move.magnitude);
		},
		secondary: null,
		target: "allAdjacent",
		type: "Ground",
		zMove: {basePower: 140},
		maxMove: {basePower: 140},
		contestType: "Tough",
	},
	makeitrain: {
		num: 874,
		accuracy: 100,
		basePower: 120,
		category: "Special",
		name: "Make It Rain",
		pp: 5,
		priority: 0,
		flags: {protect: 1, mirror: 1},
		onHit() {
			this.add('-fieldactivate', 'move: Make It Rain');
		},
		self: {
			boosts: {
				spa: -1,
			},
		},
		secondary: null,
		target: "allAdjacentFoes",
		type: "Steel",
		contestType: "Beautiful",
	},
	maliciousmoonsault: {
		num: 696,
		accuracy: true,
		basePower: 180,
		category: "Physical",
		isNonstandard: "Past",
		name: "Malicious Moonsault",
		pp: 1,
		priority: 0,
		flags: {contact: 1},
		isZ: "inciniumz",
		secondary: null,
		target: "normal",
		type: "Dark",
		contestType: "Cool",
	},
	matblock: {
		num: 561,
		accuracy: true,
		basePower: 0,
		category: "Status",
		isNonstandard: "Past",
		name: "Mat Block",
		pp: 10,
		priority: 0,
		flags: {snatch: 1, nonsky: 1},
		stallingMove: true,
		sideCondition: 'matblock',
		onTry(source) {
			if (source.activeMoveActions > 1) {
				this.hint("Mat Block only works on your first turn out.");
				return false;
			}
			return !!this.queue.willAct();
		},
		condition: {
			duration: 1,
			onSideStart(target, source) {
				this.add('-singleturn', source, 'Mat Block');
			},
			onTryHitPriority: 3,
			onTryHit(target, source, move) {
				if (!move.flags['protect']) {
					if (['gmaxoneblow', 'gmaxrapidflow'].includes(move.id)) return;
					if (move.isZ || move.isMax) target.getMoveHitData(move).zBrokeProtect = true;
					return;
				}
				if (move && (move.target === 'self' || move.category === 'Status')) return;
				this.add('-activate', target, 'move: Mat Block', move.name);
				const lockedmove = source.getVolatile('lockedmove');
				if (lockedmove) {
					// Outrage counter is reset
					if (source.volatiles['lockedmove'].duration === 2) {
						delete source.volatiles['lockedmove'];
					}
				}
				return this.NOT_FAIL;
			},
		},
		secondary: null,
		target: "allySide",
		type: "Fighting",
		zMove: {boost: {def: 1}},
		contestType: "Cool",
	},
	maxairstream: {
		num: 766,
		accuracy: true,
		basePower: 10,
		category: "Physical",
		isNonstandard: "Past",
		name: "Max Airstream",
		pp: 10,
		priority: 0,
		flags: {},
		isMax: true,
		self: {
			onHit(source) {
				if (!source.volatiles['dynamax']) return;
				for (const pokemon of source.alliesAndSelf()) {
					this.boost({spe: 1}, pokemon);
				}
			},
		},
		target: "adjacentFoe",
		type: "Flying",
		contestType: "Cool",
	},
	maxdarkness: {
		num: 772,
		accuracy: true,
		basePower: 10,
		category: "Physical",
		isNonstandard: "Past",
		name: "Max Darkness",
		pp: 10,
		priority: 0,
		flags: {},
		isMax: true,
		self: {
			onHit(source) {
				if (!source.volatiles['dynamax']) return;
				for (const pokemon of source.foes()) {
					this.boost({spd: -1}, pokemon);
				}
			},
		},
		target: "adjacentFoe",
		type: "Dark",
		contestType: "Cool",
	},
	maxflare: {
		num: 757,
		accuracy: true,
		basePower: 100,
		category: "Physical",
		isNonstandard: "Past",
		name: "Max Flare",
		pp: 10,
		priority: 0,
		flags: {},
		isMax: true,
		self: {
			onHit(source) {
				if (!source.volatiles['dynamax']) return;
				this.field.setWeather('sunnyday');
			},
		},
		target: "adjacentFoe",
		type: "Fire",
		contestType: "Cool",
	},
	maxflutterby: {
		num: 758,
		accuracy: true,
		basePower: 10,
		category: "Physical",
		isNonstandard: "Past",
		name: "Max Flutterby",
		pp: 10,
		priority: 0,
		flags: {},
		isMax: true,
		self: {
			onHit(source) {
				if (!source.volatiles['dynamax']) return;
				for (const pokemon of source.foes()) {
					this.boost({spa: -1}, pokemon);
				}
			},
		},
		target: "adjacentFoe",
		type: "Bug",
		contestType: "Cool",
	},
	maxgeyser: {
		num: 765,
		accuracy: true,
		basePower: 10,
		category: "Physical",
		isNonstandard: "Past",
		name: "Max Geyser",
		pp: 10,
		priority: 0,
		flags: {},
		isMax: true,
		self: {
			onHit(source) {
				if (!source.volatiles['dynamax']) return;
				this.field.setWeather('raindance');
			},
		},
		target: "adjacentFoe",
		type: "Water",
		contestType: "Cool",
	},
	maxguard: {
		num: 743,
		accuracy: true,
		basePower: 0,
		category: "Status",
		isNonstandard: "Past",
		name: "Max Guard",
		pp: 10,
		priority: 4,
		flags: {},
		isMax: true,
		stallingMove: true,
		volatileStatus: 'maxguard',
		onPrepareHit(pokemon) {
			return !!this.queue.willAct() && this.runEvent('StallMove', pokemon);
		},
		onHit(pokemon) {
			pokemon.addVolatile('stall');
		},
		condition: {
			duration: 1,
			onStart(target) {
				this.add('-singleturn', target, 'Max Guard');
			},
			onTryHitPriority: 3,
			onTryHit(target, source, move) {
				const bypassesMaxGuard = [
					'acupressure', 'afteryou', 'allyswitch', 'aromatherapy', 'aromaticmist', 'coaching', 'confide', 'copycat', 'curse', 'decorate', 'doomdesire', 'feint', 'futuresight', 'gmaxoneblow', 'gmaxrapidflow', 'healbell', 'holdhands', 'howl', 'junglehealing', 'lifedew', 'meanlook', 'perishsong', 'playnice', 'powertrick', 'roar', 'roleplay', 'tearfullook',
				];
				if (bypassesMaxGuard.includes(move.id)) return;
				if (move.smartTarget) {
					move.smartTarget = false;
				} else {
					this.add('-activate', target, 'move: Max Guard');
				}
				const lockedmove = source.getVolatile('lockedmove');
				if (lockedmove) {
					// Outrage counter is reset
					if (source.volatiles['lockedmove'].duration === 2) {
						delete source.volatiles['lockedmove'];
					}
				}
				return this.NOT_FAIL;
			},
		},
		secondary: null,
		target: "self",
		type: "Normal",
		contestType: "Cool",
	},
	maxhailstorm: {
		num: 763,
		accuracy: true,
		basePower: 10,
		category: "Physical",
		isNonstandard: "Past",
		name: "Max Hailstorm",
		pp: 10,
		priority: 0,
		flags: {},
		isMax: true,
		self: {
			onHit(source) {
				if (!source.volatiles['dynamax']) return;
				this.field.setWeather('hail');
			},
		},
		target: "adjacentFoe",
		type: "Ice",
		contestType: "Cool",
	},
	maxknuckle: {
		num: 761,
		accuracy: true,
		basePower: 10,
		category: "Physical",
		isNonstandard: "Past",
		name: "Max Knuckle",
		pp: 10,
		priority: 0,
		flags: {},
		isMax: true,
		self: {
			onHit(source) {
				if (!source.volatiles['dynamax']) return;
				for (const pokemon of source.alliesAndSelf()) {
					this.boost({atk: 1}, pokemon);
				}
			},
		},
		target: "adjacentFoe",
		type: "Fighting",
		contestType: "Cool",
	},
	maxlightning: {
		num: 759,
		accuracy: true,
		basePower: 10,
		category: "Physical",
		isNonstandard: "Past",
		name: "Max Lightning",
		pp: 10,
		priority: 0,
		flags: {},
		isMax: true,
		self: {
			onHit(source) {
				if (!source.volatiles['dynamax']) return;
				this.field.setTerrain('electricterrain');
			},
		},
		target: "adjacentFoe",
		type: "Electric",
		contestType: "Cool",
	},
	maxmindstorm: {
		num: 769,
		accuracy: true,
		basePower: 10,
		category: "Physical",
		isNonstandard: "Past",
		name: "Max Mindstorm",
		pp: 10,
		priority: 0,
		flags: {},
		isMax: true,
		self: {
			onHit(source) {
				if (!source.volatiles['dynamax']) return;
				this.field.setTerrain('psychicterrain');
			},
		},
		target: "adjacentFoe",
		type: "Psychic",
		contestType: "Cool",
	},
	maxooze: {
		num: 764,
		accuracy: true,
		basePower: 10,
		category: "Physical",
		isNonstandard: "Past",
		name: "Max Ooze",
		pp: 10,
		priority: 0,
		flags: {},
		isMax: true,
		self: {
			onHit(source) {
				if (!source.volatiles['dynamax']) return;
				for (const pokemon of source.alliesAndSelf()) {
					this.boost({spa: 1}, pokemon);
				}
			},
		},
		target: "adjacentFoe",
		type: "Poison",
		contestType: "Cool",
	},
	maxovergrowth: {
		num: 773,
		accuracy: true,
		basePower: 10,
		category: "Physical",
		isNonstandard: "Past",
		name: "Max Overgrowth",
		pp: 10,
		priority: 0,
		flags: {},
		isMax: true,
		self: {
			onHit(source) {
				if (!source.volatiles['dynamax']) return;
				this.field.setTerrain('grassyterrain');
			},
		},
		target: "adjacentFoe",
		type: "Grass",
		contestType: "Cool",
	},
	maxphantasm: {
		num: 762,
		accuracy: true,
		basePower: 10,
		category: "Physical",
		isNonstandard: "Past",
		name: "Max Phantasm",
		pp: 10,
		priority: 0,
		flags: {},
		isMax: true,
		self: {
			onHit(source) {
				if (!source.volatiles['dynamax']) return;
				for (const pokemon of source.foes()) {
					this.boost({def: -1}, pokemon);
				}
			},
		},
		target: "adjacentFoe",
		type: "Ghost",
		contestType: "Cool",
	},
	maxquake: {
		num: 771,
		accuracy: true,
		basePower: 10,
		category: "Physical",
		isNonstandard: "Past",
		name: "Max Quake",
		pp: 10,
		priority: 0,
		flags: {},
		isMax: true,
		self: {
			onHit(source) {
				if (!source.volatiles['dynamax']) return;
				for (const pokemon of source.alliesAndSelf()) {
					this.boost({spd: 1}, pokemon);
				}
			},
		},
		target: "adjacentFoe",
		type: "Ground",
		contestType: "Cool",
	},
	maxrockfall: {
		num: 770,
		accuracy: true,
		basePower: 10,
		category: "Physical",
		isNonstandard: "Past",
		name: "Max Rockfall",
		pp: 10,
		priority: 0,
		flags: {},
		isMax: true,
		self: {
			onHit(source) {
				if (!source.volatiles['dynamax']) return;
				this.field.setWeather('sandstorm');
			},
		},
		target: "adjacentFoe",
		type: "Rock",
		contestType: "Cool",
	},
	maxstarfall: {
		num: 767,
		accuracy: true,
		basePower: 10,
		category: "Physical",
		isNonstandard: "Past",
		name: "Max Starfall",
		pp: 10,
		priority: 0,
		flags: {},
		isMax: true,
		self: {
			onHit(source) {
				if (!source.volatiles['dynamax']) return;
				this.field.setTerrain('mistyterrain');
			},
		},
		target: "adjacentFoe",
		type: "Fairy",
		contestType: "Cool",
	},
	maxsteelspike: {
		num: 774,
		accuracy: true,
		basePower: 10,
		category: "Physical",
		isNonstandard: "Past",
		name: "Max Steelspike",
		pp: 10,
		priority: 0,
		flags: {},
		isMax: true,
		self: {
			onHit(source) {
				if (!source.volatiles['dynamax']) return;
				for (const pokemon of source.alliesAndSelf()) {
					this.boost({def: 1}, pokemon);
				}
			},
		},
		target: "adjacentFoe",
		type: "Steel",
		contestType: "Cool",
	},
	maxstrike: {
		num: 760,
		accuracy: true,
		basePower: 10,
		category: "Physical",
		isNonstandard: "Past",
		name: "Max Strike",
		pp: 10,
		priority: 0,
		flags: {},
		isMax: true,
		self: {
			onHit(source) {
				if (!source.volatiles['dynamax']) return;
				for (const pokemon of source.foes()) {
					this.boost({spe: -1}, pokemon);
				}
			},
		},
		target: "adjacentFoe",
		type: "Normal",
		contestType: "Cool",
	},
	maxwyrmwind: {
		num: 768,
		accuracy: true,
		basePower: 10,
		category: "Physical",
		isNonstandard: "Past",
		name: "Max Wyrmwind",
		pp: 10,
		priority: 0,
		flags: {},
		isMax: true,
		self: {
			onHit(source) {
				if (!source.volatiles['dynamax']) return;
				for (const pokemon of source.foes()) {
					this.boost({atk: -1}, pokemon);
				}
			},
		},
		target: "adjacentFoe",
		type: "Dragon",
		contestType: "Cool",
	},
	meanlook: {
		num: 212,
		accuracy: true,
		basePower: 0,
		category: "Status",
		name: "Mean Look",
		pp: 5,
		priority: 0,
		flags: {reflectable: 1, mirror: 1},
		onHit(target, source, move) {
			return target.addVolatile('trapped', source, move, 'trapper');
		},
		secondary: null,
		target: "normal",
		type: "Normal",
		zMove: {boost: {spd: 1}},
		contestType: "Beautiful",
	},
	meditate: {
		num: 96,
		accuracy: true,
		basePower: 0,
		category: "Status",
		isNonstandard: "Past",
		name: "Meditate",
		pp: 40,
		priority: 0,
		flags: {snatch: 1},
		boosts: {
			atk: 1,
		},
		secondary: null,
		target: "self",
		type: "Psychic",
		zMove: {boost: {atk: 1}},
		contestType: "Beautiful",
	},
	mefirst: {
		num: 382,
		accuracy: true,
		basePower: 0,
		category: "Status",
		isNonstandard: "Past",
		name: "Me First",
		pp: 20,
		priority: 0,
		flags: {protect: 1, bypasssub: 1},
		onTryHit(target, pokemon) {
			const action = this.queue.willMove(target);
			if (!action) return false;

			const noMeFirst = [
				'beakblast', 'chatter', 'counter', 'covet', 'focuspunch', 'mefirst', 'metalburst', 'mirrorcoat', 'shelltrap', 'struggle', 'thief',
			];
			const move = this.dex.getActiveMove(action.move.id);
			if (action.zmove || move.isZ || move.isMax) return false;
			if (target.volatiles['mustrecharge']) return false;
			if (move.category === 'Status' || noMeFirst.includes(move.id)) return false;

			pokemon.addVolatile('mefirst');
			this.actions.useMove(move, pokemon, target);
			return null;
		},
		condition: {
			duration: 1,
			onBasePowerPriority: 12,
			onBasePower(basePower) {
				return this.chainModify(1.5);
			},
		},
		secondary: null,
		target: "adjacentFoe",
		type: "Normal",
		zMove: {boost: {spe: 2}},
		contestType: "Clever",
	},
	megadrain: {
		num: 72,
		accuracy: 100,
		basePower: 40,
		category: "Special",
		name: "Mega Drain",
		pp: 15,
		priority: 0,
		flags: {protect: 1, mirror: 1, heal: 1},
		drain: [1, 2],
		secondary: null,
		target: "normal",
		type: "Grass",
		zMove: {basePower: 120},
		contestType: "Clever",
	},
	megahorn: {
		num: 224,
		accuracy: 85,
		basePower: 120,
		category: "Physical",
		name: "Megahorn",
		pp: 10,
		priority: 0,
		flags: {contact: 1, protect: 1, mirror: 1},
		secondary: null,
		target: "normal",
		type: "Bug",
		contestType: "Cool",
	},
	megakick: {
		num: 25,
		accuracy: 75,
		basePower: 120,
		category: "Physical",
		name: "Mega Kick",
		pp: 5,
		priority: 0,
		flags: {contact: 1, protect: 1, mirror: 1},
		secondary: null,
		target: "normal",
		type: "Normal",
		contestType: "Cool",
	},
	megapunch: {
		num: 5,
		accuracy: 85,
		basePower: 80,
		category: "Physical",
		name: "Mega Punch",
		pp: 20,
		priority: 0,
		flags: {contact: 1, protect: 1, mirror: 1, punch: 1},
		secondary: null,
		target: "normal",
		type: "Normal",
		contestType: "Tough",
	},
	memento: {
		num: 262,
		accuracy: 100,
		basePower: 0,
		category: "Status",
		name: "Memento",
		pp: 10,
		priority: 0,
		flags: {protect: 1, mirror: 1},
		boosts: {
			atk: -2,
			spa: -2,
		},
		selfdestruct: "ifHit",
		secondary: null,
		target: "normal",
		type: "Dark",
		zMove: {effect: 'healreplacement'},
		contestType: "Tough",
	},
	menacingmoonrazemaelstrom: {
		num: 725,
		accuracy: true,
		basePower: 200,
		category: "Special",
		isNonstandard: "Past",
		name: "Menacing Moonraze Maelstrom",
		pp: 1,
		priority: 0,
		flags: {},
		isZ: "lunaliumz",
		ignoreAbility: true,
		secondary: null,
		target: "normal",
		type: "Ghost",
		contestType: "Cool",
	},
	metalburst: {
		num: 368,
		accuracy: 100,
		basePower: 0,
		damageCallback(pokemon) {
			const lastDamagedBy = pokemon.getLastDamagedBy(true);
			if (lastDamagedBy !== undefined) {
				return (lastDamagedBy.damage * 1.5) || 1;
			}
			return 0;
		},
		category: "Physical",
		name: "Metal Burst",
		pp: 10,
		priority: 0,
		flags: {protect: 1, mirror: 1},
		onTry(source) {
			const lastDamagedBy = source.getLastDamagedBy(true);
			if (lastDamagedBy === undefined || !lastDamagedBy.thisTurn) return false;
		},
		onModifyTarget(targetRelayVar, source, target, move) {
			const lastDamagedBy = source.getLastDamagedBy(true);
			if (lastDamagedBy) {
				targetRelayVar.target = this.getAtSlot(lastDamagedBy.slot);
			}
		},
		secondary: null,
		target: "scripted",
		type: "Steel",
		contestType: "Cool",
	},
	metalclaw: {
		num: 232,
		accuracy: 95,
		basePower: 50,
		category: "Physical",
		name: "Metal Claw",
		pp: 35,
		priority: 0,
		flags: {contact: 1, protect: 1, mirror: 1},
		secondary: {
			chance: 10,
			self: {
				boosts: {
					atk: 1,
				},
			},
		},
		target: "normal",
		type: "Steel",
		contestType: "Cool",
	},
	metalsound: {
		num: 319,
		accuracy: 85,
		basePower: 0,
		category: "Status",
		name: "Metal Sound",
		pp: 40,
		priority: 0,
		flags: {protect: 1, reflectable: 1, mirror: 1, sound: 1, bypasssub: 1, allyanim: 1},
		boosts: {
			spd: -2,
		},
		secondary: null,
		target: "normal",
		type: "Steel",
		zMove: {boost: {spa: 1}},
		contestType: "Clever",
	},
	meteorassault: {
		num: 794,
		accuracy: 100,
		basePower: 150,
		category: "Physical",
		isNonstandard: "Past",
		name: "Meteor Assault",
		pp: 5,
		priority: 0,
		flags: {protect: 1, recharge: 1, mirror: 1},
		self: {
			volatileStatus: 'mustrecharge',
		},
		secondary: null,
		target: "normal",
		type: "Fighting",
	},
	meteorbeam: {
		num: 800,
		accuracy: 90,
		basePower: 120,
		category: "Special",
		name: "Meteor Beam",
		pp: 10,
		priority: 0,
		flags: {charge: 1, protect: 1, mirror: 1},
		onTryMove(attacker, defender, move) {
			if (attacker.removeVolatile(move.id)) {
				return;
			}
			this.add('-prepare', attacker, move.name);
			this.boost({spa: 1}, attacker, attacker, move);
			if (!this.runEvent('ChargeMove', attacker, defender, move)) {
				return;
			}
			attacker.addVolatile('twoturnmove', defender);
			return null;
		},
		secondary: null,
		target: "normal",
		type: "Rock",
	},
	meteormash: {
		num: 309,
		accuracy: 90,
		basePower: 90,
		category: "Physical",
		name: "Meteor Mash",
		pp: 10,
		priority: 0,
		flags: {contact: 1, protect: 1, mirror: 1, punch: 1},
		secondary: {
			chance: 20,
			self: {
				boosts: {
					atk: 1,
				},
			},
		},
		target: "normal",
		type: "Steel",
		contestType: "Cool",
	},
	metronome: {
		num: 118,
		accuracy: true,
		basePower: 0,
		category: "Status",
		name: "Metronome",
		pp: 10,
		priority: 0,
		flags: {},
		noMetronome: [
			"After You", "Apple Acid", "Armor Cannon", "Assist", "Astral Barrage", "Aura Wheel", "Baneful Bunker", "Beak Blast", "Behemoth Bash", "Behemoth Blade", "Belch", "Bestow", "Blazing Torque", "Body Press", "Branch Poke", "Breaking Swipe", "Celebrate", "Chatter", "Chilling Water", "Chilly Reception", "Clangorous Soul", "Collision Course", "Combat Torque", "Comeuppance", "Copycat", "Counter", "Covet", "Crafty Shield", "Decorate", "Destiny Bond", "Detect", "Diamond Storm", "Doodle", "Double Iron Bash", "Double Shock", "Dragon Ascent", "Dragon Energy", "Dragon Hammer", "Drum Beating", "Dynamax Cannon", "Electro Drift", "Endure", "Eternabeam", "False Surrender", "Feint", "Fiery Wrath", "Fillet Away", "Fleur Cannon", "Focus Punch", "Follow Me", "Freeze Shock", "Freezing Glare", "Glacial Lance", "Grav Apple", "Helping Hand", "Hold Hands", "Hyper Drill", "Hyperspace Fury", "Hyperspace Hole", "Ice Burn", "Instruct", "Jet Punch", "Jungle Healing", "King's Shield", "Life Dew", "Light of Ruin", "Magical Torque", "Make It Rain", "Mat Block", "Me First", "Meteor Assault", "Metronome", "Mimic", "Mind Blown", "Mirror Coat", "Mirror Move", "Moongeist Beam", "Nature Power", "Nature's Madness", "Noxious Torque", "Obstruct", "Origin Pulse", "Overdrive", "Photon Geyser", "Plasma Fists", "Population Bomb", "Pounce", "Power Shift", "Precipice Blades", "Protect", "Pyro Ball", "Quash", "Quick Guard", "Rage Fist", "Rage Powder", "Raging Bull", "Raging Fury", "Relic Song", "Revival Blessing", "Ruination", "Salt Cure", "Secret Sword", "Shed Tail", "Shell Trap", "Silk Trap", "Sketch", "Sleep Talk", "Snap Trap", "Snarl", "Snatch", "Snore", "Snowscape", "Spectral Thief", "Spicy Extract", "Spiky Shield", "Spirit Break", "Spotlight", "Springtide Storm", "Steam Eruption", "Steel Beam", "Strange Steam", "Struggle", "Sunsteel Strike", "Surging Strikes", "Switcheroo", "Techno Blast", "Thief", "Tidy Up", "Thousand Arrows", "Thousand Waves", "Thunder Cage", "Thunderous Kick", "Trailblaze", "Transform", "Trick", "Twin Beam", "V-create", "Wicked Blow", "Wicked Torque", "Wide Guard",
		],
		onHit(target, source, effect) {
			const moves = this.dex.moves.all().filter(move => (
				(![2, 4].includes(this.gen) || !source.moves.includes(move.id)) &&
				!move.realMove && !move.isZ && !move.isMax &&
				(!move.isNonstandard || move.isNonstandard === 'Unobtainable') &&
				!effect.noMetronome!.includes(move.name)
			));
			let randomMove = '';
			if (moves.length) {
				moves.sort((a, b) => a.num - b.num);
				randomMove = this.sample(moves).id;
			}
			if (!randomMove) return false;
			source.side.lastSelectedMove = this.toID(randomMove);
			this.actions.useMove(randomMove, target);
		},
		secondary: null,
		target: "self",
		type: "Normal",
		contestType: "Cute",
	},
	milkdrink: {
		num: 208,
		accuracy: true,
		basePower: 0,
		category: "Status",
		name: "Milk Drink",
		pp: 5,
		priority: 0,
		flags: {snatch: 1, heal: 1},
		heal: [1, 2],
		secondary: null,
		target: "self",
		type: "Normal",
		zMove: {effect: 'clearnegativeboost'},
		contestType: "Cute",
	},
	mimic: {
		num: 102,
		accuracy: true,
		basePower: 0,
		category: "Status",
		name: "Mimic",
		pp: 10,
		priority: 0,
		flags: {protect: 1, bypasssub: 1, allyanim: 1},
		onHit(target, source) {
			const disallowedMoves = [
				'behemothbash', 'behemothblade', 'chatter', 'dynamaxcannon', 'mimic', 'sketch', 'struggle', 'transform',
			];
			const move = target.lastMove;
			if (source.transformed || !move || disallowedMoves.includes(move.id) || source.moves.includes(move.id)) {
				return false;
			}
			if (move.isZ || move.isMax) return false;
			const mimicIndex = source.moves.indexOf('mimic');
			if (mimicIndex < 0) return false;

			source.moveSlots[mimicIndex] = {
				move: move.name,
				id: move.id,
				pp: move.pp,
				maxpp: move.pp,
				target: move.target,
				disabled: false,
				used: false,
				virtual: true,
			};
			this.add('-start', source, 'Mimic', move.name);
		},
		secondary: null,
		target: "normal",
		type: "Normal",
		zMove: {boost: {accuracy: 1}},
		contestType: "Cute",
	},
	mindblown: {
		num: 720,
		accuracy: 100,
		basePower: 150,
		category: "Special",
		isNonstandard: "Past",
		name: "Mind Blown",
		pp: 5,
		priority: 0,
		flags: {protect: 1, mirror: 1},
		mindBlownRecoil: true,
		onAfterMove(pokemon, target, move) {
			if (move.mindBlownRecoil && !move.multihit) {
				const hpBeforeRecoil = pokemon.hp;
				this.damage(Math.round(pokemon.maxhp / 2), pokemon, pokemon, this.dex.conditions.get('Mind Blown'), true);
				if (pokemon.hp <= pokemon.maxhp / 2 && hpBeforeRecoil > pokemon.maxhp / 2) {
					this.runEvent('EmergencyExit', pokemon, pokemon);
				}
			}
		},
		secondary: null,
		target: "allAdjacent",
		type: "Fire",
		contestType: "Cool",
	},
	mindreader: {
		num: 170,
		accuracy: true,
		basePower: 0,
		category: "Status",
		isNonstandard: "Past",
		name: "Mind Reader",
		pp: 5,
		priority: 0,
		flags: {protect: 1, mirror: 1},
		onTryHit(target, source) {
			if (source.volatiles['lockon']) return false;
		},
		onHit(target, source) {
			source.addVolatile('lockon', target);
			this.add('-activate', source, 'move: Mind Reader', '[of] ' + target);
		},
		secondary: null,
		target: "normal",
		type: "Normal",
		zMove: {boost: {spa: 1}},
		contestType: "Clever",
	},
	minimize: {
		num: 107,
		accuracy: true,
		basePower: 0,
		category: "Status",
		name: "Minimize",
		pp: 10,
		priority: 0,
		flags: {snatch: 1},
		volatileStatus: 'minimize',
		condition: {
			noCopy: true,
			onRestart: () => null,
			onSourceModifyDamage(damage, source, target, move) {
				const boostedMoves = [
					'stomp', 'steamroller', 'bodyslam', 'flyingpress', 'dragonrush', 'heatcrash', 'heavyslam', 'maliciousmoonsault',
				];
				if (boostedMoves.includes(move.id)) {
					return this.chainModify(2);
				}
			},
			onAccuracy(accuracy, target, source, move) {
				const boostedMoves = [
					'stomp', 'steamroller', 'bodyslam', 'flyingpress', 'dragonrush', 'heatcrash', 'heavyslam', 'maliciousmoonsault',
				];
				if (boostedMoves.includes(move.id)) {
					return true;
				}
				return accuracy;
			},
		},
		boosts: {
			evasion: 2,
		},
		secondary: null,
		target: "self",
		type: "Normal",
		zMove: {effect: 'clearnegativeboost'},
		contestType: "Cute",
	},
	miracleeye: {
		num: 357,
		accuracy: true,
		basePower: 0,
		category: "Status",
		isNonstandard: "Past",
		name: "Miracle Eye",
		pp: 40,
		priority: 0,
		flags: {protect: 1, reflectable: 1, mirror: 1, bypasssub: 1},
		volatileStatus: 'miracleeye',
		onTryHit(target) {
			if (target.volatiles['foresight']) return false;
		},
		condition: {
			noCopy: true,
			onStart(pokemon) {
				this.add('-start', pokemon, 'Miracle Eye');
			},
			onNegateImmunity(pokemon, type) {
				if (pokemon.hasType('Dark') && type === 'Psychic') return false;
			},
			onModifyBoost(boosts) {
				if (boosts.evasion && boosts.evasion > 0) {
					boosts.evasion = 0;
				}
			},
		},
		secondary: null,
		target: "normal",
		type: "Psychic",
		zMove: {boost: {spa: 1}},
		contestType: "Clever",
	},
	mirrorcoat: {
		num: 243,
		accuracy: 100,
		basePower: 0,
		damageCallback(pokemon) {
			if (!pokemon.volatiles['mirrorcoat']) return 0;
			return pokemon.volatiles['mirrorcoat'].damage || 1;
		},
		category: "Special",
		name: "Mirror Coat",
		pp: 20,
		priority: -5,
		flags: {protect: 1},
		beforeTurnCallback(pokemon) {
			pokemon.addVolatile('mirrorcoat');
		},
		onTry(source) {
			if (!source.volatiles['mirrorcoat']) return false;
			if (source.volatiles['mirrorcoat'].slot === null) return false;
		},
		condition: {
			duration: 1,
			noCopy: true,
			onStart(target, source, move) {
				this.effectState.slot = null;
				this.effectState.damage = 0;
			},
			onRedirectTargetPriority: -1,
			onRedirectTarget(target, source, source2, move) {
				if (move.id !== 'mirrorcoat') return;
				if (source !== this.effectState.target || !this.effectState.slot) return;
				return this.getAtSlot(this.effectState.slot);
			},
			onDamagingHit(damage, target, source, move) {
				if (!source.isAlly(target) && this.getCategory(move) === 'Special') {
					this.effectState.slot = source.getSlot();
					this.effectState.damage = 2 * damage;
				}
			},
		},
		secondary: null,
		target: "scripted",
		type: "Psychic",
		contestType: "Beautiful",
	},
	mirrormove: {
		num: 119,
		accuracy: true,
		basePower: 0,
		category: "Status",
		isNonstandard: "Past",
		name: "Mirror Move",
		pp: 20,
		priority: 0,
		flags: {},
		onTryHit(target, pokemon) {
			const move = target.lastMove;
			if (!move?.flags['mirror'] || move.isZ || move.isMax) {
				return false;
			}
			this.actions.useMove(move.id, pokemon, target);
			return null;
		},
		secondary: null,
		target: "normal",
		type: "Flying",
		zMove: {boost: {atk: 2}},
		contestType: "Clever",
	},
	mirrorshot: {
		num: 429,
		accuracy: 85,
		basePower: 65,
		category: "Special",
		isNonstandard: "Past",
		name: "Mirror Shot",
		pp: 10,
		priority: 0,
		flags: {protect: 1, mirror: 1},
		secondary: {
			chance: 30,
			boosts: {
				accuracy: -1,
			},
		},
		target: "normal",
		type: "Steel",
		contestType: "Beautiful",
	},
	mist: {
		num: 54,
		accuracy: true,
		basePower: 0,
		category: "Status",
		name: "Mist",
		pp: 30,
		priority: 0,
		flags: {snatch: 1},
		sideCondition: 'mist',
		condition: {
			duration: 5,
			onBoost(boost, target, source, effect) {
				if (effect.effectType === 'Move' && effect.infiltrates && !target.isAlly(source)) return;
				if (source && target !== source) {
					let showMsg = false;
					let i: BoostID;
					for (i in boost) {
						if (boost[i]! < 0) {
							delete boost[i];
							showMsg = true;
						}
					}
					if (showMsg && !(effect as ActiveMove).secondaries) {
						this.add('-activate', target, 'move: Mist');
					}
				}
			},
			onSideStart(side) {
				this.add('-sidestart', side, 'Mist');
			},
			onSideResidualOrder: 26,
			onSideResidualSubOrder: 4,
			onSideEnd(side) {
				this.add('-sideend', side, 'Mist');
			},
		},
		secondary: null,
		target: "allySide",
		type: "Ice",
		zMove: {effect: 'heal'},
		contestType: "Beautiful",
	},
	mistball: {
		num: 296,
		accuracy: 100,
		basePower: 70,
		category: "Special",
		isNonstandard: "Past",
		name: "Mist Ball",
		pp: 5,
		priority: 0,
		flags: {bullet: 1, protect: 1, mirror: 1},
		secondary: {
			chance: 50,
			boosts: {
				spa: -1,
			},
		},
		target: "normal",
		type: "Psychic",
		contestType: "Clever",
	},
	mistyexplosion: {
		num: 802,
		accuracy: 100,
		basePower: 100,
		category: "Special",
		name: "Misty Explosion",
		pp: 5,
		priority: 0,
		flags: {protect: 1, mirror: 1},
		selfdestruct: "always",
		onBasePower(basePower, source) {
			if (this.field.isTerrain('mistyterrain') && source.isGrounded()) {
				this.debug('misty terrain boost');
				return this.chainModify(1.5);
			}
		},
		secondary: null,
		target: "allAdjacent",
		type: "Fairy",
	},
	mistyterrain: {
		num: 581,
		accuracy: true,
		basePower: 0,
		category: "Status",
		name: "Misty Terrain",
		pp: 10,
		priority: 0,
		flags: {nonsky: 1},
		terrain: 'mistyterrain',
		condition: {
			duration: 5,
			durationCallback(source, effect) {
				if (source?.hasItem('terrainextender')) {
					return 8;
				}
				return 5;
			},
			onSetStatus(status, target, source, effect) {
				if (!target.isGrounded() || target.isSemiInvulnerable()) return;
				if (effect && ((effect as Move).status || effect.id === 'yawn')) {
					this.add('-activate', target, 'move: Misty Terrain');
				}
				return false;
			},
			onTryAddVolatile(status, target, source, effect) {
				if (!target.isGrounded() || target.isSemiInvulnerable()) return;
				if (status.id === 'confusion') {
					if (effect.effectType === 'Move' && !effect.secondaries) this.add('-activate', target, 'move: Misty Terrain');
					return null;
				}
			},
			onBasePowerPriority: 6,
			onBasePower(basePower, attacker, defender, move) {
				if (move.type === 'Dragon' && defender.isGrounded() && !defender.isSemiInvulnerable()) {
					this.debug('misty terrain weaken');
					return this.chainModify(0.5);
				}
			},
			onFieldStart(field, source, effect) {
				if (effect?.effectType === 'Ability') {
					this.add('-fieldstart', 'move: Misty Terrain', '[from] ability: ' + effect.name, '[of] ' + source);
				} else {
					this.add('-fieldstart', 'move: Misty Terrain');
				}
			},
			onFieldResidualOrder: 27,
			onFieldResidualSubOrder: 7,
			onFieldEnd() {
				this.add('-fieldend', 'Misty Terrain');
			},
		},
		secondary: null,
		target: "all",
		type: "Fairy",
		zMove: {boost: {spd: 1}},
		contestType: "Beautiful",
	},
	moonblast: {
		num: 585,
		accuracy: 100,
		basePower: 95,
		category: "Special",
		name: "Moonblast",
		pp: 15,
		priority: 0,
		flags: {protect: 1, mirror: 1},
		secondary: {
			chance: 30,
			boosts: {
				spa: -1,
			},
		},
		target: "normal",
		type: "Fairy",
		contestType: "Beautiful",
	},
	moongeistbeam: {
		num: 714,
		accuracy: 100,
		basePower: 100,
		category: "Special",
		isNonstandard: "Past",
		name: "Moongeist Beam",
		pp: 5,
		priority: 0,
		flags: {protect: 1, mirror: 1},
		ignoreAbility: true,
		secondary: null,
		target: "normal",
		type: "Ghost",
		contestType: "Cool",
	},
	moonlight: {
		num: 236,
		accuracy: true,
		basePower: 0,
		category: "Status",
		name: "Moonlight",
		pp: 5,
		priority: 0,
		flags: {snatch: 1, heal: 1},
		onHit(pokemon) {
			let factor = 0.5;
			switch (pokemon.effectiveWeather()) {
			case 'sunnyday':
			case 'desolateland':
				factor = 0.667;
				break;
			case 'raindance':
			case 'primordialsea':
			case 'sandstorm':
			case 'hail':
			case 'snow':
				factor = 0.25;
				break;
			}
			const success = !!this.heal(this.modify(pokemon.maxhp, factor));
			if (!success) {
				this.add('-fail', pokemon, 'heal');
				return this.NOT_FAIL;
			}
			return success;
		},
		secondary: null,
		target: "self",
		type: "Fairy",
		zMove: {effect: 'clearnegativeboost'},
		contestType: "Beautiful",
	},
	morningsun: {
		num: 234,
		accuracy: true,
		basePower: 0,
		category: "Status",
		name: "Morning Sun",
		pp: 5,
		priority: 0,
		flags: {snatch: 1, heal: 1},
		onHit(pokemon) {
			let factor = 0.5;
			switch (pokemon.effectiveWeather()) {
			case 'sunnyday':
			case 'desolateland':
				factor = 0.667;
				break;
			case 'raindance':
			case 'primordialsea':
			case 'sandstorm':
			case 'hail':
			case 'snow':
				factor = 0.25;
				break;
			}
			const success = !!this.heal(this.modify(pokemon.maxhp, factor));
			if (!success) {
				this.add('-fail', pokemon, 'heal');
				return this.NOT_FAIL;
			}
			return success;
		},
		secondary: null,
		target: "self",
		type: "Normal",
		zMove: {effect: 'clearnegativeboost'},
		contestType: "Beautiful",
	},
	mortalspin: {
		num: 866,
		accuracy: 100,
		basePower: 30,
		category: "Physical",
		name: "Mortal Spin",
		pp: 15,
		priority: 0,
		flags: {contact: 1, protect: 1, mirror: 1},
		onAfterHit(target, pokemon) {
			if (pokemon.hp && pokemon.removeVolatile('leechseed')) {
				this.add('-end', pokemon, 'Leech Seed', '[from] move: Mortal Spin', '[of] ' + pokemon);
			}
			const sideConditions = ['spikes', 'toxicspikes', 'stealthrock', 'stickyweb', 'gmaxsteelsurge'];
			for (const condition of sideConditions) {
				if (pokemon.hp && pokemon.side.removeSideCondition(condition)) {
					this.add('-sideend', pokemon.side, this.dex.conditions.get(condition).name, '[from] move: Mortal Spin', '[of] ' + pokemon);
				}
			}
			if (pokemon.hp && pokemon.volatiles['partiallytrapped']) {
				pokemon.removeVolatile('partiallytrapped');
			}
		},
		onAfterSubDamage(damage, target, pokemon) {
			if (pokemon.hp && pokemon.removeVolatile('leechseed')) {
				this.add('-end', pokemon, 'Leech Seed', '[from] move: Mortal Spin', '[of] ' + pokemon);
			}
			const sideConditions = ['spikes', 'toxicspikes', 'stealthrock', 'stickyweb', 'gmaxsteelsurge'];
			for (const condition of sideConditions) {
				if (pokemon.hp && pokemon.side.removeSideCondition(condition)) {
					this.add('-sideend', pokemon.side, this.dex.conditions.get(condition).name, '[from] move: Mortal Spin', '[of] ' + pokemon);
				}
			}
			if (pokemon.hp && pokemon.volatiles['partiallytrapped']) {
				pokemon.removeVolatile('partiallytrapped');
			}
		},
		secondary: {
			chance: 100,
			status: 'psn',
		},
		target: "allAdjacentFoes",
		type: "Poison",
	},
	mountaingale: {
		num: 836,
		accuracy: 85,
		basePower: 100,
		category: "Physical",
		isNonstandard: "Unobtainable",
		name: "Mountain Gale",
		pp: 10,
		priority: 0,
		flags: {protect: 1, mirror: 1},
		secondary: {
			chance: 30,
			volatileStatus: 'flinch',
		},
		target: "normal",
		type: "Ice",
	},
	mudbomb: {
		num: 426,
		accuracy: 85,
		basePower: 65,
		category: "Special",
		isNonstandard: "Past",
		name: "Mud Bomb",
		pp: 10,
		priority: 0,
		flags: {bullet: 1, protect: 1, mirror: 1},
		secondary: {
			chance: 30,
			boosts: {
				accuracy: -1,
			},
		},
		target: "normal",
		type: "Ground",
		contestType: "Cute",
	},
	mudshot: {
		num: 341,
		accuracy: 95,
		basePower: 55,
		category: "Special",
		name: "Mud Shot",
		pp: 15,
		priority: 0,
		flags: {protect: 1, mirror: 1},
		secondary: {
			chance: 100,
			boosts: {
				spe: -1,
			},
		},
		target: "normal",
		type: "Ground",
		contestType: "Tough",
	},
	mudslap: {
		num: 189,
		accuracy: 100,
		basePower: 20,
		category: "Special",
		name: "Mud-Slap",
		pp: 10,
		priority: 0,
		flags: {protect: 1, mirror: 1},
		secondary: {
			chance: 100,
			boosts: {
				accuracy: -1,
			},
		},
		target: "normal",
		type: "Ground",
		contestType: "Cute",
	},
	mudsport: {
		num: 300,
		accuracy: true,
		basePower: 0,
		category: "Status",
		isNonstandard: "Past",
		name: "Mud Sport",
		pp: 15,
		priority: 0,
		flags: {nonsky: 1},
		pseudoWeather: 'mudsport',
		condition: {
			duration: 5,
			onFieldStart(field, source) {
				this.add('-fieldstart', 'move: Mud Sport', '[of] ' + source);
			},
			onBasePowerPriority: 1,
			onBasePower(basePower, attacker, defender, move) {
				if (move.type === 'Electric') {
					this.debug('mud sport weaken');
					return this.chainModify([1352, 4096]);
				}
			},
			onFieldResidualOrder: 27,
			onFieldResidualSubOrder: 4,
			onFieldEnd() {
				this.add('-fieldend', 'move: Mud Sport');
			},
		},
		secondary: null,
		target: "all",
		type: "Ground",
		zMove: {boost: {spd: 1}},
		contestType: "Cute",
	},
	muddywater: {
		num: 330,
		accuracy: 85,
		basePower: 90,
		category: "Special",
		name: "Muddy Water",
		pp: 10,
		priority: 0,
		flags: {protect: 1, mirror: 1, nonsky: 1},
		secondary: {
			chance: 30,
			boosts: {
				accuracy: -1,
			},
		},
		target: "allAdjacentFoes",
		type: "Water",
		contestType: "Tough",
	},
	multiattack: {
		num: 718,
		accuracy: 100,
		basePower: 120,
		category: "Physical",
		isNonstandard: "Past",
		name: "Multi-Attack",
		pp: 10,
		priority: 0,
		flags: {contact: 1, protect: 1, mirror: 1},
		onModifyType(move, pokemon) {
			if (pokemon.ignoringItem()) return;
			move.type = this.runEvent('Memory', pokemon, null, move, 'Normal');
		},
		secondary: null,
		target: "normal",
		type: "Normal",
		zMove: {basePower: 185},
		maxMove: {basePower: 95},
		contestType: "Tough",
	},
	mysticalfire: {
		num: 595,
		accuracy: 100,
		basePower: 75,
		category: "Special",
		name: "Mystical Fire",
		pp: 10,
		priority: 0,
		flags: {protect: 1, mirror: 1},
		secondary: {
			chance: 100,
			boosts: {
				spa: -1,
			},
		},
		target: "normal",
		type: "Fire",
		contestType: "Beautiful",
	},
	mysticalpower: {
		num: 832,
		accuracy: 90,
		basePower: 70,
		category: "Special",
		isNonstandard: "Unobtainable",
		name: "Mystical Power",
		pp: 10,
		priority: 0,
		flags: {protect: 1, mirror: 1},
		secondary: {
			chance: 100,
			self: {
				boosts: {
					spa: 1,
				},
			},
		},
		target: "normal",
		type: "Psychic",
	},
	nastyplot: {
		num: 417,
		accuracy: true,
		basePower: 0,
		category: "Status",
		name: "Nasty Plot",
		pp: 20,
		priority: 0,
		flags: {snatch: 1},
		boosts: {
			spa: 2,
		},
		secondary: null,
		target: "self",
		type: "Dark",
		zMove: {effect: 'clearnegativeboost'},
		contestType: "Clever",
	},
	naturalgift: {
		num: 363,
		accuracy: 100,
		basePower: 0,
		category: "Physical",
		isNonstandard: "Past",
		name: "Natural Gift",
		pp: 15,
		priority: 0,
		flags: {protect: 1, mirror: 1},
		onModifyType(move, pokemon) {
			if (pokemon.ignoringItem()) return;
			const item = pokemon.getItem();
			if (!item.naturalGift) return;
			move.type = item.naturalGift.type;
		},
		onPrepareHit(target, pokemon, move) {
			if (pokemon.ignoringItem()) return false;
			const item = pokemon.getItem();
			if (!item.naturalGift) return false;
			move.basePower = item.naturalGift.basePower;
			this.debug('BP: ' + move.basePower);
			pokemon.setItem('');
			pokemon.lastItem = item.id;
			pokemon.usedItemThisTurn = true;
			this.runEvent('AfterUseItem', pokemon, null, null, item);
		},
		secondary: null,
		target: "normal",
		type: "Normal",
		zMove: {basePower: 160},
		maxMove: {basePower: 130},
		contestType: "Clever",
	},
	naturepower: {
		num: 267,
		accuracy: true,
		basePower: 0,
		category: "Status",
		isNonstandard: "Past",
		name: "Nature Power",
		pp: 20,
		priority: 0,
		flags: {},
		onTryHit(target, pokemon) {
			let move = 'triattack';
			if (this.field.isTerrain('electricterrain')) {
				move = 'thunderbolt';
			} else if (this.field.isTerrain('grassyterrain')) {
				move = 'energyball';
			} else if (this.field.isTerrain('mistyterrain')) {
				move = 'moonblast';
			} else if (this.field.isTerrain('psychicterrain')) {
				move = 'psychic';
			}
			this.actions.useMove(move, pokemon, target);
			return null;
		},
		secondary: null,
		target: "normal",
		type: "Normal",
		contestType: "Beautiful",
	},
	naturesmadness: {
		num: 717,
		accuracy: 90,
		basePower: 0,
		damageCallback(pokemon, target) {
			return this.clampIntRange(Math.floor(target.getUndynamaxedHP() / 2), 1);
		},
		category: "Special",
		isNonstandard: "Past",
		name: "Nature's Madness",
		pp: 10,
		priority: 0,
		flags: {protect: 1, mirror: 1},
		secondary: null,
		target: "normal",
		type: "Fairy",
		contestType: "Tough",
	},
	needlearm: {
		num: 302,
		accuracy: 100,
		basePower: 60,
		category: "Physical",
		isNonstandard: "Past",
		name: "Needle Arm",
		pp: 15,
		priority: 0,
		flags: {contact: 1, protect: 1, mirror: 1},
		secondary: {
			chance: 30,
			volatileStatus: 'flinch',
		},
		target: "normal",
		type: "Grass",
		contestType: "Clever",
	},
	neverendingnightmare: {
		num: 636,
		accuracy: true,
		basePower: 1,
		category: "Physical",
		isNonstandard: "Past",
		name: "Never-Ending Nightmare",
		pp: 1,
		priority: 0,
		flags: {},
		isZ: "ghostiumz",
		secondary: null,
		target: "normal",
		type: "Ghost",
		contestType: "Cool",
	},
	nightdaze: {
		num: 539,
		accuracy: 95,
		basePower: 85,
		category: "Special",
		name: "Night Daze",
		pp: 10,
		priority: 0,
		flags: {protect: 1, mirror: 1},
		secondary: {
			chance: 40,
			boosts: {
				accuracy: -1,
			},
		},
		target: "normal",
		type: "Dark",
		contestType: "Cool",
	},
	nightmare: {
		num: 171,
		accuracy: 100,
		basePower: 0,
		category: "Status",
		isNonstandard: "Past",
		name: "Nightmare",
		pp: 15,
		priority: 0,
		flags: {protect: 1, mirror: 1},
		volatileStatus: 'nightmare',
		condition: {
			noCopy: true,
			onStart(pokemon) {
				if (pokemon.status !== 'slp' && !pokemon.hasAbility('comatose')) {
					return false;
				}
				this.add('-start', pokemon, 'Nightmare');
			},
			onResidualOrder: 11,
			onResidual(pokemon) {
				this.damage(pokemon.baseMaxhp / 4);
			},
		},
		secondary: null,
		target: "normal",
		type: "Ghost",
		zMove: {boost: {spa: 1}},
		contestType: "Clever",
	},
	nightshade: {
		num: 101,
		accuracy: 100,
		basePower: 0,
		damage: 'level',
		category: "Special",
		name: "Night Shade",
		pp: 15,
		priority: 0,
		flags: {protect: 1, mirror: 1},
		secondary: null,
		target: "normal",
		type: "Ghost",
		contestType: "Clever",
	},
	nightslash: {
		num: 400,
		accuracy: 100,
		basePower: 70,
		category: "Physical",
		name: "Night Slash",
		pp: 15,
		priority: 0,
		flags: {contact: 1, protect: 1, mirror: 1, slicing: 1},
		critRatio: 2,
		secondary: null,
		target: "normal",
		type: "Dark",
		contestType: "Cool",
	},
	nobleroar: {
		num: 568,
		accuracy: 100,
		basePower: 0,
		category: "Status",
		name: "Noble Roar",
		pp: 30,
		priority: 0,
		flags: {protect: 1, reflectable: 1, mirror: 1, sound: 1, bypasssub: 1},
		boosts: {
			atk: -1,
			spa: -1,
		},
		secondary: null,
		target: "normal",
		type: "Normal",
		zMove: {boost: {def: 1}},
		contestType: "Tough",
	},
	noretreat: {
		num: 748,
		accuracy: true,
		basePower: 0,
		category: "Status",
		name: "No Retreat",
		pp: 5,
		priority: 0,
		flags: {snatch: 1},
		volatileStatus: 'noretreat',
		onTry(source, target, move) {
			if (source.volatiles['noretreat']) return false;
			if (source.volatiles['trapped']) {
				delete move.volatileStatus;
			}
		},
		condition: {
			onStart(pokemon) {
				this.add('-start', pokemon, 'move: No Retreat');
			},
			onTrapPokemon(pokemon) {
				pokemon.tryTrap();
			},
		},
		boosts: {
			atk: 1,
			def: 1,
			spa: 1,
			spd: 1,
			spe: 1,
		},
		secondary: null,
		target: "self",
		type: "Fighting",
	},
	noxioustorque: {
		num: 898,
		accuracy: 100,
		basePower: 100,
		category: "Physical",
		isNonstandard: "Unobtainable",
		name: "Noxious Torque",
		pp: 10,
		priority: 0,
		flags: {protect: 1},
		secondary: {
			chance: 30,
			status: 'psn',
		},
		target: "normal",
		type: "Poison",
	},
	nuzzle: {
		num: 609,
		accuracy: 100,
		basePower: 20,
		category: "Physical",
		name: "Nuzzle",
		pp: 20,
		priority: 0,
		flags: {contact: 1, protect: 1, mirror: 1},
		secondary: {
			chance: 100,
			status: 'par',
		},
		target: "normal",
		type: "Electric",
		contestType: "Cute",
	},
	oblivionwing: {
		num: 613,
		accuracy: 100,
		basePower: 80,
		category: "Special",
		isNonstandard: "Past",
		name: "Oblivion Wing",
		pp: 10,
		priority: 0,
		flags: {protect: 1, mirror: 1, distance: 1, heal: 1},
		drain: [3, 4],
		secondary: null,
		target: "any",
		type: "Flying",
		contestType: "Cool",
	},
	obstruct: {
		num: 792,
		accuracy: 100,
		basePower: 0,
		category: "Status",
		isNonstandard: "Past",
		name: "Obstruct",
		pp: 10,
		priority: 4,
		flags: {},
		stallingMove: true,
		volatileStatus: 'obstruct',
		onPrepareHit(pokemon) {
			return !!this.queue.willAct() && this.runEvent('StallMove', pokemon);
		},
		onHit(pokemon) {
			pokemon.addVolatile('stall');
		},
		condition: {
			duration: 1,
			onStart(target) {
				this.add('-singleturn', target, 'Protect');
			},
			onTryHitPriority: 3,
			onTryHit(target, source, move) {
				if (!move.flags['protect'] || move.category === 'Status') {
					if (['gmaxoneblow', 'gmaxrapidflow'].includes(move.id)) return;
					if (move.isZ || move.isMax) target.getMoveHitData(move).zBrokeProtect = true;
					return;
				}
				if (move.smartTarget) {
					move.smartTarget = false;
				} else {
					this.add('-activate', target, 'move: Protect');
				}
				const lockedmove = source.getVolatile('lockedmove');
				if (lockedmove) {
					// Outrage counter is reset
					if (source.volatiles['lockedmove'].duration === 2) {
						delete source.volatiles['lockedmove'];
					}
				}
				if (this.checkMoveMakesContact(move, source, target)) {
					this.boost({def: -2}, source, target, this.dex.getActiveMove("Obstruct"));
				}
				return this.NOT_FAIL;
			},
			onHit(target, source, move) {
				if (move.isZOrMaxPowered && this.checkMoveMakesContact(move, source, target)) {
					this.boost({def: -2}, source, target, this.dex.getActiveMove("Obstruct"));
				}
			},
		},
		secondary: null,
		target: "self",
		type: "Dark",
	},
	oceanicoperetta: {
		num: 697,
		accuracy: true,
		basePower: 195,
		category: "Special",
		isNonstandard: "Past",
		name: "Oceanic Operetta",
		pp: 1,
		priority: 0,
		flags: {},
		isZ: "primariumz",
		secondary: null,
		target: "normal",
		type: "Water",
		contestType: "Cool",
	},
	octazooka: {
		num: 190,
		accuracy: 85,
		basePower: 65,
		category: "Special",
		isNonstandard: "Past",
		name: "Octazooka",
		pp: 10,
		priority: 0,
		flags: {bullet: 1, protect: 1, mirror: 1},
		secondary: {
			chance: 50,
			boosts: {
				accuracy: -1,
			},
		},
		target: "normal",
		type: "Water",
		contestType: "Tough",
	},
	octolock: {
		num: 753,
		accuracy: 100,
		basePower: 0,
		category: "Status",
		isNonstandard: "Past",
		name: "Octolock",
		pp: 15,
		priority: 0,
		flags: {protect: 1, mirror: 1},
		onTryImmunity(target) {
			return this.dex.getImmunity('trapped', target);
		},
		volatileStatus: 'octolock',
		condition: {
			onStart(pokemon, source) {
				this.add('-start', pokemon, 'move: Octolock', '[of] ' + source);
			},
			onResidualOrder: 14,
			onResidual(pokemon) {
				const source = this.effectState.source;
				if (source && (!source.isActive || source.hp <= 0 || !source.activeTurns)) {
					delete pokemon.volatiles['octolock'];
					this.add('-end', pokemon, 'Octolock', '[partiallytrapped]', '[silent]');
					return;
				}
				this.boost({def: -1, spd: -1}, pokemon, source, this.dex.getActiveMove('octolock'));
			},
			onTrapPokemon(pokemon) {
				if (this.effectState.source && this.effectState.source.isActive) pokemon.tryTrap();
			},
		},
		secondary: null,
		target: "normal",
		type: "Fighting",
	},
	odorsleuth: {
		num: 316,
		accuracy: true,
		basePower: 0,
		category: "Status",
		isNonstandard: "Past",
		name: "Odor Sleuth",
		pp: 40,
		priority: 0,
		flags: {protect: 1, reflectable: 1, mirror: 1, bypasssub: 1, allyanim: 1},
		volatileStatus: 'foresight',
		onTryHit(target) {
			if (target.volatiles['miracleeye']) return false;
		},
		secondary: null,
		target: "normal",
		type: "Normal",
		zMove: {boost: {atk: 1}},
		contestType: "Clever",
	},
	ominouswind: {
		num: 466,
		accuracy: 100,
		basePower: 60,
		category: "Special",
		isNonstandard: "Past",
		name: "Ominous Wind",
		pp: 5,
		priority: 0,
		flags: {protect: 1, mirror: 1},
		secondary: {
			chance: 10,
			self: {
				boosts: {
					atk: 1,
					def: 1,
					spa: 1,
					spd: 1,
					spe: 1,
				},
			},
		},
		target: "normal",
		type: "Ghost",
		contestType: "Beautiful",
	},
	orderup: {
		num: 856,
		accuracy: 100,
		basePower: 80,
		category: "Physical",
		name: "Order Up",
		pp: 10,
		priority: 0,
		flags: {protect: 1, pulse: 1, mirror: 1},
		onAfterMoveSecondarySelf(pokemon, target, move) {
			if (!pokemon.volatiles['commanded']) return;
			const tatsugiri = pokemon.volatiles['commanded'].source;
			if (tatsugiri.baseSpecies.baseSpecies !== 'Tatsugiri') return; // Should never happen

			switch (tatsugiri.baseSpecies.forme) {
			case 'Droopy':
				this.boost({def: 1}, pokemon, pokemon);
				break;
			case 'Stretchy':
				this.boost({spe: 1}, pokemon, pokemon);
				break;
			default:
				this.boost({atk: 1}, pokemon, pokemon);
				break;
			}
		},
		secondary: null,
		target: "normal",
		type: "Dragon",
	},
	originpulse: {
		num: 618,
		accuracy: 85,
		basePower: 110,
		category: "Special",
		name: "Origin Pulse",
		pp: 10,
		priority: 0,
		flags: {protect: 1, pulse: 1, mirror: 1},
		target: "allAdjacentFoes",
		type: "Water",
		contestType: "Beautiful",
	},
	outrage: {
		num: 200,
		accuracy: 100,
		basePower: 120,
		category: "Physical",
		name: "Outrage",
		pp: 10,
		priority: 0,
		flags: {contact: 1, protect: 1, mirror: 1},
		self: {
			volatileStatus: 'lockedmove',
		},
		onAfterMove(pokemon) {
			if (pokemon.volatiles['lockedmove'] && pokemon.volatiles['lockedmove'].duration === 1) {
				pokemon.removeVolatile('lockedmove');
			}
		},
		secondary: null,
		target: "randomNormal",
		type: "Dragon",
		contestType: "Cool",
	},
	overdrive: {
		num: 786,
		accuracy: 100,
		basePower: 80,
		category: "Special",
		name: "Overdrive",
		pp: 10,
		priority: 0,
		flags: {protect: 1, mirror: 1, sound: 1, bypasssub: 1},
		secondary: null,
		target: "allAdjacentFoes",
		type: "Electric",
	},
	overheat: {
		num: 315,
		accuracy: 90,
		basePower: 130,
		category: "Special",
		name: "Overheat",
		pp: 5,
		priority: 0,
		flags: {protect: 1, mirror: 1},
		self: {
			boosts: {
				spa: -2,
			},
		},
		secondary: null,
		target: "normal",
		type: "Fire",
		contestType: "Beautiful",
	},
	painsplit: {
		num: 220,
		accuracy: true,
		basePower: 0,
		category: "Status",
		name: "Pain Split",
		pp: 20,
		priority: 0,
		flags: {protect: 1, mirror: 1, allyanim: 1},
		onHit(target, pokemon) {
			const targetHP = target.getUndynamaxedHP();
			const averagehp = Math.floor((targetHP + pokemon.hp) / 2) || 1;
			const targetChange = targetHP - averagehp;
			target.sethp(target.hp - targetChange);
			this.add('-sethp', target, target.getHealth, '[from] move: Pain Split', '[silent]');
			pokemon.sethp(averagehp);
			this.add('-sethp', pokemon, pokemon.getHealth, '[from] move: Pain Split');
		},
		secondary: null,
		target: "normal",
		type: "Normal",
		zMove: {boost: {def: 1}},
		contestType: "Clever",
	},
	paleowave: {
		num: 0,
		accuracy: 100,
		basePower: 85,
		category: "Special",
		isNonstandard: "CAP",
		name: "Paleo Wave",
		pp: 15,
		priority: 0,
		flags: {protect: 1, mirror: 1},
		secondary: {
			chance: 20,
			boosts: {
				atk: -1,
			},
		},
		target: "normal",
		type: "Rock",
		contestType: "Beautiful",
	},
	paraboliccharge: {
		num: 570,
		accuracy: 100,
		basePower: 65,
		category: "Special",
		name: "Parabolic Charge",
		pp: 20,
		priority: 0,
		flags: {protect: 1, mirror: 1, heal: 1},
		drain: [1, 2],
		secondary: null,
		target: "allAdjacent",
		type: "Electric",
		contestType: "Clever",
	},
	partingshot: {
		num: 575,
		accuracy: 100,
		basePower: 0,
		category: "Status",
		name: "Parting Shot",
		pp: 20,
		priority: 0,
		flags: {protect: 1, reflectable: 1, mirror: 1, sound: 1, bypasssub: 1},
		onHit(target, source, move) {
			const success = this.boost({atk: -1, spa: -1}, target, source);
			if (!success && !target.hasAbility('mirrorarmor')) {
				delete move.selfSwitch;
			}
		},
		selfSwitch: true,
		secondary: null,
		target: "normal",
		type: "Dark",
		zMove: {effect: 'healreplacement'},
		contestType: "Cool",
	},
	payback: {
		num: 371,
		accuracy: 100,
		basePower: 50,
		basePowerCallback(pokemon, target, move) {
			if (target.newlySwitched || this.queue.willMove(target)) {
				this.debug('Payback NOT boosted');
				return move.basePower;
			}
			this.debug('Payback damage boost');
			return move.basePower * 2;
		},
		category: "Physical",
		name: "Payback",
		pp: 10,
		priority: 0,
		flags: {contact: 1, protect: 1, mirror: 1},
		secondary: null,
		target: "normal",
		type: "Dark",
		contestType: "Tough",
	},
	payday: {
		num: 6,
		accuracy: 100,
		basePower: 40,
		category: "Physical",
		name: "Pay Day",
		pp: 20,
		priority: 0,
		flags: {protect: 1, mirror: 1},
		onHit() {
			this.add('-fieldactivate', 'move: Pay Day');
		},
		secondary: null,
		target: "normal",
		type: "Normal",
		contestType: "Clever",
	},
	peck: {
		num: 64,
		accuracy: 100,
		basePower: 35,
		category: "Physical",
		name: "Peck",
		pp: 35,
		priority: 0,
		flags: {contact: 1, protect: 1, mirror: 1, distance: 1},
		secondary: null,
		target: "any",
		type: "Flying",
		contestType: "Cool",
	},
	perishsong: {
		num: 195,
		accuracy: true,
		basePower: 0,
		category: "Status",
		name: "Perish Song",
		pp: 5,
		priority: 0,
		flags: {sound: 1, distance: 1, bypasssub: 1},
		onHitField(target, source, move) {
			let result = false;
			let message = false;
			for (const pokemon of this.getAllActive()) {
				if (this.runEvent('Invulnerability', pokemon, source, move) === false) {
					this.add('-miss', source, pokemon);
					result = true;
				} else if (this.runEvent('TryHit', pokemon, source, move) === null) {
					result = true;
				} else if (!pokemon.volatiles['perishsong']) {
					pokemon.addVolatile('perishsong');
					this.add('-start', pokemon, 'perish3', '[silent]');
					result = true;
					message = true;
				}
			}
			if (!result) return false;
			if (message) this.add('-fieldactivate', 'move: Perish Song');
		},
		condition: {
			duration: 4,
			onEnd(target) {
				this.add('-start', target, 'perish0');
				target.faint();
			},
			onResidualOrder: 24,
			onResidual(pokemon) {
				const duration = pokemon.volatiles['perishsong'].duration;
				this.add('-start', pokemon, 'perish' + duration);
			},
		},
		secondary: null,
		target: "all",
		type: "Normal",
		zMove: {effect: 'clearnegativeboost'},
		contestType: "Beautiful",
	},
	petalblizzard: {
		num: 572,
		accuracy: 100,
		basePower: 90,
		category: "Physical",
		name: "Petal Blizzard",
		pp: 15,
		priority: 0,
		flags: {protect: 1, mirror: 1, wind: 1},
		secondary: null,
		target: "allAdjacent",
		type: "Grass",
		contestType: "Beautiful",
	},
	petaldance: {
		num: 80,
		accuracy: 100,
		basePower: 120,
		category: "Special",
		name: "Petal Dance",
		pp: 10,
		priority: 0,
		flags: {contact: 1, protect: 1, mirror: 1, dance: 1},
		self: {
			volatileStatus: 'lockedmove',
		},
		onAfterMove(pokemon) {
			if (pokemon.volatiles['lockedmove'] && pokemon.volatiles['lockedmove'].duration === 1) {
				pokemon.removeVolatile('lockedmove');
			}
		},
		secondary: null,
		target: "randomNormal",
		type: "Grass",
		contestType: "Beautiful",
	},
	phantomforce: {
		num: 566,
		accuracy: 100,
		basePower: 90,
		category: "Physical",
		name: "Phantom Force",
		pp: 10,
		priority: 0,
		flags: {contact: 1, charge: 1, mirror: 1},
		breaksProtect: true,
		onTryMove(attacker, defender, move) {
			if (attacker.removeVolatile(move.id)) {
				return;
			}
			this.add('-prepare', attacker, move.name);
			if (!this.runEvent('ChargeMove', attacker, defender, move)) {
				return;
			}
			attacker.addVolatile('twoturnmove', defender);
			return null;
		},
		condition: {
			duration: 2,
			onInvulnerability: false,
		},
		secondary: null,
		target: "normal",
		type: "Ghost",
		contestType: "Cool",
	},
	photongeyser: {
		num: 722,
		accuracy: 100,
		basePower: 100,
		category: "Special",
		isNonstandard: "Past",
		name: "Photon Geyser",
		pp: 5,
		priority: 0,
		flags: {protect: 1, mirror: 1},
		onModifyMove(move, pokemon) {
			if (pokemon.getStat('atk', false, true) > pokemon.getStat('spa', false, true)) move.category = 'Physical';
		},
		ignoreAbility: true,
		secondary: null,
		target: "normal",
		type: "Psychic",
		contestType: "Cool",
	},
	pikapapow: {
		num: 732,
		accuracy: true,
		basePower: 0,
		basePowerCallback(pokemon) {
			const bp = Math.floor((pokemon.happiness * 10) / 25) || 1;
			this.debug('BP: ' + bp);
			return bp;
		},
		category: "Special",
		isNonstandard: "LGPE",
		name: "Pika Papow",
		pp: 20,
		priority: 0,
		flags: {protect: 1},
		secondary: null,
		target: "normal",
		type: "Electric",
		contestType: "Cute",
	},
	pinmissile: {
		num: 42,
		accuracy: 95,
		basePower: 25,
		category: "Physical",
		name: "Pin Missile",
		pp: 20,
		priority: 0,
		flags: {protect: 1, mirror: 1},
		multihit: [2, 5],
		secondary: null,
		target: "normal",
		type: "Bug",
		zMove: {basePower: 140},
		maxMove: {basePower: 130},
		contestType: "Cool",
	},
	plasmafists: {
		num: 721,
		accuracy: 100,
		basePower: 100,
		category: "Physical",
		isNonstandard: "Past",
		name: "Plasma Fists",
		pp: 15,
		priority: 0,
		flags: {contact: 1, protect: 1, mirror: 1, punch: 1},
		pseudoWeather: 'iondeluge',
		secondary: null,
		target: "normal",
		type: "Electric",
		contestType: "Cool",
	},
	playnice: {
		num: 589,
		accuracy: true,
		basePower: 0,
		category: "Status",
		name: "Play Nice",
		pp: 20,
		priority: 0,
		flags: {reflectable: 1, mirror: 1, bypasssub: 1},
		boosts: {
			atk: -1,
		},
		secondary: null,
		target: "normal",
		type: "Normal",
		zMove: {boost: {def: 1}},
		contestType: "Cute",
	},
	playrough: {
		num: 583,
		accuracy: 90,
		basePower: 90,
		category: "Physical",
		name: "Play Rough",
		pp: 10,
		priority: 0,
		flags: {contact: 1, protect: 1, mirror: 1},
		secondary: {
			chance: 10,
			boosts: {
				atk: -1,
			},
		},
		target: "normal",
		type: "Fairy",
		contestType: "Cute",
	},
	pluck: {
		num: 365,
		accuracy: 100,
		basePower: 60,
		category: "Physical",
		name: "Pluck",
		pp: 20,
		priority: 0,
		flags: {contact: 1, protect: 1, mirror: 1, distance: 1},
		onHit(target, source) {
			const item = target.getItem();
			if (source.hp && item.isBerry && target.takeItem(source)) {
				this.add('-enditem', target, item.name, '[from] stealeat', '[move] Pluck', '[of] ' + source);
				if (this.singleEvent('Eat', item, null, source, null, null)) {
					this.runEvent('EatItem', source, null, null, item);
					if (item.id === 'leppaberry') target.staleness = 'external';
				}
				if (item.onEat) source.ateBerry = true;
			}
		},
		secondary: null,
		target: "any",
		type: "Flying",
		contestType: "Cute",
	},
	poisonfang: {
		num: 305,
		accuracy: 100,
		basePower: 50,
		category: "Physical",
		name: "Poison Fang",
		pp: 15,
		priority: 0,
		flags: {bite: 1, contact: 1, protect: 1, mirror: 1},
		secondary: {
			chance: 50,
			status: 'tox',
		},
		target: "normal",
		type: "Poison",
		contestType: "Clever",
	},
	poisongas: {
		num: 139,
		accuracy: 90,
		basePower: 0,
		category: "Status",
		name: "Poison Gas",
		pp: 40,
		priority: 0,
		flags: {protect: 1, reflectable: 1, mirror: 1},
		status: 'psn',
		secondary: null,
		target: "allAdjacentFoes",
		type: "Poison",
		zMove: {boost: {def: 1}},
		contestType: "Clever",
	},
	poisonjab: {
		num: 398,
		accuracy: 100,
		basePower: 80,
		category: "Physical",
		name: "Poison Jab",
		pp: 20,
		priority: 0,
		flags: {contact: 1, protect: 1, mirror: 1},
		secondary: {
			chance: 30,
			status: 'psn',
		},
		target: "normal",
		type: "Poison",
		contestType: "Tough",
	},
	poisonpowder: {
		num: 77,
		accuracy: 75,
		basePower: 0,
		category: "Status",
		name: "Poison Powder",
		pp: 35,
		priority: 0,
		flags: {powder: 1, protect: 1, reflectable: 1, mirror: 1},
		status: 'psn',
		secondary: null,
		target: "normal",
		type: "Poison",
		zMove: {boost: {def: 1}},
		contestType: "Clever",
	},
	poisonsting: {
		num: 40,
		accuracy: 100,
		basePower: 15,
		category: "Physical",
		name: "Poison Sting",
		pp: 35,
		priority: 0,
		flags: {protect: 1, mirror: 1},
		secondary: {
			chance: 30,
			status: 'psn',
		},
		target: "normal",
		type: "Poison",
		contestType: "Clever",
	},
	poisontail: {
		num: 342,
		accuracy: 100,
		basePower: 50,
		category: "Physical",
		name: "Poison Tail",
		pp: 25,
		priority: 0,
		flags: {contact: 1, protect: 1, mirror: 1},
		critRatio: 2,
		secondary: {
			chance: 10,
			status: 'psn',
		},
		target: "normal",
		type: "Poison",
		contestType: "Clever",
	},
	pollenpuff: {
		num: 676,
		accuracy: 100,
		basePower: 90,
		category: "Special",
		name: "Pollen Puff",
		pp: 15,
		priority: 0,
		flags: {bullet: 1, protect: 1, mirror: 1, allyanim: 1},
		onTryHit(target, source, move) {
			if (source.isAlly(target)) {
				move.basePower = 0;
				move.infiltrates = true;
			}
		},
		onHit(target, source) {
			if (source.isAlly(target)) {
				if (!this.heal(Math.floor(target.baseMaxhp * 0.5))) {
					this.add('-immune', target);
					return this.NOT_FAIL;
				}
			}
		},
		secondary: null,
		target: "normal",
		type: "Bug",
		contestType: "Cute",
	},
	poltergeist: {
		num: 809,
		accuracy: 90,
		basePower: 110,
		category: "Physical",
		name: "Poltergeist",
		pp: 5,
		priority: 0,
		flags: {protect: 1, mirror: 1},
		onTry(source, target) {
			return !!target.item;
		},
		onTryHit(target, source, move) {
			this.add('-activate', target, 'move: Poltergeist', this.dex.items.get(target.item).name);
		},
		secondary: null,
		target: "normal",
		type: "Ghost",
	},
	populationbomb: {
		num: 860,
		accuracy: 90,
		basePower: 20,
		category: "Physical",
		name: "Population Bomb",
		pp: 10,
		priority: 0,
		flags: {contact: 1, protect: 1, mirror: 1, slicing: 1},
		multihit: 10,
		multiaccuracy: true,
		secondary: null,
		target: "normal",
		type: "Normal",
	},
	pounce: {
		num: 884,
		accuracy: 100,
		basePower: 50,
		category: "Physical",
		name: "Pounce",
		pp: 20,
		priority: 0,
		flags: {contact: 1, protect: 1, mirror: 1},
		secondary: {
			chance: 100,
			boosts: {
				spe: -1,
			},
		},
		target: "normal",
		type: "Bug",
		contestType: "Cute",
	},
	pound: {
		num: 1,
		accuracy: 100,
		basePower: 40,
		category: "Physical",
		name: "Pound",
		pp: 35,
		priority: 0,
		flags: {contact: 1, protect: 1, mirror: 1},
		secondary: null,
		target: "normal",
		type: "Normal",
		contestType: "Tough",
	},
	powder: {
		num: 600,
		accuracy: 100,
		basePower: 0,
		category: "Status",
		isNonstandard: "Past",
		name: "Powder",
		pp: 20,
		priority: 1,
		flags: {powder: 1, protect: 1, reflectable: 1, mirror: 1, bypasssub: 1},
		volatileStatus: 'powder',
		condition: {
			duration: 1,
			onStart(target) {
				this.add('-singleturn', target, 'Powder');
			},
			onTryMovePriority: -1,
			onTryMove(pokemon, target, move) {
				if (move.type === 'Fire') {
					this.add('-activate', pokemon, 'move: Powder');
					this.damage(this.clampIntRange(Math.round(pokemon.maxhp / 4), 1));
					this.attrLastMove('[still]');
					return false;
				}
			},
		},
		secondary: null,
		target: "normal",
		type: "Bug",
		zMove: {boost: {spd: 2}},
		contestType: "Clever",
	},
	powdersnow: {
		num: 181,
		accuracy: 100,
		basePower: 40,
		category: "Special",
		name: "Powder Snow",
		pp: 25,
		priority: 0,
		flags: {protect: 1, mirror: 1},
		secondary: {
			chance: 10,
			status: 'frz',
		},
		target: "allAdjacentFoes",
		type: "Ice",
		contestType: "Beautiful",
	},
	powergem: {
		num: 408,
		accuracy: 100,
		basePower: 80,
		category: "Special",
		name: "Power Gem",
		pp: 20,
		priority: 0,
		flags: {protect: 1, mirror: 1},
		secondary: null,
		target: "normal",
		type: "Rock",
		contestType: "Beautiful",
	},
	powershift: {
		num: 829,
		accuracy: true,
		basePower: 0,
		category: "Status",
		isNonstandard: "Unobtainable",
		name: "Power Shift",
		pp: 10,
		priority: 0,
		flags: {snatch: 1},
		volatileStatus: 'powershift',
		condition: {
			onStart(pokemon) {
				this.add('-start', pokemon, 'Power Shift');
				[pokemon.storedStats.atk, pokemon.storedStats.spa,
					pokemon.storedStats.def, pokemon.storedStats.spd] =
				[pokemon.storedStats.def, pokemon.storedStats.spd,
					pokemon.storedStats.atk, pokemon.storedStats.spa];
			},
			onCopy(pokemon) {
				[pokemon.storedStats.atk, pokemon.storedStats.spa,
					pokemon.storedStats.def, pokemon.storedStats.spd] =
				[pokemon.storedStats.def, pokemon.storedStats.spd,
					pokemon.storedStats.atk, pokemon.storedStats.spa];
			},
			onEnd(pokemon) {
				this.add('-end', pokemon, 'Power Shift');
				[pokemon.storedStats.atk, pokemon.storedStats.spa,
					pokemon.storedStats.def, pokemon.storedStats.spd] =
				[pokemon.storedStats.def, pokemon.storedStats.spd,
					pokemon.storedStats.atk, pokemon.storedStats.spa];
			},
			onRestart(pokemon) {
				pokemon.removeVolatile('Power Shift');
			},
		},
		secondary: null,
		target: "self",
		type: "Normal",
	},
	powersplit: {
		num: 471,
		accuracy: true,
		basePower: 0,
		category: "Status",
		name: "Power Split",
		pp: 10,
		priority: 0,
		flags: {protect: 1, allyanim: 1},
		onHit(target, source) {
			const newatk = Math.floor((target.storedStats.atk + source.storedStats.atk) / 2);
			target.storedStats.atk = newatk;
			source.storedStats.atk = newatk;
			const newspa = Math.floor((target.storedStats.spa + source.storedStats.spa) / 2);
			target.storedStats.spa = newspa;
			source.storedStats.spa = newspa;
			this.add('-activate', source, 'move: Power Split', '[of] ' + target);
		},
		secondary: null,
		target: "normal",
		type: "Psychic",
		zMove: {boost: {spe: 1}},
		contestType: "Clever",
	},
	powerswap: {
		num: 384,
		accuracy: true,
		basePower: 0,
		category: "Status",
		name: "Power Swap",
		pp: 10,
		priority: 0,
		flags: {protect: 1, mirror: 1, bypasssub: 1, allyanim: 1},
		onHit(target, source) {
			const targetBoosts: SparseBoostsTable = {};
			const sourceBoosts: SparseBoostsTable = {};

			const atkSpa: BoostID[] = ['atk', 'spa'];
			for (const stat of atkSpa) {
				targetBoosts[stat] = target.boosts[stat];
				sourceBoosts[stat] = source.boosts[stat];
			}

			source.setBoost(targetBoosts);
			target.setBoost(sourceBoosts);

			this.add('-swapboost', source, target, 'atk, spa', '[from] move: Power Swap');
		},
		secondary: null,
		target: "normal",
		type: "Psychic",
		zMove: {boost: {spe: 1}},
		contestType: "Clever",
	},
	powertrick: {
		num: 379,
		accuracy: true,
		basePower: 0,
		category: "Status",
		name: "Power Trick",
		pp: 10,
		priority: 0,
		flags: {snatch: 1},
		volatileStatus: 'powertrick',
		condition: {
			onStart(pokemon) {
				this.add('-start', pokemon, 'Power Trick');
				const newatk = pokemon.storedStats.def;
				const newdef = pokemon.storedStats.atk;
				pokemon.storedStats.atk = newatk;
				pokemon.storedStats.def = newdef;
			},
			onCopy(pokemon) {
				const newatk = pokemon.storedStats.def;
				const newdef = pokemon.storedStats.atk;
				pokemon.storedStats.atk = newatk;
				pokemon.storedStats.def = newdef;
			},
			onEnd(pokemon) {
				this.add('-end', pokemon, 'Power Trick');
				const newatk = pokemon.storedStats.def;
				const newdef = pokemon.storedStats.atk;
				pokemon.storedStats.atk = newatk;
				pokemon.storedStats.def = newdef;
			},
			onRestart(pokemon) {
				pokemon.removeVolatile('Power Trick');
			},
		},
		secondary: null,
		target: "self",
		type: "Psychic",
		zMove: {boost: {atk: 1}},
		contestType: "Clever",
	},
	powertrip: {
		num: 681,
		accuracy: 100,
		basePower: 20,
		basePowerCallback(pokemon, target, move) {
			const bp = move.basePower + 20 * pokemon.positiveBoosts();
			this.debug('BP: ' + bp);
			return bp;
		},
		category: "Physical",
		name: "Power Trip",
		pp: 10,
		priority: 0,
		flags: {contact: 1, protect: 1, mirror: 1},
		secondary: null,
		target: "normal",
		type: "Dark",
		zMove: {basePower: 160},
		maxMove: {basePower: 130},
		contestType: "Clever",
	},
	poweruppunch: {
		num: 612,
		accuracy: 100,
		basePower: 40,
		category: "Physical",
		isNonstandard: "Past",
		name: "Power-Up Punch",
		pp: 20,
		priority: 0,
		flags: {contact: 1, protect: 1, mirror: 1, punch: 1},
		secondary: {
			chance: 100,
			self: {
				boosts: {
					atk: 1,
				},
			},
		},
		target: "normal",
		type: "Fighting",
		contestType: "Tough",
	},
	powerwhip: {
		num: 438,
		accuracy: 85,
		basePower: 120,
		category: "Physical",
		name: "Power Whip",
		pp: 10,
		priority: 0,
		flags: {contact: 1, protect: 1, mirror: 1},
		secondary: null,
		target: "normal",
		type: "Grass",
		contestType: "Tough",
	},
	precipiceblades: {
		num: 619,
		accuracy: 85,
		basePower: 120,
		category: "Physical",
		name: "Precipice Blades",
		pp: 10,
		priority: 0,
		flags: {protect: 1, mirror: 1, nonsky: 1},
		target: "allAdjacentFoes",
		type: "Ground",
		contestType: "Cool",
	},
	present: {
		num: 217,
		accuracy: 90,
		basePower: 0,
		category: "Physical",
		name: "Present",
		pp: 15,
		priority: 0,
		flags: {protect: 1, mirror: 1},
		onModifyMove(move, pokemon, target) {
			const rand = this.random(10);
			if (rand < 2) {
				move.heal = [1, 4];
				move.infiltrates = true;
			} else if (rand < 6) {
				move.basePower = 40;
			} else if (rand < 9) {
				move.basePower = 80;
			} else {
				move.basePower = 120;
			}
		},
		secondary: null,
		target: "normal",
		type: "Normal",
		contestType: "Cute",
	},
	prismaticlaser: {
		num: 711,
		accuracy: 100,
		basePower: 160,
		category: "Special",
		isNonstandard: "Past",
		name: "Prismatic Laser",
		pp: 10,
		priority: 0,
		flags: {recharge: 1, protect: 1, mirror: 1},
		self: {
			volatileStatus: 'mustrecharge',
		},
		secondary: null,
		target: "normal",
		type: "Psychic",
		contestType: "Cool",
	},
	protect: {
		num: 182,
		accuracy: true,
		basePower: 0,
		category: "Status",
		name: "Protect",
		pp: 10,
		priority: 4,
		flags: {},
		stallingMove: true,
		volatileStatus: 'protect',
		onPrepareHit(pokemon) {
			return !!this.queue.willAct() && this.runEvent('StallMove', pokemon);
		},
		onHit(pokemon) {
			pokemon.addVolatile('stall');
		},
		condition: {
			duration: 1,
			onStart(target) {
				this.add('-singleturn', target, 'Protect');
			},
			onTryHitPriority: 3,
			onTryHit(target, source, move) {
				if (!move.flags['protect']) {
					if (['gmaxoneblow', 'gmaxrapidflow'].includes(move.id)) return;
					if (move.isZ || move.isMax) target.getMoveHitData(move).zBrokeProtect = true;
					return;
				}
				if (move.smartTarget) {
					move.smartTarget = false;
				} else {
					this.add('-activate', target, 'move: Protect');
				}
				const lockedmove = source.getVolatile('lockedmove');
				if (lockedmove) {
					// Outrage counter is reset
					if (source.volatiles['lockedmove'].duration === 2) {
						delete source.volatiles['lockedmove'];
					}
				}
				return this.NOT_FAIL;
			},
		},
		secondary: null,
		target: "self",
		type: "Normal",
		zMove: {effect: 'clearnegativeboost'},
		contestType: "Cute",
	},
	psybeam: {
		num: 60,
		accuracy: 100,
		basePower: 65,
		category: "Special",
		name: "Psybeam",
		pp: 20,
		priority: 0,
		flags: {protect: 1, mirror: 1},
		secondary: {
			chance: 10,
			volatileStatus: 'confusion',
		},
		target: "normal",
		type: "Psychic",
		contestType: "Beautiful",
	},
	psychup: {
		num: 244,
		accuracy: true,
		basePower: 0,
		category: "Status",
		name: "Psych Up",
		pp: 10,
		priority: 0,
		flags: {bypasssub: 1, allyanim: 1},
		onHit(target, source) {
			let i: BoostID;
			for (i in target.boosts) {
				source.boosts[i] = target.boosts[i];
			}
			const volatilesToCopy = ['focusenergy', 'gmaxchistrike', 'laserfocus'];
			for (const volatile of volatilesToCopy) {
				if (target.volatiles[volatile]) {
					source.addVolatile(volatile);
					if (volatile === 'gmaxchistrike') source.volatiles[volatile].layers = target.volatiles[volatile].layers;
				} else {
					source.removeVolatile(volatile);
				}
			}
			this.add('-copyboost', source, target, '[from] move: Psych Up');
		},
		secondary: null,
		target: "normal",
		type: "Normal",
		zMove: {effect: 'heal'},
		contestType: "Clever",
	},
	psychic: {
		num: 94,
		accuracy: 100,
		basePower: 90,
		category: "Special",
		name: "Psychic",
		pp: 10,
		priority: 0,
		flags: {protect: 1, mirror: 1},
		secondary: {
			chance: 10,
			boosts: {
				spd: -1,
			},
		},
		target: "normal",
		type: "Psychic",
		contestType: "Clever",
	},
	psychicfangs: {
		num: 706,
		accuracy: 100,
		basePower: 85,
		category: "Physical",
		name: "Psychic Fangs",
		pp: 10,
		priority: 0,
		flags: {bite: 1, contact: 1, protect: 1, mirror: 1},
		onTryHit(pokemon) {
			// will shatter screens through sub, before you hit
			pokemon.side.removeSideCondition('reflect');
			pokemon.side.removeSideCondition('lightscreen');
			pokemon.side.removeSideCondition('auroraveil');
		},
		secondary: null,
		target: "normal",
		type: "Psychic",
		contestType: "Clever",
	},
	psychicterrain: {
		num: 678,
		accuracy: true,
		basePower: 0,
		category: "Status",
		name: "Psychic Terrain",
		pp: 10,
		priority: 0,
		flags: {nonsky: 1},
		terrain: 'psychicterrain',
		condition: {
			duration: 5,
			durationCallback(source, effect) {
				if (source?.hasItem('terrainextender')) {
					return 8;
				}
				return 5;
			},
			onTryHitPriority: 4,
			onTryHit(target, source, effect) {
				if (effect && (effect.priority <= 0.1 || effect.target === 'self')) {
					return;
				}
				if (target.isSemiInvulnerable() || target.isAlly(source)) return;
				if (!target.isGrounded()) {
					const baseMove = this.dex.moves.get(effect.id);
					if (baseMove.priority > 0) {
						this.hint("Psychic Terrain doesn't affect Pokémon immune to Ground.");
					}
					return;
				}
				this.add('-activate', target, 'move: Psychic Terrain');
				return null;
			},
			onBasePowerPriority: 6,
			onBasePower(basePower, attacker, defender, move) {
				if (move.type === 'Psychic' && attacker.isGrounded() && !attacker.isSemiInvulnerable()) {
					this.debug('psychic terrain boost');
					return this.chainModify([5325, 4096]);
				}
			},
			onFieldStart(field, source, effect) {
				if (effect?.effectType === 'Ability') {
					this.add('-fieldstart', 'move: Psychic Terrain', '[from] ability: ' + effect.name, '[of] ' + source);
				} else {
					this.add('-fieldstart', 'move: Psychic Terrain');
				}
			},
			onFieldResidualOrder: 27,
			onFieldResidualSubOrder: 7,
			onFieldEnd() {
				this.add('-fieldend', 'move: Psychic Terrain');
			},
		},
		secondary: null,
		target: "all",
		type: "Psychic",
		zMove: {boost: {spa: 1}},
		contestType: "Clever",
	},
	psychoboost: {
		num: 354,
		accuracy: 90,
		basePower: 140,
		category: "Special",
		isNonstandard: "Past",
		name: "Psycho Boost",
		pp: 5,
		priority: 0,
		flags: {protect: 1, mirror: 1},
		self: {
			boosts: {
				spa: -2,
			},
		},
		secondary: null,
		target: "normal",
		type: "Psychic",
		contestType: "Clever",
	},
	psychocut: {
		num: 427,
		accuracy: 100,
		basePower: 70,
		category: "Physical",
		name: "Psycho Cut",
		pp: 20,
		priority: 0,
		flags: {protect: 1, mirror: 1, slicing: 1},
		critRatio: 2,
		secondary: null,
		target: "normal",
		type: "Psychic",
		contestType: "Cool",
	},
	psychoshift: {
		num: 375,
		accuracy: 100,
		basePower: 0,
		category: "Status",
		isNonstandard: "Past",
		name: "Psycho Shift",
		pp: 10,
		priority: 0,
		flags: {protect: 1, mirror: 1},
		onTryHit(target, source, move) {
			if (!source.status) return false;
			move.status = source.status;
		},
		self: {
			onHit(pokemon) {
				pokemon.cureStatus();
			},
		},
		secondary: null,
		target: "normal",
		type: "Psychic",
		zMove: {boost: {spa: 2}},
		contestType: "Clever",
	},
	psyshieldbash: {
		num: 828,
		accuracy: 90,
		basePower: 70,
		category: "Physical",
		isNonstandard: "Unobtainable",
		name: "Psyshield Bash",
		pp: 10,
		priority: 0,
		flags: {contact: 1, protect: 1, mirror: 1},
		secondary: {
			chance: 100,
			self: {
				boosts: {
					def: 1,
				},
			},
		},
		target: "normal",
		type: "Psychic",
	},
	psyshock: {
		num: 473,
		accuracy: 100,
		basePower: 80,
		category: "Special",
		overrideDefensiveStat: 'def',
		name: "Psyshock",
		pp: 10,
		priority: 0,
		flags: {protect: 1, mirror: 1},
		secondary: null,
		target: "normal",
		type: "Psychic",
		contestType: "Beautiful",
	},
	psystrike: {
		num: 540,
		accuracy: 100,
		basePower: 100,
		category: "Special",
		overrideDefensiveStat: 'def',
		name: "Psystrike",
		pp: 10,
		priority: 0,
		flags: {protect: 1, mirror: 1},
		secondary: null,
		target: "normal",
		type: "Psychic",
		contestType: "Cool",
	},
	psywave: {
		num: 149,
		accuracy: 100,
		basePower: 0,
		damageCallback(pokemon) {
			return (this.random(50, 151) * pokemon.level) / 100;
		},
		category: "Special",
		isNonstandard: "Past",
		name: "Psywave",
		pp: 15,
		priority: 0,
		flags: {protect: 1, mirror: 1},
		secondary: null,
		target: "normal",
		type: "Psychic",
		contestType: "Clever",
	},
	pulverizingpancake: {
		num: 701,
		accuracy: true,
		basePower: 210,
		category: "Physical",
		isNonstandard: "Past",
		name: "Pulverizing Pancake",
		pp: 1,
		priority: 0,
		flags: {contact: 1},
		isZ: "snorliumz",
		secondary: null,
		target: "normal",
		type: "Normal",
		contestType: "Cool",
	},
	punishment: {
		num: 386,
		accuracy: 100,
		basePower: 0,
		basePowerCallback(pokemon, target) {
			let power = 60 + 20 * target.positiveBoosts();
			if (power > 200) power = 200;
			this.debug('BP: ' + power);
			return power;
		},
		category: "Physical",
		isNonstandard: "Past",
		name: "Punishment",
		pp: 5,
		priority: 0,
		flags: {contact: 1, protect: 1, mirror: 1},
		secondary: null,
		target: "normal",
		type: "Dark",
		zMove: {basePower: 160},
		maxMove: {basePower: 130},
		contestType: "Cool",
	},
	purify: {
		num: 685,
		accuracy: true,
		basePower: 0,
		category: "Status",
		isNonstandard: "Past",
		name: "Purify",
		pp: 20,
		priority: 0,
		flags: {protect: 1, reflectable: 1, heal: 1},
		onHit(target, source) {
			if (!target.cureStatus()) {
				this.add('-fail', source);
				this.attrLastMove('[still]');
				return this.NOT_FAIL;
			}
			this.heal(Math.ceil(source.maxhp * 0.5), source);
		},
		secondary: null,
		target: "normal",
		type: "Poison",
		zMove: {boost: {atk: 1, def: 1, spa: 1, spd: 1, spe: 1}},
		contestType: "Beautiful",
	},
	pursuit: {
		num: 228,
		accuracy: 100,
		basePower: 40,
		basePowerCallback(pokemon, target, move) {
			// You can't get here unless the pursuit succeeds
			if (target.beingCalledBack || target.switchFlag) {
				this.debug('Pursuit damage boost');
				return move.basePower * 2;
			}
			return move.basePower;
		},
		category: "Physical",
		isNonstandard: "Past",
		name: "Pursuit",
		pp: 20,
		priority: 0,
		flags: {contact: 1, protect: 1, mirror: 1},
		beforeTurnCallback(pokemon) {
			for (const side of this.sides) {
				if (side.hasAlly(pokemon)) continue;
				side.addSideCondition('pursuit', pokemon);
				const data = side.getSideConditionData('pursuit');
				if (!data.sources) {
					data.sources = [];
				}
				data.sources.push(pokemon);
			}
		},
		onModifyMove(move, source, target) {
			if (target?.beingCalledBack || target?.switchFlag) move.accuracy = true;
		},
		onTryHit(target, pokemon) {
			target.side.removeSideCondition('pursuit');
		},
		condition: {
			duration: 1,
			onBeforeSwitchOut(pokemon) {
				this.debug('Pursuit start');
				let alreadyAdded = false;
				pokemon.removeVolatile('destinybond');
				for (const source of this.effectState.sources) {
					if (!source.isAdjacent(pokemon) || !this.queue.cancelMove(source) || !source.hp) continue;
					if (!alreadyAdded) {
						this.add('-activate', pokemon, 'move: Pursuit');
						alreadyAdded = true;
					}
					// Run through each action in queue to check if the Pursuit user is supposed to Mega Evolve this turn.
					// If it is, then Mega Evolve before moving.
					if (source.canMegaEvo || source.canUltraBurst) {
						for (const [actionIndex, action] of this.queue.entries()) {
							if (action.pokemon === source && action.choice === 'megaEvo') {
								this.actions.runMegaEvo(source);
								this.queue.list.splice(actionIndex, 1);
								break;
							}
						}
					}
					this.actions.runMove('pursuit', source, source.getLocOf(pokemon));
				}
			},
		},
		secondary: null,
		target: "normal",
		type: "Dark",
		contestType: "Clever",
	},
	pyroball: {
		num: 780,
		accuracy: 90,
		basePower: 120,
		category: "Physical",
		name: "Pyro Ball",
		pp: 5,
		priority: 0,
		flags: {protect: 1, mirror: 1, defrost: 1, bullet: 1},
		secondary: {
			chance: 10,
			status: 'brn',
		},
		target: "normal",
		type: "Fire",
	},
	quash: {
		num: 511,
		accuracy: 100,
		basePower: 0,
		category: "Status",
		name: "Quash",
		pp: 15,
		priority: 0,
		flags: {protect: 1, mirror: 1},
		onHit(target) {
			if (this.activePerHalf === 1) return false; // fails in singles
			const action = this.queue.willMove(target);
			if (!action) return false;

			action.order = 201;
			this.add('-activate', target, 'move: Quash');
		},
		secondary: null,
		target: "normal",
		type: "Dark",
		zMove: {boost: {spe: 1}},
		contestType: "Clever",
	},
	quickattack: {
		num: 98,
		accuracy: 100,
		basePower: 40,
		category: "Physical",
		name: "Quick Attack",
		pp: 30,
		priority: 1,
		flags: {contact: 1, protect: 1, mirror: 1},
		secondary: null,
		target: "normal",
		type: "Normal",
		contestType: "Cool",
	},
	quickguard: {
		num: 501,
		accuracy: true,
		basePower: 0,
		category: "Status",
		name: "Quick Guard",
		pp: 15,
		priority: 3,
		flags: {snatch: 1},
		sideCondition: 'quickguard',
		onTry() {
			return !!this.queue.willAct();
		},
		onHitSide(side, source) {
			source.addVolatile('stall');
		},
		condition: {
			duration: 1,
			onSideStart(target, source) {
				this.add('-singleturn', source, 'Quick Guard');
			},
			onTryHitPriority: 4,
			onTryHit(target, source, move) {
				// Quick Guard blocks moves with positive priority, even those given increased priority by Prankster or Gale Wings.
				// (e.g. it blocks 0 priority moves boosted by Prankster or Gale Wings; Quick Claw/Custap Berry do not count)
				if (move.priority <= 0.1) return;
				if (!move.flags['protect']) {
					if (['gmaxoneblow', 'gmaxrapidflow'].includes(move.id)) return;
					if (move.isZ || move.isMax) target.getMoveHitData(move).zBrokeProtect = true;
					return;
				}
				this.add('-activate', target, 'move: Quick Guard');
				const lockedmove = source.getVolatile('lockedmove');
				if (lockedmove) {
					// Outrage counter is reset
					if (source.volatiles['lockedmove'].duration === 2) {
						delete source.volatiles['lockedmove'];
					}
				}
				return this.NOT_FAIL;
			},
		},
		secondary: null,
		target: "allySide",
		type: "Fighting",
		zMove: {boost: {def: 1}},
		contestType: "Cool",
	},
	quiverdance: {
		num: 483,
		accuracy: true,
		basePower: 0,
		category: "Status",
		name: "Quiver Dance",
		pp: 20,
		priority: 0,
		flags: {snatch: 1, dance: 1},
		boosts: {
			spa: 1,
			spd: 1,
			spe: 1,
		},
		secondary: null,
		target: "self",
		type: "Bug",
		zMove: {effect: 'clearnegativeboost'},
		contestType: "Beautiful",
	},
	rage: {
		num: 99,
		accuracy: 100,
		basePower: 20,
		category: "Physical",
		isNonstandard: "Past",
		name: "Rage",
		pp: 20,
		priority: 0,
		flags: {contact: 1, protect: 1, mirror: 1},
		self: {
			volatileStatus: 'rage',
		},
		condition: {
			onStart(pokemon) {
				this.add('-singlemove', pokemon, 'Rage');
			},
			onHit(target, source, move) {
				if (target !== source && move.category !== 'Status') {
					this.boost({atk: 1});
				}
			},
			onBeforeMovePriority: 100,
			onBeforeMove(pokemon) {
				this.debug('removing Rage before attack');
				pokemon.removeVolatile('rage');
			},
		},
		secondary: null,
		target: "normal",
		type: "Normal",
		contestType: "Tough",
	},
	ragefist: {
		num: 889,
		accuracy: 100,
		basePower: 50,
		basePowerCallback(pokemon) {
			return Math.min(350, 50 + 50 * pokemon.timesAttacked);
		},
		category: "Physical",
		name: "Rage Fist",
		pp: 10,
		priority: 0,
		flags: {contact: 1, protect: 1, mirror: 1, punch: 1},
		secondary: null,
		target: "normal",
		type: "Ghost",
	},
	ragepowder: {
		num: 476,
		accuracy: true,
		basePower: 0,
		category: "Status",
		name: "Rage Powder",
		pp: 20,
		priority: 2,
		flags: {powder: 1},
		volatileStatus: 'ragepowder',
		onTry(source) {
			return this.activePerHalf > 1;
		},
		condition: {
			duration: 1,
			onStart(pokemon) {
				this.add('-singleturn', pokemon, 'move: Rage Powder');
			},
			onFoeRedirectTargetPriority: 1,
			onFoeRedirectTarget(target, source, source2, move) {
				const ragePowderUser = this.effectState.target;
				if (ragePowderUser.isSkyDropped()) return;

				if (source.runStatusImmunity('powder') && this.validTarget(ragePowderUser, source, move.target)) {
					if (move.smartTarget) move.smartTarget = false;
					this.debug("Rage Powder redirected target of move");
					return ragePowderUser;
				}
			},
		},
		secondary: null,
		target: "self",
		type: "Bug",
		zMove: {effect: 'clearnegativeboost'},
		contestType: "Clever",
	},
	ragingbull: {
		num: 873,
		accuracy: 100,
		basePower: 90,
		category: "Physical",
		name: "Raging Bull",
		pp: 10,
		priority: 0,
		flags: {contact: 1, protect: 1, mirror: 1},
		onTryHit(pokemon) {
			// will shatter screens through sub, before you hit
			pokemon.side.removeSideCondition('reflect');
			pokemon.side.removeSideCondition('lightscreen');
			pokemon.side.removeSideCondition('auroraveil');
		},
		onModifyType(move, pokemon) {
			switch (pokemon.baseSpecies.name) {
			case 'Tauros-Paldea':
				move.type = 'Fighting';
				break;
			case 'Tauros-Paldea-Fire':
				move.type = 'Fire';
				break;
			case 'Tauros-Paldea-Water':
				move.type = 'Water';
				break;
			}
		},
		secondary: null,
		target: "normal",
		type: "Normal",
	},
	ragingfury: {
		num: 833,
		accuracy: 100,
		basePower: 120,
		category: "Physical",
		isNonstandard: "Unobtainable",
		name: "Raging Fury",
		pp: 10,
		priority: 0,
		flags: {protect: 1, mirror: 1},
		self: {
			volatileStatus: 'lockedmove',
		},
		onAfterMove(pokemon) {
			if (pokemon.volatiles['lockedmove']?.duration === 1) {
				pokemon.removeVolatile('lockedmove');
			}
		},
		secondary: null,
		target: "randomNormal",
		type: "Fire",
	},
	raindance: {
		num: 240,
		accuracy: true,
		basePower: 0,
		category: "Status",
		name: "Rain Dance",
		pp: 5,
		priority: 0,
		flags: {},
		weather: 'RainDance',
		secondary: null,
		target: "all",
		type: "Water",
		zMove: {boost: {spe: 1}},
		contestType: "Beautiful",
	},
	rapidspin: {
		num: 229,
		accuracy: 100,
		basePower: 50,
		category: "Physical",
		name: "Rapid Spin",
		pp: 40,
		priority: 0,
		flags: {contact: 1, protect: 1, mirror: 1},
		onAfterHit(target, pokemon) {
			if (pokemon.hp && pokemon.removeVolatile('leechseed')) {
				this.add('-end', pokemon, 'Leech Seed', '[from] move: Rapid Spin', '[of] ' + pokemon);
			}
			const sideConditions = ['spikes', 'toxicspikes', 'stealthrock', 'stickyweb', 'gmaxsteelsurge'];
			for (const condition of sideConditions) {
				if (pokemon.hp && pokemon.side.removeSideCondition(condition)) {
					this.add('-sideend', pokemon.side, this.dex.conditions.get(condition).name, '[from] move: Rapid Spin', '[of] ' + pokemon);
				}
			}
			if (pokemon.hp && pokemon.volatiles['partiallytrapped']) {
				pokemon.removeVolatile('partiallytrapped');
			}
		},
		onAfterSubDamage(damage, target, pokemon) {
			if (pokemon.hp && pokemon.removeVolatile('leechseed')) {
				this.add('-end', pokemon, 'Leech Seed', '[from] move: Rapid Spin', '[of] ' + pokemon);
			}
			const sideConditions = ['spikes', 'toxicspikes', 'stealthrock', 'stickyweb', 'gmaxsteelsurge'];
			for (const condition of sideConditions) {
				if (pokemon.hp && pokemon.side.removeSideCondition(condition)) {
					this.add('-sideend', pokemon.side, this.dex.conditions.get(condition).name, '[from] move: Rapid Spin', '[of] ' + pokemon);
				}
			}
			if (pokemon.hp && pokemon.volatiles['partiallytrapped']) {
				pokemon.removeVolatile('partiallytrapped');
			}
		},
		secondary: {
			chance: 100,
			self: {
				boosts: {
					spe: 1,
				},
			},
		},
		target: "normal",
		type: "Normal",
		contestType: "Cool",
	},
	razorleaf: {
		num: 75,
		accuracy: 95,
		basePower: 55,
		category: "Physical",
		name: "Razor Leaf",
		pp: 25,
		priority: 0,
		flags: {protect: 1, mirror: 1, slicing: 1},
		critRatio: 2,
		secondary: null,
		target: "allAdjacentFoes",
		type: "Grass",
		contestType: "Cool",
	},
	razorshell: {
		num: 534,
		accuracy: 95,
		basePower: 75,
		category: "Physical",
		name: "Razor Shell",
		pp: 10,
		priority: 0,
		flags: {contact: 1, protect: 1, mirror: 1, slicing: 1},
		secondary: {
			chance: 50,
			boosts: {
				def: -1,
			},
		},
		target: "normal",
		type: "Water",
		contestType: "Cool",
	},
	razorwind: {
		num: 13,
		accuracy: 100,
		basePower: 80,
		category: "Special",
		isNonstandard: "Past",
		name: "Razor Wind",
		pp: 10,
		priority: 0,
		flags: {charge: 1, protect: 1, mirror: 1},
		onTryMove(attacker, defender, move) {
			if (attacker.removeVolatile(move.id)) {
				return;
			}
			this.add('-prepare', attacker, move.name);
			if (!this.runEvent('ChargeMove', attacker, defender, move)) {
				return;
			}
			attacker.addVolatile('twoturnmove', defender);
			return null;
		},
		critRatio: 2,
		secondary: null,
		target: "allAdjacentFoes",
		type: "Normal",
		contestType: "Cool",
	},
	recover: {
		num: 105,
		accuracy: true,
		basePower: 0,
		category: "Status",
		name: "Recover",
		pp: 5,
		priority: 0,
		flags: {snatch: 1, heal: 1},
		heal: [1, 2],
		secondary: null,
		target: "self",
		type: "Normal",
		zMove: {effect: 'clearnegativeboost'},
		contestType: "Clever",
	},
	recycle: {
		num: 278,
		accuracy: true,
		basePower: 0,
		category: "Status",
		name: "Recycle",
		pp: 10,
		priority: 0,
		flags: {snatch: 1},
		onHit(pokemon) {
			if (pokemon.item || !pokemon.lastItem) return false;
			const item = pokemon.lastItem;
			pokemon.lastItem = '';
			this.add('-item', pokemon, this.dex.items.get(item), '[from] move: Recycle');
			pokemon.setItem(item);
		},
		secondary: null,
		target: "self",
		type: "Normal",
		zMove: {boost: {spe: 2}},
		contestType: "Clever",
	},
	reflect: {
		num: 115,
		accuracy: true,
		basePower: 0,
		category: "Status",
		name: "Reflect",
		pp: 20,
		priority: 0,
		flags: {snatch: 1},
		sideCondition: 'reflect',
		condition: {
			duration: 5,
			durationCallback(target, source, effect) {
				if (source?.hasItem('lightclay')) {
					return 8;
				}
				return 5;
			},
			onAnyModifyDamage(damage, source, target, move) {
				if (target !== source && this.effectState.target.hasAlly(target) && this.getCategory(move) === 'Physical') {
					if (!target.getMoveHitData(move).crit && !move.infiltrates) {
						this.debug('Reflect weaken');
						if (this.activePerHalf > 1) return this.chainModify([2732, 4096]);
						return this.chainModify(0.5);
					}
				}
			},
			onSideStart(side) {
				this.add('-sidestart', side, 'Reflect');
			},
			onSideResidualOrder: 26,
			onSideResidualSubOrder: 1,
			onSideEnd(side) {
				this.add('-sideend', side, 'Reflect');
			},
		},
		secondary: null,
		target: "allySide",
		type: "Psychic",
		zMove: {boost: {def: 1}},
		contestType: "Clever",
	},
	reflecttype: {
		num: 513,
		accuracy: true,
		basePower: 0,
		category: "Status",
		name: "Reflect Type",
		pp: 15,
		priority: 0,
		flags: {protect: 1, bypasssub: 1, allyanim: 1},
		onHit(target, source) {
			if (source.species && (source.species.num === 493 || source.species.num === 773)) return false;
			if (source.terastallized) return false;
			const oldApparentType = source.apparentType;
			let newBaseTypes = target.getTypes(true).filter(type => type !== '???');
			if (!newBaseTypes.length) {
				if (target.addedType) {
					newBaseTypes = ['Normal'];
				} else {
					return false;
				}
			}
			this.add('-start', source, 'typechange', '[from] move: Reflect Type', '[of] ' + target);
			source.setType(newBaseTypes);
			source.addedType = target.addedType;
			source.knownType = target.isAlly(source) && target.knownType;
			if (!source.knownType) source.apparentType = oldApparentType;
		},
		secondary: null,
		target: "normal",
		type: "Normal",
		zMove: {boost: {spa: 1}},
		contestType: "Clever",
	},
	refresh: {
		num: 287,
		accuracy: true,
		basePower: 0,
		category: "Status",
		isNonstandard: "Past",
		name: "Refresh",
		pp: 20,
		priority: 0,
		flags: {snatch: 1},
		onHit(pokemon) {
			if (['', 'slp', 'frz'].includes(pokemon.status)) return false;
			pokemon.cureStatus();
		},
		secondary: null,
		target: "self",
		type: "Normal",
		zMove: {effect: 'heal'},
		contestType: "Cute",
	},
	relicsong: {
		num: 547,
		accuracy: 100,
		basePower: 75,
		category: "Special",
		name: "Relic Song",
		pp: 10,
		priority: 0,
		flags: {protect: 1, mirror: 1, sound: 1, bypasssub: 1},
		secondary: {
			chance: 10,
			status: 'slp',
		},
		onHit(target, pokemon, move) {
			if (pokemon.baseSpecies.baseSpecies === 'Meloetta' && !pokemon.transformed) {
				move.willChangeForme = true;
			}
		},
		onAfterMoveSecondarySelf(pokemon, target, move) {
			if (move.willChangeForme) {
				const meloettaForme = pokemon.species.id === 'meloettapirouette' ? '' : '-Pirouette';
				pokemon.formeChange('Meloetta' + meloettaForme, this.effect, false, '[msg]');
			}
		},
		target: "allAdjacentFoes",
		type: "Normal",
		contestType: "Beautiful",
	},
	rest: {
		num: 156,
		accuracy: true,
		basePower: 0,
		category: "Status",
		name: "Rest",
		pp: 5,
		priority: 0,
		flags: {snatch: 1, heal: 1},
		onTry(source) {
			if (source.status === 'slp' || source.hasAbility('comatose')) return false;

			if (source.hp === source.maxhp) {
				this.add('-fail', source, 'heal');
				return null;
			}
			if (source.hasAbility(['insomnia', 'vitalspirit'])) {
				this.add('-fail', source, '[from] ability: ' + source.getAbility().name, '[of] ' + source);
				return null;
			}
		},
		onHit(target, source, move) {
			const result = target.setStatus('slp', source, move);
			if (!result) return result;
			target.statusState.time = 3;
			target.statusState.startTime = 3;
			this.heal(target.maxhp); // Aesthetic only as the healing happens after you fall asleep in-game
		},
		secondary: null,
		target: "self",
		type: "Psychic",
		zMove: {effect: 'clearnegativeboost'},
		contestType: "Cute",
	},
	retaliate: {
		num: 514,
		accuracy: 100,
		basePower: 70,
		category: "Physical",
		name: "Retaliate",
		pp: 5,
		priority: 0,
		flags: {contact: 1, protect: 1, mirror: 1},
		onBasePower(basePower, pokemon) {
			if (pokemon.side.faintedLastTurn) {
				this.debug('Boosted for a faint last turn');
				return this.chainModify(2);
			}
		},
		secondary: null,
		target: "normal",
		type: "Normal",
		contestType: "Cool",
	},
	return: {
		num: 216,
		accuracy: 100,
		basePower: 0,
		basePowerCallback(pokemon) {
			return Math.floor((pokemon.happiness * 10) / 25) || 1;
		},
		category: "Physical",
		isNonstandard: "Past",
		name: "Return",
		pp: 20,
		priority: 0,
		flags: {contact: 1, protect: 1, mirror: 1},
		secondary: null,
		target: "normal",
		type: "Normal",
		zMove: {basePower: 160},
		maxMove: {basePower: 130},
		contestType: "Cute",
	},
	revelationdance: {
		num: 686,
		accuracy: 100,
		basePower: 90,
		category: "Special",
		name: "Revelation Dance",
		pp: 15,
		priority: 0,
		flags: {protect: 1, mirror: 1, dance: 1},
		onModifyType(move, pokemon) {
			let type = pokemon.getTypes()[0];
			if (type === "Bird") type = "???";
			move.type = type;
		},
		secondary: null,
		target: "normal",
		type: "Normal",
		contestType: "Beautiful",
	},
	revenge: {
		num: 279,
		accuracy: 100,
		basePower: 60,
		basePowerCallback(pokemon, target, move) {
			const damagedByTarget = pokemon.attackedBy.some(
				p => p.source === target && p.damage > 0 && p.thisTurn
			);
			if (damagedByTarget) {
				this.debug('BP doubled for getting hit by ' + target);
				return move.basePower * 2;
			}
			return move.basePower;
		},
		category: "Physical",
		isNonstandard: "Past",
		name: "Revenge",
		pp: 10,
		priority: -4,
		flags: {contact: 1, protect: 1, mirror: 1},
		secondary: null,
		target: "normal",
		type: "Fighting",
		contestType: "Tough",
	},
	reversal: {
		num: 179,
		accuracy: 100,
		basePower: 0,
		basePowerCallback(pokemon, target) {
			const ratio = Math.max(Math.floor(pokemon.hp * 48 / pokemon.maxhp), 1);
			let bp;
			if (ratio < 2) {
				bp = 200;
			} else if (ratio < 5) {
				bp = 150;
			} else if (ratio < 10) {
				bp = 100;
			} else if (ratio < 17) {
				bp = 80;
			} else if (ratio < 33) {
				bp = 40;
			} else {
				bp = 20;
			}
			this.debug('BP: ' + bp);
			return bp;
		},
		category: "Physical",
		name: "Reversal",
		pp: 15,
		priority: 0,
		flags: {contact: 1, protect: 1, mirror: 1},
		secondary: null,
		target: "normal",
		type: "Fighting",
		zMove: {basePower: 160},
		contestType: "Cool",
	},
	revivalblessing: {
		num: 863,
		accuracy: true,
		basePower: 0,
		category: "Status",
		name: "Revival Blessing",
		pp: 1,
		noPPBoosts: true,
		priority: 0,
		flags: {},
		onTryHit(source) {
			if (!source.side.pokemon.filter(ally => ally.fainted).length) {
				return false;
			}
		},
		slotCondition: 'revivalblessing',
		// No this not a real switchout move
		// This is needed to trigger a switch protocol to choose a fainted party member
		// Feel free to refactor
		selfSwitch: true,
		condition: {
			duration: 1,
			// reviving implemented in side.ts, kind of
		},
		secondary: null,
		target: "self",
		type: "Normal",
	},
	risingvoltage: {
		num: 804,
		accuracy: 100,
		basePower: 70,
		basePowerCallback(source, target, move) {
			if (this.field.isTerrain('electricterrain') && target.isGrounded()) {
				if (!source.isAlly(target)) this.hint(`${move.name}'s BP doubled on grounded target.`);
				return move.basePower * 2;
			}
			return move.basePower;
		},
		category: "Special",
		name: "Rising Voltage",
		pp: 20,
		priority: 0,
		flags: {protect: 1, mirror: 1},
		secondary: null,
		target: "normal",
		type: "Electric",
		maxMove: {basePower: 140},
	},
	roar: {
		num: 46,
		accuracy: true,
		basePower: 0,
		category: "Status",
		name: "Roar",
		pp: 20,
		priority: -6,
		flags: {reflectable: 1, mirror: 1, sound: 1, bypasssub: 1, allyanim: 1},
		forceSwitch: true,
		secondary: null,
		target: "normal",
		type: "Normal",
		zMove: {boost: {def: 1}},
		contestType: "Cool",
	},
	roaroftime: {
		num: 459,
		accuracy: 90,
		basePower: 150,
		category: "Special",
		name: "Roar of Time",
		pp: 5,
		priority: 0,
		flags: {recharge: 1, protect: 1, mirror: 1},
		self: {
			volatileStatus: 'mustrecharge',
		},
		secondary: null,
		target: "normal",
		type: "Dragon",
		contestType: "Beautiful",
	},
	rockblast: {
		num: 350,
		accuracy: 90,
		basePower: 25,
		category: "Physical",
		name: "Rock Blast",
		pp: 10,
		priority: 0,
		flags: {bullet: 1, protect: 1, mirror: 1},
		multihit: [2, 5],
		secondary: null,
		target: "normal",
		type: "Rock",
		zMove: {basePower: 140},
		maxMove: {basePower: 130},
		contestType: "Tough",
	},
	rockclimb: {
		num: 431,
		accuracy: 85,
		basePower: 90,
		category: "Physical",
		isNonstandard: "Past",
		name: "Rock Climb",
		pp: 20,
		priority: 0,
		flags: {contact: 1, protect: 1, mirror: 1},
		secondary: {
			chance: 20,
			volatileStatus: 'confusion',
		},
		target: "normal",
		type: "Normal",
		contestType: "Tough",
	},
	rockpolish: {
		num: 397,
		accuracy: true,
		basePower: 0,
		category: "Status",
		name: "Rock Polish",
		pp: 20,
		priority: 0,
		flags: {snatch: 1},
		boosts: {
			spe: 2,
		},
		secondary: null,
		target: "self",
		type: "Rock",
		zMove: {effect: 'clearnegativeboost'},
		contestType: "Tough",
	},
	rockslide: {
		num: 157,
		accuracy: 90,
		basePower: 75,
		category: "Physical",
		name: "Rock Slide",
		pp: 10,
		priority: 0,
		flags: {protect: 1, mirror: 1},
		secondary: {
			chance: 30,
			volatileStatus: 'flinch',
		},
		target: "allAdjacentFoes",
		type: "Rock",
		contestType: "Tough",
	},
	rocksmash: {
		num: 249,
		accuracy: 100,
		basePower: 40,
		category: "Physical",
		name: "Rock Smash",
		pp: 15,
		priority: 0,
		flags: {contact: 1, protect: 1, mirror: 1},
		secondary: {
			chance: 50,
			boosts: {
				def: -1,
			},
		},
		target: "normal",
		type: "Fighting",
		contestType: "Tough",
	},
	rockthrow: {
		num: 88,
		accuracy: 90,
		basePower: 50,
		category: "Physical",
		name: "Rock Throw",
		pp: 15,
		priority: 0,
		flags: {protect: 1, mirror: 1},
		secondary: null,
		target: "normal",
		type: "Rock",
		contestType: "Tough",
	},
	rocktomb: {
		num: 317,
		accuracy: 95,
		basePower: 60,
		category: "Physical",
		name: "Rock Tomb",
		pp: 15,
		priority: 0,
		flags: {protect: 1, mirror: 1},
		secondary: {
			chance: 100,
			boosts: {
				spe: -1,
			},
		},
		target: "normal",
		type: "Rock",
		contestType: "Clever",
	},
	rockwrecker: {
		num: 439,
		accuracy: 90,
		basePower: 150,
		category: "Physical",
		isNonstandard: "Past",
		name: "Rock Wrecker",
		pp: 5,
		priority: 0,
		flags: {bullet: 1, recharge: 1, protect: 1, mirror: 1},
		self: {
			volatileStatus: 'mustrecharge',
		},
		secondary: null,
		target: "normal",
		type: "Rock",
		contestType: "Tough",
	},
	roleplay: {
		num: 272,
		accuracy: true,
		basePower: 0,
		category: "Status",
		name: "Role Play",
		pp: 10,
		priority: 0,
		flags: {bypasssub: 1, allyanim: 1},
		onTryHit(target, source) {
			if (target.ability === source.ability) return false;

			const additionalBannedTargetAbilities = [
				// Zen Mode included here for compatability with Gen 5-6
				'flowergift', 'forecast', 'hungerswitch', 'illusion', 'imposter', 'neutralizinggas', 'powerofalchemy', 'receiver', 'trace', 'wonderguard', 'zenmode',
			];

			if (target.getAbility().isPermanent || additionalBannedTargetAbilities.includes(target.ability) ||
				source.getAbility().isPermanent) {
				return false;
			}
		},
		onHit(target, source) {
			const oldAbility = source.setAbility(target.ability);
			if (oldAbility) {
				this.add('-ability', source, source.getAbility().name, '[from] move: Role Play', '[of] ' + target);
				return;
			}
			return oldAbility as false | null;
		},
		secondary: null,
		target: "normal",
		type: "Psychic",
		zMove: {boost: {spe: 1}},
		contestType: "Cute",
	},
	rollingkick: {
		num: 27,
		accuracy: 85,
		basePower: 60,
		category: "Physical",
		isNonstandard: "Past",
		name: "Rolling Kick",
		pp: 15,
		priority: 0,
		flags: {contact: 1, protect: 1, mirror: 1},
		secondary: {
			chance: 30,
			volatileStatus: 'flinch',
		},
		target: "normal",
		type: "Fighting",
		contestType: "Cool",
	},
	rollout: {
		num: 205,
		accuracy: 90,
		basePower: 30,
		basePowerCallback(pokemon, target, move) {
			let bp = move.basePower;
			const rolloutData = pokemon.volatiles['rollout'];
			if (rolloutData?.hitCount) {
				bp *= Math.pow(2, rolloutData.contactHitCount);
			}
			if (rolloutData && pokemon.status !== 'slp') {
				rolloutData.hitCount++;
				rolloutData.contactHitCount++;
				if (rolloutData.hitCount < 5) {
					rolloutData.duration = 2;
				}
			}
			if (pokemon.volatiles['defensecurl']) {
				bp *= 2;
			}
			this.debug("BP: " + bp);
			return bp;
		},
		category: "Physical",
		name: "Rollout",
		pp: 20,
		priority: 0,
		flags: {contact: 1, protect: 1, mirror: 1},
		onModifyMove(move, pokemon, target) {
			if (pokemon.volatiles['rollout'] || pokemon.status === 'slp' || !target) return;
			pokemon.addVolatile('rollout');
			// @ts-ignore
			// TS thinks pokemon.volatiles['rollout'] doesn't exist because of the condition on the return above
			// but it does exist now because addVolatile created it
			pokemon.volatiles['rollout'].targetSlot = move.sourceEffect ? pokemon.lastMoveTargetLoc : pokemon.getLocOf(target);
		},
		onAfterMove(source, target, move) {
			const rolloutData = source.volatiles["rollout"];
			if (
				rolloutData &&
				rolloutData.hitCount === 5 &&
				rolloutData.contactHitCount < 5
				// this conditions can only be met in gen7 and gen8dlc1
				// see `disguise` and `iceface` abilities in the resp mod folders
			) {
				source.addVolatile("rolloutstorage");
				source.volatiles["rolloutstorage"].contactHitCount =
					rolloutData.contactHitCount;
			}
		},
		condition: {
			duration: 1,
			onLockMove: 'rollout',
			onStart() {
				this.effectState.hitCount = 0;
				this.effectState.contactHitCount = 0;
			},
			onResidual(target) {
				if (target.lastMove && target.lastMove.id === 'struggle') {
					// don't lock
					delete target.volatiles['rollout'];
				}
			},
		},
		secondary: null,
		target: "normal",
		type: "Rock",
		contestType: "Cute",
	},
	roost: {
		num: 355,
		accuracy: true,
		basePower: 0,
		category: "Status",
		name: "Roost",
		pp: 5,
		priority: 0,
		flags: {snatch: 1, heal: 1},
		heal: [1, 2],
		self: {
			volatileStatus: 'roost',
		},
		condition: {
			duration: 1,
			onResidualOrder: 25,
			onStart(target) {
				if (!target.terastallized) {
					this.add('-singleturn', target, 'move: Roost');
				} else if (target.terastallized === "Flying") {
					this.add('-hint', "If a Flying Terastallized Pokemon uses Roost, it remains Flying-type.");
				}
			},
			onTypePriority: -1,
			onType(types, pokemon) {
				this.effectState.typeWas = types;
				return types.filter(type => type !== 'Flying');
			},
		},
		secondary: null,
		target: "self",
		type: "Flying",
		zMove: {effect: 'clearnegativeboost'},
		contestType: "Clever",
	},
	rototiller: {
		num: 563,
		accuracy: true,
		basePower: 0,
		category: "Status",
		isNonstandard: "Past",
		name: "Rototiller",
		pp: 10,
		priority: 0,
		flags: {distance: 1, nonsky: 1},
		onHitField(target, source) {
			const targets: Pokemon[] = [];
			let anyAirborne = false;
			for (const pokemon of this.getAllActive()) {
				if (!pokemon.runImmunity('Ground')) {
					this.add('-immune', pokemon);
					anyAirborne = true;
					continue;
				}
				if (pokemon.hasType('Grass')) {
					// This move affects every grounded Grass-type Pokemon in play.
					targets.push(pokemon);
				}
			}
			if (!targets.length && !anyAirborne) return false; // Fails when there are no grounded Grass types or airborne Pokemon
			for (const pokemon of targets) {
				this.boost({atk: 1, spa: 1}, pokemon, source);
			}
		},
		secondary: null,
		target: "all",
		type: "Ground",
		zMove: {boost: {atk: 1}},
		contestType: "Tough",
	},
	round: {
		num: 496,
		accuracy: 100,
		basePower: 60,
		basePowerCallback(target, source, move) {
			if (move.sourceEffect === 'round') {
				this.debug('BP doubled');
				return move.basePower * 2;
			}
			return move.basePower;
		},
		category: "Special",
		name: "Round",
		pp: 15,
		priority: 0,
		flags: {protect: 1, mirror: 1, sound: 1, bypasssub: 1},
		onTry(source, target, move) {
			for (const action of this.queue.list as MoveAction[]) {
				if (!action.pokemon || !action.move || action.maxMove || action.zmove) continue;
				if (action.move.id === 'round') {
					this.queue.prioritizeAction(action, move);
					return;
				}
			}
		},
		secondary: null,
		target: "normal",
		type: "Normal",
		contestType: "Beautiful",
	},
	ruination: {
		num: 877,
		accuracy: 90,
		basePower: 0,
		damageCallback(pokemon, target) {
			return this.clampIntRange(Math.floor(target.getUndynamaxedHP() / 2), 1);
		},
		category: "Special",
		name: "Ruination",
		pp: 10,
		priority: 0,
		flags: {protect: 1, mirror: 1},
		secondary: null,
		target: "normal",
		type: "Dark",
		contestType: "Tough",
	},
	sacredfire: {
		num: 221,
		accuracy: 95,
		basePower: 100,
		category: "Physical",
		isNonstandard: "Past",
		name: "Sacred Fire",
		pp: 5,
		priority: 0,
		flags: {protect: 1, mirror: 1, defrost: 1},
		secondary: {
			chance: 50,
			status: 'brn',
		},
		target: "normal",
		type: "Fire",
		contestType: "Beautiful",
	},
	sacredsword: {
		num: 533,
		accuracy: 100,
		basePower: 90,
		category: "Physical",
		name: "Sacred Sword",
		pp: 15,
		priority: 0,
		flags: {contact: 1, protect: 1, mirror: 1, slicing: 1},
		ignoreEvasion: true,
		ignoreDefensive: true,
		secondary: null,
		target: "normal",
		type: "Fighting",
		contestType: "Cool",
	},
	safeguard: {
		num: 219,
		accuracy: true,
		basePower: 0,
		category: "Status",
		name: "Safeguard",
		pp: 25,
		priority: 0,
		flags: {snatch: 1},
		sideCondition: 'safeguard',
		condition: {
			duration: 5,
			durationCallback(target, source, effect) {
				if (source?.hasAbility('persistent')) {
					this.add('-activate', source, 'ability: Persistent', effect);
					return 7;
				}
				return 5;
			},
			onSetStatus(status, target, source, effect) {
				if (!effect || !source) return;
				if (effect.id === 'yawn') return;
				if (effect.effectType === 'Move' && effect.infiltrates && !target.isAlly(source)) return;
				if (target !== source) {
					this.debug('interrupting setStatus');
					if (effect.id === 'synchronize' || (effect.effectType === 'Move' && !effect.secondaries)) {
						this.add('-activate', target, 'move: Safeguard');
					}
					return null;
				}
			},
			onTryAddVolatile(status, target, source, effect) {
				if (!effect || !source) return;
				if (effect.effectType === 'Move' && effect.infiltrates && !target.isAlly(source)) return;
				if ((status.id === 'confusion' || status.id === 'yawn') && target !== source) {
					if (effect.effectType === 'Move' && !effect.secondaries) this.add('-activate', target, 'move: Safeguard');
					return null;
				}
			},
			onSideStart(side) {
				this.add('-sidestart', side, 'Safeguard');
			},
			onSideResidualOrder: 26,
			onSideResidualSubOrder: 3,
			onSideEnd(side) {
				this.add('-sideend', side, 'Safeguard');
			},
		},
		secondary: null,
		target: "allySide",
		type: "Normal",
		zMove: {boost: {spe: 1}},
		contestType: "Beautiful",
	},
	saltcure: {
		num: 864,
		accuracy: 100,
		basePower: 40,
		category: "Physical",
		name: "Salt Cure",
		pp: 15,
		priority: 0,
		flags: {protect: 1, mirror: 1},
		volatileStatus: 'saltcure',
		condition: {
			onStart(pokemon, source) {
				this.add('-start', pokemon, 'move: Salt Cure', '[of] ' + source);
			},
			onResidualOrder: 13,
			onResidual(pokemon) {
				this.damage(pokemon.baseMaxhp / (pokemon.hasType(['Water', 'Steel']) ? 4 : 8));
			},
			onEnd(pokemon) {
				this.add('-end', pokemon, 'move: Salt Cure');
			},
		},
		secondary: null,
		target: "normal",
		type: "Rock",
	},
	sandattack: {
		num: 28,
		accuracy: 100,
		basePower: 0,
		category: "Status",
		name: "Sand Attack",
		pp: 15,
		priority: 0,
		flags: {protect: 1, reflectable: 1, mirror: 1},
		boosts: {
			accuracy: -1,
		},
		secondary: null,
		target: "normal",
		type: "Ground",
		zMove: {boost: {evasion: 1}},
		contestType: "Cute",
	},
	sandsearstorm: {
		num: 848,
		accuracy: 80,
		basePower: 100,
		category: "Special",
		isNonstandard: "Unobtainable",
		name: "Sandsear Storm",
		pp: 10,
		priority: 0,
		flags: {protect: 1, mirror: 1, wind: 1},
		secondary: {
			chance: 20,
			status: 'brn',
		},
		target: "allAdjacentFoes",
		type: "Ground",
	},
	sandstorm: {
		num: 201,
		accuracy: true,
		basePower: 0,
		category: "Status",
		name: "Sandstorm",
		pp: 10,
		priority: 0,
		flags: {wind: 1},
		weather: 'Sandstorm',
		secondary: null,
		target: "all",
		type: "Rock",
		zMove: {boost: {spe: 1}},
		contestType: "Tough",
	},
	sandtomb: {
		num: 328,
		accuracy: 85,
		basePower: 35,
		category: "Physical",
		name: "Sand Tomb",
		pp: 15,
		priority: 0,
		flags: {protect: 1, mirror: 1},
		volatileStatus: 'partiallytrapped',
		secondary: null,
		target: "normal",
		type: "Ground",
		contestType: "Clever",
	},
	sappyseed: {
		num: 738,
		accuracy: 90,
		basePower: 100,
		category: "Physical",
		isNonstandard: "LGPE",
		name: "Sappy Seed",
		pp: 10,
		priority: 0,
		flags: {protect: 1, reflectable: 1},
		onHit(target, source) {
			if (target.hasType('Grass')) return null;
			target.addVolatile('leechseed', source);
		},
		secondary: null,
		target: "normal",
		type: "Grass",
		contestType: "Clever",
	},
	savagespinout: {
		num: 634,
		accuracy: true,
		basePower: 1,
		category: "Physical",
		isNonstandard: "Past",
		name: "Savage Spin-Out",
		pp: 1,
		priority: 0,
		flags: {},
		isZ: "buginiumz",
		secondary: null,
		target: "normal",
		type: "Bug",
		contestType: "Cool",
	},
	scald: {
		num: 503,
		accuracy: 100,
		basePower: 80,
		category: "Special",
		name: "Scald",
		pp: 15,
		priority: 0,
		flags: {protect: 1, mirror: 1, defrost: 1},
		thawsTarget: true,
		secondary: {
			chance: 30,
			status: 'brn',
		},
		target: "normal",
		type: "Water",
		contestType: "Tough",
	},
	scaleshot: {
		num: 799,
		accuracy: 90,
		basePower: 25,
		category: "Physical",
		name: "Scale Shot",
		pp: 20,
		priority: 0,
		flags: {protect: 1, mirror: 1},
		multihit: [2, 5],
		selfBoost: {
			boosts: {
				def: -1,
				spe: 1,
			},
		},
		secondary: null,
		target: "normal",
		type: "Dragon",
		zMove: {basePower: 140},
		maxMove: {basePower: 130},
	},
	scaryface: {
		num: 184,
		accuracy: 100,
		basePower: 0,
		category: "Status",
		name: "Scary Face",
		pp: 10,
		priority: 0,
		flags: {protect: 1, reflectable: 1, mirror: 1, allyanim: 1},
		boosts: {
			spe: -2,
		},
		secondary: null,
		target: "normal",
		type: "Normal",
		zMove: {boost: {spe: 1}},
		contestType: "Tough",
	},
	scorchingsands: {
		num: 815,
		accuracy: 100,
		basePower: 70,
		category: "Special",
		name: "Scorching Sands",
		pp: 10,
		priority: 0,
		flags: {protect: 1, mirror: 1, defrost: 1},
		thawsTarget: true,
		secondary: {
			chance: 30,
			status: 'brn',
		},
		target: "normal",
		type: "Ground",
	},
	scratch: {
		num: 10,
		accuracy: 100,
		basePower: 40,
		category: "Physical",
		name: "Scratch",
		pp: 35,
		priority: 0,
		flags: {contact: 1, protect: 1, mirror: 1},
		secondary: null,
		target: "normal",
		type: "Normal",
		contestType: "Tough",
	},
	screech: {
		num: 103,
		accuracy: 85,
		basePower: 0,
		category: "Status",
		name: "Screech",
		pp: 40,
		priority: 0,
		flags: {protect: 1, reflectable: 1, mirror: 1, sound: 1, bypasssub: 1, allyanim: 1},
		boosts: {
			def: -2,
		},
		secondary: null,
		target: "normal",
		type: "Normal",
		zMove: {boost: {atk: 1}},
		contestType: "Clever",
	},
	searingshot: {
		num: 545,
		accuracy: 100,
		basePower: 100,
		category: "Special",
		isNonstandard: "Past",
		name: "Searing Shot",
		pp: 5,
		priority: 0,
		flags: {bullet: 1, protect: 1, mirror: 1},
		secondary: {
			chance: 30,
			status: 'brn',
		},
		target: "allAdjacent",
		type: "Fire",
		contestType: "Cool",
	},
	searingsunrazesmash: {
		num: 724,
		accuracy: true,
		basePower: 200,
		category: "Physical",
		isNonstandard: "Past",
		name: "Searing Sunraze Smash",
		pp: 1,
		priority: 0,
		flags: {contact: 1},
		isZ: "solganiumz",
		ignoreAbility: true,
		secondary: null,
		target: "normal",
		type: "Steel",
		contestType: "Cool",
	},
	secretpower: {
		num: 290,
		accuracy: 100,
		basePower: 70,
		category: "Physical",
		isNonstandard: "Past",
		name: "Secret Power",
		pp: 20,
		priority: 0,
		flags: {protect: 1, mirror: 1},
		onModifyMove(move, pokemon) {
			if (this.field.isTerrain('')) return;
			move.secondaries = [];
			if (this.field.isTerrain('electricterrain')) {
				move.secondaries.push({
					chance: 30,
					status: 'par',
				});
			} else if (this.field.isTerrain('grassyterrain')) {
				move.secondaries.push({
					chance: 30,
					status: 'slp',
				});
			} else if (this.field.isTerrain('mistyterrain')) {
				move.secondaries.push({
					chance: 30,
					boosts: {
						spa: -1,
					},
				});
			} else if (this.field.isTerrain('psychicterrain')) {
				move.secondaries.push({
					chance: 30,
					boosts: {
						spe: -1,
					},
				});
			}
		},
		secondary: {
			chance: 30,
			status: 'par',
		},
		target: "normal",
		type: "Normal",
		contestType: "Clever",
	},
	secretsword: {
		num: 548,
		accuracy: 100,
		basePower: 85,
		category: "Special",
		isNonstandard: "Past",
		overrideDefensiveStat: 'def',
		name: "Secret Sword",
		pp: 10,
		priority: 0,
		flags: {protect: 1, mirror: 1},
		secondary: null,
		target: "normal",
		type: "Fighting",
		contestType: "Beautiful",
	},
	seedbomb: {
		num: 402,
		accuracy: 100,
		basePower: 80,
		category: "Physical",
		name: "Seed Bomb",
		pp: 15,
		priority: 0,
		flags: {bullet: 1, protect: 1, mirror: 1},
		secondary: null,
		target: "normal",
		type: "Grass",
		contestType: "Tough",
	},
	seedflare: {
		num: 465,
		accuracy: 85,
		basePower: 120,
		category: "Special",
		isNonstandard: "Past",
		name: "Seed Flare",
		pp: 5,
		priority: 0,
		flags: {protect: 1, mirror: 1},
		secondary: {
			chance: 40,
			boosts: {
				spd: -2,
			},
		},
		target: "normal",
		type: "Grass",
		contestType: "Beautiful",
	},
	seismictoss: {
		num: 69,
		accuracy: 100,
		basePower: 0,
		damage: 'level',
		category: "Physical",
		name: "Seismic Toss",
		pp: 20,
		priority: 0,
		flags: {contact: 1, protect: 1, mirror: 1, nonsky: 1},
		secondary: null,
		target: "normal",
		type: "Fighting",
		maxMove: {basePower: 75},
		contestType: "Tough",
	},
	selfdestruct: {
		num: 120,
		accuracy: 100,
		basePower: 200,
		category: "Physical",
		name: "Self-Destruct",
		pp: 5,
		priority: 0,
		flags: {protect: 1, mirror: 1},
		selfdestruct: "always",
		secondary: null,
		target: "allAdjacent",
		type: "Normal",
		contestType: "Beautiful",
	},
	shadowball: {
		num: 247,
		accuracy: 100,
		basePower: 80,
		category: "Special",
		name: "Shadow Ball",
		pp: 15,
		priority: 0,
		flags: {bullet: 1, protect: 1, mirror: 1},
		secondary: {
			chance: 20,
			boosts: {
				spd: -1,
			},
		},
		target: "normal",
		type: "Ghost",
		contestType: "Clever",
	},
	shadowbone: {
		num: 708,
		accuracy: 100,
		basePower: 85,
		category: "Physical",
		isNonstandard: "Past",
		name: "Shadow Bone",
		pp: 10,
		priority: 0,
		flags: {protect: 1, mirror: 1},
		secondary: {
			chance: 20,
			boosts: {
				def: -1,
			},
		},
		target: "normal",
		type: "Ghost",
		contestType: "Cool",
	},
	shadowclaw: {
		num: 421,
		accuracy: 100,
		basePower: 70,
		category: "Physical",
		name: "Shadow Claw",
		pp: 15,
		priority: 0,
		flags: {contact: 1, protect: 1, mirror: 1},
		critRatio: 2,
		secondary: null,
		target: "normal",
		type: "Ghost",
		contestType: "Cool",
	},
	shadowforce: {
		num: 467,
		accuracy: 100,
		basePower: 120,
		category: "Physical",
		name: "Shadow Force",
		pp: 5,
		priority: 0,
		flags: {contact: 1, charge: 1, mirror: 1},
		breaksProtect: true,
		onTryMove(attacker, defender, move) {
			if (attacker.removeVolatile(move.id)) {
				return;
			}
			this.add('-prepare', attacker, move.name);
			if (!this.runEvent('ChargeMove', attacker, defender, move)) {
				return;
			}
			attacker.addVolatile('twoturnmove', defender);
			return null;
		},
		condition: {
			duration: 2,
			onInvulnerability: false,
		},
		secondary: null,
		target: "normal",
		type: "Ghost",
		contestType: "Cool",
	},
	shadowpunch: {
		num: 325,
		accuracy: true,
		basePower: 60,
		category: "Physical",
		name: "Shadow Punch",
		pp: 20,
		priority: 0,
		flags: {contact: 1, protect: 1, mirror: 1, punch: 1},
		secondary: null,
		target: "normal",
		type: "Ghost",
		contestType: "Clever",
	},
	shadowsneak: {
		num: 425,
		accuracy: 100,
		basePower: 40,
		category: "Physical",
		name: "Shadow Sneak",
		pp: 30,
		priority: 1,
		flags: {contact: 1, protect: 1, mirror: 1},
		secondary: null,
		target: "normal",
		type: "Ghost",
		contestType: "Clever",
	},
	shadowstrike: {
		num: 0,
		accuracy: 95,
		basePower: 80,
		category: "Physical",
		isNonstandard: "CAP",
		name: "Shadow Strike",
		pp: 10,
		priority: 0,
		flags: {contact: 1, protect: 1, mirror: 1},
		secondary: {
			chance: 50,
			boosts: {
				def: -1,
			},
		},
		target: "normal",
		type: "Ghost",
		contestType: "Clever",
	},
	sharpen: {
		num: 159,
		accuracy: true,
		basePower: 0,
		category: "Status",
		isNonstandard: "Past",
		name: "Sharpen",
		pp: 30,
		priority: 0,
		flags: {snatch: 1},
		boosts: {
			atk: 1,
		},
		secondary: null,
		target: "self",
		type: "Normal",
		zMove: {boost: {atk: 1}},
		contestType: "Cute",
	},
	shatteredpsyche: {
		num: 648,
		accuracy: true,
		basePower: 1,
		category: "Physical",
		isNonstandard: "Past",
		name: "Shattered Psyche",
		pp: 1,
		priority: 0,
		flags: {},
		isZ: "psychiumz",
		secondary: null,
		target: "normal",
		type: "Psychic",
		contestType: "Cool",
	},
	shedtail: {
		num: 880,
		accuracy: true,
		basePower: 0,
		category: "Status",
		name: "Shed Tail",
		pp: 10,
		priority: 0,
		flags: {},
		volatileStatus: 'substitute',
		onTryHit(source) {
			if (!this.canSwitch(source.side)) {
				this.add('-fail', source);
				return this.NOT_FAIL;
			}
			if (source.volatiles['substitute']) {
				this.add('-fail', source, 'move: Shed Tail');
				return this.NOT_FAIL;
			}
			if (source.hp <= source.maxhp / 2 || source.maxhp === 1) { // Shedinja clause
				this.add('-fail', source, 'move: Shed Tail', '[weak]');
				return this.NOT_FAIL;
			}
		},
		onHit(target) {
			this.directDamage(target.maxhp / 2);
		},
		self: {
			onHit(source) {
				source.skipBeforeSwitchOutEventFlag = true;
			},
		},
		selfSwitch: 'shedtail',
		secondary: null,
		target: "self",
		type: "Normal",
		zMove: {effect: 'clearnegativeboost'},
	},
	sheercold: {
		num: 329,
		accuracy: 30,
		basePower: 0,
		category: "Special",
		name: "Sheer Cold",
		pp: 5,
		priority: 0,
		flags: {protect: 1, mirror: 1},
		secondary: null,
		ohko: 'Ice',
		target: "normal",
		type: "Ice",
		zMove: {basePower: 180},
		maxMove: {basePower: 130},
		contestType: "Beautiful",
	},
	shellsidearm: {
		num: 801,
		accuracy: 100,
		basePower: 90,
		category: "Special",
		name: "Shell Side Arm",
		pp: 10,
		priority: 0,
		flags: {protect: 1, mirror: 1},
		onPrepareHit(target, source, move) {
			if (!source.isAlly(target)) {
				this.attrLastMove('[anim] Shell Side Arm ' + move.category);
			}
		},
		onModifyMove(move, pokemon, target) {
			if (!target) return;
			const atk = pokemon.getStat('atk', false, true);
			const spa = pokemon.getStat('spa', false, true);
			const def = target.getStat('def', false, true);
			const spd = target.getStat('spd', false, true);
			const physical = Math.floor(Math.floor(Math.floor(Math.floor(2 * pokemon.level / 5 + 2) * 90 * atk) / def) / 50);
			const special = Math.floor(Math.floor(Math.floor(Math.floor(2 * pokemon.level / 5 + 2) * 90 * spa) / spd) / 50);
			if (physical > special || (physical === special && this.random(2) === 0)) {
				move.category = 'Physical';
				move.flags.contact = 1;
			}
		},
		onHit(target, source, move) {
			// Shell Side Arm normally reveals its category via animation on cart, but doesn't play either custom animation against allies
			if (!source.isAlly(target)) this.hint(move.category + " Shell Side Arm");
		},
		onAfterSubDamage(damage, target, source, move) {
			if (!source.isAlly(target)) this.hint(move.category + " Shell Side Arm");
		},
		secondary: {
			chance: 20,
			status: 'psn',
		},
		target: "normal",
		type: "Poison",
	},
	shellsmash: {
		num: 504,
		accuracy: true,
		basePower: 0,
		category: "Status",
		name: "Shell Smash",
		pp: 15,
		priority: 0,
		flags: {snatch: 1},
		boosts: {
			def: -1,
			spd: -1,
			atk: 2,
			spa: 2,
			spe: 2,
		},
		secondary: null,
		target: "self",
		type: "Normal",
		zMove: {effect: 'clearnegativeboost'},
		contestType: "Tough",
	},
	shelltrap: {
		num: 704,
		accuracy: 100,
		basePower: 150,
		category: "Special",
		isNonstandard: "Past",
		name: "Shell Trap",
		pp: 5,
		priority: -3,
		flags: {protect: 1},
		priorityChargeCallback(pokemon) {
			pokemon.addVolatile('shelltrap');
		},
		onTryMove(pokemon) {
			if (!pokemon.volatiles['shelltrap']?.gotHit) {
				this.attrLastMove('[still]');
				this.add('cant', pokemon, 'Shell Trap', 'Shell Trap');
				return null;
			}
		},
		condition: {
			duration: 1,
			onStart(pokemon) {
				this.add('-singleturn', pokemon, 'move: Shell Trap');
			},
			onHit(pokemon, source, move) {
				if (!pokemon.isAlly(source) && move.category === 'Physical') {
					this.effectState.gotHit = true;
					const action = this.queue.willMove(pokemon);
					if (action) {
						this.queue.prioritizeAction(action);
					}
				}
			},
		},
		secondary: null,
		target: "allAdjacentFoes",
		type: "Fire",
		contestType: "Tough",
	},
	shelter: {
		num: 842,
		accuracy: true,
		basePower: 0,
		category: "Status",
		isNonstandard: "Unobtainable",
		name: "Shelter",
		pp: 10,
		priority: 0,
		flags: {snatch: 1},
		boosts: {
			def: 2,
		},
		secondary: null,
		target: "self",
		type: "Steel",
	},
	shiftgear: {
		num: 508,
		accuracy: true,
		basePower: 0,
		category: "Status",
		name: "Shift Gear",
		pp: 10,
		priority: 0,
		flags: {snatch: 1},
		boosts: {
			spe: 2,
			atk: 1,
		},
		secondary: null,
		target: "self",
		type: "Steel",
		zMove: {effect: 'clearnegativeboost'},
		contestType: "Clever",
	},
	shockwave: {
		num: 351,
		accuracy: true,
		basePower: 60,
		category: "Special",
		name: "Shock Wave",
		pp: 20,
		priority: 0,
		flags: {protect: 1, mirror: 1},
		secondary: null,
		target: "normal",
		type: "Electric",
		contestType: "Cool",
	},
	shoreup: {
		num: 659,
		accuracy: true,
		basePower: 0,
		category: "Status",
		name: "Shore Up",
		pp: 5,
		priority: 0,
		flags: {snatch: 1, heal: 1},
		onHit(pokemon) {
			let factor = 0.5;
			if (this.field.isWeather('sandstorm')) {
				factor = 0.667;
			}
			const success = !!this.heal(this.modify(pokemon.maxhp, factor));
			if (!success) {
				this.add('-fail', pokemon, 'heal');
				return this.NOT_FAIL;
			}
			return success;
		},
		secondary: null,
		target: "self",
		type: "Ground",
		zMove: {effect: 'clearnegativeboost'},
		contestType: "Beautiful",
	},
	signalbeam: {
		num: 324,
		accuracy: 100,
		basePower: 75,
		category: "Special",
		isNonstandard: "Past",
		name: "Signal Beam",
		pp: 15,
		priority: 0,
		flags: {protect: 1, mirror: 1},
		secondary: {
			chance: 10,
			volatileStatus: 'confusion',
		},
		target: "normal",
		type: "Bug",
		contestType: "Beautiful",
	},
	silktrap: {
		num: 852,
		accuracy: true,
		basePower: 0,
		category: "Status",
		name: "Silk Trap",
		pp: 10,
		priority: 4,
		flags: {},
		stallingMove: true,
		volatileStatus: 'silktrap',
		onPrepareHit(pokemon) {
			return !!this.queue.willAct() && this.runEvent('StallMove', pokemon);
		},
		onHit(pokemon) {
			pokemon.addVolatile('stall');
		},
		condition: {
			duration: 1,
			onStart(target) {
				this.add('-singleturn', target, 'Protect');
			},
			onTryHitPriority: 3,
			onTryHit(target, source, move) {
				if (!move.flags['protect'] || move.category === 'Status') {
					if (move.isZ || move.isMax) target.getMoveHitData(move).zBrokeProtect = true;
					return;
				}
				if (move.smartTarget) {
					move.smartTarget = false;
				} else {
					this.add('-activate', target, 'move: Protect');
				}
				const lockedmove = source.getVolatile('lockedmove');
				if (lockedmove) {
					// Outrage counter is reset
					if (source.volatiles['lockedmove'].duration === 2) {
						delete source.volatiles['lockedmove'];
					}
				}
				if (this.checkMoveMakesContact(move, source, target)) {
					this.boost({spe: -1}, source, target, this.dex.getActiveMove("Silk Trap"));
				}
				return this.NOT_FAIL;
			},
			onHit(target, source, move) {
				if (move.isZOrMaxPowered && this.checkMoveMakesContact(move, source, target)) {
					this.boost({spe: -1}, source, target, this.dex.getActiveMove("Silk Trap"));
				}
			},
		},
		target: "self",
		type: "Bug",
	},
	silverwind: {
		num: 318,
		accuracy: 100,
		basePower: 60,
		category: "Special",
		isNonstandard: "Past",
		name: "Silver Wind",
		pp: 5,
		priority: 0,
		flags: {protect: 1, mirror: 1},
		secondary: {
			chance: 10,
			self: {
				boosts: {
					atk: 1,
					def: 1,
					spa: 1,
					spd: 1,
					spe: 1,
				},
			},
		},
		target: "normal",
		type: "Bug",
		contestType: "Beautiful",
	},
	simplebeam: {
		num: 493,
		accuracy: 100,
		basePower: 0,
		category: "Status",
		isNonstandard: "Unobtainable",
		name: "Simple Beam",
		pp: 15,
		priority: 0,
		flags: {protect: 1, reflectable: 1, mirror: 1, allyanim: 1},
		onTryHit(target) {
			if (target.getAbility().isPermanent || target.ability === 'simple' || target.ability === 'truant') {
				return false;
			}
		},
		onHit(pokemon) {
			const oldAbility = pokemon.setAbility('simple');
			if (oldAbility) {
				this.add('-ability', pokemon, 'Simple', '[from] move: Simple Beam');
				return;
			}
			return oldAbility as false | null;
		},
		secondary: null,
		target: "normal",
		type: "Normal",
		zMove: {boost: {spa: 1}},
		contestType: "Cute",
	},
	sing: {
		num: 47,
		accuracy: 55,
		basePower: 0,
		category: "Status",
		name: "Sing",
		pp: 15,
		priority: 0,
		flags: {protect: 1, reflectable: 1, mirror: 1, sound: 1, bypasssub: 1},
		status: 'slp',
		secondary: null,
		target: "normal",
		type: "Normal",
		zMove: {boost: {spe: 1}},
		contestType: "Cute",
	},
	sinisterarrowraid: {
		num: 695,
		accuracy: true,
		basePower: 180,
		category: "Physical",
		isNonstandard: "Past",
		name: "Sinister Arrow Raid",
		pp: 1,
		priority: 0,
		flags: {},
		isZ: "decidiumz",
		secondary: null,
		target: "normal",
		type: "Ghost",
		contestType: "Cool",
	},
	sizzlyslide: {
		num: 735,
		accuracy: 100,
		basePower: 60,
		category: "Physical",
		isNonstandard: "LGPE",
		name: "Sizzly Slide",
		pp: 20,
		priority: 0,
		flags: {contact: 1, protect: 1, defrost: 1},
		secondary: {
			chance: 100,
			status: 'brn',
		},
		target: "normal",
		type: "Fire",
		contestType: "Clever",
	},
	sketch: {
		num: 166,
		accuracy: true,
		basePower: 0,
		category: "Status",
		isNonstandard: "Past",
		name: "Sketch",
		pp: 1,
		noPPBoosts: true,
		priority: 0,
		flags: {bypasssub: 1, allyanim: 1},
		onHit(target, source) {
			const disallowedMoves = ['chatter', 'sketch', 'struggle'];
			const move = target.lastMove;
			if (source.transformed || !move || source.moves.includes(move.id)) return false;
			if (disallowedMoves.includes(move.id) || move.isZ || move.isMax) return false;
			const sketchIndex = source.moves.indexOf('sketch');
			if (sketchIndex < 0) return false;
			const sketchedMove = {
				move: move.name,
				id: move.id,
				pp: move.pp,
				maxpp: move.pp,
				target: move.target,
				disabled: false,
				used: false,
			};
			source.moveSlots[sketchIndex] = sketchedMove;
			source.baseMoveSlots[sketchIndex] = sketchedMove;
			this.add('-activate', source, 'move: Sketch', move.name);
		},
		noSketch: true,
		secondary: null,
		target: "normal",
		type: "Normal",
		zMove: {boost: {atk: 1, def: 1, spa: 1, spd: 1, spe: 1}},
		contestType: "Clever",
	},
	skillswap: {
		num: 285,
		accuracy: true,
		basePower: 0,
		category: "Status",
		name: "Skill Swap",
		pp: 10,
		priority: 0,
		flags: {protect: 1, mirror: 1, bypasssub: 1, allyanim: 1},
		onTryHit(target, source) {
			const additionalBannedAbilities = ['hungerswitch', 'illusion', 'neutralizinggas', 'wonderguard'];
			const targetAbility = target.getAbility();
			const sourceAbility = source.getAbility();
			// TODO: research in what order these should be checked
			if (
				target.volatiles['dynamax'] ||
				targetAbility.isPermanent || sourceAbility.isPermanent ||
				additionalBannedAbilities.includes(target.ability) || additionalBannedAbilities.includes(source.ability)
			) {
				return false;
			}
			const sourceCanBeSet = this.runEvent('SetAbility', source, source, this.effect, targetAbility);
			if (!sourceCanBeSet) return sourceCanBeSet;
			const targetCanBeSet = this.runEvent('SetAbility', target, source, this.effect, sourceAbility);
			if (!targetCanBeSet) return targetCanBeSet;
		},
		onHit(target, source, move) {
			const targetAbility = target.getAbility();
			const sourceAbility = source.getAbility();
			if (target.isAlly(source)) {
				this.add('-activate', source, 'move: Skill Swap', '', '', '[of] ' + target);
			} else {
				this.add('-activate', source, 'move: Skill Swap', targetAbility, sourceAbility, '[of] ' + target);
			}
			this.singleEvent('End', sourceAbility, source.abilityState, source);
			this.singleEvent('End', targetAbility, target.abilityState, target);
			source.ability = targetAbility.id;
			target.ability = sourceAbility.id;
			source.abilityState = {id: this.toID(source.ability), target: source};
			target.abilityState = {id: this.toID(target.ability), target: target};
			if (!target.isAlly(source)) target.volatileStaleness = 'external';
			this.singleEvent('Start', targetAbility, source.abilityState, source);
			this.singleEvent('Start', sourceAbility, target.abilityState, target);
		},
		secondary: null,
		target: "normal",
		type: "Psychic",
		zMove: {boost: {spe: 1}},
		contestType: "Clever",
	},
	skittersmack: {
		num: 806,
		accuracy: 90,
		basePower: 70,
		category: "Physical",
		name: "Skitter Smack",
		pp: 10,
		priority: 0,
		flags: {contact: 1, protect: 1, mirror: 1},
		secondary: {
			chance: 100,
			boosts: {
				spa: -1,
			},
		},
		target: "normal",
		type: "Bug",
	},
	skullbash: {
		num: 130,
		accuracy: 100,
		basePower: 130,
		category: "Physical",
		isNonstandard: "Past",
		name: "Skull Bash",
		pp: 10,
		priority: 0,
		flags: {contact: 1, charge: 1, protect: 1, mirror: 1},
		onTryMove(attacker, defender, move) {
			if (attacker.removeVolatile(move.id)) {
				return;
			}
			this.add('-prepare', attacker, move.name);
			this.boost({def: 1}, attacker, attacker, move);
			if (!this.runEvent('ChargeMove', attacker, defender, move)) {
				return;
			}
			attacker.addVolatile('twoturnmove', defender);
			return null;
		},
		secondary: null,
		target: "normal",
		type: "Normal",
		contestType: "Tough",
	},
	skyattack: {
		num: 143,
		accuracy: 90,
		basePower: 140,
		category: "Physical",
		name: "Sky Attack",
		pp: 5,
		priority: 0,
		flags: {charge: 1, protect: 1, mirror: 1, distance: 1},
		critRatio: 2,
		onTryMove(attacker, defender, move) {
			if (attacker.removeVolatile(move.id)) {
				return;
			}
			this.add('-prepare', attacker, move.name);
			if (!this.runEvent('ChargeMove', attacker, defender, move)) {
				return;
			}
			attacker.addVolatile('twoturnmove', defender);
			return null;
		},
		secondary: {
			chance: 30,
			volatileStatus: 'flinch',
		},
		target: "any",
		type: "Flying",
		contestType: "Cool",
	},
	skydrop: {
		num: 507,
		accuracy: 100,
		basePower: 60,
		category: "Physical",
		isNonstandard: "Past",
		name: "Sky Drop",
		pp: 10,
		priority: 0,
		flags: {contact: 1, charge: 1, protect: 1, mirror: 1, gravity: 1, distance: 1},
		onModifyMove(move, source) {
			if (!source.volatiles['skydrop']) {
				move.accuracy = true;
				delete move.flags['contact'];
			}
		},
		onMoveFail(target, source) {
			if (source.volatiles['twoturnmove'] && source.volatiles['twoturnmove'].duration === 1) {
				source.removeVolatile('skydrop');
				source.removeVolatile('twoturnmove');
				if (target === this.effectState.target) {
					this.add('-end', target, 'Sky Drop', '[interrupt]');
				}
			}
		},
		onTry(source, target) {
			return !target.fainted;
		},
		onTryHit(target, source, move) {
			if (source.removeVolatile(move.id)) {
				if (target !== source.volatiles['twoturnmove'].source) return false;

				if (target.hasType('Flying')) {
					this.add('-immune', target);
					return null;
				}
			} else {
				if (target.volatiles['substitute'] || target.isAlly(source)) {
					return false;
				}
				if (target.getWeight() >= 2000) {
					this.add('-fail', target, 'move: Sky Drop', '[heavy]');
					return null;
				}

				this.add('-prepare', source, move.name, target);
				source.addVolatile('twoturnmove', target);
				return null;
			}
		},
		onHit(target, source) {
			if (target.hp) this.add('-end', target, 'Sky Drop');
		},
		condition: {
			duration: 2,
			onAnyDragOut(pokemon) {
				if (pokemon === this.effectState.target || pokemon === this.effectState.source) return false;
			},
			onFoeTrapPokemonPriority: -15,
			onFoeTrapPokemon(defender) {
				if (defender !== this.effectState.source) return;
				defender.trapped = true;
			},
			onFoeBeforeMovePriority: 12,
			onFoeBeforeMove(attacker, defender, move) {
				if (attacker === this.effectState.source) {
					attacker.activeMoveActions--;
					this.debug('Sky drop nullifying.');
					return null;
				}
			},
			onRedirectTargetPriority: 99,
			onRedirectTarget(target, source, source2) {
				if (source !== this.effectState.target) return;
				if (this.effectState.source.fainted) return;
				return this.effectState.source;
			},
			onAnyInvulnerability(target, source, move) {
				if (target !== this.effectState.target && target !== this.effectState.source) {
					return;
				}
				if (source === this.effectState.target && target === this.effectState.source) {
					return;
				}
				if (['gust', 'twister', 'skyuppercut', 'thunder', 'hurricane', 'smackdown', 'thousandarrows'].includes(move.id)) {
					return;
				}
				return false;
			},
			onAnyBasePower(basePower, target, source, move) {
				if (target !== this.effectState.target && target !== this.effectState.source) {
					return;
				}
				if (source === this.effectState.target && target === this.effectState.source) {
					return;
				}
				if (move.id === 'gust' || move.id === 'twister') {
					this.debug('BP doubled on midair target');
					return this.chainModify(2);
				}
			},
			onFaint(target) {
				if (target.volatiles['skydrop'] && target.volatiles['twoturnmove'].source) {
					this.add('-end', target.volatiles['twoturnmove'].source, 'Sky Drop', '[interrupt]');
				}
			},
		},
		secondary: null,
		target: "any",
		type: "Flying",
		contestType: "Tough",
	},
	skyuppercut: {
		num: 327,
		accuracy: 90,
		basePower: 85,
		category: "Physical",
		isNonstandard: "Past",
		name: "Sky Uppercut",
		pp: 15,
		priority: 0,
		flags: {contact: 1, protect: 1, mirror: 1, punch: 1},
		secondary: null,
		target: "normal",
		type: "Fighting",
		contestType: "Cool",
	},
	slackoff: {
		num: 303,
		accuracy: true,
		basePower: 0,
		category: "Status",
		name: "Slack Off",
		pp: 5,
		priority: 0,
		flags: {snatch: 1, heal: 1},
		heal: [1, 2],
		secondary: null,
		target: "self",
		type: "Normal",
		zMove: {effect: 'clearnegativeboost'},
		contestType: "Cute",
	},
	slam: {
		num: 21,
		accuracy: 75,
		basePower: 80,
		category: "Physical",
		name: "Slam",
		pp: 20,
		priority: 0,
		flags: {contact: 1, protect: 1, mirror: 1, nonsky: 1},
		secondary: null,
		target: "normal",
		type: "Normal",
		contestType: "Tough",
	},
	slash: {
		num: 163,
		accuracy: 100,
		basePower: 70,
		category: "Physical",
		name: "Slash",
		pp: 20,
		priority: 0,
		flags: {contact: 1, protect: 1, mirror: 1, slicing: 1},
		critRatio: 2,
		secondary: null,
		target: "normal",
		type: "Normal",
		contestType: "Cool",
	},
	sleeppowder: {
		num: 79,
		accuracy: 75,
		basePower: 0,
		category: "Status",
		name: "Sleep Powder",
		pp: 15,
		priority: 0,
		flags: {powder: 1, protect: 1, reflectable: 1, mirror: 1},
		status: 'slp',
		secondary: null,
		target: "normal",
		type: "Grass",
		zMove: {boost: {spe: 1}},
		contestType: "Clever",
	},
	sleeptalk: {
		num: 214,
		accuracy: true,
		basePower: 0,
		category: "Status",
		name: "Sleep Talk",
		pp: 10,
		priority: 0,
		flags: {},
		sleepUsable: true,
		onTry(source) {
			return source.status === 'slp' || source.hasAbility('comatose');
		},
		onHit(pokemon) {
			const noSleepTalk = [
				'assist', 'beakblast', 'belch', 'bide', 'celebrate', 'chatter', 'copycat', 'dynamaxcannon', 'focuspunch', 'mefirst', 'metronome', 'mimic', 'mirrormove', 'naturepower', 'shelltrap', 'sketch', 'sleeptalk', 'uproar',
			];
			const moves = [];
			for (const moveSlot of pokemon.moveSlots) {
				const moveid = moveSlot.id;
				if (!moveid) continue;
				const move = this.dex.moves.get(moveid);
				if (noSleepTalk.includes(moveid) || move.flags['charge'] || (move.isZ && move.basePower !== 1) || move.isMax) {
					continue;
				}
				moves.push(moveid);
			}
			let randomMove = '';
			if (moves.length) randomMove = this.sample(moves);
			if (!randomMove) {
				return false;
			}
			this.actions.useMove(randomMove, pokemon);
		},
		secondary: null,
		target: "self",
		type: "Normal",
		zMove: {effect: 'crit2'},
		contestType: "Cute",
	},
	sludge: {
		num: 124,
		accuracy: 100,
		basePower: 65,
		category: "Special",
		name: "Sludge",
		pp: 20,
		priority: 0,
		flags: {protect: 1, mirror: 1},
		secondary: {
			chance: 30,
			status: 'psn',
		},
		target: "normal",
		type: "Poison",
		contestType: "Tough",
	},
	sludgebomb: {
		num: 188,
		accuracy: 100,
		basePower: 90,
		category: "Special",
		name: "Sludge Bomb",
		pp: 10,
		priority: 0,
		flags: {bullet: 1, protect: 1, mirror: 1},
		secondary: {
			chance: 30,
			status: 'psn',
		},
		target: "normal",
		type: "Poison",
		contestType: "Tough",
	},
	sludgewave: {
		num: 482,
		accuracy: 100,
		basePower: 95,
		category: "Special",
		name: "Sludge Wave",
		pp: 10,
		priority: 0,
		flags: {protect: 1, mirror: 1},
		secondary: {
			chance: 10,
			status: 'psn',
		},
		target: "allAdjacent",
		type: "Poison",
		contestType: "Tough",
	},
	smackdown: {
		num: 479,
		accuracy: 100,
		basePower: 50,
		category: "Physical",
		name: "Smack Down",
		pp: 15,
		priority: 0,
		flags: {protect: 1, mirror: 1, nonsky: 1},
		volatileStatus: 'smackdown',
		condition: {
			noCopy: true,
			onStart(pokemon) {
				let applies = false;
				if (pokemon.hasType('Flying') || pokemon.hasAbility('levitate')) applies = true;
				if (pokemon.hasItem('ironball') || pokemon.volatiles['ingrain'] ||
					this.field.getPseudoWeather('gravity')) applies = false;
				if (pokemon.removeVolatile('fly') || pokemon.removeVolatile('bounce')) {
					applies = true;
					this.queue.cancelMove(pokemon);
					pokemon.removeVolatile('twoturnmove');
				}
				if (pokemon.volatiles['magnetrise']) {
					applies = true;
					delete pokemon.volatiles['magnetrise'];
				}
				if (pokemon.volatiles['telekinesis']) {
					applies = true;
					delete pokemon.volatiles['telekinesis'];
				}
				if (!applies) return false;
				this.add('-start', pokemon, 'Smack Down');
			},
			onRestart(pokemon) {
				if (pokemon.removeVolatile('fly') || pokemon.removeVolatile('bounce')) {
					this.queue.cancelMove(pokemon);
					pokemon.removeVolatile('twoturnmove');
					this.add('-start', pokemon, 'Smack Down');
				}
			},
			// groundedness implemented in battle.engine.js:BattlePokemon#isGrounded
		},
		secondary: null,
		target: "normal",
		type: "Rock",
		contestType: "Tough",
	},
	smartstrike: {
		num: 684,
		accuracy: true,
		basePower: 70,
		category: "Physical",
		name: "Smart Strike",
		pp: 10,
		priority: 0,
		flags: {contact: 1, protect: 1, mirror: 1},
		secondary: null,
		target: "normal",
		type: "Steel",
		contestType: "Cool",
	},
	smellingsalts: {
		num: 265,
		accuracy: 100,
		basePower: 70,
		basePowerCallback(pokemon, target, move) {
			if (target.status === 'par') {
				this.debug('BP doubled on paralyzed target');
				return move.basePower * 2;
			}
			return move.basePower;
		},
		category: "Physical",
		isNonstandard: "Past",
		name: "Smelling Salts",
		pp: 10,
		priority: 0,
		flags: {contact: 1, protect: 1, mirror: 1},
		onHit(target) {
			if (target.status === 'par') target.cureStatus();
		},
		secondary: null,
		target: "normal",
		type: "Normal",
		contestType: "Tough",
	},
	smog: {
		num: 123,
		accuracy: 70,
		basePower: 30,
		category: "Special",
		name: "Smog",
		pp: 20,
		priority: 0,
		flags: {protect: 1, mirror: 1},
		secondary: {
			chance: 40,
			status: 'psn',
		},
		target: "normal",
		type: "Poison",
		contestType: "Tough",
	},
	smokescreen: {
		num: 108,
		accuracy: 100,
		basePower: 0,
		category: "Status",
		name: "Smokescreen",
		pp: 20,
		priority: 0,
		flags: {protect: 1, reflectable: 1, mirror: 1},
		boosts: {
			accuracy: -1,
		},
		secondary: null,
		target: "normal",
		type: "Normal",
		zMove: {boost: {evasion: 1}},
		contestType: "Clever",
	},
	snaptrap: {
		num: 779,
		accuracy: 100,
		basePower: 35,
		category: "Physical",
		isNonstandard: "Past",
		name: "Snap Trap",
		pp: 15,
		priority: 0,
		flags: {contact: 1, protect: 1, mirror: 1},
		volatileStatus: 'partiallytrapped',
		secondary: null,
		target: "normal",
		type: "Grass",
	},
	snarl: {
		num: 555,
		accuracy: 95,
		basePower: 55,
		category: "Special",
		name: "Snarl",
		pp: 15,
		priority: 0,
		flags: {protect: 1, mirror: 1, sound: 1, bypasssub: 1},
		secondary: {
			chance: 100,
			boosts: {
				spa: -1,
			},
		},
		target: "allAdjacentFoes",
		type: "Dark",
		contestType: "Tough",
	},
	snatch: {
		num: 289,
		accuracy: true,
		basePower: 0,
		category: "Status",
		isNonstandard: "Past",
		name: "Snatch",
		pp: 10,
		priority: 4,
		flags: {bypasssub: 1},
		volatileStatus: 'snatch',
		condition: {
			duration: 1,
			onStart(pokemon) {
				this.add('-singleturn', pokemon, 'Snatch');
			},
			onAnyPrepareHitPriority: -1,
			onAnyPrepareHit(source, target, move) {
				const snatchUser = this.effectState.source;
				if (snatchUser.isSkyDropped()) return;
				if (!move || move.isZ || move.isMax || !move.flags['snatch'] || move.sourceEffect === 'snatch') {
					return;
				}
				snatchUser.removeVolatile('snatch');
				this.add('-activate', snatchUser, 'move: Snatch', '[of] ' + source);
				this.actions.useMove(move.id, snatchUser);
				return null;
			},
		},
		secondary: null,
		pressureTarget: "foeSide",
		target: "self",
		type: "Dark",
		zMove: {boost: {spe: 2}},
		contestType: "Clever",
	},
	snipeshot: {
		num: 745,
		accuracy: 100,
		basePower: 80,
		category: "Special",
		name: "Snipe Shot",
		pp: 15,
		priority: 0,
		flags: {protect: 1, mirror: 1},
		critRatio: 2,
		tracksTarget: true,
		secondary: null,
		target: "normal",
		type: "Water",
	},
	snore: {
		num: 173,
		accuracy: 100,
		basePower: 50,
		category: "Special",
		name: "Snore",
		pp: 15,
		priority: 0,
		flags: {protect: 1, mirror: 1, sound: 1, bypasssub: 1},
		sleepUsable: true,
		onTry(source) {
			return source.status === 'slp' || source.hasAbility('comatose');
		},
		secondary: {
			chance: 30,
			volatileStatus: 'flinch',
		},
		target: "normal",
		type: "Normal",
		contestType: "Cute",
	},
	snowscape: {
		num: 883,
		accuracy: true,
		basePower: 0,
		category: "Status",
		name: "Snowscape",
		pp: 10,
		priority: 0,
		flags: {},
		weather: 'snow',
		secondary: null,
		target: "all",
		type: "Ice",
	},
	soak: {
		num: 487,
		accuracy: 100,
		basePower: 0,
		category: "Status",
		name: "Soak",
		pp: 20,
		priority: 0,
		flags: {protect: 1, reflectable: 1, mirror: 1, allyanim: 1},
		onHit(target) {
			if (target.getTypes().join() === 'Water' || !target.setType('Water')) {
				// Soak should animate even when it fails.
				// Returning false would suppress the animation.
				this.add('-fail', target);
				return null;
			}
			this.add('-start', target, 'typechange', 'Water');
		},
		secondary: null,
		target: "normal",
		type: "Water",
		zMove: {boost: {spa: 1}},
		contestType: "Cute",
	},
	softboiled: {
		num: 135,
		accuracy: true,
		basePower: 0,
		category: "Status",
		name: "Soft-Boiled",
		pp: 5,
		priority: 0,
		flags: {snatch: 1, heal: 1},
		heal: [1, 2],
		secondary: null,
		target: "self",
		type: "Normal",
		zMove: {effect: 'clearnegativeboost'},
		contestType: "Cute",
	},
	solarbeam: {
		num: 76,
		accuracy: 100,
		basePower: 120,
		category: "Special",
		name: "Solar Beam",
		pp: 10,
		priority: 0,
		flags: {charge: 1, protect: 1, mirror: 1},
		onTryMove(attacker, defender, move) {
			if (attacker.removeVolatile(move.id)) {
				return;
			}
			this.add('-prepare', attacker, move.name);
			if (['sunnyday', 'desolateland'].includes(attacker.effectiveWeather())) {
				this.attrLastMove('[still]');
				this.addMove('-anim', attacker, move.name, defender);
				return;
			}
			if (!this.runEvent('ChargeMove', attacker, defender, move)) {
				return;
			}
			attacker.addVolatile('twoturnmove', defender);
			return null;
		},
		onBasePower(basePower, pokemon, target) {
			const weakWeathers = ['raindance', 'primordialsea', 'sandstorm', 'hail', 'snow'];
			if (weakWeathers.includes(pokemon.effectiveWeather())) {
				this.debug('weakened by weather');
				return this.chainModify(0.5);
			}
		},
		secondary: null,
		target: "normal",
		type: "Grass",
		contestType: "Cool",
	},
	solarblade: {
		num: 669,
		accuracy: 100,
		basePower: 125,
		category: "Physical",
		name: "Solar Blade",
		pp: 10,
		priority: 0,
		flags: {contact: 1, charge: 1, protect: 1, mirror: 1, slicing: 1},
		onTryMove(attacker, defender, move) {
			if (attacker.removeVolatile(move.id)) {
				return;
			}
			this.add('-prepare', attacker, move.name);
			if (['sunnyday', 'desolateland'].includes(attacker.effectiveWeather())) {
				this.attrLastMove('[still]');
				this.addMove('-anim', attacker, move.name, defender);
				return;
			}
			if (!this.runEvent('ChargeMove', attacker, defender, move)) {
				return;
			}
			attacker.addVolatile('twoturnmove', defender);
			return null;
		},
		onBasePower(basePower, pokemon, target) {
			const weakWeathers = ['raindance', 'primordialsea', 'sandstorm', 'hail', 'snow'];
			if (weakWeathers.includes(pokemon.effectiveWeather())) {
				this.debug('weakened by weather');
				return this.chainModify(0.5);
			}
		},
		secondary: null,
		target: "normal",
		type: "Grass",
		contestType: "Cool",
	},
	sonicboom: {
		num: 49,
		accuracy: 90,
		basePower: 0,
		damage: 20,
		category: "Special",
		isNonstandard: "Past",
		name: "Sonic Boom",
		pp: 20,
		priority: 0,
		flags: {protect: 1, mirror: 1},
		secondary: null,
		target: "normal",
		type: "Normal",
		contestType: "Cool",
	},
	soulstealing7starstrike: {
		num: 699,
		accuracy: true,
		basePower: 195,
		category: "Physical",
		isNonstandard: "Past",
		name: "Soul-Stealing 7-Star Strike",
		pp: 1,
		priority: 0,
		flags: {contact: 1},
		isZ: "marshadiumz",
		secondary: null,
		target: "normal",
		type: "Ghost",
		contestType: "Cool",
	},
	spacialrend: {
		num: 460,
		accuracy: 95,
		basePower: 100,
		category: "Special",
		name: "Spacial Rend",
		pp: 5,
		priority: 0,
		flags: {protect: 1, mirror: 1},
		critRatio: 2,
		secondary: null,
		target: "normal",
		type: "Dragon",
		contestType: "Beautiful",
	},
	spark: {
		num: 209,
		accuracy: 100,
		basePower: 65,
		category: "Physical",
		name: "Spark",
		pp: 20,
		priority: 0,
		flags: {contact: 1, protect: 1, mirror: 1},
		secondary: {
			chance: 30,
			status: 'par',
		},
		target: "normal",
		type: "Electric",
		contestType: "Cool",
	},
	sparklingaria: {
		num: 664,
		accuracy: 100,
		basePower: 90,
		category: "Special",
		isNonstandard: "Past",
		name: "Sparkling Aria",
		pp: 10,
		priority: 0,
		flags: {protect: 1, mirror: 1, sound: 1, bypasssub: 1},
		secondary: {
			dustproof: true,
			chance: 100,
			volatileStatus: 'sparklingaria',
		},
		onAfterMove(source, target, move) {
			for (const pokemon of this.getAllActive()) {
				if (pokemon !== source && pokemon.removeVolatile('sparklingaria') && pokemon.status === 'brn' && !source.fainted) {
					pokemon.cureStatus();
				}
			}
		},
		target: "allAdjacent",
		type: "Water",
		contestType: "Tough",
	},
	sparklyswirl: {
		num: 740,
		accuracy: 85,
		basePower: 120,
		category: "Special",
		isNonstandard: "LGPE",
		name: "Sparkly Swirl",
		pp: 5,
		priority: 0,
		flags: {protect: 1},
		self: {
			onHit(pokemon, source, move) {
				this.add('-activate', source, 'move: Aromatherapy');
				for (const ally of source.side.pokemon) {
					if (ally !== source && (ally.volatiles['substitute'] && !move.infiltrates)) {
						continue;
					}
					ally.cureStatus();
				}
			},
		},
		secondary: null,
		target: "normal",
		type: "Fairy",
		contestType: "Clever",
	},
	spectralthief: {
		num: 712,
		accuracy: 100,
		basePower: 90,
		category: "Physical",
		isNonstandard: "Past",
		name: "Spectral Thief",
		pp: 10,
		priority: 0,
		flags: {contact: 1, protect: 1, mirror: 1, bypasssub: 1},
		stealsBoosts: true,
		// Boost stealing implemented in scripts.js
		secondary: null,
		target: "normal",
		type: "Ghost",
		contestType: "Cool",
	},
	speedswap: {
		num: 683,
		accuracy: true,
		basePower: 0,
		category: "Status",
		name: "Speed Swap",
		pp: 10,
		priority: 0,
		flags: {protect: 1, mirror: 1, bypasssub: 1, allyanim: 1},
		onHit(target, source) {
			const targetSpe = target.storedStats.spe;
			target.storedStats.spe = source.storedStats.spe;
			source.storedStats.spe = targetSpe;
			this.add('-activate', source, 'move: Speed Swap', '[of] ' + target);
		},
		secondary: null,
		target: "normal",
		type: "Psychic",
		zMove: {boost: {spe: 1}},
		contestType: "Clever",
	},
	spicyextract: {
		num: 858,
		accuracy: true,
		basePower: 0,
		category: "Status",
		name: "Spicy Extract",
		pp: 15,
		priority: 0,
		flags: {protect: 1, reflectable: 1, mirror: 1},
		boosts: {
			atk: 2,
			def: -2,
		},
		secondary: null,
		target: "normal",
		type: "Grass",
	},
	spiderweb: {
		num: 169,
		accuracy: true,
		basePower: 0,
		category: "Status",
		isNonstandard: "Past",
		name: "Spider Web",
		pp: 10,
		priority: 0,
		flags: {protect: 1, reflectable: 1, mirror: 1},
		onHit(target, source, move) {
			return target.addVolatile('trapped', source, move, 'trapper');
		},
		secondary: null,
		target: "normal",
		type: "Bug",
		zMove: {boost: {def: 1}},
		contestType: "Clever",
	},
	spikecannon: {
		num: 131,
		accuracy: 100,
		basePower: 20,
		category: "Physical",
		isNonstandard: "Past",
		name: "Spike Cannon",
		pp: 15,
		priority: 0,
		flags: {protect: 1, mirror: 1},
		multihit: [2, 5],
		secondary: null,
		target: "normal",
		type: "Normal",
		maxMove: {basePower: 120},
		contestType: "Cool",
	},
	spikes: {
		num: 191,
		accuracy: true,
		basePower: 0,
		category: "Status",
		name: "Spikes",
		pp: 20,
		priority: 0,
		flags: {reflectable: 1, nonsky: 1},
		sideCondition: 'spikes',
		condition: {
			// this is a side condition
			onSideStart(side) {
				this.add('-sidestart', side, 'Spikes');
				this.effectState.layers = 1;
			},
			onSideRestart(side) {
				if (this.effectState.layers >= 3) return false;
				this.add('-sidestart', side, 'Spikes');
				this.effectState.layers++;
			},
			onEntryHazard(pokemon) {
				if (!pokemon.isGrounded() || pokemon.hasItem('heavydutyboots')) return;
				const damageAmounts = [0, 3, 4, 6]; // 1/8, 1/6, 1/4
				this.damage(damageAmounts[this.effectState.layers] * pokemon.maxhp / 24);
			},
		},
		secondary: null,
		target: "foeSide",
		type: "Ground",
		zMove: {boost: {def: 1}},
		contestType: "Clever",
	},
	spikyshield: {
		num: 596,
		accuracy: true,
		basePower: 0,
		category: "Status",
		name: "Spiky Shield",
		pp: 10,
		priority: 4,
		flags: {},
		stallingMove: true,
		volatileStatus: 'spikyshield',
		onPrepareHit(pokemon) {
			return !!this.queue.willAct() && this.runEvent('StallMove', pokemon);
		},
		onHit(pokemon) {
			pokemon.addVolatile('stall');
		},
		condition: {
			duration: 1,
			onStart(target) {
				this.add('-singleturn', target, 'move: Protect');
			},
			onTryHitPriority: 3,
			onTryHit(target, source, move) {
				if (!move.flags['protect']) {
					if (['gmaxoneblow', 'gmaxrapidflow'].includes(move.id)) return;
					if (move.isZ || move.isMax) target.getMoveHitData(move).zBrokeProtect = true;
					return;
				}
				if (move.smartTarget) {
					move.smartTarget = false;
				} else {
					this.add('-activate', target, 'move: Protect');
				}
				const lockedmove = source.getVolatile('lockedmove');
				if (lockedmove) {
					// Outrage counter is reset
					if (source.volatiles['lockedmove'].duration === 2) {
						delete source.volatiles['lockedmove'];
					}
				}
				if (this.checkMoveMakesContact(move, source, target)) {
					this.damage(source.baseMaxhp / 8, source, target);
				}
				return this.NOT_FAIL;
			},
			onHit(target, source, move) {
				if (move.isZOrMaxPowered && this.checkMoveMakesContact(move, source, target)) {
					this.damage(source.baseMaxhp / 8, source, target);
				}
			},
		},
		secondary: null,
		target: "self",
		type: "Grass",
		zMove: {boost: {def: 1}},
		contestType: "Tough",
	},
	spinout: {
		num: 859,
		accuracy: 100,
		basePower: 100,
		category: "Physical",
		name: "Spin Out",
		pp: 5,
		priority: 0,
		flags: {contact: 1, protect: 1, mirror: 1},
		self: {
			boosts: {
				spe: -2,
			},
		},
		secondary: null,
		target: "normal",
		type: "Steel",
	},
	spiritbreak: {
		num: 789,
		accuracy: 100,
		basePower: 75,
		category: "Physical",
		name: "Spirit Break",
		pp: 15,
		priority: 0,
		flags: {contact: 1, protect: 1, mirror: 1},
		secondary: {
			chance: 100,
			boosts: {
				spa: -1,
			},
		},
		target: "normal",
		type: "Fairy",
	},
	spiritshackle: {
		num: 662,
		accuracy: 100,
		basePower: 80,
		category: "Physical",
		name: "Spirit Shackle",
		pp: 10,
		priority: 0,
		flags: {protect: 1, mirror: 1},
		secondary: {
			chance: 100,
			onHit(target, source, move) {
				if (source.isActive) target.addVolatile('trapped', source, move, 'trapper');
			},
		},
		target: "normal",
		type: "Ghost",
		contestType: "Tough",
	},
	spitup: {
		num: 255,
		accuracy: 100,
		basePower: 0,
		basePowerCallback(pokemon) {
			if (!pokemon.volatiles['stockpile']?.layers) return false;
			return pokemon.volatiles['stockpile'].layers * 100;
		},
		category: "Special",
		name: "Spit Up",
		pp: 10,
		priority: 0,
		flags: {protect: 1},
		onTry(source) {
			return !!source.volatiles['stockpile'];
		},
		onAfterMove(pokemon) {
			pokemon.removeVolatile('stockpile');
		},
		secondary: null,
		target: "normal",
		type: "Normal",
		contestType: "Tough",
	},
	spite: {
		num: 180,
		accuracy: 100,
		basePower: 0,
		category: "Status",
		name: "Spite",
		pp: 10,
		priority: 0,
		flags: {protect: 1, reflectable: 1, mirror: 1, bypasssub: 1},
		onHit(target) {
			let move: Move | ActiveMove | null = target.lastMove;
			if (!move || move.isZ) return false;
			if (move.isMax && move.baseMove) move = this.dex.moves.get(move.baseMove);

			const ppDeducted = target.deductPP(move.id, 4);
			if (!ppDeducted) return false;
			this.add("-activate", target, 'move: Spite', move.name, ppDeducted);
		},
		secondary: null,
		target: "normal",
		type: "Ghost",
		zMove: {effect: 'heal'},
		contestType: "Tough",
	},
	splash: {
		num: 150,
		accuracy: true,
		basePower: 0,
		category: "Status",
		name: "Splash",
		pp: 40,
		priority: 0,
		flags: {gravity: 1},
		onTry(source, target, move) {
			// Additional Gravity check for Z-move variant
			if (this.field.getPseudoWeather('Gravity')) {
				this.add('cant', source, 'move: Gravity', move);
				return null;
			}
		},
		onTryHit(target, source) {
			this.add('-nothing');
		},
		secondary: null,
		target: "self",
		type: "Normal",
		zMove: {boost: {atk: 3}},
		contestType: "Cute",
	},
	splinteredstormshards: {
		num: 727,
		accuracy: true,
		basePower: 190,
		category: "Physical",
		isNonstandard: "Past",
		name: "Splintered Stormshards",
		pp: 1,
		priority: 0,
		flags: {},
		onHit() {
			this.field.clearTerrain();
		},
		onAfterSubDamage() {
			this.field.clearTerrain();
		},
		isZ: "lycaniumz",
		secondary: null,
		target: "normal",
		type: "Rock",
		contestType: "Cool",
	},
	splishysplash: {
		num: 730,
		accuracy: 100,
		basePower: 90,
		category: "Special",
		isNonstandard: "LGPE",
		name: "Splishy Splash",
		pp: 15,
		priority: 0,
		flags: {protect: 1},
		secondary: {
			chance: 30,
			status: 'par',
		},
		target: "allAdjacentFoes",
		type: "Water",
		contestType: "Cool",
	},
	spore: {
		num: 147,
		accuracy: 100,
		basePower: 0,
		category: "Status",
		name: "Spore",
		pp: 15,
		priority: 0,
		flags: {powder: 1, protect: 1, reflectable: 1, mirror: 1},
		status: 'slp',
		secondary: null,
		target: "normal",
		type: "Grass",
		zMove: {effect: 'clearnegativeboost'},
		contestType: "Beautiful",
	},
	spotlight: {
		num: 671,
		accuracy: true,
		basePower: 0,
		category: "Status",
		isNonstandard: "Past",
		name: "Spotlight",
		pp: 15,
		priority: 3,
		flags: {protect: 1, reflectable: 1, allyanim: 1},
		volatileStatus: 'spotlight',
		onTryHit(target) {
			if (this.activePerHalf === 1) return false;
		},
		condition: {
			duration: 1,
			onStart(pokemon) {
				this.add('-singleturn', pokemon, 'move: Spotlight');
			},
			onFoeRedirectTargetPriority: 2,
			onFoeRedirectTarget(target, source, source2, move) {
				if (this.validTarget(this.effectState.target, source, move.target)) {
					this.debug("Spotlight redirected target of move");
					return this.effectState.target;
				}
			},
		},
		secondary: null,
		target: "normal",
		type: "Normal",
		zMove: {boost: {spd: 1}},
		contestType: "Cute",
	},
	springtidestorm: {
		num: 831,
		accuracy: 80,
		basePower: 100,
		category: "Special",
		isNonstandard: "Unobtainable",
		name: "Springtide Storm",
		pp: 5,
		priority: 0,
		flags: {protect: 1, mirror: 1, wind: 1},
		secondary: {
			chance: 30,
			boosts: {
				atk: -1,
			},
		},
		target: "allAdjacentFoes",
		type: "Fairy",
	},
	stealthrock: {
		num: 446,
		accuracy: true,
		basePower: 0,
		category: "Status",
		name: "Stealth Rock",
		pp: 20,
		priority: 0,
		flags: {reflectable: 1},
		sideCondition: 'stealthrock',
		condition: {
			// this is a side condition
			onSideStart(side) {
				this.add('-sidestart', side, 'move: Stealth Rock');
			},
			onEntryHazard(pokemon) {
				if (pokemon.hasItem('heavydutyboots')) return;
				const typeMod = this.clampIntRange(pokemon.runEffectiveness(this.dex.getActiveMove('stealthrock')), -6, 6);
				this.damage(pokemon.maxhp * Math.pow(2, typeMod) / 8);
			},
		},
		secondary: null,
		target: "foeSide",
		type: "Rock",
		zMove: {boost: {def: 1}},
		contestType: "Cool",
	},
	steameruption: {
		num: 592,
		accuracy: 95,
		basePower: 110,
		category: "Special",
		name: "Steam Eruption",
		pp: 5,
		priority: 0,
		flags: {protect: 1, mirror: 1, defrost: 1},
		thawsTarget: true,
		secondary: {
			chance: 30,
			status: 'brn',
		},
		target: "normal",
		type: "Water",
		contestType: "Beautiful",
	},
	steamroller: {
		num: 537,
		accuracy: 100,
		basePower: 65,
		category: "Physical",
		isNonstandard: "Past",
		name: "Steamroller",
		pp: 20,
		priority: 0,
		flags: {contact: 1, protect: 1, mirror: 1},
		secondary: {
			chance: 30,
			volatileStatus: 'flinch',
		},
		target: "normal",
		type: "Bug",
		contestType: "Tough",
	},
	steelbeam: {
		num: 796,
		accuracy: 95,
		basePower: 140,
		category: "Special",
		name: "Steel Beam",
		pp: 5,
		priority: 0,
		flags: {protect: 1, mirror: 1},
		mindBlownRecoil: true,
		onAfterMove(pokemon, target, move) {
			if (move.mindBlownRecoil && !move.multihit) {
				const hpBeforeRecoil = pokemon.hp;
				this.damage(Math.round(pokemon.maxhp / 2), pokemon, pokemon, this.dex.conditions.get('Steel Beam'), true);
				if (pokemon.hp <= pokemon.maxhp / 2 && hpBeforeRecoil > pokemon.maxhp / 2) {
					this.runEvent('EmergencyExit', pokemon, pokemon);
				}
			}
		},
		secondary: null,
		target: "normal",
		type: "Steel",
	},
	steelroller: {
		num: 798,
		accuracy: 100,
		basePower: 130,
		category: "Physical",
		name: "Steel Roller",
		pp: 5,
		priority: 0,
		flags: {contact: 1, protect: 1, mirror: 1},
		onTry() {
			return !this.field.isTerrain('');
		},
		onHit() {
			this.field.clearTerrain();
		},
		onAfterSubDamage() {
			this.field.clearTerrain();
		},
		secondary: null,
		target: "normal",
		type: "Steel",
	},
	steelwing: {
		num: 211,
		accuracy: 90,
		basePower: 70,
		category: "Physical",
		name: "Steel Wing",
		pp: 25,
		priority: 0,
		flags: {contact: 1, protect: 1, mirror: 1},
		secondary: {
			chance: 10,
			self: {
				boosts: {
					def: 1,
				},
			},
		},
		target: "normal",
		type: "Steel",
		contestType: "Cool",
	},
	stickyweb: {
		num: 564,
		accuracy: true,
		basePower: 0,
		category: "Status",
		name: "Sticky Web",
		pp: 20,
		priority: 0,
		flags: {reflectable: 1},
		sideCondition: 'stickyweb',
		condition: {
			onSideStart(side) {
				this.add('-sidestart', side, 'move: Sticky Web');
			},
			onEntryHazard(pokemon) {
				if (!pokemon.isGrounded() || pokemon.hasItem('heavydutyboots')) return;
				this.add('-activate', pokemon, 'move: Sticky Web');
				this.boost({spe: -1}, pokemon, this.effectState.source, this.dex.getActiveMove('stickyweb'));
			},
		},
		secondary: null,
		pressureTarget: "self",
		target: "foeSide",
		type: "Bug",
		zMove: {boost: {spe: 1}},
		contestType: "Tough",
	},
	stockpile: {
		num: 254,
		accuracy: true,
		basePower: 0,
		category: "Status",
		name: "Stockpile",
		pp: 20,
		priority: 0,
		flags: {snatch: 1},
		onTry(source) {
			if (source.volatiles['stockpile'] && source.volatiles['stockpile'].layers >= 3) return false;
		},
		volatileStatus: 'stockpile',
		condition: {
			noCopy: true,
			onStart(target) {
				this.effectState.layers = 1;
				this.effectState.def = 0;
				this.effectState.spd = 0;
				this.add('-start', target, 'stockpile' + this.effectState.layers);
				const [curDef, curSpD] = [target.boosts.def, target.boosts.spd];
				this.boost({def: 1, spd: 1}, target, target);
				if (curDef !== target.boosts.def) this.effectState.def--;
				if (curSpD !== target.boosts.spd) this.effectState.spd--;
			},
			onRestart(target) {
				if (this.effectState.layers >= 3) return false;
				this.effectState.layers++;
				this.add('-start', target, 'stockpile' + this.effectState.layers);
				const curDef = target.boosts.def;
				const curSpD = target.boosts.spd;
				this.boost({def: 1, spd: 1}, target, target);
				if (curDef !== target.boosts.def) this.effectState.def--;
				if (curSpD !== target.boosts.spd) this.effectState.spd--;
			},
			onEnd(target) {
				if (this.effectState.def || this.effectState.spd) {
					const boosts: SparseBoostsTable = {};
					if (this.effectState.def) boosts.def = this.effectState.def;
					if (this.effectState.spd) boosts.spd = this.effectState.spd;
					this.boost(boosts, target, target);
				}
				this.add('-end', target, 'Stockpile');
				if (this.effectState.def !== this.effectState.layers * -1 || this.effectState.spd !== this.effectState.layers * -1) {
					this.hint("In Gen 7, Stockpile keeps track of how many times it successfully altered each stat individually.");
				}
			},
		},
		secondary: null,
		target: "self",
		type: "Normal",
		zMove: {effect: 'heal'},
		contestType: "Tough",
	},
	stokedsparksurfer: {
		num: 700,
		accuracy: true,
		basePower: 175,
		category: "Special",
		isNonstandard: "Past",
		name: "Stoked Sparksurfer",
		pp: 1,
		priority: 0,
		flags: {},
		isZ: "aloraichiumz",
		secondary: {
			chance: 100,
			status: 'par',
		},
		target: "normal",
		type: "Electric",
		contestType: "Cool",
	},
	stomp: {
		num: 23,
		accuracy: 100,
		basePower: 65,
		category: "Physical",
		name: "Stomp",
		pp: 20,
		priority: 0,
		flags: {contact: 1, protect: 1, mirror: 1, nonsky: 1},
		secondary: {
			chance: 30,
			volatileStatus: 'flinch',
		},
		target: "normal",
		type: "Normal",
		contestType: "Tough",
	},
	stompingtantrum: {
		num: 707,
		accuracy: 100,
		basePower: 75,
		basePowerCallback(pokemon, target, move) {
			if (pokemon.moveLastTurnResult === false) {
				this.debug('doubling Stomping Tantrum BP due to previous move failure');
				return move.basePower * 2;
			}
			return move.basePower;
		},
		category: "Physical",
		name: "Stomping Tantrum",
		pp: 10,
		priority: 0,
		flags: {contact: 1, protect: 1, mirror: 1},
		secondary: null,
		target: "normal",
		type: "Ground",
		contestType: "Tough",
	},
	stoneaxe: {
		num: 830,
		accuracy: 90,
		basePower: 65,
		category: "Physical",
		isNonstandard: "Unobtainable",
		name: "Stone Axe",
		pp: 15,
		priority: 0,
		flags: {contact: 1, protect: 1, mirror: 1, slicing: 1},
<<<<<<< HEAD
		// critRatio: 2,
		self: {
			onHit(source) {
				for (const side of source.side.foeSidesWithConditions()) {
					side.addSideCondition('stealthrock');
				}
			},
=======
		secondary: {
			chance: 100,
			sideCondition: 'stealthrock',
>>>>>>> 8e9ce1a0
		},
		secondary: {}, // allows sheer force to trigger
		target: "normal",
		type: "Rock",
	},
	stoneedge: {
		num: 444,
		accuracy: 80,
		basePower: 100,
		category: "Physical",
		name: "Stone Edge",
		pp: 5,
		priority: 0,
		flags: {protect: 1, mirror: 1},
		critRatio: 2,
		secondary: null,
		target: "normal",
		type: "Rock",
		contestType: "Tough",
	},
	storedpower: {
		num: 500,
		accuracy: 100,
		basePower: 20,
		basePowerCallback(pokemon, target, move) {
			const bp = move.basePower + 20 * pokemon.positiveBoosts();
			this.debug('BP: ' + bp);
			return bp;
		},
		category: "Special",
		name: "Stored Power",
		pp: 10,
		priority: 0,
		flags: {protect: 1, mirror: 1},
		secondary: null,
		target: "normal",
		type: "Psychic",
		zMove: {basePower: 160},
		maxMove: {basePower: 130},
		contestType: "Clever",
	},
	stormthrow: {
		num: 480,
		accuracy: 100,
		basePower: 60,
		category: "Physical",
		isNonstandard: "Past",
		name: "Storm Throw",
		pp: 10,
		priority: 0,
		flags: {contact: 1, protect: 1, mirror: 1},
		willCrit: true,
		secondary: null,
		target: "normal",
		type: "Fighting",
		contestType: "Cool",
	},
	strangesteam: {
		num: 790,
		accuracy: 95,
		basePower: 90,
		category: "Special",
		isNonstandard: "Past",
		name: "Strange Steam",
		pp: 10,
		priority: 0,
		flags: {protect: 1, mirror: 1},
		secondary: {
			chance: 20,
			volatileStatus: 'confusion',
		},
		target: "normal",
		type: "Fairy",
	},
	strength: {
		num: 70,
		accuracy: 100,
		basePower: 80,
		category: "Physical",
		name: "Strength",
		pp: 15,
		priority: 0,
		flags: {contact: 1, protect: 1, mirror: 1},
		secondary: null,
		target: "normal",
		type: "Normal",
		contestType: "Tough",
	},
	strengthsap: {
		num: 668,
		accuracy: 100,
		basePower: 0,
		category: "Status",
		name: "Strength Sap",
		pp: 10,
		priority: 0,
		flags: {protect: 1, reflectable: 1, mirror: 1, heal: 1},
		onHit(target, source) {
			if (target.boosts.atk === -6) return false;
			const atk = target.getStat('atk', false, true);
			const success = this.boost({atk: -1}, target, source, null, false, true);
			return !!(this.heal(atk, source, target) || success);
		},
		secondary: null,
		target: "normal",
		type: "Grass",
		zMove: {boost: {def: 1}},
		contestType: "Cute",
	},
	stringshot: {
		num: 81,
		accuracy: 95,
		basePower: 0,
		category: "Status",
		name: "String Shot",
		pp: 40,
		priority: 0,
		flags: {protect: 1, reflectable: 1, mirror: 1},
		boosts: {
			spe: -2,
		},
		secondary: null,
		target: "allAdjacentFoes",
		type: "Bug",
		zMove: {boost: {spe: 1}},
		contestType: "Clever",
	},
	struggle: {
		num: 165,
		accuracy: true,
		basePower: 50,
		category: "Physical",
		name: "Struggle",
		pp: 1,
		noPPBoosts: true,
		priority: 0,
		flags: {contact: 1, protect: 1},
		noSketch: true,
		onModifyMove(move, pokemon, target) {
			move.type = '???';
			this.add('-activate', pokemon, 'move: Struggle');
		},
		struggleRecoil: true,
		secondary: null,
		target: "randomNormal",
		type: "Normal",
		contestType: "Tough",
	},
	strugglebug: {
		num: 522,
		accuracy: 100,
		basePower: 50,
		category: "Special",
		name: "Struggle Bug",
		pp: 20,
		priority: 0,
		flags: {protect: 1, mirror: 1},
		secondary: {
			chance: 100,
			boosts: {
				spa: -1,
			},
		},
		target: "allAdjacentFoes",
		type: "Bug",
		contestType: "Cute",
	},
	stuffcheeks: {
		num: 747,
		accuracy: true,
		basePower: 0,
		category: "Status",
		name: "Stuff Cheeks",
		pp: 10,
		priority: 0,
		flags: {snatch: 1},
		onDisableMove(pokemon) {
			if (!pokemon.getItem().isBerry) pokemon.disableMove('stuffcheeks');
		},
		onTry(source) {
			const item = source.getItem();
			if (item.isBerry && source.eatItem(true)) {
				this.boost({def: 2}, source, null, null, false, true);
			} else {
				return false;
			}
		},
		secondary: null,
		target: "self",
		type: "Normal",
	},
	stunspore: {
		num: 78,
		accuracy: 75,
		basePower: 0,
		category: "Status",
		name: "Stun Spore",
		pp: 30,
		priority: 0,
		flags: {powder: 1, protect: 1, reflectable: 1, mirror: 1},
		status: 'par',
		secondary: null,
		target: "normal",
		type: "Grass",
		zMove: {boost: {spd: 1}},
		contestType: "Clever",
	},
	submission: {
		num: 66,
		accuracy: 80,
		basePower: 80,
		category: "Physical",
		isNonstandard: "Past",
		name: "Submission",
		pp: 20,
		priority: 0,
		flags: {contact: 1, protect: 1, mirror: 1},
		recoil: [1, 4],
		secondary: null,
		target: "normal",
		type: "Fighting",
		contestType: "Cool",
	},
	substitute: {
		num: 164,
		accuracy: true,
		basePower: 0,
		category: "Status",
		name: "Substitute",
		pp: 10,
		priority: 0,
		flags: {snatch: 1, nonsky: 1},
		volatileStatus: 'substitute',
		onTryHit(source) {
			if (source.volatiles['substitute']) {
				this.add('-fail', source, 'move: Substitute');
				return this.NOT_FAIL;
			}
			if (source.hp <= source.maxhp / 4 || source.maxhp === 1) { // Shedinja clause
				this.add('-fail', source, 'move: Substitute', '[weak]');
				return this.NOT_FAIL;
			}
		},
		onHit(target) {
			this.directDamage(target.maxhp / 4);
		},
		condition: {
			onStart(target) {
				this.add('-start', target, 'Substitute');
				this.effectState.hp = Math.floor(target.maxhp / 4);
				if (target.volatiles['partiallytrapped']) {
					this.add('-end', target, target.volatiles['partiallytrapped'].sourceEffect, '[partiallytrapped]', '[silent]');
					delete target.volatiles['partiallytrapped'];
				}
			},
			onTryPrimaryHitPriority: -1,
			onTryPrimaryHit(target, source, move) {
				if (target === source || move.flags['bypasssub'] || move.infiltrates) {
					return;
				}
				let damage = this.actions.getDamage(source, target, move);
				if (!damage && damage !== 0) {
					this.add('-fail', source);
					this.attrLastMove('[still]');
					return null;
				}
				damage = this.runEvent('SubDamage', target, source, move, damage);
				if (!damage) {
					return damage;
				}
				if (damage > target.volatiles['substitute'].hp) {
					damage = target.volatiles['substitute'].hp as number;
				}
				target.volatiles['substitute'].hp -= damage;
				source.lastDamage = damage;
				if (target.volatiles['substitute'].hp <= 0) {
					if (move.ohko) this.add('-ohko');
					target.removeVolatile('substitute');
				} else {
					this.add('-activate', target, 'move: Substitute', '[damage]');
				}
				if (move.recoil) {
					this.damage(this.actions.calcRecoilDamage(damage, move), source, target, 'recoil');
				}
				if (move.drain) {
					this.heal(Math.ceil(damage * move.drain[0] / move.drain[1]), source, target, 'drain');
				}
				this.singleEvent('AfterSubDamage', move, null, target, source, move, damage);
				this.runEvent('AfterSubDamage', target, source, move, damage);
				return this.HIT_SUBSTITUTE;
			},
			onEnd(target) {
				this.add('-end', target, 'Substitute');
			},
		},
		secondary: null,
		target: "self",
		type: "Normal",
		zMove: {effect: 'clearnegativeboost'},
		contestType: "Cute",
	},
	subzeroslammer: {
		num: 650,
		accuracy: true,
		basePower: 1,
		category: "Physical",
		isNonstandard: "Past",
		name: "Subzero Slammer",
		pp: 1,
		priority: 0,
		flags: {},
		isZ: "iciumz",
		secondary: null,
		target: "normal",
		type: "Ice",
		contestType: "Cool",
	},
	suckerpunch: {
		num: 389,
		accuracy: 100,
		basePower: 70,
		category: "Physical",
		name: "Sucker Punch",
		pp: 5,
		priority: 1,
		flags: {contact: 1, protect: 1, mirror: 1},
		onTry(source, target) {
			const action = this.queue.willMove(target);
			const move = action?.choice === 'move' ? action.move : null;
			if (!move || (move.category === 'Status' && move.id !== 'mefirst') || target.volatiles['mustrecharge']) {
				return false;
			}
		},
		secondary: null,
		target: "normal",
		type: "Dark",
		contestType: "Clever",
	},
	sunnyday: {
		num: 241,
		accuracy: true,
		basePower: 0,
		category: "Status",
		name: "Sunny Day",
		pp: 5,
		priority: 0,
		flags: {},
		weather: 'sunnyday',
		secondary: null,
		target: "all",
		type: "Fire",
		zMove: {boost: {spe: 1}},
		contestType: "Beautiful",
	},
	sunsteelstrike: {
		num: 713,
		accuracy: 100,
		basePower: 100,
		category: "Physical",
		isNonstandard: "Past",
		name: "Sunsteel Strike",
		pp: 5,
		priority: 0,
		flags: {contact: 1, protect: 1, mirror: 1},
		ignoreAbility: true,
		secondary: null,
		target: "normal",
		type: "Steel",
		contestType: "Cool",
	},
	superfang: {
		num: 162,
		accuracy: 90,
		basePower: 0,
		damageCallback(pokemon, target) {
			return this.clampIntRange(target.getUndynamaxedHP() / 2, 1);
		},
		category: "Physical",
		name: "Super Fang",
		pp: 10,
		priority: 0,
		flags: {contact: 1, protect: 1, mirror: 1},
		secondary: null,
		target: "normal",
		type: "Normal",
		contestType: "Tough",
	},
	superpower: {
		num: 276,
		accuracy: 100,
		basePower: 120,
		category: "Physical",
		name: "Superpower",
		pp: 5,
		priority: 0,
		flags: {contact: 1, protect: 1, mirror: 1},
		self: {
			boosts: {
				atk: -1,
				def: -1,
			},
		},
		secondary: null,
		target: "normal",
		type: "Fighting",
		contestType: "Tough",
	},
	supersonic: {
		num: 48,
		accuracy: 55,
		basePower: 0,
		category: "Status",
		name: "Supersonic",
		pp: 20,
		priority: 0,
		flags: {protect: 1, reflectable: 1, mirror: 1, sound: 1, bypasssub: 1},
		volatileStatus: 'confusion',
		secondary: null,
		target: "normal",
		type: "Normal",
		zMove: {boost: {spe: 1}},
		contestType: "Clever",
	},
	supersonicskystrike: {
		num: 626,
		accuracy: true,
		basePower: 1,
		category: "Physical",
		isNonstandard: "Past",
		name: "Supersonic Skystrike",
		pp: 1,
		priority: 0,
		flags: {},
		isZ: "flyiniumz",
		secondary: null,
		target: "normal",
		type: "Flying",
		contestType: "Cool",
	},
	surf: {
		num: 57,
		accuracy: 100,
		basePower: 90,
		category: "Special",
		name: "Surf",
		pp: 15,
		priority: 0,
		flags: {protect: 1, mirror: 1, nonsky: 1},
		secondary: null,
		target: "allAdjacent",
		type: "Water",
		contestType: "Beautiful",
	},
	surgingstrikes: {
		num: 818,
		accuracy: 100,
		basePower: 25,
		category: "Physical",
		name: "Surging Strikes",
		pp: 5,
		priority: 0,
		flags: {contact: 1, protect: 1, punch: 1, mirror: 1},
		willCrit: true,
		multihit: 3,
		secondary: null,
		target: "normal",
		type: "Water",
		zMove: {basePower: 140},
		maxMove: {basePower: 130},
	},
	swagger: {
		num: 207,
		accuracy: 85,
		basePower: 0,
		category: "Status",
		name: "Swagger",
		pp: 15,
		priority: 0,
		flags: {protect: 1, reflectable: 1, mirror: 1, allyanim: 1},
		volatileStatus: 'confusion',
		boosts: {
			atk: 2,
		},
		secondary: null,
		target: "normal",
		type: "Normal",
		zMove: {effect: 'clearnegativeboost'},
		contestType: "Cute",
	},
	swallow: {
		num: 256,
		accuracy: true,
		basePower: 0,
		category: "Status",
		name: "Swallow",
		pp: 10,
		priority: 0,
		flags: {snatch: 1, heal: 1},
		onTry(source) {
			return !!source.volatiles['stockpile'];
		},
		onHit(pokemon) {
			const healAmount = [0.25, 0.5, 1];
			const success = !!this.heal(this.modify(pokemon.maxhp, healAmount[(pokemon.volatiles['stockpile'].layers - 1)]));
			if (!success) this.add('-fail', pokemon, 'heal');
			pokemon.removeVolatile('stockpile');
			return success || this.NOT_FAIL;
		},
		secondary: null,
		target: "self",
		type: "Normal",
		zMove: {effect: 'clearnegativeboost'},
		contestType: "Tough",
	},
	sweetkiss: {
		num: 186,
		accuracy: 75,
		basePower: 0,
		category: "Status",
		name: "Sweet Kiss",
		pp: 10,
		priority: 0,
		flags: {protect: 1, reflectable: 1, mirror: 1},
		volatileStatus: 'confusion',
		secondary: null,
		target: "normal",
		type: "Fairy",
		zMove: {boost: {spa: 1}},
		contestType: "Cute",
	},
	sweetscent: {
		num: 230,
		accuracy: 100,
		basePower: 0,
		category: "Status",
		name: "Sweet Scent",
		pp: 20,
		priority: 0,
		flags: {protect: 1, reflectable: 1, mirror: 1},
		boosts: {
			evasion: -2,
		},
		secondary: null,
		target: "allAdjacentFoes",
		type: "Normal",
		zMove: {boost: {accuracy: 1}},
		contestType: "Cute",
	},
	swift: {
		num: 129,
		accuracy: true,
		basePower: 60,
		category: "Special",
		name: "Swift",
		pp: 20,
		priority: 0,
		flags: {protect: 1, mirror: 1},
		secondary: null,
		target: "allAdjacentFoes",
		type: "Normal",
		contestType: "Cool",
	},
	switcheroo: {
		num: 415,
		accuracy: 100,
		basePower: 0,
		category: "Status",
		name: "Switcheroo",
		pp: 10,
		priority: 0,
		flags: {protect: 1, mirror: 1, allyanim: 1},
		onTryImmunity(target) {
			return !target.hasAbility('stickyhold');
		},
		onHit(target, source, move) {
			const yourItem = target.takeItem(source);
			const myItem = source.takeItem();
			if (target.item || source.item || (!yourItem && !myItem)) {
				if (yourItem) target.item = yourItem.id;
				if (myItem) source.item = myItem.id;
				return false;
			}
			if (
				(myItem && !this.singleEvent('TakeItem', myItem, source.itemState, target, source, move, myItem)) ||
				(yourItem && !this.singleEvent('TakeItem', yourItem, target.itemState, source, target, move, yourItem))
			) {
				if (yourItem) target.item = yourItem.id;
				if (myItem) source.item = myItem.id;
				return false;
			}
			this.add('-activate', source, 'move: Trick', '[of] ' + target);
			if (myItem) {
				target.setItem(myItem);
				this.add('-item', target, myItem, '[from] move: Switcheroo');
			} else {
				this.add('-enditem', target, yourItem, '[silent]', '[from] move: Switcheroo');
			}
			if (yourItem) {
				source.setItem(yourItem);
				this.add('-item', source, yourItem, '[from] move: Switcheroo');
			} else {
				this.add('-enditem', source, myItem, '[silent]', '[from] move: Switcheroo');
			}
		},
		secondary: null,
		target: "normal",
		type: "Dark",
		zMove: {boost: {spe: 2}},
		contestType: "Clever",
	},
	swordsdance: {
		num: 14,
		accuracy: true,
		basePower: 0,
		category: "Status",
		name: "Swords Dance",
		pp: 20,
		priority: 0,
		flags: {snatch: 1, dance: 1},
		boosts: {
			atk: 2,
		},
		secondary: null,
		target: "self",
		type: "Normal",
		zMove: {effect: 'clearnegativeboost'},
		contestType: "Beautiful",
	},
	synchronoise: {
		num: 485,
		accuracy: 100,
		basePower: 120,
		category: "Special",
		isNonstandard: "Past",
		name: "Synchronoise",
		pp: 10,
		priority: 0,
		flags: {protect: 1, mirror: 1},
		onTryImmunity(target, source) {
			return target.hasType(source.getTypes());
		},
		secondary: null,
		target: "allAdjacent",
		type: "Psychic",
		contestType: "Clever",
	},
	synthesis: {
		num: 235,
		accuracy: true,
		basePower: 0,
		category: "Status",
		name: "Synthesis",
		pp: 5,
		priority: 0,
		flags: {snatch: 1, heal: 1},
		onHit(pokemon) {
			let factor = 0.5;
			switch (pokemon.effectiveWeather()) {
			case 'sunnyday':
			case 'desolateland':
				factor = 0.667;
				break;
			case 'raindance':
			case 'primordialsea':
			case 'sandstorm':
			case 'hail':
			case 'snow':
				factor = 0.25;
				break;
			}
			const success = !!this.heal(this.modify(pokemon.maxhp, factor));
			if (!success) {
				this.add('-fail', pokemon, 'heal');
				return this.NOT_FAIL;
			}
			return success;
		},
		secondary: null,
		target: "self",
		type: "Grass",
		zMove: {effect: 'clearnegativeboost'},
		contestType: "Clever",
	},
	tackle: {
		num: 33,
		accuracy: 100,
		basePower: 40,
		category: "Physical",
		name: "Tackle",
		pp: 35,
		priority: 0,
		flags: {contact: 1, protect: 1, mirror: 1},
		secondary: null,
		target: "normal",
		type: "Normal",
		contestType: "Tough",
	},
	tailglow: {
		num: 294,
		accuracy: true,
		basePower: 0,
		category: "Status",
		isNonstandard: "Past",
		name: "Tail Glow",
		pp: 20,
		priority: 0,
		flags: {snatch: 1},
		boosts: {
			spa: 3,
		},
		secondary: null,
		target: "self",
		type: "Bug",
		zMove: {effect: 'clearnegativeboost'},
		contestType: "Beautiful",
	},
	tailslap: {
		num: 541,
		accuracy: 85,
		basePower: 25,
		category: "Physical",
		name: "Tail Slap",
		pp: 10,
		priority: 0,
		flags: {contact: 1, protect: 1, mirror: 1},
		multihit: [2, 5],
		secondary: null,
		target: "normal",
		type: "Normal",
		zMove: {basePower: 140},
		maxMove: {basePower: 130},
		contestType: "Cute",
	},
	tailwhip: {
		num: 39,
		accuracy: 100,
		basePower: 0,
		category: "Status",
		name: "Tail Whip",
		pp: 30,
		priority: 0,
		flags: {protect: 1, reflectable: 1, mirror: 1},
		boosts: {
			def: -1,
		},
		secondary: null,
		target: "allAdjacentFoes",
		type: "Normal",
		zMove: {boost: {atk: 1}},
		contestType: "Cute",
	},
	tailwind: {
		num: 366,
		accuracy: true,
		basePower: 0,
		category: "Status",
		name: "Tailwind",
		pp: 15,
		priority: 0,
		flags: {snatch: 1, wind: 1},
		sideCondition: 'tailwind',
		condition: {
			duration: 4,
			durationCallback(target, source, effect) {
				if (source?.hasAbility('persistent')) {
					this.add('-activate', source, 'ability: Persistent', effect);
					return 6;
				}
				return 4;
			},
			onSideStart(side) {
				this.add('-sidestart', side, 'move: Tailwind');
			},
			onModifySpe(spe, pokemon) {
				return this.chainModify(2);
			},
			onSideResidualOrder: 26,
			onSideResidualSubOrder: 5,
			onSideEnd(side) {
				this.add('-sideend', side, 'move: Tailwind');
			},
		},
		secondary: null,
		target: "allySide",
		type: "Flying",
		zMove: {effect: 'crit2'},
		contestType: "Cool",
	},
	takedown: {
		num: 36,
		accuracy: 85,
		basePower: 90,
		category: "Physical",
		name: "Take Down",
		pp: 20,
		priority: 0,
		flags: {contact: 1, protect: 1, mirror: 1},
		recoil: [1, 4],
		secondary: null,
		target: "normal",
		type: "Normal",
		contestType: "Tough",
	},
	takeheart: {
		num: 850,
		accuracy: true,
		basePower: 0,
		category: "Status",
		isNonstandard: "Past",
		name: "Take Heart",
		pp: 15,
		priority: 0,
		flags: {snatch: 1},
		onHit(pokemon) {
			const success = !!this.boost({spa: 1, spd: 1});
			return pokemon.cureStatus() || success;
		},
		secondary: null,
		target: "self",
		type: "Psychic",
	},
	tarshot: {
		num: 749,
		accuracy: 100,
		basePower: 0,
		category: "Status",
		name: "Tar Shot",
		pp: 15,
		priority: 0,
		flags: {protect: 1, reflectable: 1, mirror: 1},
		volatileStatus: 'tarshot',
		condition: {
			onStart(pokemon) {
				this.add('-start', pokemon, 'Tar Shot');
			},
			onEffectivenessPriority: -2,
			onEffectiveness(typeMod, target, type, move) {
				if (move.type !== 'Fire') return;
				if (!target) return;
				if (type !== target.getTypes()[0]) return;
				return typeMod + 1;
			},
		},
		boosts: {
			spe: -1,
		},
		secondary: null,
		target: "normal",
		type: "Rock",
	},
	taunt: {
		num: 269,
		accuracy: 100,
		basePower: 0,
		category: "Status",
		name: "Taunt",
		pp: 20,
		priority: 0,
		flags: {protect: 1, reflectable: 1, mirror: 1, bypasssub: 1},
		volatileStatus: 'taunt',
		condition: {
			duration: 3,
			onStart(target) {
				if (target.activeTurns && !this.queue.willMove(target)) {
					this.effectState.duration++;
				}
				this.add('-start', target, 'move: Taunt');
			},
			onResidualOrder: 15,
			onEnd(target) {
				this.add('-end', target, 'move: Taunt');
			},
			onDisableMove(pokemon) {
				for (const moveSlot of pokemon.moveSlots) {
					const move = this.dex.moves.get(moveSlot.id);
					if (move.category === 'Status' && move.id !== 'mefirst') {
						pokemon.disableMove(moveSlot.id);
					}
				}
			},
			onBeforeMovePriority: 5,
			onBeforeMove(attacker, defender, move) {
				if (!move.isZ && !move.isMax && move.category === 'Status' && move.id !== 'mefirst') {
					this.add('cant', attacker, 'move: Taunt', move);
					return false;
				}
			},
		},
		secondary: null,
		target: "normal",
		type: "Dark",
		zMove: {boost: {atk: 1}},
		contestType: "Clever",
	},
	tearfullook: {
		num: 715,
		accuracy: true,
		basePower: 0,
		category: "Status",
		name: "Tearful Look",
		pp: 20,
		priority: 0,
		flags: {reflectable: 1, mirror: 1},
		boosts: {
			atk: -1,
			spa: -1,
		},
		secondary: null,
		target: "normal",
		type: "Normal",
		zMove: {boost: {def: 1}},
		contestType: "Cute",
	},
	teatime: {
		num: 752,
		accuracy: true,
		basePower: 0,
		category: "Status",
		name: "Teatime",
		pp: 10,
		priority: 0,
		flags: {bypasssub: 1},
		onHitField(target, source, move) {
			let result = false;
			for (const active of this.getAllActive()) {
				if (this.runEvent('Invulnerability', active, source, move) === false) {
					this.add('-miss', source, active);
					result = true;
				} else if (this.runEvent('TryHit', active, source, move)) {
					const item = active.getItem();
					if (active.hp && item.isBerry) {
						// bypasses Unnerve
						active.eatItem(true);
						result = true;
					}
				}
			}
			return result;
		},
		secondary: null,
		target: "all",
		type: "Normal",
	},
	technoblast: {
		num: 546,
		accuracy: 100,
		basePower: 120,
		category: "Special",
		isNonstandard: "Past",
		name: "Techno Blast",
		pp: 5,
		priority: 0,
		flags: {protect: 1, mirror: 1},
		onModifyType(move, pokemon) {
			if (pokemon.ignoringItem()) return;
			move.type = this.runEvent('Drive', pokemon, null, move, 'Normal');
		},
		secondary: null,
		target: "normal",
		type: "Normal",
		contestType: "Cool",
	},
	tectonicrage: {
		num: 630,
		accuracy: true,
		basePower: 1,
		category: "Physical",
		isNonstandard: "Past",
		name: "Tectonic Rage",
		pp: 1,
		priority: 0,
		flags: {},
		isZ: "groundiumz",
		secondary: null,
		target: "normal",
		type: "Ground",
		contestType: "Cool",
	},
	teeterdance: {
		num: 298,
		accuracy: 100,
		basePower: 0,
		category: "Status",
		name: "Teeter Dance",
		pp: 20,
		priority: 0,
		flags: {protect: 1, mirror: 1, dance: 1},
		volatileStatus: 'confusion',
		secondary: null,
		target: "allAdjacent",
		type: "Normal",
		zMove: {boost: {spa: 1}},
		contestType: "Cute",
	},
	telekinesis: {
		num: 477,
		accuracy: true,
		basePower: 0,
		category: "Status",
		isNonstandard: "Past",
		name: "Telekinesis",
		pp: 15,
		priority: 0,
		flags: {protect: 1, reflectable: 1, mirror: 1, gravity: 1, allyanim: 1},
		volatileStatus: 'telekinesis',
		onTry(source, target, move) {
			// Additional Gravity check for Z-move variant
			if (this.field.getPseudoWeather('Gravity')) {
				this.attrLastMove('[still]');
				this.add('cant', source, 'move: Gravity', move);
				return null;
			}
		},
		condition: {
			duration: 3,
			onStart(target) {
				if (['Diglett', 'Dugtrio', 'Palossand', 'Sandygast'].includes(target.baseSpecies.baseSpecies) ||
						target.baseSpecies.name === 'Gengar-Mega') {
					this.add('-immune', target);
					return null;
				}
				if (target.volatiles['smackdown'] || target.volatiles['ingrain']) return false;
				this.add('-start', target, 'Telekinesis');
			},
			onAccuracyPriority: -1,
			onAccuracy(accuracy, target, source, move) {
				if (move && !move.ohko) return true;
			},
			onImmunity(type) {
				if (type === 'Ground') return false;
			},
			onUpdate(pokemon) {
				if (pokemon.baseSpecies.name === 'Gengar-Mega') {
					delete pokemon.volatiles['telekinesis'];
					this.add('-end', pokemon, 'Telekinesis', '[silent]');
				}
			},
			onResidualOrder: 19,
			onEnd(target) {
				this.add('-end', target, 'Telekinesis');
			},
		},
		secondary: null,
		target: "normal",
		type: "Psychic",
		zMove: {boost: {spa: 1}},
		contestType: "Clever",
	},
	teleport: {
		num: 100,
		accuracy: true,
		basePower: 0,
		category: "Status",
		name: "Teleport",
		pp: 20,
		priority: -6,
		flags: {},
		onTry(source) {
			return !!this.canSwitch(source.side);
		},
		selfSwitch: true,
		secondary: null,
		target: "self",
		type: "Psychic",
		zMove: {effect: 'heal'},
		contestType: "Cool",
	},
	terablast: {
		num: 851,
		accuracy: 100,
		basePower: 80,
		category: "Special",
		name: "Tera Blast",
		pp: 10,
		priority: 0,
		flags: {protect: 1, mirror: 1},
		onModifyType(move, pokemon, target) {
			if (pokemon.terastallized) {
				move.type = pokemon.teraType;
			}
		},
		onModifyMove(move, pokemon) {
			if (pokemon.terastallized && pokemon.getStat('atk', false, true) > pokemon.getStat('spa', false, true)) {
				move.category = 'Physical';
			}
		},
		secondary: null,
		target: "normal",
		type: "Normal",
	},
	terrainpulse: {
		num: 805,
		accuracy: 100,
		basePower: 50,
		category: "Special",
		name: "Terrain Pulse",
		pp: 10,
		priority: 0,
		flags: {protect: 1, mirror: 1, pulse: 1},
		onModifyType(move, pokemon) {
			if (!pokemon.isGrounded()) return;
			switch (this.field.terrain) {
			case 'electricterrain':
				move.type = 'Electric';
				break;
			case 'grassyterrain':
				move.type = 'Grass';
				break;
			case 'mistyterrain':
				move.type = 'Fairy';
				break;
			case 'psychicterrain':
				move.type = 'Psychic';
				break;
			}
		},
		onModifyMove(move, pokemon) {
			if (this.field.terrain && pokemon.isGrounded()) {
				move.basePower *= 2;
				this.debug('BP doubled in Terrain');
			}
		},
		secondary: null,
		target: "normal",
		type: "Normal",
		zMove: {basePower: 160},
		maxMove: {basePower: 130},
	},
	thief: {
		num: 168,
		accuracy: 100,
		basePower: 60,
		category: "Physical",
		name: "Thief",
		pp: 25,
		priority: 0,
		flags: {contact: 1, protect: 1, mirror: 1},
		onAfterHit(target, source, move) {
			if (source.item || source.volatiles['gem']) {
				return;
			}
			const yourItem = target.takeItem(source);
			if (!yourItem) {
				return;
			}
			if (!this.singleEvent('TakeItem', yourItem, target.itemState, source, target, move, yourItem) ||
				!source.setItem(yourItem)) {
				target.item = yourItem.id; // bypass setItem so we don't break choicelock or anything
				return;
			}
			this.add('-enditem', target, yourItem, '[silent]', '[from] move: Thief', '[of] ' + source);
			this.add('-item', source, yourItem, '[from] move: Thief', '[of] ' + target);
		},
		secondary: null,
		target: "normal",
		type: "Dark",
		contestType: "Tough",
	},
	thousandarrows: {
		num: 614,
		accuracy: 100,
		basePower: 90,
		category: "Physical",
		isNonstandard: "Past",
		name: "Thousand Arrows",
		pp: 10,
		priority: 0,
		flags: {protect: 1, mirror: 1, nonsky: 1},
		onEffectiveness(typeMod, target, type, move) {
			if (move.type !== 'Ground') return;
			if (!target) return; // avoid crashing when called from a chat plugin
			// ignore effectiveness if the target is Flying type and immune to Ground
			if (!target.runImmunity('Ground')) {
				if (target.hasType('Flying')) return 0;
			}
		},
		volatileStatus: 'smackdown',
		ignoreImmunity: {'Ground': true},
		secondary: null,
		target: "allAdjacentFoes",
		type: "Ground",
		zMove: {basePower: 180},
		contestType: "Beautiful",
	},
	thousandwaves: {
		num: 615,
		accuracy: 100,
		basePower: 90,
		category: "Physical",
		isNonstandard: "Past",
		name: "Thousand Waves",
		pp: 10,
		priority: 0,
		flags: {protect: 1, mirror: 1, nonsky: 1},
		onHit(target, source, move) {
			if (source.isActive) target.addVolatile('trapped', source, move, 'trapper');
		},
		secondary: null,
		target: "allAdjacentFoes",
		type: "Ground",
		contestType: "Tough",
	},
	thrash: {
		num: 37,
		accuracy: 100,
		basePower: 120,
		category: "Physical",
		name: "Thrash",
		pp: 10,
		priority: 0,
		flags: {contact: 1, protect: 1, mirror: 1},
		self: {
			volatileStatus: 'lockedmove',
		},
		onAfterMove(pokemon) {
			if (pokemon.volatiles['lockedmove'] && pokemon.volatiles['lockedmove'].duration === 1) {
				pokemon.removeVolatile('lockedmove');
			}
		},
		secondary: null,
		target: "randomNormal",
		type: "Normal",
		contestType: "Tough",
	},
	throatchop: {
		num: 675,
		accuracy: 100,
		basePower: 80,
		category: "Physical",
		name: "Throat Chop",
		pp: 15,
		priority: 0,
		flags: {contact: 1, protect: 1, mirror: 1},
		condition: {
			duration: 2,
			onStart(target) {
				this.add('-start', target, 'Throat Chop', '[silent]');
			},
			onDisableMove(pokemon) {
				for (const moveSlot of pokemon.moveSlots) {
					if (this.dex.moves.get(moveSlot.id).flags['sound']) {
						pokemon.disableMove(moveSlot.id);
					}
				}
			},
			onBeforeMovePriority: 6,
			onBeforeMove(pokemon, target, move) {
				if (!move.isZ && !move.isMax && move.flags['sound']) {
					this.add('cant', pokemon, 'move: Throat Chop');
					return false;
				}
			},
			onModifyMove(move, pokemon, target) {
				if (!move.isZ && !move.isMax && move.flags['sound']) {
					this.add('cant', pokemon, 'move: Throat Chop');
					return false;
				}
			},
			onResidualOrder: 22,
			onEnd(target) {
				this.add('-end', target, 'Throat Chop', '[silent]');
			},
		},
		secondary: {
			chance: 100,
			onHit(target) {
				target.addVolatile('throatchop');
			},
		},
		target: "normal",
		type: "Dark",
		contestType: "Clever",
	},
	thunder: {
		num: 87,
		accuracy: 70,
		basePower: 110,
		category: "Special",
		name: "Thunder",
		pp: 10,
		priority: 0,
		flags: {protect: 1, mirror: 1},
		onModifyMove(move, pokemon, target) {
			switch (target?.effectiveWeather()) {
			case 'raindance':
			case 'primordialsea':
				move.accuracy = true;
				break;
			case 'sunnyday':
			case 'desolateland':
				move.accuracy = 50;
				break;
			}
		},
		secondary: {
			chance: 30,
			status: 'par',
		},
		target: "normal",
		type: "Electric",
		contestType: "Cool",
	},
	thunderbolt: {
		num: 85,
		accuracy: 100,
		basePower: 90,
		category: "Special",
		name: "Thunderbolt",
		pp: 15,
		priority: 0,
		flags: {protect: 1, mirror: 1},
		secondary: {
			chance: 10,
			status: 'par',
		},
		target: "normal",
		type: "Electric",
		contestType: "Cool",
	},
	thundercage: {
		num: 819,
		accuracy: 90,
		basePower: 80,
		category: "Special",
		name: "Thunder Cage",
		pp: 15,
		priority: 0,
		flags: {protect: 1, mirror: 1},
		volatileStatus: 'partiallytrapped',
		secondary: null,
		target: "normal",
		type: "Electric",
	},
	thunderfang: {
		num: 422,
		accuracy: 95,
		basePower: 65,
		category: "Physical",
		name: "Thunder Fang",
		pp: 15,
		priority: 0,
		flags: {bite: 1, contact: 1, protect: 1, mirror: 1},
		secondaries: [
			{
				chance: 10,
				status: 'par',
			}, {
				chance: 10,
				volatileStatus: 'flinch',
			},
		],
		target: "normal",
		type: "Electric",
		contestType: "Cool",
	},
	thunderouskick: {
		num: 823,
		accuracy: 100,
		basePower: 90,
		category: "Physical",
		name: "Thunderous Kick",
		pp: 10,
		priority: 0,
		flags: {contact: 1, protect: 1, mirror: 1},
		secondary: {
			chance: 100,
			boosts: {
				def: -1,
			},
		},
		target: "normal",
		type: "Fighting",
	},
	thunderpunch: {
		num: 9,
		accuracy: 100,
		basePower: 75,
		category: "Physical",
		name: "Thunder Punch",
		pp: 15,
		priority: 0,
		flags: {contact: 1, protect: 1, mirror: 1, punch: 1},
		secondary: {
			chance: 10,
			status: 'par',
		},
		target: "normal",
		type: "Electric",
		contestType: "Cool",
	},
	thundershock: {
		num: 84,
		accuracy: 100,
		basePower: 40,
		category: "Special",
		name: "Thunder Shock",
		pp: 30,
		priority: 0,
		flags: {protect: 1, mirror: 1},
		secondary: {
			chance: 10,
			status: 'par',
		},
		target: "normal",
		type: "Electric",
		contestType: "Cool",
	},
	thunderwave: {
		num: 86,
		accuracy: 90,
		basePower: 0,
		category: "Status",
		name: "Thunder Wave",
		pp: 20,
		priority: 0,
		flags: {protect: 1, reflectable: 1, mirror: 1},
		status: 'par',
		ignoreImmunity: false,
		secondary: null,
		target: "normal",
		type: "Electric",
		zMove: {boost: {spd: 1}},
		contestType: "Cool",
	},
	tickle: {
		num: 321,
		accuracy: 100,
		basePower: 0,
		category: "Status",
		name: "Tickle",
		pp: 20,
		priority: 0,
		flags: {protect: 1, reflectable: 1, mirror: 1, allyanim: 1},
		boosts: {
			atk: -1,
			def: -1,
		},
		secondary: null,
		target: "normal",
		type: "Normal",
		zMove: {boost: {def: 1}},
		contestType: "Cute",
	},
	tidyup: {
		num: 882,
		accuracy: true,
		basePower: 0,
		category: "Status",
		name: "Tidy Up",
		pp: 10,
		priority: 0,
		flags: {},
		boosts: {
			atk: 1,
			spe: 1,
		},
		onHit(source) {
			let success = false;
			const removeAll = ['spikes', 'toxicspikes', 'stealthrock', 'stickyweb', 'gmaxsteelsurge'];
			for (const sideCondition of removeAll) {
				if (source.side.removeSideCondition(sideCondition)) {
					this.add('-sideend', source.side, this.dex.conditions.get(sideCondition).name, '[from] move: Tidy Up', '[of] ' + source);
					success = true;
				}
				if (source.side.foe.removeSideCondition(sideCondition)) {
					this.add('-sideend', source.side.foe, this.dex.conditions.get(sideCondition).name, '[from] move: Tidy Up', '[of] ' + source);
					success = true;
				}
			}
			for (const pokemon of this.getAllActive()) {
				if (pokemon.removeVolatile('substitute')) success = true;
			}
			if (success) this.add('-activate', source, 'move: Tidy Up');
		},
		secondary: null,
		target: "self",
		type: "Normal",
	},
	topsyturvy: {
		num: 576,
		accuracy: true,
		basePower: 0,
		category: "Status",
		isNonstandard: "Past",
		name: "Topsy-Turvy",
		pp: 20,
		priority: 0,
		flags: {protect: 1, reflectable: 1, mirror: 1, allyanim: 1},
		onHit(target) {
			let success = false;
			let i: BoostID;
			for (i in target.boosts) {
				if (target.boosts[i] === 0) continue;
				target.boosts[i] = -target.boosts[i];
				success = true;
			}
			if (!success) return false;
			this.add('-invertboost', target, '[from] move: Topsy-Turvy');
		},
		secondary: null,
		target: "normal",
		type: "Dark",
		zMove: {boost: {atk: 1}},
		contestType: "Clever",
	},
	torchsong: {
		num: 871,
		accuracy: 100,
		basePower: 80,
		category: "Special",
		name: "Torch Song",
		pp: 10,
		priority: 0,
		flags: {protect: 1, mirror: 1, sound: 1, bypasssub: 1},
		secondary: {
			chance: 100,
			self: {
				boosts: {
					spa: 1,
				},
			},
		},
		target: "normal",
		type: "Fire",
		contestType: "Beautiful",
	},
	torment: {
		num: 259,
		accuracy: 100,
		basePower: 0,
		category: "Status",
		name: "Torment",
		pp: 15,
		priority: 0,
		flags: {protect: 1, reflectable: 1, mirror: 1, bypasssub: 1},
		volatileStatus: 'torment',
		condition: {
			noCopy: true,
			onStart(pokemon, source, effect) {
				if (pokemon.volatiles['dynamax']) {
					delete pokemon.volatiles['torment'];
					return false;
				}
				if (effect?.id === 'gmaxmeltdown') this.effectState.duration = 3;
				this.add('-start', pokemon, 'Torment');
			},
			onEnd(pokemon) {
				this.add('-end', pokemon, 'Torment');
			},
			onDisableMove(pokemon) {
				if (pokemon.lastMove && pokemon.lastMove.id !== 'struggle') pokemon.disableMove(pokemon.lastMove.id);
			},
		},
		secondary: null,
		target: "normal",
		type: "Dark",
		zMove: {boost: {def: 1}},
		contestType: "Tough",
	},
	toxic: {
		num: 92,
		accuracy: 90,
		basePower: 0,
		category: "Status",
		name: "Toxic",
		pp: 10,
		priority: 0,
		flags: {protect: 1, reflectable: 1, mirror: 1},
		// No Guard-like effect for Poison-type users implemented in Scripts#tryMoveHit
		status: 'tox',
		secondary: null,
		target: "normal",
		type: "Poison",
		zMove: {boost: {def: 1}},
		contestType: "Clever",
	},
	toxicspikes: {
		num: 390,
		accuracy: true,
		basePower: 0,
		category: "Status",
		name: "Toxic Spikes",
		pp: 20,
		priority: 0,
		flags: {reflectable: 1, nonsky: 1},
		sideCondition: 'toxicspikes',
		condition: {
			// this is a side condition
			onSideStart(side) {
				this.add('-sidestart', side, 'move: Toxic Spikes');
				this.effectState.layers = 1;
			},
			onSideRestart(side) {
				if (this.effectState.layers >= 2) return false;
				this.add('-sidestart', side, 'move: Toxic Spikes');
				this.effectState.layers++;
			},
			onEntryHazard(pokemon) {
				if (!pokemon.isGrounded()) return;
				if (pokemon.hasType('Poison')) {
					this.add('-sideend', pokemon.side, 'move: Toxic Spikes', '[of] ' + pokemon);
					pokemon.side.removeSideCondition('toxicspikes');
				} else if (pokemon.hasType('Steel') || pokemon.hasItem('heavydutyboots')) {
					return;
				} else if (this.effectState.layers >= 2) {
					pokemon.trySetStatus('tox', pokemon.side.foe.active[0]);
				} else {
					pokemon.trySetStatus('psn', pokemon.side.foe.active[0]);
				}
			},
		},
		secondary: null,
		target: "foeSide",
		type: "Poison",
		zMove: {boost: {def: 1}},
		contestType: "Clever",
	},
	toxicthread: {
		num: 672,
		accuracy: 100,
		basePower: 0,
		category: "Status",
		isNonstandard: "Past",
		name: "Toxic Thread",
		pp: 20,
		priority: 0,
		flags: {protect: 1, reflectable: 1, mirror: 1},
		status: 'psn',
		boosts: {
			spe: -1,
		},
		secondary: null,
		target: "normal",
		type: "Poison",
		zMove: {boost: {spe: 1}},
		contestType: "Tough",
	},
	trailblaze: {
		num: 885,
		accuracy: 100,
		basePower: 50,
		category: "Physical",
		name: "Trailblaze",
		pp: 20,
		priority: 0,
		flags: {contact: 1, protect: 1, mirror: 1},
		secondary: {
			chance: 100,
			self: {
				boosts: {
					spe: 1,
				},
			},
		},
		target: "normal",
		type: "Grass",
		contestType: "Cool",
	},
	transform: {
		num: 144,
		accuracy: true,
		basePower: 0,
		category: "Status",
		name: "Transform",
		pp: 10,
		priority: 0,
		flags: {allyanim: 1},
		onHit(target, pokemon) {
			if (!pokemon.transformInto(target)) {
				return false;
			}
		},
		secondary: null,
		target: "normal",
		type: "Normal",
		zMove: {effect: 'heal'},
		contestType: "Clever",
	},
	triattack: {
		num: 161,
		accuracy: 100,
		basePower: 80,
		category: "Special",
		name: "Tri Attack",
		pp: 10,
		priority: 0,
		flags: {protect: 1, mirror: 1},
		secondary: {
			chance: 20,
			onHit(target, source) {
				const result = this.random(3);
				if (result === 0) {
					target.trySetStatus('brn', source);
				} else if (result === 1) {
					target.trySetStatus('par', source);
				} else {
					target.trySetStatus('frz', source);
				}
			},
		},
		target: "normal",
		type: "Normal",
		contestType: "Beautiful",
	},
	trick: {
		num: 271,
		accuracy: 100,
		basePower: 0,
		category: "Status",
		name: "Trick",
		pp: 10,
		priority: 0,
		flags: {protect: 1, mirror: 1, allyanim: 1},
		onTryImmunity(target) {
			return !target.hasAbility('stickyhold');
		},
		onHit(target, source, move) {
			const yourItem = target.takeItem(source);
			const myItem = source.takeItem();
			if (target.item || source.item || (!yourItem && !myItem)) {
				if (yourItem) target.item = yourItem.id;
				if (myItem) source.item = myItem.id;
				return false;
			}
			if (
				(myItem && !this.singleEvent('TakeItem', myItem, source.itemState, target, source, move, myItem)) ||
				(yourItem && !this.singleEvent('TakeItem', yourItem, target.itemState, source, target, move, yourItem))
			) {
				if (yourItem) target.item = yourItem.id;
				if (myItem) source.item = myItem.id;
				return false;
			}
			this.add('-activate', source, 'move: Trick', '[of] ' + target);
			if (myItem) {
				target.setItem(myItem);
				this.add('-item', target, myItem, '[from] move: Trick');
			} else {
				this.add('-enditem', target, yourItem, '[silent]', '[from] move: Trick');
			}
			if (yourItem) {
				source.setItem(yourItem);
				this.add('-item', source, yourItem, '[from] move: Trick');
			} else {
				this.add('-enditem', source, myItem, '[silent]', '[from] move: Trick');
			}
		},
		secondary: null,
		target: "normal",
		type: "Psychic",
		zMove: {boost: {spe: 2}},
		contestType: "Clever",
	},
	trickortreat: {
		num: 567,
		accuracy: 100,
		basePower: 0,
		category: "Status",
		isNonstandard: "Past",
		name: "Trick-or-Treat",
		pp: 20,
		priority: 0,
		flags: {protect: 1, reflectable: 1, mirror: 1, allyanim: 1},
		onHit(target) {
			if (target.hasType('Ghost')) return false;
			if (!target.addType('Ghost')) return false;
			this.add('-start', target, 'typeadd', 'Ghost', '[from] move: Trick-or-Treat');

			if (target.side.active.length === 2 && target.position === 1) {
				// Curse Glitch
				const action = this.queue.willMove(target);
				if (action && action.move.id === 'curse') {
					action.targetLoc = -1;
				}
			}
		},
		secondary: null,
		target: "normal",
		type: "Ghost",
		zMove: {boost: {atk: 1, def: 1, spa: 1, spd: 1, spe: 1}},
		contestType: "Cute",
	},
	trickroom: {
		num: 433,
		accuracy: true,
		basePower: 0,
		category: "Status",
		name: "Trick Room",
		pp: 5,
		priority: -7,
		flags: {mirror: 1},
		pseudoWeather: 'trickroom',
		condition: {
			duration: 5,
			durationCallback(source, effect) {
				if (source?.hasAbility('persistent')) {
					this.add('-activate', source, 'ability: Persistent', effect);
					return 7;
				}
				return 5;
			},
			onFieldStart(target, source) {
				this.add('-fieldstart', 'move: Trick Room', '[of] ' + source);
			},
			onFieldRestart(target, source) {
				this.field.removePseudoWeather('trickroom');
			},
			// Speed modification is changed in Pokemon.getActionSpeed() in sim/pokemon.js
			onFieldResidualOrder: 27,
			onFieldResidualSubOrder: 1,
			onFieldEnd() {
				this.add('-fieldend', 'move: Trick Room');
			},
		},
		secondary: null,
		target: "all",
		type: "Psychic",
		zMove: {boost: {accuracy: 1}},
		contestType: "Clever",
	},
	triplearrows: {
		num: 843,
		accuracy: 100,
		basePower: 90,
		category: "Physical",
		isNonstandard: "Unobtainable",
		name: "Triple Arrows",
		pp: 10,
		priority: 0,
		flags: {protect: 1, mirror: 1},
		critRatio: 2,
		secondaries: [
			{
				chance: 50,
				boosts: {
					def: -1,
				},
			}, {
				chance: 30,
				volatileStatus: 'flinch',
			},
		],
		target: "normal",
		type: "Fighting",
	},
	tripleaxel: {
		num: 813,
		accuracy: 90,
		basePower: 20,
		basePowerCallback(pokemon, target, move) {
			return 20 * move.hit;
		},
		category: "Physical",
		name: "Triple Axel",
		pp: 10,
		priority: 0,
		flags: {contact: 1, protect: 1, mirror: 1},
		multihit: 3,
		multiaccuracy: true,
		secondary: null,
		target: "normal",
		type: "Ice",
		zMove: {basePower: 120},
		maxMove: {basePower: 140},
	},
	tripledive: {
		num: 865,
		accuracy: 95,
		basePower: 30,
		category: "Physical",
		name: "Triple Dive",
		pp: 10,
		priority: 0,
		flags: {contact: 1, protect: 1, mirror: 1},
		multihit: 3,
		secondary: null,
		target: "normal",
		type: "Water",
	},
	triplekick: {
		num: 167,
		accuracy: 90,
		basePower: 10,
		basePowerCallback(pokemon, target, move) {
			return 10 * move.hit;
		},
		category: "Physical",
		isNonstandard: "Past",
		name: "Triple Kick",
		pp: 10,
		priority: 0,
		flags: {contact: 1, protect: 1, mirror: 1},
		multihit: 3,
		multiaccuracy: true,
		secondary: null,
		target: "normal",
		type: "Fighting",
		zMove: {basePower: 120},
		maxMove: {basePower: 80},
		contestType: "Cool",
	},
	tropkick: {
		num: 688,
		accuracy: 100,
		basePower: 70,
		category: "Physical",
		name: "Trop Kick",
		pp: 15,
		priority: 0,
		flags: {contact: 1, protect: 1, mirror: 1},
		secondary: {
			chance: 100,
			boosts: {
				atk: -1,
			},
		},
		target: "normal",
		type: "Grass",
		contestType: "Cute",
	},
	trumpcard: {
		num: 376,
		accuracy: true,
		basePower: 0,
		basePowerCallback(source, target, move) {
			const callerMoveId = move.sourceEffect || move.id;
			const moveSlot = callerMoveId === 'instruct' ? source.getMoveData(move.id) : source.getMoveData(callerMoveId);
			let bp;
			if (!moveSlot) {
				bp = 40;
			} else {
				switch (moveSlot.pp) {
				case 0:
					bp = 200;
					break;
				case 1:
					bp = 80;
					break;
				case 2:
					bp = 60;
					break;
				case 3:
					bp = 50;
					break;
				default:
					bp = 40;
					break;
				}
			}

			this.debug('BP: ' + bp);
			return bp;
		},
		category: "Special",
		isNonstandard: "Past",
		name: "Trump Card",
		pp: 5,
		noPPBoosts: true,
		priority: 0,
		flags: {contact: 1, protect: 1, mirror: 1},
		secondary: null,
		target: "normal",
		type: "Normal",
		zMove: {basePower: 160},
		maxMove: {basePower: 130},
		contestType: "Cool",
	},
	twinbeam: {
		num: 888,
		accuracy: 100,
		basePower: 40,
		category: "Special",
		name: "Twin Beam",
		pp: 10,
		priority: 0,
		flags: {protect: 1, mirror: 1},
		multihit: 2,
		secondary: null,
		target: "normal",
		type: "Psychic",
		contestType: "Cool",
	},
	twineedle: {
		num: 41,
		accuracy: 100,
		basePower: 25,
		category: "Physical",
		isNonstandard: "Past",
		name: "Twineedle",
		pp: 20,
		priority: 0,
		flags: {protect: 1, mirror: 1},
		multihit: 2,
		secondary: {
			chance: 20,
			status: 'psn',
		},
		target: "normal",
		type: "Bug",
		maxMove: {basePower: 100},
		contestType: "Cool",
	},
	twinkletackle: {
		num: 656,
		accuracy: true,
		basePower: 1,
		category: "Physical",
		isNonstandard: "Past",
		name: "Twinkle Tackle",
		pp: 1,
		priority: 0,
		flags: {},
		isZ: "fairiumz",
		secondary: null,
		target: "normal",
		type: "Fairy",
		contestType: "Cool",
	},
	twister: {
		num: 239,
		accuracy: 100,
		basePower: 40,
		category: "Special",
		name: "Twister",
		pp: 20,
		priority: 0,
		flags: {protect: 1, mirror: 1, wind: 1},
		secondary: {
			chance: 20,
			volatileStatus: 'flinch',
		},
		target: "allAdjacentFoes",
		type: "Dragon",
		contestType: "Cool",
	},
	uturn: {
		num: 369,
		accuracy: 100,
		basePower: 70,
		category: "Physical",
		name: "U-turn",
		pp: 20,
		priority: 0,
		flags: {contact: 1, protect: 1, mirror: 1},
		selfSwitch: true,
		secondary: null,
		target: "normal",
		type: "Bug",
		contestType: "Cute",
	},
	uproar: {
		num: 253,
		accuracy: 100,
		basePower: 90,
		category: "Special",
		name: "Uproar",
		pp: 10,
		priority: 0,
		flags: {protect: 1, mirror: 1, sound: 1, bypasssub: 1},
		self: {
			volatileStatus: 'uproar',
		},
		onTryHit(target) {
			const activeTeam = target.side.activeTeam();
			const foeActiveTeam = target.side.foe.activeTeam();
			for (const [i, allyActive] of activeTeam.entries()) {
				if (allyActive && allyActive.status === 'slp') allyActive.cureStatus();
				const foeActive = foeActiveTeam[i];
				if (foeActive && foeActive.status === 'slp') foeActive.cureStatus();
			}
		},
		condition: {
			duration: 3,
			onStart(target) {
				this.add('-start', target, 'Uproar');
			},
			onResidual(target) {
				if (target.volatiles['throatchop']) {
					target.removeVolatile('uproar');
					return;
				}
				if (target.lastMove && target.lastMove.id === 'struggle') {
					// don't lock
					delete target.volatiles['uproar'];
				}
				this.add('-start', target, 'Uproar', '[upkeep]');
			},
			onResidualOrder: 28,
			onResidualSubOrder: 1,
			onEnd(target) {
				this.add('-end', target, 'Uproar');
			},
			onLockMove: 'uproar',
			onAnySetStatus(status, pokemon) {
				if (status.id === 'slp') {
					if (pokemon === this.effectState.target) {
						this.add('-fail', pokemon, 'slp', '[from] Uproar', '[msg]');
					} else {
						this.add('-fail', pokemon, 'slp', '[from] Uproar');
					}
					return null;
				}
			},
		},
		secondary: null,
		target: "randomNormal",
		type: "Normal",
		contestType: "Cute",
	},
	vacuumwave: {
		num: 410,
		accuracy: 100,
		basePower: 40,
		category: "Special",
		name: "Vacuum Wave",
		pp: 30,
		priority: 1,
		flags: {protect: 1, mirror: 1},
		secondary: null,
		target: "normal",
		type: "Fighting",
		contestType: "Cool",
	},
	vcreate: {
		num: 557,
		accuracy: 95,
		basePower: 180,
		category: "Physical",
		name: "V-create",
		pp: 5,
		priority: 0,
		flags: {contact: 1, protect: 1, mirror: 1},
		self: {
			boosts: {
				spe: -1,
				def: -1,
				spd: -1,
			},
		},
		secondary: null,
		target: "normal",
		type: "Fire",
		zMove: {basePower: 220},
		contestType: "Cool",
	},
	veeveevolley: {
		num: 741,
		accuracy: true,
		basePower: 0,
		basePowerCallback(pokemon) {
			const bp = Math.floor((pokemon.happiness * 10) / 25) || 1;
			this.debug('BP: ' + bp);
			return bp;
		},
		category: "Physical",
		isNonstandard: "LGPE",
		name: "Veevee Volley",
		pp: 20,
		priority: 0,
		flags: {contact: 1, protect: 1},
		secondary: null,
		target: "normal",
		type: "Normal",
		contestType: "Cute",
	},
	venomdrench: {
		num: 599,
		accuracy: 100,
		basePower: 0,
		category: "Status",
		isNonstandard: "Past",
		name: "Venom Drench",
		pp: 20,
		priority: 0,
		flags: {protect: 1, reflectable: 1, mirror: 1},
		onHit(target, source, move) {
			if (target.status === 'psn' || target.status === 'tox') {
				return !!this.boost({atk: -1, spa: -1, spe: -1}, target, source, move);
			}
			return false;
		},
		secondary: null,
		target: "allAdjacentFoes",
		type: "Poison",
		zMove: {boost: {def: 1}},
		contestType: "Clever",
	},
	venoshock: {
		num: 474,
		accuracy: 100,
		basePower: 65,
		category: "Special",
		name: "Venoshock",
		pp: 10,
		priority: 0,
		flags: {protect: 1, mirror: 1},
		onBasePower(basePower, pokemon, target) {
			if (target.status === 'psn' || target.status === 'tox') {
				return this.chainModify(2);
			}
		},
		secondary: null,
		target: "normal",
		type: "Poison",
		contestType: "Beautiful",
	},
	victorydance: {
		num: 837,
		accuracy: true,
		basePower: 0,
		category: "Status",
		isNonstandard: "Unobtainable",
		name: "Victory Dance",
		pp: 10,
		priority: 0,
		flags: {snatch: 1, dance: 1},
		boosts: {
			atk: 1,
			def: 1,
			spe: 1,
		},
		secondary: null,
		target: "self",
		type: "Fighting",
	},
	vinewhip: {
		num: 22,
		accuracy: 100,
		basePower: 45,
		category: "Physical",
		name: "Vine Whip",
		pp: 25,
		priority: 0,
		flags: {contact: 1, protect: 1, mirror: 1},
		secondary: null,
		target: "normal",
		type: "Grass",
		contestType: "Cool",
	},
	visegrip: {
		num: 11,
		accuracy: 100,
		basePower: 55,
		category: "Physical",
		name: "Vise Grip",
		pp: 30,
		priority: 0,
		flags: {contact: 1, protect: 1, mirror: 1},
		secondary: null,
		target: "normal",
		type: "Normal",
		contestType: "Tough",
	},
	vitalthrow: {
		num: 233,
		accuracy: true,
		basePower: 70,
		category: "Physical",
		isNonstandard: "Past",
		name: "Vital Throw",
		pp: 10,
		priority: -1,
		flags: {contact: 1, protect: 1, mirror: 1},
		secondary: null,
		target: "normal",
		type: "Fighting",
		contestType: "Cool",
	},
	voltswitch: {
		num: 521,
		accuracy: 100,
		basePower: 70,
		category: "Special",
		name: "Volt Switch",
		pp: 20,
		priority: 0,
		flags: {protect: 1, mirror: 1},
		selfSwitch: true,
		secondary: null,
		target: "normal",
		type: "Electric",
		contestType: "Cool",
	},
	volttackle: {
		num: 344,
		accuracy: 100,
		basePower: 120,
		category: "Physical",
		name: "Volt Tackle",
		pp: 15,
		priority: 0,
		flags: {contact: 1, protect: 1, mirror: 1},
		recoil: [33, 100],
		secondary: {
			chance: 10,
			status: 'par',
		},
		target: "normal",
		type: "Electric",
		contestType: "Cool",
	},
	wakeupslap: {
		num: 358,
		accuracy: 100,
		basePower: 70,
		basePowerCallback(pokemon, target, move) {
			if (target.status === 'slp' || target.hasAbility('comatose')) {
				this.debug('BP doubled on sleeping target');
				return move.basePower * 2;
			}
			return move.basePower;
		},
		category: "Physical",
		isNonstandard: "Past",
		name: "Wake-Up Slap",
		pp: 10,
		priority: 0,
		flags: {contact: 1, protect: 1, mirror: 1},
		onHit(target) {
			if (target.status === 'slp') target.cureStatus();
		},
		secondary: null,
		target: "normal",
		type: "Fighting",
		contestType: "Tough",
	},
	waterfall: {
		num: 127,
		accuracy: 100,
		basePower: 80,
		category: "Physical",
		name: "Waterfall",
		pp: 15,
		priority: 0,
		flags: {contact: 1, protect: 1, mirror: 1},
		secondary: {
			chance: 20,
			volatileStatus: 'flinch',
		},
		target: "normal",
		type: "Water",
		contestType: "Tough",
	},
	watergun: {
		num: 55,
		accuracy: 100,
		basePower: 40,
		category: "Special",
		name: "Water Gun",
		pp: 25,
		priority: 0,
		flags: {protect: 1, mirror: 1},
		secondary: null,
		target: "normal",
		type: "Water",
		contestType: "Cute",
	},
	waterpledge: {
		num: 518,
		accuracy: 100,
		basePower: 80,
		basePowerCallback(target, source, move) {
			if (['firepledge', 'grasspledge'].includes(move.sourceEffect)) {
				this.add('-combine');
				return 150;
			}
			return 80;
		},
		category: "Special",
		name: "Water Pledge",
		pp: 10,
		priority: 0,
		flags: {protect: 1, mirror: 1, nonsky: 1},
		onPrepareHit(target, source, move) {
			for (const action of this.queue) {
				if (action.choice !== 'move') continue;
				const otherMove = action.move;
				const otherMoveUser = action.pokemon;
				if (
					!otherMove || !action.pokemon || !otherMoveUser.isActive ||
					otherMoveUser.fainted || action.maxMove || action.zmove
				) {
					continue;
				}
				if (otherMoveUser.isAlly(source) && ['firepledge', 'grasspledge'].includes(otherMove.id)) {
					this.queue.prioritizeAction(action, move);
					this.add('-waiting', source, otherMoveUser);
					return null;
				}
			}
		},
		onModifyMove(move) {
			if (move.sourceEffect === 'grasspledge') {
				move.type = 'Grass';
				move.forceSTAB = true;
				move.sideCondition = 'grasspledge';
			}
			if (move.sourceEffect === 'firepledge') {
				move.type = 'Water';
				move.forceSTAB = true;
				move.self = {sideCondition: 'waterpledge'};
			}
		},
		condition: {
			duration: 4,
			onSideStart(targetSide) {
				this.add('-sidestart', targetSide, 'Water Pledge');
			},
			onSideResidualOrder: 26,
			onSideResidualSubOrder: 7,
			onSideEnd(targetSide) {
				this.add('-sideend', targetSide, 'Water Pledge');
			},
			onModifyMove(move, pokemon) {
				if (move.secondaries && move.id !== 'secretpower') {
					this.debug('doubling secondary chance');
					for (const secondary of move.secondaries) {
						if (pokemon.hasAbility('serenegrace') && secondary.volatileStatus === 'flinch') continue;
						if (secondary.chance) secondary.chance *= 2;
					}
					if (move.self?.chance) move.self.chance *= 2;
				}
			},
		},
		secondary: null,
		target: "normal",
		type: "Water",
		contestType: "Beautiful",
	},
	waterpulse: {
		num: 352,
		accuracy: 100,
		basePower: 60,
		category: "Special",
		name: "Water Pulse",
		pp: 20,
		priority: 0,
		flags: {protect: 1, pulse: 1, mirror: 1, distance: 1},
		secondary: {
			chance: 20,
			volatileStatus: 'confusion',
		},
		target: "any",
		type: "Water",
		contestType: "Beautiful",
	},
	watershuriken: {
		num: 594,
		accuracy: 100,
		basePower: 15,
		basePowerCallback(pokemon, target, move) {
			if (pokemon.species.name === 'Greninja-Ash' && pokemon.hasAbility('battlebond') &&
				!pokemon.transformed) {
				return move.basePower + 5;
			}
			return move.basePower;
		},
		category: "Special",
		name: "Water Shuriken",
		pp: 20,
		priority: 1,
		flags: {protect: 1, mirror: 1},
		multihit: [2, 5],
		secondary: null,
		target: "normal",
		type: "Water",
		contestType: "Cool",
	},
	watersport: {
		num: 346,
		accuracy: true,
		basePower: 0,
		category: "Status",
		isNonstandard: "Past",
		name: "Water Sport",
		pp: 15,
		priority: 0,
		flags: {nonsky: 1},
		pseudoWeather: 'watersport',
		condition: {
			duration: 5,
			onFieldStart(field, source) {
				this.add('-fieldstart', 'move: Water Sport', '[of] ' + source);
			},
			onBasePowerPriority: 1,
			onBasePower(basePower, attacker, defender, move) {
				if (move.type === 'Fire') {
					this.debug('water sport weaken');
					return this.chainModify([1352, 4096]);
				}
			},
			onFieldResidualOrder: 27,
			onFieldResidualSubOrder: 3,
			onFieldEnd() {
				this.add('-fieldend', 'move: Water Sport');
			},
		},
		secondary: null,
		target: "all",
		type: "Water",
		zMove: {boost: {spd: 1}},
		contestType: "Cute",
	},
	waterspout: {
		num: 323,
		accuracy: 100,
		basePower: 150,
		basePowerCallback(pokemon, target, move) {
			const bp = move.basePower * pokemon.hp / pokemon.maxhp;
			this.debug('BP: ' + bp);
			return bp;
		},
		category: "Special",
		name: "Water Spout",
		pp: 5,
		priority: 0,
		flags: {protect: 1, mirror: 1},
		secondary: null,
		target: "allAdjacentFoes",
		type: "Water",
		contestType: "Beautiful",
	},
	wavecrash: {
		num: 834,
		accuracy: 100,
		basePower: 120,
		category: "Physical",
		name: "Wave Crash",
		pp: 10,
		priority: 0,
		flags: {contact: 1, protect: 1, mirror: 1},
		recoil: [33, 100],
		secondary: null,
		target: "normal",
		type: "Water",
	},
	weatherball: {
		num: 311,
		accuracy: 100,
		basePower: 50,
		category: "Special",
		name: "Weather Ball",
		pp: 10,
		priority: 0,
		flags: {bullet: 1, protect: 1, mirror: 1},
		onModifyType(move, pokemon) {
			switch (pokemon.effectiveWeather()) {
			case 'sunnyday':
			case 'desolateland':
				move.type = 'Fire';
				break;
			case 'raindance':
			case 'primordialsea':
				move.type = 'Water';
				break;
			case 'sandstorm':
				move.type = 'Rock';
				break;
			case 'hail':
			case 'snow':
				move.type = 'Ice';
				break;
			}
		},
		onModifyMove(move, pokemon) {
			switch (pokemon.effectiveWeather()) {
			case 'sunnyday':
			case 'desolateland':
				move.basePower *= 2;
				break;
			case 'raindance':
			case 'primordialsea':
				move.basePower *= 2;
				break;
			case 'sandstorm':
				move.basePower *= 2;
				break;
			case 'hail':
			case 'snow':
				move.basePower *= 2;
				break;
			}
			this.debug('BP: ' + move.basePower);
		},
		secondary: null,
		target: "normal",
		type: "Normal",
		zMove: {basePower: 160},
		maxMove: {basePower: 130},
		contestType: "Beautiful",
	},
	whirlpool: {
		num: 250,
		accuracy: 85,
		basePower: 35,
		category: "Special",
		name: "Whirlpool",
		pp: 15,
		priority: 0,
		flags: {protect: 1, mirror: 1},
		volatileStatus: 'partiallytrapped',
		secondary: null,
		target: "normal",
		type: "Water",
		contestType: "Beautiful",
	},
	whirlwind: {
		num: 18,
		accuracy: true,
		basePower: 0,
		category: "Status",
		name: "Whirlwind",
		pp: 20,
		priority: -6,
		flags: {reflectable: 1, mirror: 1, bypasssub: 1, allyanim: 1, wind: 1},
		forceSwitch: true,
		secondary: null,
		target: "normal",
		type: "Normal",
		zMove: {boost: {spd: 1}},
		contestType: "Clever",
	},
	wickedblow: {
		num: 817,
		accuracy: 100,
		basePower: 75,
		category: "Physical",
		name: "Wicked Blow",
		pp: 5,
		priority: 0,
		flags: {contact: 1, protect: 1, punch: 1, mirror: 1},
		willCrit: true,
		secondary: null,
		target: "normal",
		type: "Dark",
	},
	wickedtorque: {
		num: 897,
		accuracy: 100,
		basePower: 80,
		category: "Physical",
		isNonstandard: "Unobtainable",
		name: "Wicked Torque",
		pp: 10,
		priority: 0,
		flags: {protect: 1},
		secondary: {
			chance: 10,
			status: 'slp',
		},
		target: "normal",
		type: "Dark",
	},
	wideguard: {
		num: 469,
		accuracy: true,
		basePower: 0,
		category: "Status",
		name: "Wide Guard",
		pp: 10,
		priority: 3,
		flags: {snatch: 1},
		sideCondition: 'wideguard',
		onTry() {
			return !!this.queue.willAct();
		},
		onHitSide(side, source) {
			source.addVolatile('stall');
		},
		condition: {
			duration: 1,
			onSideStart(target, source) {
				this.add('-singleturn', source, 'Wide Guard');
			},
			onTryHitPriority: 4,
			onTryHit(target, source, move) {
				// Wide Guard blocks all spread moves
				if (move?.target !== 'allAdjacent' && move.target !== 'allAdjacentFoes') {
					return;
				}
				if (move.isZ || move.isMax) {
					if (['gmaxoneblow', 'gmaxrapidflow'].includes(move.id)) return;
					target.getMoveHitData(move).zBrokeProtect = true;
					return;
				}
				this.add('-activate', target, 'move: Wide Guard');
				const lockedmove = source.getVolatile('lockedmove');
				if (lockedmove) {
					// Outrage counter is reset
					if (source.volatiles['lockedmove'].duration === 2) {
						delete source.volatiles['lockedmove'];
					}
				}
				return this.NOT_FAIL;
			},
		},
		secondary: null,
		target: "allySide",
		type: "Rock",
		zMove: {boost: {def: 1}},
		contestType: "Tough",
	},
	wildboltstorm: {
		num: 847,
		accuracy: 80,
		basePower: 100,
		category: "Special",
		isNonstandard: "Unobtainable",
		name: "Wildbolt Storm",
		pp: 10,
		priority: 0,
		flags: {protect: 1, mirror: 1, wind: 1},
		secondary: {
			chance: 20,
			status: 'par',
		},
		target: "allAdjacentFoes",
		type: "Electric",
	},
	wildcharge: {
		num: 528,
		accuracy: 100,
		basePower: 90,
		category: "Physical",
		name: "Wild Charge",
		pp: 15,
		priority: 0,
		flags: {contact: 1, protect: 1, mirror: 1},
		recoil: [1, 4],
		secondary: null,
		target: "normal",
		type: "Electric",
		contestType: "Tough",
	},
	willowisp: {
		num: 261,
		accuracy: 85,
		basePower: 0,
		category: "Status",
		name: "Will-O-Wisp",
		pp: 15,
		priority: 0,
		flags: {protect: 1, reflectable: 1, mirror: 1},
		status: 'brn',
		secondary: null,
		target: "normal",
		type: "Fire",
		zMove: {boost: {atk: 1}},
		contestType: "Beautiful",
	},
	wingattack: {
		num: 17,
		accuracy: 100,
		basePower: 60,
		category: "Physical",
		name: "Wing Attack",
		pp: 35,
		priority: 0,
		flags: {contact: 1, protect: 1, mirror: 1, distance: 1},
		secondary: null,
		target: "any",
		type: "Flying",
		contestType: "Cool",
	},
	wish: {
		num: 273,
		accuracy: true,
		basePower: 0,
		category: "Status",
		name: "Wish",
		pp: 10,
		priority: 0,
		flags: {snatch: 1, heal: 1},
		slotCondition: 'Wish',
		condition: {
			duration: 2,
			onStart(pokemon, source) {
				this.effectState.hp = source.maxhp / 2;
			},
			onResidualOrder: 4,
			onEnd(target) {
				if (target && !target.fainted) {
					const damage = this.heal(this.effectState.hp, target, target);
					if (damage) {
						this.add('-heal', target, target.getHealth, '[from] move: Wish', '[wisher] ' + this.effectState.source.name);
					}
				}
			},
		},
		secondary: null,
		target: "self",
		type: "Normal",
		zMove: {boost: {spd: 1}},
		contestType: "Cute",
	},
	withdraw: {
		num: 110,
		accuracy: true,
		basePower: 0,
		category: "Status",
		name: "Withdraw",
		pp: 40,
		priority: 0,
		flags: {snatch: 1},
		boosts: {
			def: 1,
		},
		secondary: null,
		target: "self",
		type: "Water",
		zMove: {boost: {def: 1}},
		contestType: "Cute",
	},
	wonderroom: {
		num: 472,
		accuracy: true,
		basePower: 0,
		category: "Status",
		name: "Wonder Room",
		pp: 10,
		priority: 0,
		flags: {mirror: 1},
		pseudoWeather: 'wonderroom',
		condition: {
			duration: 5,
			durationCallback(source, effect) {
				if (source?.hasAbility('persistent')) {
					this.add('-activate', source, 'ability: Persistent', effect);
					return 7;
				}
				return 5;
			},
			onModifyMove(move, source, target) {
				// This code is for moves that use defensive stats as the attacking stat; see below for most of the implementation
				if (!move.overrideOffensiveStat) return;
				const statAndBoosts = move.overrideOffensiveStat;
				if (!['def', 'spd'].includes(statAndBoosts)) return;
				move.overrideOffensiveStat = statAndBoosts === 'def' ? 'spd' : 'def';
				this.hint(`${move.name} uses ${statAndBoosts === 'def' ? '' : 'Sp. '}Def boosts when Wonder Room is active.`);
			},
			onFieldStart(field, source) {
				this.add('-fieldstart', 'move: Wonder Room', '[of] ' + source);
			},
			onFieldRestart(target, source) {
				this.field.removePseudoWeather('wonderroom');
			},
			// Swapping defenses partially implemented in sim/pokemon.js:Pokemon#calculateStat and Pokemon#getStat
			onFieldResidualOrder: 27,
			onFieldResidualSubOrder: 5,
			onFieldEnd() {
				this.add('-fieldend', 'move: Wonder Room');
			},
		},
		secondary: null,
		target: "all",
		type: "Psychic",
		zMove: {boost: {spd: 1}},
		contestType: "Clever",
	},
	woodhammer: {
		num: 452,
		accuracy: 100,
		basePower: 120,
		category: "Physical",
		name: "Wood Hammer",
		pp: 15,
		priority: 0,
		flags: {contact: 1, protect: 1, mirror: 1},
		recoil: [33, 100],
		secondary: null,
		target: "normal",
		type: "Grass",
		contestType: "Tough",
	},
	workup: {
		num: 526,
		accuracy: true,
		basePower: 0,
		category: "Status",
		name: "Work Up",
		pp: 30,
		priority: 0,
		flags: {snatch: 1},
		boosts: {
			atk: 1,
			spa: 1,
		},
		secondary: null,
		target: "self",
		type: "Normal",
		zMove: {boost: {atk: 1}},
		contestType: "Tough",
	},
	worryseed: {
		num: 388,
		accuracy: 100,
		basePower: 0,
		category: "Status",
		name: "Worry Seed",
		pp: 10,
		priority: 0,
		flags: {protect: 1, reflectable: 1, mirror: 1, allyanim: 1},
		onTryImmunity(target) {
			// Truant and Insomnia have special treatment; they fail before
			// checking accuracy and will double Stomping Tantrum's BP
			if (target.ability === 'truant' || target.ability === 'insomnia') {
				return false;
			}
		},
		onTryHit(target) {
			if (target.getAbility().isPermanent) {
				return false;
			}
		},
		onHit(pokemon) {
			const oldAbility = pokemon.setAbility('insomnia');
			if (oldAbility) {
				this.add('-ability', pokemon, 'Insomnia', '[from] move: Worry Seed');
				if (pokemon.status === 'slp') {
					pokemon.cureStatus();
				}
				return;
			}
			return oldAbility as false | null;
		},
		secondary: null,
		target: "normal",
		type: "Grass",
		zMove: {boost: {spe: 1}},
		contestType: "Clever",
	},
	wrap: {
		num: 35,
		accuracy: 90,
		basePower: 15,
		category: "Physical",
		name: "Wrap",
		pp: 20,
		priority: 0,
		flags: {contact: 1, protect: 1, mirror: 1},
		volatileStatus: 'partiallytrapped',
		secondary: null,
		target: "normal",
		type: "Normal",
		contestType: "Tough",
	},
	wringout: {
		num: 378,
		accuracy: 100,
		basePower: 0,
		basePowerCallback(pokemon, target, move) {
			const hp = target.hp;
			const maxHP = target.maxhp;
			const bp = Math.floor(Math.floor((120 * (100 * Math.floor(hp * 4096 / maxHP)) + 2048 - 1) / 4096) / 100) || 1;
			this.debug('BP for ' + hp + '/' + maxHP + " HP: " + bp);
			return bp;
		},
		category: "Special",
		isNonstandard: "Past",
		name: "Wring Out",
		pp: 5,
		priority: 0,
		flags: {contact: 1, protect: 1, mirror: 1},
		secondary: null,
		target: "normal",
		type: "Normal",
		zMove: {basePower: 190},
		maxMove: {basePower: 140},
		contestType: "Tough",
	},
	xscissor: {
		num: 404,
		accuracy: 100,
		basePower: 80,
		category: "Physical",
		name: "X-Scissor",
		pp: 15,
		priority: 0,
		flags: {contact: 1, protect: 1, mirror: 1, slicing: 1},
		secondary: null,
		target: "normal",
		type: "Bug",
		contestType: "Cool",
	},
	yawn: {
		num: 281,
		accuracy: true,
		basePower: 0,
		category: "Status",
		name: "Yawn",
		pp: 10,
		priority: 0,
		flags: {protect: 1, reflectable: 1, mirror: 1},
		volatileStatus: 'yawn',
		onTryHit(target) {
			if (target.status || !target.runStatusImmunity('slp')) {
				return false;
			}
		},
		condition: {
			noCopy: true, // doesn't get copied by Baton Pass
			duration: 2,
			onStart(target, source) {
				this.add('-start', target, 'move: Yawn', '[of] ' + source);
			},
			onResidualOrder: 23,
			onEnd(target) {
				this.add('-end', target, 'move: Yawn', '[silent]');
				target.trySetStatus('slp', this.effectState.source);
			},
		},
		secondary: null,
		target: "normal",
		type: "Normal",
		zMove: {boost: {spe: 1}},
		contestType: "Cute",
	},
	zapcannon: {
		num: 192,
		accuracy: 50,
		basePower: 120,
		category: "Special",
		name: "Zap Cannon",
		pp: 5,
		priority: 0,
		flags: {bullet: 1, protect: 1, mirror: 1},
		secondary: {
			chance: 100,
			status: 'par',
		},
		target: "normal",
		type: "Electric",
		contestType: "Cool",
	},
	zenheadbutt: {
		num: 428,
		accuracy: 90,
		basePower: 80,
		category: "Physical",
		name: "Zen Headbutt",
		pp: 15,
		priority: 0,
		flags: {contact: 1, protect: 1, mirror: 1},
		secondary: {
			chance: 20,
			volatileStatus: 'flinch',
		},
		target: "normal",
		type: "Psychic",
		contestType: "Clever",
	},
	zingzap: {
		num: 716,
		accuracy: 100,
		basePower: 80,
		category: "Physical",
		name: "Zing Zap",
		pp: 10,
		priority: 0,
		flags: {contact: 1, protect: 1, mirror: 1},
		secondary: {
			chance: 30,
			volatileStatus: 'flinch',
		},
		target: "normal",
		type: "Electric",
		contestType: "Cool",
	},
	zippyzap: {
		num: 729,
		accuracy: 100,
		basePower: 80,
		category: "Physical",
		isNonstandard: "LGPE",
		name: "Zippy Zap",
		pp: 10,
		priority: 2,
		flags: {contact: 1, protect: 1},
		secondary: {
			chance: 100,
			self: {
				boosts: {
					evasion: 1,
				},
			},
		},
		target: "normal",
		type: "Electric",
		contestType: "Cool",
	},
};<|MERGE_RESOLUTION|>--- conflicted
+++ resolved
@@ -2207,19 +2207,12 @@
 		pp: 15,
 		priority: 0,
 		flags: {contact: 1, protect: 1, mirror: 1, slicing: 1},
-<<<<<<< HEAD
-		// critRatio: 2,
 		self: {
 			onHit(source) {
 				for (const side of source.side.foeSidesWithConditions()) {
 					side.addSideCondition('spikes');
 				}
 			},
-=======
-		secondary: {
-			chance: 100,
-			sideCondition: 'spikes',
->>>>>>> 8e9ce1a0
 		},
 		secondary: {}, // allows sheer force to trigger
 		target: "normal",
@@ -18445,19 +18438,12 @@
 		pp: 15,
 		priority: 0,
 		flags: {contact: 1, protect: 1, mirror: 1, slicing: 1},
-<<<<<<< HEAD
-		// critRatio: 2,
 		self: {
 			onHit(source) {
 				for (const side of source.side.foeSidesWithConditions()) {
 					side.addSideCondition('stealthrock');
 				}
 			},
-=======
-		secondary: {
-			chance: 100,
-			sideCondition: 'stealthrock',
->>>>>>> 8e9ce1a0
 		},
 		secondary: {}, // allows sheer force to trigger
 		target: "normal",
