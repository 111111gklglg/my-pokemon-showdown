--- conflicted
+++ resolved
@@ -12699,15 +12699,10 @@
 			}
 		},
 		onHit(target, source) {
-<<<<<<< HEAD
 			if (source.isAllyTo(target)) {
-				this.heal(Math.floor(target.baseMaxhp * 0.5));
-=======
-			if (source.side === target.side) {
 				if (!this.heal(Math.floor(target.baseMaxhp * 0.5))) {
 					this.add('-immune', target);
 				}
->>>>>>> 4df9eb30
 			}
 		},
 		secondary: null,
