exports.BattleScripts = {
	gen: 5,
	runMove: function(move, pokemon, target) {
		move = this.getMove(move);
		if (!target) target = this.resolveTarget(pokemon, move);

		this.setActiveMove(move, pokemon, target);

		if (pokemon.movedThisTurn || !this.runEvent('BeforeMove', pokemon, target, move)) {
			this.debug(''+pokemon.id+' move interrupted; movedThisTurn: '+pokemon.movedThisTurn);
			this.clearActiveMove(true);
			return;
		}
		if (move.beforeMoveCallback) {
			if (move.beforeMoveCallback.call(this, pokemon, target, move)) {
				this.clearActiveMove(true);
				return;
			}
		}
		pokemon.lastDamage = 0;
		pokemon.deductPP(move, 1, target);
		this.useMove(move, pokemon, target);
		this.runEvent('AfterMove', target, pokemon, move);
		this.runEvent('AfterMoveSelf', pokemon, target, move);
	},
	useMove: function(move, pokemon, target, sourceEffect) {
		move = this.getMove(move);
		baseMove = move;
		move = this.getMoveCopy(move);
		if (!target) target = this.resolveTarget(pokemon, move);
		if (move.target === 'self' || move.target === 'allies') {
			target = pokemon;
		}

		this.setActiveMove(move, pokemon, target);

		var canTargetFainted = {
			all: 1, foeSide: 1
		};
		this.singleEvent('ModifyMove', move, null, pokemon, target, move, move);
		if (baseMove.target !== move.target) {
			//Target changed in ModifyMove, so we must adjust it here
			target = this.resolveTarget(pokemon, move);
		}
		move = this.runEvent('ModifyMove',pokemon,target,move,move);
		if (baseMove.target !== move.target) {
			//check again
			target = this.resolveTarget(pokemon, move);
		}
		if (!move) return false;

		var attrs = '';
		var missed = false;
		if (pokemon.fainted) {
			return false;
		}

		if (move.isTwoTurnMove && !pokemon.volatiles[move.id]) {
			attrs = '|[still]'; // suppress the default move animation
		}

		var boostTable = [1, 4/3, 5/3, 2, 7/3, 8/3, 3];
		var accuracy = move.accuracy;
		if (accuracy !== true) {
			if (!move.ignoreAccuracy) {
				if (pokemon.boosts.accuracy > 0) {
					accuracy *= boostTable[pokemon.boosts.accuracy];
				} else {
					accuracy /= boostTable[-pokemon.boosts.accuracy];
				}
			}
			if (!move.ignoreEvasion) {
				if (target.boosts.evasion > 0 && !move.ignorePositiveEvasion) {
					accuracy /= boostTable[target.boosts.evasion];
				} else if (target.boosts.evasion < 0) {
					accuracy *= boostTable[-target.boosts.evasion];
				}
			}
		}
		if (move.ohko) { // bypasses accuracy modifiers
			accuracy = 30;
			if (pokemon.level > target.level) accuracy += (pokemon.level - target.level);
		}
		if (move.alwaysHit) accuracy = true; // bypasses ohko accuracy modifiers
		if (target.fainted && !canTargetFainted[move.target]) {
			attrs += '|[notarget]';
		} else if (accuracy !== true && this.random(100) >= accuracy) {
			missed = true;
			attrs += '|[miss]';
		}
		var movename = move.name;
		if (move.id === 'hiddenpower') movename = 'Hidden Power';
		if (sourceEffect) attrs += '[from]'+this.getEffect(sourceEffect);
		this.add('move', pokemon, movename, target+attrs);

		if (!this.singleEvent('Try', move, null, pokemon, target, move)) {
			this.singleEvent('MoveFail', move, null, target, pokemon, move);
			return true;
		}

		if (target.fainted && !canTargetFainted[move.target]) {
			this.add('-notarget');
			this.singleEvent('MoveFail', move, null, target, pokemon, move);
			if (move.selfdestruct && move.target === 'adjacent') {
				this.faint(pokemon, pokemon, move);
			}
			return true;
		}
		if (typeof move.affectedByImmunities === 'undefined') {
			move.affectedByImmunities = (move.category !== 'Status');
		}
		if ((move.affectedByImmunities && !target.runImmunity(move.type, true)) || (move.isSoundBased && (pokemon !== target || this.gen <= 4) && !target.runImmunity('sound', true))) {
			this.singleEvent('MoveFail', move, null, target, pokemon, move);
			if (move.selfdestruct && move.target === 'adjacent') {
				this.faint(pokemon, pokemon, move);
			}
			return true;
		}
		if (missed) {
			this.add('-miss', pokemon);
			this.singleEvent('MoveFail', move, null, target, pokemon, move);
			if (move.selfdestruct && move.target === 'adjacent') {
				this.faint(pokemon, pokemon, move);
			}
			return true;
		}

		var damage = 0;
		pokemon.lastDamage = 0;
		if (!move.multihit) {
			damage = this.moveHit(target, pokemon, move);
		} else {
			var hits = move.multihit;
			if (hits.length) {
				// yes, it's hardcoded... meh
				if (hits[0] === 2 && hits[1] === 5) {
					var roll = this.random(20);
					if (roll < 7) hits = 2;
					else if (roll < 14) hits = 3;
					else if (roll < 17) hits = 4;
					else hits = 5;
				} else {
					hits = this.random(hits[0],hits[1]+1);
				}
			}
			hits = Math.floor(hits);
			for (var i=0; i<hits && target.hp && pokemon.hp; i++) {
				var moveDamage = this.moveHit(target, pokemon, move);
				if (moveDamage === false) return true;
				damage += (moveDamage || 0);
			}
			this.add('-hitcount', target, i);
		}

		target.gotAttacked(move, damage, pokemon);

		if (move.recoil && pokemon.lastDamage) {
			this.damage(pokemon.lastDamage * move.recoil[0] / move.recoil[1], pokemon, target, 'recoil');
		}
		if (move.drain && pokemon.lastDamage) {
			this.heal(Math.ceil(pokemon.lastDamage * move.drain[0] / move.drain[1]), pokemon, target, 'drain');
		}
		if (move.selfdestruct) {
			this.faint(pokemon, pokemon, move);
		}
		if (move.afterMoveCallback) {
			move.afterMoveCallback.call(this, pokemon, target);
		}
		if (!move.negateSecondary && damage !== false) {
			this.singleEvent('AfterMoveSecondary', move, null, target, pokemon, move);
			this.singleEvent('AfterMoveSecondarySelf', move, null, pokemon, target, move);
			this.runEvent('AfterMoveSecondary', target, pokemon, move);
			this.runEvent('AfterMoveSecondarySelf', pokemon, target, move);
		}
		return true;
	},
	moveHit: function(target, pokemon, move, moveData, isSecondary, isSelf) {
		move = this.getMoveCopy(move);

		if (!isSecondary && !isSelf) this.setActiveMove(move, pokemon, target);
		var hitResult = true;
		if (!moveData) moveData = move;

		if (typeof move.affectedByImmunities === 'undefined') {
			move.affectedByImmunities = (move.category !== 'Status');
		}

		// TryHit events:
		//   STEP 1: we see if the move will succeed at all:
		//   - TryHit, TryHitSide, or TryHitField are run on the move,
		//     depending on move target
		//   == primary hit line ==
		//   Everything after this only happens on the primary hit (not on
		//   secondary or self-hits)
		//   STEP 2: we see if anything blocks the move from hitting:
		//   - TryFieldHit is run on the target
		//   STEP 3: we see if anything blocks the move from hitting the target:
		//   - If the move's target is a pokemon, TryHit is run on that pokemon

		// Note:
		//   If the move target is `foeSide`:
		//     event target = pokemon 0 on the target side
		//   If the move target is `allySide` or `all`:
		//     event target = the move user
		//
		//   This is because events can't accept actual sides or fields as
		//   targets. Choosing these event targets ensures that the correct
		//   side or field is hit.
		//
		//   It is the `TryHitField` event handler's responsibility to never
		//   use `target`.
		//   It is the `TryFieldHit` event handler's responsibility to read
		//   move.target and react accordingly.
		//   An exception is `TryHitSide`, which is passed the target side.

		// Note 2:
		//   In case you didn't notice, FieldHit and HitField mean different things.
		//     TryFieldHit - something in the field was hit
		//     TryHitField - our move has a target of 'all' i.e. the field, and hit
		//   This is a VERY important distinction: Every move triggers
		//   TryFieldHit, but only  moves with a target of "all" (e.g.
		//   Haze) trigger TryHitField.

		if (target) {
			if (move.target === 'all' && !isSelf) {
				hitResult = this.singleEvent('TryHitField', moveData, {}, target, pokemon, move);
			} else if ((move.target === 'foeSide' || move.target === 'allySide') && !isSelf) {
				hitResult = this.singleEvent('TryHitSide', moveData, {}, target.side, pokemon, move);
			} else {
				hitResult = this.singleEvent('TryHit', moveData, {}, target, pokemon, move);
			}
			if (!hitResult) {
				if (hitResult === false) this.add('-fail', target);
				return false;
			}
			// only run the hit events for the hit itself, not the secondary or self hits
			if (!isSelf && !isSecondary) {
				if (move.target !== 'all' && move.target !== 'foeSide' && move.target !== 'allySide') {
					hitResult = this.runEvent('TryHit', target, pokemon, move);
					if (!hitResult) {
						if (hitResult === false) this.add('-fail', target);
						if (hitResult !== 0) { // special Substitute hit flag
							return false;
						}
					}
				}
				if (!this.runEvent('TryFieldHit', target, pokemon, move)) {
					return false;
				}
			} else if (isSecondary && !moveData.self) {
				hitResult = this.runEvent('TrySecondaryHit', target, pokemon, moveData);
			}

			if (hitResult === 0) {
				target = null;
			} else if (!hitResult) {
				if (hitResult === false) this.add('-fail', target);
				return false;
			}
		}

		if (target) {
			var didSomething = false;
			var damage = this.getDamage(pokemon, target, moveData);
			if (damage === false || damage === null) {
				this.singleEvent('MoveFail', move, null, target, pokemon, move);
				return false;
			}
			if (move.noFaint && damage >= target.hp) {
				damage = target.hp - 1;
			}
			if (damage && !target.fainted) {
				damage = this.damage(damage, target, pokemon, move);
				if (!damage) return false;
				didSomething = true;
			} else if (damage === false && typeof hitResult === 'undefined') {
				this.add('-fail', target);
			}
			if (moveData.boosts && !target.fainted) {
				this.boost(moveData.boosts, target, pokemon, move);
			}
			if (moveData.heal && !target.fainted) {
				var d = target.heal(Math.round(target.maxhp * moveData.heal[0] / moveData.heal[1]));
				if (!d) {
					this.add('-fail', target);
					return false;
				}
				this.add('-heal', target, target.hpChange(d));
				didSomething = true;
			}
			if (moveData.status) {
				if (!target.status) {
					target.setStatus(moveData.status, pokemon, move);
				} else if (!isSecondary) {
					if (target.status === moveData.status) {
						this.add('-fail', target, target.status);
					} else {
						this.add('-fail', target);
					}
				}
				didSomething = true;
			}
			if (moveData.forceStatus) {
				if (target.setStatus(moveData.forceStatus, pokemon, move)) {
					didSomething = true;
				}
			}
			if (moveData.volatileStatus) {
				if (target.addVolatile(moveData.volatileStatus, pokemon, move)) {
					didSomething = true;
				}
			}
			if (moveData.sideCondition) {
				if (target.side.addSideCondition(moveData.sideCondition, pokemon, move)) {
					didSomething = true;
				}
			}
			if (moveData.weather) {
				if (this.setWeather(moveData.weather, pokemon, move)) {
					didSomething = true;
				}
			}
			if (moveData.pseudoWeather) {
				if (this.addPseudoWeather(moveData.pseudoWeather, pokemon, move)) {
					didSomething = true;
				}
			}
			// Hit events
			//   These are like the TryHit events, except we don't need a FieldHit event.
			//   Scroll up for the TryHit event documentation, and just ignore the "Try" part. ;)
			if (move.target === 'all' && !isSelf) {
				hitResult = this.singleEvent('HitField', moveData, {}, target, pokemon, move);
			} else if ((move.target === 'foeSide' || move.target === 'allySide') && !isSelf) {
				hitResult = this.singleEvent('HitSide', moveData, {}, target.side, pokemon, move);
			} else {
				hitResult = this.singleEvent('Hit', moveData, {}, target, pokemon, move);
				if (!isSelf && !isSecondary) {
					this.runEvent('Hit', target, pokemon, move);
				}
			}
			if (!hitResult && !didSomething) {
				if (hitResult === false) this.add('-fail', target);
				return false;
			}
		}
		if (moveData.self) {
			this.moveHit(pokemon, pokemon, move, moveData.self, isSecondary, true);
		}
		if (moveData.secondaries) {
			var secondaryRoll;
			for (var i = 0; i < moveData.secondaries.length; i++) {
				secondaryRoll = this.random(100);
				if (typeof moveData.secondaries[i].chance === 'undefined' || secondaryRoll < moveData.secondaries[i].chance) {
					this.moveHit(target, pokemon, move, moveData.secondaries[i], true, isSelf);
				}
			}
		}
		if (target && target.hp > 0 && pokemon.hp > 0) {
			if (moveData.forceSwitch && this.runEvent('DragOut', target, pokemon, move)) {
				this.dragIn(target.side);
			}
		}
		if (move.selfSwitch && pokemon.hp) {
			pokemon.switchFlag = move.selfSwitch;
		}
		return damage;
	},
	getTeam: function(side, team) {
		if (side.battle.getFormat().team === 'cc') {
			return this.ChallengeCup(side);
		} else if (side.battle.getFormat().team === 'random') {
			return this.randomTeam(side);
		} else if (team) {
			return team;
		} else {
			return this.randomTeam(side);
		}
	},
	ChallengeCup: function(side) {
		var teamdexno = [];
		var team = [];

		//pick six random pokmeon--no repeats, even among formes
		//also need to either normalize for formes or select formes at random
		//unreleased are okay. No CAP for now, but maybe at some later date
		for (var i=0; i<6; i++)
		{
			while (true) {
				var x=Math.floor(Math.random()*649)+1;
				if (teamdexno.indexOf(x) === -1) {
					teamdexno.push(x)
					break;
				}
			}
		}

		for (var i=0; i<6; i++) {
			//choose forme
			var formes = [];
			for (var j in this.data.Pokedex) {
				if (this.data.Pokedex[j].num === teamdexno[i] && this.getTemplate(this.data.Pokedex[j].species).learnset) {
					formes.push(this.data.Pokedex[j].species);
				}
			}
			var poke = formes.sample();
			var template = this.getTemplate(poke);

			//level balance--calculate directly from stats rather than using some silly lookup table
			var mbstmin = 1307; //sunkern has the lowest modified base stat total, and that total is 807

			var stats = template.baseStats;

			//modified base stat total assumes 31 IVs, 85 EVs in every stat
			var mbst = (stats["hp"]*2+31+21+100)+10;
			mbst += (stats["atk"]*2+31+21+100)+5;
			mbst += (stats["def"]*2+31+21+100)+5;
			mbst += (stats["spa"]*2+31+21+100)+5;
			mbst += (stats["spd"]*2+31+21+100)+5;
			mbst += (stats["spe"]*2+31+21+100)+5;

			var level = Math.floor(100*mbstmin/mbst); //initial level guess will underestimate

			while (level < 100) {
				mbst = Math.floor((stats["hp"]*2+31+21+100)*level/100+10);
				mbst += Math.floor(((stats["atk"]*2+31+21+100)*level/100+5)*level/100); //since damage is roughly proportional to lvl
				mbst += Math.floor((stats["def"]*2+31+21+100)*level/100+5);
				mbst += Math.floor(((stats["spa"]*2+31+21+100)*level/100+5)*level/100);
				mbst += Math.floor((stats["spd"]*2+31+21+100)*level/100+5);
				mbst += Math.floor((stats["spe"]*2+31+21+100)*level/100+5);

				if (mbst >= mbstmin)
					break;
				level++;
			}


			//random gender--already handled by PS?

			//random ability (unreleased DW are par for the course)
			var abilities = [template.abilities['0']];
			if (template.abilities['1']) {
				abilities.push(template.abilities['1']);
			}
			if (template.abilities['DW']) {
				abilities.push(template.abilities['DW']);
			}
			var ability = abilities.sample();

			//random nature
			var nature = ["Adamant", "Bashful", "Bold", "Brave", "Calm", "Careful", "Docile", "Gentle", "Hardy", "Hasty", "Impish", "Jolly", "Lax", "Lonely", "Mild", "Modest", "Naive", "Naughty", "Quiet", "Quirky", "Rash", "Relaxed", "Sassy", "Serious", "Timid"].sample();

			//random item--I guess if it's in items.js, it's okay
			var item = Object.keys(this.data.Items).sample();

			//since we're selecting forme at random, we gotta make sure forme/item combo is correct
			if (template.requiredItem) {
				item = template.requiredItem;
			}
			while ((poke === 'Arceus' && item.indexOf("plate") > -1) || (poke === 'Giratina' && item === 'griseousorb')) {
				item = Object.keys(this.data.Items).sample();
			}



			//random IVs
			var ivs = {
				hp: Math.floor(Math.random()*32),
				atk: Math.floor(Math.random()*32),
				def: Math.floor(Math.random()*32),
				spa: Math.floor(Math.random()*32),
				spd: Math.floor(Math.random()*32),
				spe: Math.floor(Math.random()*32)
			};

			//random EVs
			var evs = {
				hp: 0,
				atk: 0,
				def: 0,
				spa: 0,
				spd: 0,
				spe: 0
			};
			var s = ["hp","atk","def","spa","spd","spe"];
			var evpool = 510;
			do
			{
				var x = s.sample();
				var y = Math.floor(Math.random()*Math.min(256-evs[x],evpool+1));
				evs[x]+=y;
				evpool-=y;
			} while (evpool > 0);

			//random happiness--useless, since return/frustration is currently a "cheat"
			var happiness = Math.floor(Math.random()*256);

			//random shininess?
			var shiny = (Math.random()*1024<=1);

			//four random unique moves from movepool. don't worry about "attacking" or "viable"
			var moves;
			var pool = ['struggle'];
			if (template.learnset) pool = Object.keys(template.learnset);
			if (pool.length < 5) {
				moves = pool;
			} else {
				moves=pool.sample(4);
			}

			team.push({
				name: poke,
				moves: moves,
				ability: ability,
				evs: evs,
				ivs: ivs,
				item: item,
				level: level,
				happiness: happiness,
				shiny: shiny
			});
		}

		//console.log(team);
		return team;
	},
	randomTeam: function(side) {
		var keys = [];
		var pokemonLeft = 0;
		var pokemon = [];
		for (var i in this.data.FormatsData) {
			if (this.data.FormatsData[i].viableMoves) {
				keys.push(i);
			}
		}
		keys = keys.randomize();

		var ruleset = this.getFormat().ruleset;

		for (var i=0; i<keys.length && pokemonLeft < 6; i++) {
			var template = this.getTemplate(keys[i]);

			if (!template || !template.name || !template.types) continue;
			if ((template.tier === 'G4CAP' || template.tier === 'G5CAP') && Math.random()*5>1) continue;
			if (keys[i].substr(0,6) === 'arceus' && Math.random()*17>1) continue;

			if (ruleset && ruleset[0]==='PotD') {
				var potd = this.getTemplate(config.potd);
				if (i===1) {
					template = potd;
					if (!template || !template.name || !template.types) {
						continue;
					} else if (template.species === 'Magikarp') {
						template.viableMoves = {magikarpsrevenge:1, splash:1, bounce:1};
					} else if (template.species === 'Delibird') {
						template.viableMoves = {present:1, bestow:1};
					}
				} else if (template.species === potd.species) {
					continue; // No thanks, I've already got one
				}
			}

			var moveKeys = Object.keys(template.viableMoves).randomize();
			var moves = [];
			var ability = '';
			var item = '';
			var evs = {
				hp: 85,
				atk: 85,
				def: 85,
				spa: 85,
				spd: 85,
				spe: 85
			};
			var ivs = {
				hp: 31,
				atk: 31,
				def: 31,
				spa: 31,
				spd: 31,
				spe: 31
			};

			var hasType = {};
			hasType[template.types[0]] = true;
			if (template.types[1]) hasType[template.types[1]] = true;

			var hasMove = {};
			var counter = {};
			var setupType = '';

			var j=0;
			do {
				while (moves.length<4 && j<moveKeys.length) {
					var moveid = toId(moveKeys[j]);
					j++;
					if (moveid.substr(0,11) === 'hiddenpower') {
						if (!hasMove['hiddenpower']) {
							hasMove['hiddenpower'] = true;
						} else {
							continue;
						}
					}
					moves.push(moveid);
				}

				hasMove = {};
				counter = {
					Physical: 0, Special: 0, Status: 0, damage: 0,
					technician: 0, skilllink: 0, contrary: 0, sheerforce: 0,
					recoil: 0, inaccurate: 0,
					physicalsetup: 0, specialsetup: 0, mixedsetup: 0
				};
				for (var k=0; k<moves.length; k++) {
					var move = this.getMove(moves[k]);
					var moveid = move.id;
					hasMove[moveid] = true;
					if (move.damage || move.damageCallback) {
						counter['damage']++;
					} else {
						counter[move.category]++;
					}
					if (move.basePower && move.basePower <= 60) {
						counter['technician']++;
					}
					if (move.multihit && move.multihit[1] === 5) {
						counter['skilllink']++;
					}
					if (move.recoil) {
						counter['recoil']++;
					}
					if (move.secondary) {
						if (move.secondary.chance < 50) {
							counter['sheerforce'] -= 5;
						} else {
							counter['sheerforce']++;
						}
					}
					if (move.accuracy && move.accuracy !== true && move.accuracy < 90) {
						counter['inaccurate']++;
					}
					var ContraryMove = {
						leafstorm: 1, overheat: 1, closecombat: 1, superpower: 1, vcreate: 1
					};
					if (ContraryMove[moveid]) {
						counter['contrary']++;
					}
					var PhysicalSetup = {
						swordsdance:1, dragondance:1, coil:1, bulkup:1, curse:1, bellydrum:1
					};
					var SpecialSetup = {
						nastyplot:1, tailglow:1, quiverdance:1, calmmind:1
					};
					var MixedSetup = {
						growth:1, workup:1, shellsmash:1
					};
					if (PhysicalSetup[moveid]) {
						counter['physicalsetup']++;
					}
					if (SpecialSetup[moveid]) {
						counter['specialsetup']++;
					}
					if (MixedSetup[moveid]) {
						counter['mixedsetup']++;
					}
				}

				if (counter['mixedsetup']) {
					setupType = 'Mixed';
				} else if (counter['specialsetup']) {
					setupType = 'Special';
				} else if (counter['physicalsetup']) {
					setupType = 'Physical';
				}

				for (var k=0; k<moves.length; k++) {
					var moveid = moves[k];
					var move = this.getMove(moveid);
					var rejected = false;
					var isSetup = false;

					switch (moveid) {
					// not very useful without their supporting moves

					case 'sleeptalk':
						if (!hasMove['rest']) rejected = true;
						if (hasMove['trick'] || hasMove['protect'] || hasMove['substitute'] || hasMove['bellydrum']) rejected = true;
						break;
					case 'endure':
						if (!hasMove['flail'] && !hasMove['endeavor'] && !hasMove['reversal']) rejected = true;
						break;

					// we only need to set up once

					case 'swordsdance': case 'dragondance': case 'coil': case 'curse': case 'bulkup': case 'bellydrum':
						if (!counter['Physical'] && !hasMove['batonpass']) rejected = true;
						if (setupType !== 'Physical' || counter['physicalsetup'] > 1) rejected = true;
						isSetup = true;
						break;
					case 'nastyplot': case 'tailglow': case 'quiverdance': case 'calmmind':
						if (!counter['Special'] && !hasMove['batonpass']) rejected = true;
						if (setupType !== 'Special' || counter['specialsetup'] > 1) rejected = true;
						isSetup = true;
						break;
					case 'shellsmash': case 'growth': case 'workup':
						if (!counter['Special'] && !counter['Physical'] && !hasMove['batonpass']) rejected = true;
						if (setupType !== 'Mixed' || counter['mixedsetup'] > 1) rejected = true;
						isSetup = true;
						break;

					// bad after setup
					case 'seismictoss': case 'nightshade': case 'superfang':
						if (setupType) rejected = true;
						break;
					case 'knockoff': case 'protect': case 'perishsong': case 'magiccoat':
						if (setupType) rejected = true;
						break;

					// bit redundant to have both

					case 'fireblast':
						if (hasMove['eruption'] || hasMove['overheat'] || hasMove['flamethrower']) rejected = true;
						break;
					case 'flamethrower':
						if (hasMove['lavaplume'] || hasMove['fireblast'] || hasMove['overheat']) rejected = true;
						break;
					case 'icebeam':
						if (hasMove['blizzard']) rejected = true;
						break;
					case 'surf':
						if (hasMove['scald'] || hasMove['hydropump']) rejected = true;
						break;
					case 'energyball':
					case 'grassknot':
					case 'petaldance':
						if (hasMove['gigadrain']) rejected = true;
						break;
					case 'seedbomb':
						if (hasMove['needlearm']) rejected = true;
						break;
					case 'flareblitz':
						if (hasMove['firepunch']) rejected = true;
						break;
					case 'thunderbolt':
						if (hasMove['discharge'] || hasMove['voltswitch'] || hasMove['thunder']) rejected = true;
						break;
					case 'discharge':
						if (hasMove['voltswitch'] || hasMove['thunder']) rejected = true;
						break;
					case 'rockslide':
						if (hasMove['stoneedge']) rejected = true;
						break;
					case 'dragonclaw':
						if (hasMove['outrage'] || hasMove['dragontail']) rejected = true;
						break;
					case 'ancientpower':
						if (hasMove['paleowave']) rejected = true;
						break;
					case 'dragonpulse':
						if (hasMove['dracometeor']) rejected = true;
						break;
					case 'return':
						if (hasMove['bodyslam']) rejected = true;
						if (hasMove['flail']) rejected = true;
						if (hasMove['facade']) rejected = true;
						break;
					case 'flail':
						if (hasMove['facade']) rejected = true;
						break;
					case 'poisonjab':
						if (hasMove['gunkshot']) rejected = true;
						break;
					case 'psychic':
						if (hasMove['psyshock']) rejected = true;
						break;

					case 'yawn':
						if (hasMove['grasswhistle']) rejected = true;
						break;
					case 'rest':
						if (hasMove['morningsun']) rejected = true;
						break;
					case 'softboiled':
						if (hasMove['wish']) rejected = true;
						break;
					case 'perishsong':
						if (hasMove['roar'] || hasMove['whirlwind'] || hasMove['haze']) rejected = true;
						break;
					case 'roar':
						// Whirlwind outclasses Roar because Soundproof
						if (hasMove['whirlwind'] || hasMove['haze']) rejected = true;
						break;
					case 'roost':
						if (hasMove['recover']) rejected = true;
						break;
					}
					// handle HP IVs
					if (move.id === 'hiddenpower') {
						var HPivs = this.getType(move.name.substr(13)).HPivs;
						for (var iv in HPivs) {
							ivs[iv] = HPivs[iv];
						}
					}
					if (k===3) {
						if (counter['Status']>=4) {
							// taunt bait, not okay
							rejected = true;
						}
					}
					var SetupException = {
						overheat:1, dracometeor:1, leafstorm:1,
						voltswitch:1, uturn:1,
						suckerpunch:1, extremespeed:1
					};
					if (move.category === 'Special' && setupType === 'Physical' && !SetupException[move.id]) {
						rejected = true;
					}
					if (move.category === 'Physical' && setupType === 'Special' && !SetupException[move.id]) {
						rejected = true;
					}
					if (setupType === 'Physical' && move.category !== 'Physical' && counter['Physical'] < 2) {
						rejected = true;
					}
					if (setupType === 'Special' && move.category !== 'Special' && counter['Special'] < 2) {
						rejected = true;
					}

					if (rejected && j<moveKeys.length) {
						moves.splice(k,1);
						break;
					}
				}

			} while (moves.length<4 && j<moveKeys.length);

			// any moveset modification goes here
			//moves[0] = 'Safeguard';
			{
				var abilities = [template.abilities['0']];
				if (template.abilities['1']) {
					abilities.push(template.abilities['1']);
				}
				if (template.abilities['DW']) {
					abilities.push(template.abilities['DW']);
				}
				abilities.sort(function(a,b){
					return this.getAbility(b).rating - this.getAbility(a).rating;
				}.bind(this));
				var ability0 = this.getAbility(abilities[0]);
				var ability1 = this.getAbility(abilities[1]);
				var ability = ability0.name;
				if (abilities[1]) {

					if (ability0.rating <= ability1.rating) {
						if (Math.random()*2<1) {
							ability = ability1.name;
						}
					} else if (ability0.rating - 0.6 <= ability1.rating) {
						if (Math.random()*3<1) {
							ability = ability1.name;
						}
					}

					var rejectAbility = false;
					if (ability === 'Contrary' && !counter['contrary']) {
						rejectAbility = true;
					}
					if (ability === 'Technician' && !counter['technician']) {
						rejectAbility = true;
					}
					if (ability === 'Skill Link' && !counter['skilllink']) {
						rejectAbility = true;
					}
					if ((ability === 'Rock Head' || ability === 'Reckless') && !counter['recoil']) {
						rejectAbility = true;
					}
					if ((ability === 'No Guard' || ability === 'Compoundeyes') && !counter['inaccurate']) {
						rejectAbility = true;
					}
					if (ability === 'Sheer Force' && !counter['sheerforce']) {
						rejectAbility = true;
					}
					if (ability === 'Moody' && template.id !== 'bidoof') {
						rejectAbility = true;
					}
					if (ability === 'Lightningrod' && template.types.indexOf('Ground') >= 0) {
						rejectAbility = true;
					}

					if (rejectAbility) {
						if (ability === ability1.name) { // or not
							ability = ability0.name;
						} else if (ability1.rating > 0) { // only switch if the alternative doesn't suck
							ability = ability1.name;
						}
					}
					if ((abilities[0] === 'Guts' || abilities[1] === 'Guts' || abilities[2] === 'Guts') && ability !== 'Quick Feet' && hasMove['facade']) {
						ability = 'Guts';
					}
				}

				if (hasMove['gyroball']) {
					ivs.spe = 0;
					//evs.atk += evs.spe;
					evs.spe = 0;
				} else if (hasMove['trickroom']) {
					ivs.spe = 0;
					//evs.hp += evs.spe;
					evs.spe = 0;
				}

				item = 'Focus Sash';
				if (template.requiredItem) {
					item = template.requiredItem;
				} else if (template.species === 'Rotom-Fan') {
					// this is just to amuse myself
					item = 'Air Balloon';
				} else if (template.species === 'Delibird') {
					// to go along with the Christmas Delibird set
					item = 'Leftovers';
				} else if (ability === 'Imposter') {
					item = 'Choice Scarf';
				} else if (hasMove["magikarpsrevenge"]) {
					item = 'Choice Band';
				} else if (ability === 'Wonder Guard') {
					item = 'Focus Sash';
				} else if (template.species === 'Unown') {
					item = 'Choice Specs';
				} else if (hasMove['trick'] && hasMove['gyroball'] && (ability === 'Levitate' || hasType['Flying'])) {
					item = 'Macho Brace';
				} else if (hasMove['trick'] && hasMove['gyroball']) {
					item = 'Iron Ball';
				} else if (counter.Physical >= 3 && (hasMove['trick'] || hasMove['switcheroo'])) {
					item = 'Choice Band';
				} else if (counter.Special >= 3 && (hasMove['trick'] || hasMove['switcheroo'])) {
					item = 'Choice Specs';
				} else if (counter.Status <= 1 && (hasMove['trick'] || hasMove['switcheroo'])) {
					item = 'Choice Scarf';
				} else if (hasMove['rest'] && !hasMove['sleeptalk']) {
					item = 'Chesto Berry';
				} else if (hasMove['naturalgift']) {
					item = 'Liechi Berry';
				} else if (template.species === 'Cubone' || template.species === 'Marowak') {
					item = 'Thick Club';
				} else if (template.species === 'Pikachu') {
					item = 'Light Ball';
				} else if (template.species === 'Clamperl') {
					item = 'DeepSeaTooth';
				} else if (hasMove['reflect'] && hasMove['lightscreen']) {
					item = 'Light Clay';
				} else if (hasMove['acrobatics']) {
					item = 'Flying Gem';
				} else if (hasMove['shellsmash']) {
					item = 'White Herb';
				} else if (ability === 'Poison Heal' || ability === 'Toxic Boost') {
					item = 'Toxic Orb';
				} else if (hasMove['raindance']) {
					item = 'Damp Rock';
				} else if (hasMove['sunnyday']) {
					item = 'Heat Rock';
				} else if (hasMove['sandstorm']) { // lol
					item = 'Smooth Rock';
				} else if (hasMove['hail']) { // lol
					item = 'Icy Rock';
				} else if (ability === 'Magic Guard' && hasMove['psychoshift']) {
					item = 'Flame Orb';
				} else if (ability === 'Sheer Force' || ability === 'Magic Guard') {
					item = 'Life Orb';
				} else if (ability === 'Unburden' && (counter['Physical'] || counter['Special'])) {
					// Give Unburden mons a random Gem of the type of one of their damaging moves
					var shuffledMoves = moves.randomize();
					for (var m in shuffledMoves) {
						var move = this.getMove(shuffledMoves[m]);
						if (move.basePower || move.basePowerCallback) {
							item = move.type + ' Gem';
							break;
						}
					}
				} else if (hasMove['trick'] || hasMove['switcheroo']) {
					item = 'Choice Scarf';
				} else if (ability === 'Guts') {
					if (hasMove['drainpunch']) {
						item = 'Flame Orb';
					} else {
						item = 'Toxic Orb';
					}
					if ((hasMove['return'] || hasMove['hyperfang']) && !hasMove['facade']) {
						// lol no
						for (var j=0; j<moves.length; j++) {
							if (moves[j] === 'Return' || moves[j] === 'HyperFang') {
								moves[j] = 'Facade';
								break;
							}
						}
					}
				} else if (ability === 'Marvel Scale' && hasMove['psychoshift']) {
					item = 'FlameOrb';
				} else if (hasMove['reflect'] || hasMove['lightscreen']) {
					// less priority than if you'd had both
					item = 'Light Clay';
				} else if (counter.Physical >= 4 && !hasMove['fakeout'] && !hasMove['suckerpunch']) {
					if (Math.random()*3 > 1) {
						item = 'Choice Band';
					} else {
						item = 'Expert Belt';
					}
				} else if (counter.Special >= 4) {
					if (Math.random()*3 > 1) {
						item = 'Choice Specs';
					} else {
						item = 'Expert Belt';
					}
				} else if (this.getEffectiveness('Ground', template) >= 2 && ability !== 'Levitate') {
					item = 'Air Balloon';
				} else if (hasMove['eruption'] || hasMove['waterspout']) {
					item = 'Choice Scarf';
				} else if (hasMove['substitute'] || hasMove['detect'] || hasMove['protect']) {
					item = 'Leftovers';
				} else if ((hasMove['flail'] || hasMove['reversal']) && !hasMove['endure']) {
					item = 'Focus Sash';
				} else if (ability === 'Iron Barbs') {
					// only Iron Barbs for now
					item = 'Rocky Helmet';
				} else if ((template.baseStats.hp+75)*(template.baseStats.def+template.baseStats.spd+175) > 60000 || template.species === 'Skarmory' || template.species === 'Forretress') {
					// skarmory and forretress get exceptions for their typing
					item = 'Leftovers';
				} else if (counter.Physical + counter.Special >= 3 && setupType) {
					item = 'Life Orb';
				} else if (counter.Special >= 3 && setupType) {
					item = 'Life Orb';
				} else if (counter.Physical + counter.Special >= 4) {
					item = 'Expert Belt';
				} else if (i===0) {
					item = 'Focus Sash';
				}

				// this is the "REALLY can't think of a good item" cutoff
				// why not always Leftovers? Because it's boring. :P

				else if (hasType['Flying'] || ability === 'Levitate') {
					item = 'Leftovers';
				} else if (this.getEffectiveness('Ground', template) >= 1 && ability !== 'Levitate') {
					item = 'Air Balloon';
				} else if (hasType['Poison']) {
					item = 'Black Sludge';
				} else if (counter.Status <= 1) {
					item = 'Life Orb';
				}
				/* else if ((template.baseStats.hp+75)*(template.baseStats.def+template.baseStats.spd+175) > 50000) {
					item = 'Leftovers';
				} else if (this.getEffectiveness('Ground', template) >= 0) {
					item = 'Air Balloon';
				} */
				else {
					item = 'Leftovers';
				}

				if (item === 'Leftovers' && hasType['Poison']) {
					item = 'Black Sludge';
				}
			}

			// 95-86-82-78-74-70
			var levelScale = {
				LC: 95,
				NFE: 90,
				NU: 86,
				BL3: 84,
				RU: 82,
				BL2: 80,
				UU: 78,
				BL: 76,
				OU: 74,
<<<<<<< HEAD
				G4CAP: 73,
				G5CAP: 73,
				Limbo: 73,
				Unreleased: 73,
				Uber: 70
			};
			var customScale = {
				Caterpie: 99, Metapod: 99, Weedle: 99, Kakuna: 99,
				Wurmple: 99, Silcoon: 99, Cascoon: 99,
				Hoppip: 99, Sunkern: 99,
				Feebas: 99, Magikarp: 99,
				Unown: 99,
				Cleffa: 99, Igglybuff: 99,

=======
				CAP: 74,
				G4CAP: 74,
				G5CAP: 74,
				Unreleased: 74,
				Uber: 70
			};
			var customScale = {
				// Really bad Pokemon and jokemons
				Azurill: 99, Burmy: 99, Cascoon: 99, Caterpie: 99, Cleffa: 99, Combee: 99, Feebas: 99, Igglybuff: 99,
				Happiny: 99, Hoppip: 99, Kakuna: 99, Kricketot: 99, Ledyba: 99, Magikarp: 99, Metapod: 99, Pichu: 99, Ralts: 99,
				Sentret: 99, Silcoon: 99, Slakoth: 99, Sunkern: 99, Tynamo: 99, Unown: 99, Weedle: 99, Wurmple: 99, Zigzagoon: 99,
				Clefairy: 95, Jigglypuff: 95, Kirlia: 95, Luvdisc: 95, Marill: 95, Skiploom: 95,
				Delibird: 90, "Farfetch'd": 90, Ledian: 90, Pachirisu: 90,
				
>>>>>>> 2dbf0a6e
				// Eviolite
				Ferroseed: 95, Misdreavus: 95, Munchlax: 95, Murkrow: 95, Natu: 95, 
				Gligar: 90, Metang: 90, Monferno: 90, Roselia: 90, Seadra: 90, Togetic: 90, Wartortle: 90, Whirlipede: 90, 
				Dusclops: 84, Porygon2: 82, Chansey: 78,

				// Weather or teammate dependent
				Vulpix: 95, Excadrill: 78, Ninetales: 78, Tentacruel: 78, Toxicroak: 78, Venusaur: 78,

				// Holistic judgment
				Carvanha: 90, Blaziken: 74, Garchomp: 74, Thundurus: 74
			};
			var level = levelScale[template.tier] || 90;
			if (customScale[template.name]) level = customScale[template.name];

			if (template.name === 'Chandelure' && ability === 'Shadow Tag') level = 70;
			if (template.name === 'Serperior' && ability === 'Contrary') level = 74;
			if (template.name === 'Magikarp' && hasMove['magikarpsrevenge']) level = 85;

			pokemon.push({
				name: template.name,
				moves: moves,
				ability: ability,
				evs: evs,
				ivs: ivs,
				item: item,
				level: level,
				shiny: (Math.random()*1024<=1)
			});
			pokemonLeft++;
		}
		return pokemon;
	},
};

var BattleScripts = exports.BattleScripts;<|MERGE_RESOLUTION|>--- conflicted
+++ resolved
@@ -1070,25 +1070,9 @@
 				UU: 78,
 				BL: 76,
 				OU: 74,
-<<<<<<< HEAD
-				G4CAP: 73,
-				G5CAP: 73,
-				Limbo: 73,
-				Unreleased: 73,
-				Uber: 70
-			};
-			var customScale = {
-				Caterpie: 99, Metapod: 99, Weedle: 99, Kakuna: 99,
-				Wurmple: 99, Silcoon: 99, Cascoon: 99,
-				Hoppip: 99, Sunkern: 99,
-				Feebas: 99, Magikarp: 99,
-				Unown: 99,
-				Cleffa: 99, Igglybuff: 99,
-
-=======
-				CAP: 74,
 				G4CAP: 74,
 				G5CAP: 74,
+				Limbo: 74,
 				Unreleased: 74,
 				Uber: 70
 			};
@@ -1099,11 +1083,10 @@
 				Sentret: 99, Silcoon: 99, Slakoth: 99, Sunkern: 99, Tynamo: 99, Unown: 99, Weedle: 99, Wurmple: 99, Zigzagoon: 99,
 				Clefairy: 95, Jigglypuff: 95, Kirlia: 95, Luvdisc: 95, Marill: 95, Skiploom: 95,
 				Delibird: 90, "Farfetch'd": 90, Ledian: 90, Pachirisu: 90,
-				
->>>>>>> 2dbf0a6e
+
 				// Eviolite
-				Ferroseed: 95, Misdreavus: 95, Munchlax: 95, Murkrow: 95, Natu: 95, 
-				Gligar: 90, Metang: 90, Monferno: 90, Roselia: 90, Seadra: 90, Togetic: 90, Wartortle: 90, Whirlipede: 90, 
+				Ferroseed: 95, Misdreavus: 95, Munchlax: 95, Murkrow: 95, Natu: 95,
+				Gligar: 90, Metang: 90, Monferno: 90, Roselia: 90, Seadra: 90, Togetic: 90, Wartortle: 90, Whirlipede: 90,
 				Dusclops: 84, Porygon2: 82, Chansey: 78,
 
 				// Weather or teammate dependent
