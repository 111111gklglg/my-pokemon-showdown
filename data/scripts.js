--- conflicted
+++ resolved
@@ -364,7 +364,7 @@
 	ChallengeCup: function(side) {
 		var teamdexno = [];
 		var team = [];
-		
+
 		//pick six random pokmeon--no repeats, even among formes
 		//also need to either normalize for formes or select formes at random
 		//unreleased are okay. No CAP for now, but maybe at some later date
@@ -377,9 +377,9 @@
 					break;
 				}
 			}
-		}	
-
-		for (var i=0; i<6; i++) {	
+		}
+
+		for (var i=0; i<6; i++) {
 			//choose forme
 			var formes = [];
 			for (var j in this.data.Pokedex) {
@@ -401,7 +401,7 @@
 			mbst += (stats["spa"]*2+31+21+100)+5;
 			mbst += (stats["spd"]*2+31+21+100)+5;
 			mbst += (stats["spe"]*2+31+21+100)+5;
-			
+
 			var level = Math.floor(100*mbstmin/mbst); //initial level guess will underestimate
 
 			while (level < 100) {
@@ -416,10 +416,10 @@
 					break;
 				level++;
 			}
-			
+
 
 			//random gender--already handled by PS?
-			
+
 			//random ability (unreleased DW are par for the course)
 			var abilities = [this.getTemplate(poke).abilities['0']];
 			if (this.getTemplate(poke).abilities['1']) {
@@ -433,7 +433,7 @@
 			//random nature
 			var nature = ["Adamant", "Bashful", "Bold", "Brave", "Calm", "Careful", "Docile", "Gentle", "Hardy", "Hasty", "Impish", "Jolly", "Lax", "Lonely", "Mild", "Modest", "Naive", "Naughty", "Quiet", "Quirky", "Rash", "Relaxed", "Sassy", "Serious", "Timid"].sample();
 
-			//random item--I guess if it's in items.js, it's okay	
+			//random item--I guess if it's in items.js, it's okay
 			var item = Object.keys(this.data.Items).sample();
 
 			//since we're selecting forme at random, we gotta make sure forme/item combo is correct
@@ -443,8 +443,8 @@
 			while ((poke === 'Arceus' && item.indexOf("plate") > -1) || (poke === 'Giratina' && item === 'griseousorb')) {
 				item = Object.keys(this.data.Items).sample();
 			}
-				
-				
+
+
 
 			//random IVs
 			var ivs = {
@@ -1032,22 +1032,7 @@
 			// 95-86-82-78-74-70
 			var levelScale = {
 				LC: 95,
-<<<<<<< HEAD
-				NFE: 95,
-				NU: 90,
-				BL3: 88,
-				RU: 85,
-				BL2: 83,
-				UU: 80,
-				BL: 78,
-				OU: 75,
-				G4CAP: 74,
-				G5CAP: 74,
-				Unreleased: 75,
-				Limbo: 75,
-=======
 				NFE: 90,
-				'LC Uber': 86,
 				NU: 86,
 				BL3: 84,
 				RU: 82,
@@ -1055,11 +1040,10 @@
 				UU: 78,
 				BL: 76,
 				OU: 74,
-				CAP: 73,
 				G4CAP: 73,
 				G5CAP: 73,
+				Limbo: 73,
 				Unreleased: 73,
->>>>>>> 68d5d2e9
 				Uber: 70
 			};
 			var customScale = {
