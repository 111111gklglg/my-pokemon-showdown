exports.BattleScripts = {
	gen: 6,
	runMove: function (move, pokemon, target, sourceEffect) {
		if (!sourceEffect && toId(move) !== 'struggle') {
			var changedMove = this.runEvent('OverrideDecision', pokemon, target, move);
			if (changedMove && changedMove !== true) {
				move = changedMove;
				target = null;
			}
		}
		move = this.getMove(move);
		if (!target && target !== false) target = this.resolveTarget(pokemon, move);

		this.setActiveMove(move, pokemon, target);

		if (pokemon.moveThisTurn) {
			// THIS IS PURELY A SANITY CHECK
			// DO NOT TAKE ADVANTAGE OF THIS TO PREVENT A POKEMON FROM MOVING;
			// USE this.cancelMove INSTEAD
			this.debug('' + pokemon.id + ' INCONSISTENT STATE, ALREADY MOVED: ' + pokemon.moveThisTurn);
			this.clearActiveMove(true);
			return;
		}
		if (!this.runEvent('BeforeMove', pokemon, target, move)) {
			this.clearActiveMove(true);
			return;
		}
		if (move.beforeMoveCallback) {
			if (move.beforeMoveCallback.call(this, pokemon, target, move)) {
				this.clearActiveMove(true);
				return;
			}
		}
		pokemon.lastDamage = 0;
		var lockedMove = this.runEvent('LockMove', pokemon);
		if (lockedMove === true) lockedMove = false;
		if (!lockedMove) {
			if (!pokemon.deductPP(move, null, target) && (move.id !== 'struggle')) {
				this.add('cant', pokemon, 'nopp', move);
				this.clearActiveMove(true);
				return;
			}
		}
		pokemon.moveUsed(move);
		this.useMove(move, pokemon, target, sourceEffect);
		this.singleEvent('AfterMove', move, null, pokemon, target, move);
		if (this.gen <= 2) this.runEvent('AfterMoveSelf', pokemon, target, move);
	},
	useMove: function (move, pokemon, target, sourceEffect) {
		if (!sourceEffect && this.effect.id) sourceEffect = this.effect;
		move = this.getMoveCopy(move);
		if (this.activeMove) move.priority = this.activeMove.priority;
		var baseTarget = move.target;
		if (!target && target !== false) target = this.resolveTarget(pokemon, move);
		if (move.target === 'self' || move.target === 'allies') {
			target = pokemon;
		}
		if (sourceEffect) move.sourceEffect = sourceEffect.id;

		this.setActiveMove(move, pokemon, target);

		this.singleEvent('ModifyMove', move, null, pokemon, target, move, move);
		if (baseTarget !== move.target) {
			// Target changed in ModifyMove, so we must adjust it here
			// Adjust before the next event so the correct target is passed to the
			// event
			target = this.resolveTarget(pokemon, move);
		}
		move = this.runEvent('ModifyMove', pokemon, target, move, move);
		if (baseTarget !== move.target) {
			// Adjust again
			target = this.resolveTarget(pokemon, move);
		}
		if (!move) return false;

		var attrs = '';
		var missed = false;
		if (pokemon.fainted) {
			return false;
		}

		if (move.isTwoTurnMove && !pokemon.volatiles[move.id]) {
			attrs = '|[still]'; // suppress the default move animation
		}

		var movename = move.name;
		if (move.id === 'hiddenpower') movename = 'Hidden Power';
		if (sourceEffect) attrs += '|[from]' + this.getEffect(sourceEffect);
		this.addMove('move', pokemon, movename, target + attrs);

		if (target === false) {
			this.attrLastMove('[notarget]');
			this.add('-notarget');
			return true;
		}

		if (!this.singleEvent('Try', move, null, pokemon, target, move)) {
			return true;
		}
		if (!this.runEvent('TryMove', pokemon, target, move)) {
			return true;
		}

		if (typeof move.affectedByImmunities === 'undefined') {
			move.affectedByImmunities = (move.category !== 'Status');
		}

		var damage = false;
		if (move.target === 'all' || move.target === 'foeSide' || move.target === 'allySide' || move.target === 'allyTeam') {
			damage = this.tryMoveHit(target, pokemon, move);
		} else if (move.target === 'allAdjacent' || move.target === 'allAdjacentFoes') {
			var targets = [];
			if (move.target === 'allAdjacent') {
				var allyActive = pokemon.side.active;
				for (var i = 0; i < allyActive.length; i++) {
					if (allyActive[i] && Math.abs(i - pokemon.position) <= 1 && i !== pokemon.position && !allyActive[i].fainted) {
						targets.push(allyActive[i]);
					}
				}
			}
			var foeActive = pokemon.side.foe.active;
			var foePosition = foeActive.length - pokemon.position - 1;
			for (var i = 0; i < foeActive.length; i++) {
				if (foeActive[i] && Math.abs(i - foePosition) <= 1 && !foeActive[i].fainted) {
					targets.push(foeActive[i]);
				}
			}
			if (move.selfdestruct && this.gen >= 5) {
				this.faint(pokemon, pokemon, move);
			}
			if (!targets.length) {
				this.attrLastMove('[notarget]');
				this.add('-notarget');
				return true;
			}
			if (targets.length > 1) move.spreadHit = true;
			damage = 0;
			for (var i = 0; i < targets.length; i++) {
				damage += (this.tryMoveHit(targets[i], pokemon, move, true) || 0);
			}
			if (!pokemon.hp) pokemon.faint();
		} else {
			if (target.fainted && target.side !== pokemon.side) {
				// if a targeted foe faints, the move is retargeted
				target = this.resolveTarget(pokemon, move);
			}
			var lacksTarget = target.fainted;
			if (!lacksTarget) {
				if (move.target === 'adjacentFoe' || move.target === 'adjacentAlly' || move.target === 'normal' || move.target === 'randomNormal') {
					lacksTarget = !this.isAdjacent(target, pokemon);
				}
			}
			if (lacksTarget) {
				this.attrLastMove('[notarget]');
				this.add('-notarget');
				return true;
			}
			if (target.side.active.length > 1) {
				target = this.runEvent('RedirectTarget', pokemon, pokemon, move, target);
			}
			damage = this.tryMoveHit(target, pokemon, move);
		}
		if (!pokemon.hp) {
			this.faint(pokemon, pokemon, move);
		}

		if (!damage && damage !== 0 && damage !== undefined) {
			this.singleEvent('MoveFail', move, null, target, pokemon, move);
			return true;
		}

		if (move.selfdestruct) {
			this.faint(pokemon, pokemon, move);
		}

		if (!move.negateSecondary) {
			this.singleEvent('AfterMoveSecondarySelf', move, null, pokemon, target, move);
			this.runEvent('AfterMoveSecondarySelf', pokemon, target, move);
		}
		return true;
	},
	tryMoveHit: function (target, pokemon, move, spreadHit) {
		if (move.selfdestruct && spreadHit) pokemon.hp = 0;

		this.setActiveMove(move, pokemon, target);
		var hitResult = true;

		hitResult = this.singleEvent('PrepareHit', move, {}, target, pokemon, move);
		if (!hitResult) {
			if (hitResult === false) this.add('-fail', target);
			return false;
		}
		this.runEvent('PrepareHit', pokemon, target, move);

		if (move.target === 'all' || move.target === 'foeSide' || move.target === 'allySide' || move.target === 'allyTeam') {
			if (move.target === 'all') {
				hitResult = this.runEvent('TryHitField', target, pokemon, move);
			} else {
				hitResult = this.runEvent('TryHitSide', target, pokemon, move);
			}
			if (!hitResult) {
				if (hitResult === false) this.add('-fail', target);
				return true;
			}
			return this.moveHit(target, pokemon, move);
		}

		if (move.affectedByImmunities && !target.runImmunity(move.type, true)) {
			return false;
		}

		if (typeof move.affectedByImmunities === 'undefined') {
			move.affectedByImmunities = (move.category !== 'Status');
		}

		hitResult = this.runEvent('TryHit', target, pokemon, move);
		if (!hitResult) {
			if (hitResult === false) this.add('-fail', target);
			return false;
		}

		var boostTable = [1, 4 / 3, 5 / 3, 2, 7 / 3, 8 / 3, 3];

		// calculate true accuracy
		var accuracy = move.accuracy;
		if (accuracy !== true) {
			if (!move.ignoreAccuracy) {
				if (pokemon.boosts.accuracy > 0) {
					accuracy *= boostTable[pokemon.boosts.accuracy];
				} else {
					accuracy /= boostTable[-pokemon.boosts.accuracy];
				}
			}
			if (!move.ignoreEvasion) {
				if (target.boosts.evasion > 0 && !move.ignorePositiveEvasion) {
					accuracy /= boostTable[target.boosts.evasion];
				} else if (target.boosts.evasion < 0) {
					accuracy *= boostTable[-target.boosts.evasion];
				}
			}
		}
		if (move.ohko) { // bypasses accuracy modifiers
			if (!target.volatiles['bounce'] && !target.volatiles['dig'] && !target.volatiles['dive'] && !target.volatiles['fly'] && !target.volatiles['shadowforce'] && !target.volatiles['skydrop']) {
				accuracy = 30;
				if (pokemon.level > target.level) accuracy += (pokemon.level - target.level);
			}
		}
		if (move.alwaysHit) {
			accuracy = true; // bypasses ohko accuracy modifiers
		} else {
			accuracy = this.runEvent('Accuracy', target, pokemon, move, accuracy);
		}
		if (accuracy !== true && this.random(100) >= accuracy) {
			if (!spreadHit) this.attrLastMove('[miss]');
			this.add('-miss', pokemon, target);
			return false;
		}

		var totalDamage = 0;
		var damage = 0;
		pokemon.lastDamage = 0;
		if (move.multihit) {
			var hits = move.multihit;
			if (hits.length) {
				// yes, it's hardcoded... meh
				if (hits[0] === 2 && hits[1] === 5) {
					if (this.gen >= 5) {
						hits = [2, 2, 3, 3, 4, 5][this.random(6)];
					} else {
						hits = [2, 2, 2, 3, 3, 3, 4, 5][this.random(8)];
					}
				} else {
					hits = this.random(hits[0], hits[1] + 1);
				}
			}
			hits = Math.floor(hits);
			var nullDamage = true;
			var moveDamage;
			// There is no need to recursively check the ´sleepUsable´ flag as Sleep Talk can only be used while asleep.
			var isSleepUsable = move.sleepUsable || this.getMove(move.sourceEffect).sleepUsable;
			var i;
			for (i = 0; i < hits && target.hp && pokemon.hp; i++) {
				if (pokemon.status === 'slp' && !isSleepUsable) break;

				moveDamage = this.moveHit(target, pokemon, move);
				if (moveDamage === false) break;
				if (nullDamage && (moveDamage || moveDamage === 0)) nullDamage = false;
				// Damage from each hit is individually counted for the
				// purposes of Counter, Metal Burst, and Mirror Coat.
				damage = (moveDamage || 0);
				// Total damage dealt is accumulated for the purposes of recoil (Parental Bond).
				totalDamage += damage;
				this.eachEvent('Update');
			}
			if (i === 0) return true;
			if (nullDamage) damage = false;
			this.add('-hitcount', target, i);
		} else {
			damage = this.moveHit(target, pokemon, move);
			totalDamage = damage;
		}

		if (move.recoil) {
			this.damage(this.clampIntRange(Math.round(totalDamage * move.recoil[0] / move.recoil[1]), 1), pokemon, target, 'recoil');
		}

		if (target && move.category !== 'Status') target.gotAttacked(move, damage, pokemon);

		if (!damage && damage !== 0) return damage;

		if (target && !move.negateSecondary) {
			this.singleEvent('AfterMoveSecondary', move, null, target, pokemon, move);
			this.runEvent('AfterMoveSecondary', target, pokemon, move);
		}

		return damage;
	},
	moveHit: function (target, pokemon, move, moveData, isSecondary, isSelf) {
		var damage;
		move = this.getMoveCopy(move);

		if (!moveData) moveData = move;
		var hitResult = true;

		// TryHit events:
		//   STEP 1: we see if the move will succeed at all:
		//   - TryHit, TryHitSide, or TryHitField are run on the move,
		//     depending on move target (these events happen in useMove
		//     or tryMoveHit, not below)
		//   == primary hit line ==
		//   Everything after this only happens on the primary hit (not on
		//   secondary or self-hits)
		//   STEP 2: we see if anything blocks the move from hitting:
		//   - TryFieldHit is run on the target
		//   STEP 3: we see if anything blocks the move from hitting the target:
		//   - If the move's target is a pokemon, TryHit is run on that pokemon

		// Note:
		//   If the move target is `foeSide`:
		//     event target = pokemon 0 on the target side
		//   If the move target is `allySide` or `all`:
		//     event target = the move user
		//
		//   This is because events can't accept actual sides or fields as
		//   targets. Choosing these event targets ensures that the correct
		//   side or field is hit.
		//
		//   It is the `TryHitField` event handler's responsibility to never
		//   use `target`.
		//   It is the `TryFieldHit` event handler's responsibility to read
		//   move.target and react accordingly.
		//   An exception is `TryHitSide` as a single event (but not as a normal
		//   event), which is passed the target side.

		if (move.target === 'all' && !isSelf) {
			hitResult = this.singleEvent('TryHitField', moveData, {}, target, pokemon, move);
		} else if ((move.target === 'foeSide' || move.target === 'allySide') && !isSelf) {
			hitResult = this.singleEvent('TryHitSide', moveData, {}, target.side, pokemon, move);
		} else if (target) {
			hitResult = this.singleEvent('TryHit', moveData, {}, target, pokemon, move);
		}
		if (!hitResult) {
			if (hitResult === false) this.add('-fail', target);
			return false;
		}

		if (target && !isSecondary && !isSelf) {
			hitResult = this.runEvent('TryPrimaryHit', target, pokemon, moveData);
			if (hitResult === 0) {
				// special Substitute flag
				hitResult = true;
				target = null;
			}
		}
		if (target && isSecondary && !moveData.self) {
			hitResult = true;
		}
		if (!hitResult) {
			return false;
		}

		if (target) {
			var didSomething = false;

			damage = this.getDamage(pokemon, target, moveData);

			// getDamage has several possible return values:
			//
			//   a number:
			//     means that much damage is dealt (0 damage still counts as dealing
			//     damage for the purposes of things like Static)
			//   false:
			//     gives error message: "But it failed!" and move ends
			//   null:
			//     the move ends, with no message (usually, a custom fail message
			//     was already output by an event handler)
			//   undefined:
			//     means no damage is dealt and the move continues
			//
			// basically, these values have the same meanings as they do for event
			// handlers.

			if ((damage || damage === 0) && !target.fainted) {
				if (move.noFaint && damage >= target.hp) {
					damage = target.hp - 1;
				}
				damage = this.damage(damage, target, pokemon, move);
				if (!(damage || damage === 0)) {
					this.debug('damage interrupted');
					return false;
				}
				didSomething = true;
			}
			if (damage === false || damage === null) {
				if (damage === false) {
					this.add('-fail', target);
				}
				this.debug('damage calculation interrupted');
				return false;
			}

			if (moveData.boosts && !target.fainted) {
				hitResult = this.boost(moveData.boosts, target, pokemon, move);
				didSomething = didSomething || hitResult;
			}
			if (moveData.heal && !target.fainted) {
				var d = target.heal(Math.round(target.maxhp * moveData.heal[0] / moveData.heal[1]));
				if (!d && d !== 0) {
					this.add('-fail', target);
					this.debug('heal interrupted');
					return false;
				}
				this.add('-heal', target, target.getHealth);
				didSomething = true;
			}
			if (moveData.status) {
				if (!target.status) {
					hitResult = target.setStatus(moveData.status, pokemon, move);
					didSomething = didSomething || hitResult;
				} else if (!isSecondary) {
					if (target.status === moveData.status) {
						this.add('-fail', target, target.status);
					} else {
						this.add('-fail', target);
					}
					return false;
				}
			}
			if (moveData.forceStatus) {
				hitResult = target.setStatus(moveData.forceStatus, pokemon, move);
				didSomething = didSomething || hitResult;
			}
			if (moveData.volatileStatus) {
				hitResult = target.addVolatile(moveData.volatileStatus, pokemon, move);
				didSomething = didSomething || hitResult;
			}
			if (moveData.sideCondition) {
				hitResult = target.side.addSideCondition(moveData.sideCondition, pokemon, move);
				didSomething = didSomething || hitResult;
			}
			if (moveData.weather) {
				hitResult = this.setWeather(moveData.weather, pokemon, move);
				didSomething = didSomething || hitResult;
			}
			if (moveData.terrain) {
				hitResult = this.setTerrain(moveData.terrain, pokemon, move);
				didSomething = didSomething || hitResult;
			}
			if (moveData.pseudoWeather) {
				hitResult = this.addPseudoWeather(moveData.pseudoWeather, pokemon, move);
				didSomething = didSomething || hitResult;
			}
			if (moveData.forceSwitch) {
				if (this.canSwitch(target.side)) didSomething = true; // at least defer the fail message to later
			}
			if (moveData.selfSwitch) {
				if (this.canSwitch(pokemon.side)) didSomething = true; // at least defer the fail message to later
			}
			// Hit events
			//   These are like the TryHit events, except we don't need a FieldHit event.
			//   Scroll up for the TryHit event documentation, and just ignore the "Try" part. ;)
			hitResult = null;
			if (move.target === 'all' && !isSelf) {
				if (moveData.onHitField) hitResult = this.singleEvent('HitField', moveData, {}, target, pokemon, move);
			} else if ((move.target === 'foeSide' || move.target === 'allySide') && !isSelf) {
				if (moveData.onHitSide) hitResult = this.singleEvent('HitSide', moveData, {}, target.side, pokemon, move);
			} else {
				if (moveData.onHit) hitResult = this.singleEvent('Hit', moveData, {}, target, pokemon, move);
				var ability = pokemon.battle.getAbility(pokemon.ability);
				if (ability.onHit) hitResult = this.singleEvent('Hit', ability, {}, target, pokemon, move);
				if (!isSelf && !isSecondary) {
					this.runEvent('Hit', target, pokemon, move);
				}
				if (moveData.onAfterHit) hitResult = this.singleEvent('AfterHit', moveData, {}, target, pokemon, move);
			}

			if (!hitResult && !didSomething && !moveData.self && !moveData.selfdestruct) {
				if (!isSelf && !isSecondary) {
					if (hitResult === false || didSomething === false) this.add('-fail', target);
				}
				this.debug('move failed because it did nothing');
				return false;
			}
		}
		if (moveData.self) {
			var selfRoll;
			if (!isSecondary && moveData.self.boosts) selfRoll = this.random(100);
			// This is done solely to mimic in-game RNG behaviour. All self drops have a 100% chance of happening but still grab a random number.
			if (typeof moveData.self.chance === 'undefined' || selfRoll < moveData.self.chance) {
				this.moveHit(pokemon, pokemon, move, moveData.self, isSecondary, true);
			}
		}
		if (moveData.secondaries && this.runEvent('TrySecondaryHit', target, pokemon, moveData)) {
			var secondaryRoll;
			for (var i = 0; i < moveData.secondaries.length; i++) {
				secondaryRoll = this.random(100);
				if (typeof moveData.secondaries[i].chance === 'undefined' || secondaryRoll < moveData.secondaries[i].chance) {
					this.moveHit(target, pokemon, move, moveData.secondaries[i], true, isSelf);
				}
			}
		}
		if (target && target.hp > 0 && pokemon.hp > 0 && moveData.forceSwitch) {
			hitResult = this.runEvent('DragOut', target, pokemon, move);
			if (hitResult) {
				target.forceSwitchFlag = true;
			} else if (hitResult === false) {
				this.add('-fail', target);
			}
		}
		if (move.selfSwitch && pokemon.hp) {
			pokemon.switchFlag = move.selfSwitch;
		}
		return damage;
	},

	runMegaEvo: function (pokemon) {
		var side = pokemon.side;
		var item = this.getItem(pokemon.item);
		if (!item.megaStone) return false;
		if (side.megaEvo) return false;
		var template = this.getTemplate(item.megaStone);
		if (!template.isMega) return false;
		if (pokemon.baseTemplate.baseSpecies !== template.baseSpecies) return false;

		var foeActive = side.foe.active;
		for (var i = 0; i < foeActive.length; i++) {
			if (foeActive[i].volatiles['skydrop'] && foeActive[i].volatiles['skydrop'].source === pokemon) {
				return false;
			}
		}

		// okay, mega evolution is possible
		pokemon.formeChange(template);
		pokemon.baseTemplate = template; // mega evolution is permanent :o
		pokemon.details = template.species + (pokemon.level === 100 ? '' : ', L' + pokemon.level) + (pokemon.gender === '' ? '' : ', ' + pokemon.gender) + (pokemon.set.shiny ? ', shiny' : '');
		this.add('detailschange', pokemon, pokemon.details);
		this.add('message', template.baseSpecies + " has Mega Evolved into Mega " + template.baseSpecies + "!");
		pokemon.setAbility(template.abilities['0']);
		pokemon.baseAbility = pokemon.ability;

		side.megaEvo = 1;
		for (var i = 0; i < side.pokemon.length; i++) side.pokemon[i].canMegaEvo = false;
		return true;
	},

	isAdjacent: function (pokemon1, pokemon2) {
		if (pokemon1.fainted || pokemon2.fainted) return false;
		if (pokemon1.side === pokemon2.side) return Math.abs(pokemon1.position - pokemon2.position) === 1;
		return Math.abs(pokemon1.position + pokemon2.position + 1 - pokemon1.side.active.length) <= 1;
	},
	checkAbilities: function (selectedAbilities, defaultAbilities) {
		if (!selectedAbilities.length) return true;
		var selectedAbility = selectedAbilities.pop();
		var isValid = false;
		for (var i = 0; i < defaultAbilities.length; i++) {
			var defaultAbility = defaultAbilities[i];
			if (!defaultAbility) break;
			if (defaultAbility.indexOf(selectedAbility) !== -1) {
				defaultAbilities.splice(i, 1);
				isValid = this.checkAbilities(selectedAbilities, defaultAbilities);
				if (isValid) break;
				defaultAbilities.splice(i, 0, defaultAbility);
			}
		}
		if (!isValid) selectedAbilities.push(selectedAbility);
		return isValid;
	},
	canMegaEvo: function (template) {
		if (template.otherFormes) {
			var forme = this.getTemplate(template.otherFormes[0]);
			if (forme.requiredItem) {
				var item = this.getItem(forme.requiredItem);
				if (item.megaStone) return true;
			}
		}
		return false;
	},
	getTeam: function (side, team) {
		var format = side.battle.getFormat();
		if (format.team === 'random') {
			return this.randomTeam(side);
		} else if (typeof format.team === 'string' && format.team.substr(0, 6) === 'random') {
			return this[format.team + 'Team'](side);
		} else if (team) {
			return team;
		} else {
			return this.randomTeam(side);
		}
	},
	randomCCTeam: function (side) {
		var teamdexno = [];
		var team = [];

		//pick six random pokmeon--no repeats, even among formes
		//also need to either normalize for formes or select formes at random
		//unreleased are okay. No CAP for now, but maybe at some later date
		for (var i = 0; i < 6; i++) {
			while (true) {
				var x = Math.floor(Math.random() * 718) + 1;
				if (teamdexno.indexOf(x) === -1) {
					teamdexno.push(x);
					break;
				}
			}
		}

		for (var i = 0; i < 6; i++) {
			//choose forme
			var formes = [];
			for (var j in this.data.Pokedex) {
				if (this.data.Pokedex[j].num === teamdexno[i] && this.getTemplate(this.data.Pokedex[j].species).learnset && this.data.Pokedex[j].species !== 'Pichu-Spiky-eared') {
					formes.push(this.data.Pokedex[j].species);
				}
			}
			var poke = formes.sample();
			var template = this.getTemplate(poke);

			//level balance--calculate directly from stats rather than using some silly lookup table
			var mbstmin = 1307; //sunkern has the lowest modified base stat total, and that total is 807

			var stats = template.baseStats;

			//modified base stat total assumes 31 IVs, 85 EVs in every stat
			var mbst = (stats["hp"] * 2 + 31 + 21 + 100) + 10;
			mbst += (stats["atk"] * 2 + 31 + 21 + 100) + 5;
			mbst += (stats["def"] * 2 + 31 + 21 + 100) + 5;
			mbst += (stats["spa"] * 2 + 31 + 21 + 100) + 5;
			mbst += (stats["spd"] * 2 + 31 + 21 + 100) + 5;
			mbst += (stats["spe"] * 2 + 31 + 21 + 100) + 5;

			var level = Math.floor(100 * mbstmin / mbst); //initial level guess will underestimate

			while (level < 100) {
				mbst = Math.floor((stats["hp"] * 2 + 31 + 21 + 100) * level / 100 + 10);
				mbst += Math.floor(((stats["atk"] * 2 + 31 + 21 + 100) * level / 100 + 5) * level / 100); //since damage is roughly proportional to lvl
				mbst += Math.floor((stats["def"] * 2 + 31 + 21 + 100) * level / 100 + 5);
				mbst += Math.floor(((stats["spa"] * 2 + 31 + 21 + 100) * level / 100 + 5) * level / 100);
				mbst += Math.floor((stats["spd"] * 2 + 31 + 21 + 100) * level / 100 + 5);
				mbst += Math.floor((stats["spe"] * 2 + 31 + 21 + 100) * level / 100 + 5);

				if (mbst >= mbstmin)
					break;
				level++;
			}

			//random gender--already handled by PS?

			//random ability (unreleased hidden are par for the course)
			var abilities = [template.abilities['0']];
			if (template.abilities['1']) {
				abilities.push(template.abilities['1']);
			}
			if (template.abilities['H']) {
				abilities.push(template.abilities['H']);
			}
			var ability = abilities.sample();

			//random nature
			var nature = ["Adamant", "Bashful", "Bold", "Brave", "Calm", "Careful", "Docile", "Gentle", "Hardy", "Hasty", "Impish", "Jolly", "Lax", "Lonely", "Mild", "Modest", "Naive", "Naughty", "Quiet", "Quirky", "Rash", "Relaxed", "Sassy", "Serious", "Timid"].sample();

			//random item--I guess if it's in items.js, it's okay
			var item = Object.keys(this.data.Items).sample();

			//since we're selecting forme at random, we gotta make sure forme/item combo is correct
			if (template.requiredItem) {
				item = template.requiredItem;
			}
			if (this.getItem(item).megaStone) {
				// we'll exclude mega stones for now
				item = Object.keys(this.data.Items).sample();
			}
			while ((poke === 'Arceus' && item.indexOf("plate") > -1) || (poke === 'Giratina' && item === 'griseousorb')) {
				item = Object.keys(this.data.Items).sample();
			}

			//random IVs
			var ivs = {
				hp: Math.floor(Math.random() * 32),
				atk: Math.floor(Math.random() * 32),
				def: Math.floor(Math.random() * 32),
				spa: Math.floor(Math.random() * 32),
				spd: Math.floor(Math.random() * 32),
				spe: Math.floor(Math.random() * 32)
			};

			//random EVs
			var evs = {
				hp: 0,
				atk: 0,
				def: 0,
				spa: 0,
				spd: 0,
				spe: 0
			};
			var s = ["hp", "atk", "def", "spa", "spd", "spe"];
			var evpool = 510;
			do {
				var x = s.sample();
				var y = Math.floor(Math.random() * Math.min(256 - evs[x], evpool + 1));
				evs[x] += y;
				evpool -= y;
			} while (evpool > 0);

			//random happiness--useless, since return/frustration is currently a "cheat"
			var happiness = Math.floor(Math.random() * 256);

			//random shininess?
			var shiny = (Math.random() * 1024 <= 1);

			//four random unique moves from movepool. don't worry about "attacking" or "viable"
			var moves;
			var pool = ['struggle'];
			if (poke === 'Smeargle') {
				pool = Object.keys(this.data.Movedex).exclude('struggle', 'chatter', 'magikarpsrevenge');
			} else if (template.learnset) {
				pool = Object.keys(template.learnset);
			}
			if (pool.length <= 4) {
				moves = pool;
			} else {
				moves = pool.sample(4);
			}

			team.push({
				name: poke,
				moves: moves,
				ability: ability,
				evs: evs,
				ivs: ivs,
				nature: nature,
				item: item,
				level: level,
				happiness: happiness,
				shiny: shiny
			});
		}

		//console.log(team);
		return team;
	},
	randomSet: function (template, i, noMega) {
		if (i === undefined) i = 1;
		var baseTemplate = (template = this.getTemplate(template));
		var name = template.name;

		if (!template.exists || (!template.randomBattleMoves && !template.learnset)) {
			// GET IT? UNOWN? BECAUSE WE CAN'T TELL WHAT THE POKEMON IS
			template = this.getTemplate('unown');

			var stack = 'Template incompatible with random battles: ' + name;
			var fakeErr = {stack: stack};
			require('../crashlogger.js')(fakeErr, 'The randbat set generator');
		}

		// Decide if the Pokemon can mega evolve early, so viable moves for the mega can be generated
		if (!noMega && this.canMegaEvo(template)) {
			// If there's more than one mega evolution, randomly pick one
			template = this.getTemplate(template.otherFormes[(template.otherFormes[1]) ? Math.round(Math.random()) : 0]);
		}
		if (template.otherFormes && this.getTemplate(template.otherFormes[0]).forme === 'Primal' && Math.random() >= 0.5) {
			template = this.getTemplate(template.otherFormes[0]);
		}

		var moveKeys = (template.randomBattleMoves || Object.keys(template.learnset)).randomize();
		var moves = [];
		var ability = '';
		var item = '';
		var evs = {
			hp: 85,
			atk: 85,
			def: 85,
			spa: 85,
			spd: 85,
			spe: 85
		};
		var ivs = {
			hp: 31,
			atk: 31,
			def: 31,
			spa: 31,
			spd: 31,
			spe: 31
		};
		var hasStab = {};
		hasStab[template.types[0]] = true;
		var hasType = {};
		hasType[template.types[0]] = true;
		if (template.types[1]) {
			hasStab[template.types[1]] = true;
			hasType[template.types[1]] = true;
		}

		// Moves which drop stats:
		var ContraryMove = {
			leafstorm: 1, overheat: 1, closecombat: 1, superpower: 1, vcreate: 1
		};
		// Moves that boost Attack:
		var PhysicalSetup = {
			swordsdance:1, dragondance:1, coil:1, bulkup:1, curse:1, bellydrum:1, shiftgear:1, honeclaws:1, howl:1, poweruppunch:1
		};
		// Moves which boost Special Attack:
		var SpecialSetup = {
			nastyplot:1, tailglow:1, quiverdance:1, calmmind:1, chargebeam:1, geomancy:1
		};
		// Moves which boost Attack AND Special Attack:
		var MixedSetup = {
			growth:1, workup:1, shellsmash:1
		};
		// These moves can be used even if we aren't setting up to use them:
		var SetupException = {
			overheat:1, dracometeor:1, leafstorm:1,
			voltswitch:1, uturn:1,
			suckerpunch:1, extremespeed:1
		};
		var counterAbilities = {
			'Blaze':1, 'Overgrow':1, 'Swarm':1, 'Torrent':1, 'Contrary':1,
			'Technician':1, 'Skill Link':1, 'Iron Fist':1, 'Adaptability':1, 'Hustle':1
		};

		var damagingMoves, damagingMoveIndex, hasMove, counter, setupType;

		var j = 0;
		hasMove = {};
		do {
			// Choose next 4 moves from learnset/viable moves and add them to moves list:
			while (moves.length < 4 && j < moveKeys.length) {
				var moveid = toId(moveKeys[j]);
				j++;
				if (moveid.substr(0, 11) === 'hiddenpower') {
					if (hasMove['hiddenpower']) continue;
					hasMove['hiddenpower'] = true;
				}
				moves.push(moveid);
			}

			damagingMoves = [];
			damagingMoveIndex = {};
			hasMove = {};
			counter = {
				Physical: 0, Special: 0, Status: 0, damage: 0,
				technician: 0, skilllink: 0, contrary: 0, sheerforce: 0, ironfist: 0, adaptability: 0, hustle: 0,
				blaze: 0, overgrow: 0, swarm: 0, torrent: 0,
				recoil: 0, inaccurate: 0,
				physicalsetup: 0, specialsetup: 0, mixedsetup: 0
			};
			setupType = '';
			// Iterate through all moves we've chosen so far and keep track of what they do:
			for (var k = 0; k < moves.length; k++) {
				var move = this.getMove(moves[k]);
				var moveid = move.id;
				// Keep track of all moves we have:
				hasMove[moveid] = true;
				if (move.damage || move.damageCallback) {
					// Moves that do a set amount of damage:
					counter['damage']++;
					damagingMoves.push(move);
					damagingMoveIndex[moveid] = k;
				} else {
					// Are Physical/Special/Status moves:
					counter[move.category]++;
				}
				// Moves that have a low base power:
				if (move.basePower && move.basePower <= 60) counter['technician']++;
				// Moves that hit multiple times:
				if (move.multihit && move.multihit[1] === 5) counter['skilllink']++;
				// Punching moves:
				if (move.isPunchAttack) counter['ironfist']++;
				// Recoil:
				if (move.recoil) counter['recoil']++;
				// Moves which have a base power:
				if (move.basePower || move.basePowerCallback) {
					if (hasType[move.type]) {
						counter['adaptability']++;
						// STAB:
						// Bounce, Sky Attack, Flame Charge aren't considered STABs.
						// If they're in the Pokémon's movepool and are STAB, consider the Pokémon not to have that type as a STAB.
						if (moveid === 'skyattack' || moveid === 'bounce' || moveid === 'flamecharge') hasStab[move.type] = false;
					}
					if (move.category === 'Physical') counter['hustle']++;
					if (move.type === 'Fire') counter['blaze']++;
					if (move.type === 'Grass') counter['overgrow']++;
					if (move.type === 'Bug') counter['swarm']++;
					if (move.type === 'Water') counter['torrent']++;
					// Make sure not to count Knock Off, Rapid Spin, etc.
					if (move.basePower > 20 || move.multihit || move.basePowerCallback) {
						damagingMoves.push(move);
						damagingMoveIndex[moveid] = k;
					}
				}
				// Moves with secondary effects:
				if (move.secondary) {
					if (move.secondary.chance < 50) {
						counter['sheerforce'] -= 5;
					} else {
						counter['sheerforce']++;
					}
				}
				// Moves with low accuracy:
				if (move.accuracy && move.accuracy !== true && move.accuracy < 90) counter['inaccurate']++;

				// Moves that change stats:
				if (ContraryMove[moveid]) counter['contrary']++;
				if (PhysicalSetup[moveid]) counter['physicalsetup']++;
				if (SpecialSetup[moveid]) counter['specialsetup']++;
				if (MixedSetup[moveid]) counter['mixedsetup']++;
			}

			// Choose a setup type:
			if (counter['mixedsetup']) {
				setupType = 'Mixed';
			} else if (counter['specialsetup']) {
				setupType = 'Special';
			} else if (counter['physicalsetup']) {
				setupType = 'Physical';
			}

			// Iterate through the moves again, this time to cull them:
			for (var k = 0; k < moves.length; k++) {
				var moveid = moves[k];
				var move = this.getMove(moveid);
				var rejected = false;
				var isSetup = false;

				switch (moveid) {

				// not very useful without their supporting moves
				case 'sleeptalk':
					if (!hasMove['rest']) rejected = true;
					break;
				case 'endure':
					if (!hasMove['flail'] && !hasMove['endeavor'] && !hasMove['reversal']) rejected = true;
					break;
				case 'focuspunch':
					if (hasMove['sleeptalk'] || !hasMove['substitute']) rejected = true;
					break;
				case 'storedpower':
					if (!hasMove['cosmicpower'] && !setupType) rejected = true;
					break;
				case 'batonpass':
					if (!setupType && !hasMove['substitute'] && !hasMove['cosmicpower']) rejected = true;
					break;

				// we only need to set up once
				case 'swordsdance': case 'dragondance': case 'coil': case 'curse': case 'bulkup': case 'bellydrum':
					if (counter.Physical < 2 && !hasMove['batonpass']) rejected = true;
					if (setupType !== 'Physical' || counter['physicalsetup'] > 1) rejected = true;
					isSetup = true;
					break;
				case 'nastyplot': case 'tailglow': case 'quiverdance': case 'calmmind':
					if (counter.Special < 2 && !hasMove['batonpass']) rejected = true;
					if (setupType !== 'Special' || counter['specialsetup'] > 1) rejected = true;
					isSetup = true;
					break;
				case 'shellsmash': case 'growth': case 'workup':
					if (counter.Physical + counter.Special < 2 && !hasMove['batonpass']) rejected = true;
					if (setupType !== 'Mixed' || counter['mixedsetup'] > 1) rejected = true;
					isSetup = true;
					break;

				// bad after setup
				case 'seismictoss': case 'nightshade': case 'superfang': case 'foulplay':
					if (setupType) rejected = true;
					break;
				case 'magiccoat': case 'spikes': case 'defog':
					if (setupType) rejected = true;
					break;
				case 'relicsong':
					if (setupType) rejected = true;
					break;
				case 'pursuit': case 'protect': case 'haze': case 'stealthrock':
					if (setupType || (hasMove['rest'] && hasMove['sleeptalk'])) rejected = true;
					break;
				case 'trick': case 'switcheroo':
					if (setupType || (hasMove['rest'] && hasMove['sleeptalk']) || hasMove['trickroom'] || hasMove['reflect'] || hasMove['lightscreen'] || hasMove['batonpass']) rejected = true;
					break;
				case 'dragontail': case 'circlethrow':
					if (hasMove['agility'] || hasMove['rockpolish']) rejected = true;
					if (hasMove['whirlwind'] || hasMove['roar'] || hasMove['encore']) rejected = true;
					break;

				// bit redundant to have both
				// Attacks:
				case 'flamethrower': case 'fierydance':
					if (hasMove['lavaplume'] || hasMove['overheat'] || hasMove['fireblast'] || hasMove['blueflare']) rejected = true;
					break;
				case 'fireblast':
					if (hasMove['lavaplume']) rejected = true;
					break;
				case 'overheat':
					if (setupType === 'Special' || hasMove['fireblast']) rejected = true;
					break;
				case 'icebeam':
					if (hasMove['blizzard']) rejected = true;
					break;
				case 'surf':
					if (hasMove['scald'] || hasMove['hydropump']) rejected = true;
					break;
				case 'hydropump':
					if (hasMove['razorshell'] || hasMove['scald']) rejected = true;
					break;
				case 'waterfall':
					if (hasMove['aquatail']) rejected = true;
					break;
				case 'shadowforce': case 'phantomforce': case 'shadowsneak':
					if (hasMove['shadowclaw']) rejected = true;
					break;
				case 'airslash':
					if (hasMove['hurricane']) rejected = true;
					break;
				case 'acrobatics': case 'pluck': case 'drillpeck':
					if (hasMove['bravebird']) rejected = true;
					break;
				case 'solarbeam':
					if ((!hasMove['sunnyday'] && template.species !== 'Ninetales') || hasMove['gigadrain'] || hasMove['leafstorm']) rejected = true;
					break;
				case 'gigadrain':
					if ((!setupType && hasMove['leafstorm']) || hasMove['petaldance']) rejected = true;
					break;
				case 'leafstorm':
					if (setupType && hasMove['gigadrain']) rejected = true;
					break;
				case 'weatherball':
					if (!hasMove['sunnyday'] && !hasMove['raindance']) rejected = true;
					break;
				case 'firepunch':
					if (hasMove['flareblitz']) rejected = true;
					break;
				case 'flareblitz':
					if (hasMove['sacredfire']) rejected = true;
					break;
				case 'bugbite':
					if (hasMove['uturn']) rejected = true;
					break;
				case 'crosschop': case 'highjumpkick':
					if (hasMove['closecombat']) rejected = true;
					break;
				case 'drainpunch':
					if (hasMove['closecombat'] || hasMove['highjumpkick'] || hasMove['crosschop'] || hasMove['focuspunch']) rejected = true;
					if (!setupType && hasMove['superpower']) rejected = true;
					break;
				case 'superpower':
					if (setupType && hasMove['drainpunch']) rejected = true;
					break;
				case 'thunderbolt':
					if (hasMove['discharge'] || hasMove['thunder']) rejected = true;
					break;
				case 'rockslide': case 'rockblast':
					if (hasMove['stoneedge'] || hasMove['headsmash']) rejected = true;
					break;
				case 'stoneedge':
					if (hasMove['headsmash']) rejected = true;
					break;
				case 'bonemerang': case 'earthpower': case 'bulldoze':
					if (hasMove['earthquake']) rejected = true;
					break;
				case 'dragonclaw':
					if (hasMove['outrage'] || hasMove['dragontail']) rejected = true;
					break;
				case 'ancientpower':
					if (hasMove['paleowave']) rejected = true;
					break;
				case 'dragonpulse': case 'spacialrend':
					if (hasMove['dracometeor']) rejected = true;
					break;
				case 'return':
					if (hasMove['bodyslam'] || hasMove['facade'] || hasMove['doubleedge'] || hasMove['tailslap']) rejected = true;
					break;
				case 'poisonjab':
					if (hasMove['gunkshot']) rejected = true;
					break;
				case 'psychic':
					if (hasMove['psyshock'] || hasMove['storedpower']) rejected = true;
					break;
				case 'fusionbolt':
					if (setupType && hasMove['boltstrike']) rejected = true;
					break;
				case 'boltstrike':
					if (!setupType && hasMove['fusionbolt']) rejected = true;
					break;
				case 'hiddenpowerice':
					if (hasMove['icywind']) rejected = true;
					break;
				case 'drainingkiss':
					if (hasMove['dazzlinggleam']) rejected = true;
					break;
				case 'voltswitch':
					if (hasMove['uturn']) rejected = true;
					if (setupType || hasMove['agility'] || hasMove['rockpolish'] || hasMove['magnetrise']) rejected = true;
					break;
				case 'uturn':
					if (setupType || hasMove['agility'] || hasMove['rockpolish'] || hasMove['magnetrise']) rejected = true;
					break;

				// Status:
				case 'rest':
					if (hasMove['painsplit'] || hasMove['wish'] || hasMove['recover'] || hasMove['moonlight'] || hasMove['synthesis'] || hasMove['morningsun']) rejected = true;
					break;
				case 'softboiled': case 'roost': case 'moonlight': case 'synthesis': case 'morningsun':
					if (hasMove['wish'] || hasMove['recover']) rejected = true;
					break;
				case 'memento':
					if (hasMove['rest'] || hasMove['painsplit'] || hasMove['wish'] || hasMove['recover'] || hasMove['moonlight'] || hasMove['synthesis'] || hasMove['morningsun']) rejected = true;
					break;
				case 'perishsong':
					if (hasMove['roar'] || hasMove['whirlwind'] || hasMove['haze']) rejected = true;
					if (setupType) rejected = true;
					break;
				case 'roar':
					// Whirlwind outclasses Roar because Soundproof
					if (hasMove['whirlwind'] || hasMove['dragontail'] || hasMove['haze'] || hasMove['circlethrow']) rejected = true;
					break;
				case 'substitute':
					if (hasMove['uturn'] || hasMove['voltswitch'] || hasMove['pursuit']) rejected = true;
					break;
				case 'fakeout':
					if (setupType || hasMove['trick'] || hasMove['switcheroo']) rejected = true;
					break;
				case 'encore':
					if (hasMove['rest'] && hasMove['sleeptalk']) rejected = true;
					if (hasMove['whirlwind'] || hasMove['dragontail'] || hasMove['roar'] || hasMove['circlethrow']) rejected = true;
					break;
				case 'suckerpunch':
					if (hasMove['rest'] && hasMove['sleeptalk']) rejected = true;
					break;
				case 'cottonguard':
					if (hasMove['reflect']) rejected = true;
					break;
				case 'lightscreen':
					if (hasMove['calmmind']) rejected = true;
					break;
				case 'rockpolish': case 'agility': case 'autotomize':
					if (!setupType && !hasMove['batonpass'] && hasMove['thunderwave']) rejected = true;
					if ((hasMove['stealthrock'] || hasMove['spikes'] || hasMove['toxicspikes']) && !hasMove['batonpass']) rejected = true;
					if (hasMove['rest'] || hasMove['sleeptalk']) rejected = true;
					break;
				case 'thunderwave': case 'stunspore':
					if (setupType || hasMove['rockpolish'] || hasMove['agility']) rejected = true;
					if (hasMove['discharge'] || hasMove['trickroom']) rejected = true;
					if (hasMove['rest'] && hasMove['sleeptalk']) rejected = true;
					if (hasMove['yawn'] || hasMove['spore'] || hasMove['sleeppowder']) rejected = true;
					break;
				case 'trickroom':
					if (hasMove['rockpolish'] || hasMove['agility']) rejected = true;
					break;
				case 'willowisp':
					if (hasMove['scald'] || hasMove['lavaplume'] || hasMove['sacredfire'] || hasMove['yawn'] || hasMove['spore'] || hasMove['sleeppowder'] || hasMove['hypnosis']) rejected = true;
					break;
				case 'toxic':
					if (hasMove['thunderwave'] || hasMove['willowisp'] || hasMove['yawn'] || hasMove['spore'] || hasMove['sleeppowder'] || hasMove['stunspore'] || hasMove['hypnosis']) rejected = true;
					if (hasMove['rest'] && hasMove['sleeptalk']) rejected = true;
					break;
				}

				if (move.category === 'Special' && setupType === 'Physical' && !SetupException[move.id]) {
					rejected = true;
				}
				if (move.category === 'Physical' && setupType === 'Special' && !SetupException[move.id]) {
					rejected = true;
				}

				// This move doesn't satisfy our setup requirements:
				if (setupType === 'Physical' && move.category !== 'Physical' && counter['Physical'] < 2) {
					rejected = true;
				}
				if (setupType === 'Special' && move.category !== 'Special' && counter['Special'] < 2) {
					rejected = true;
				}

				// Remove rejected moves from the move list.
				if (rejected && j < moveKeys.length) {
					moves.splice(k, 1);
					break;
				}

				// handle HP IVs
				if (move.id === 'hiddenpower') {
					var HPivs = this.getType(move.type).HPivs;
					for (var iv in HPivs) {
						ivs[iv] = HPivs[iv];
					}
				}
			}
			if (j < moveKeys.length && moves.length === 4) {
				// Move post-processing:
				if (damagingMoves.length === 0) {
					// A set shouldn't have no attacking moves
					moves.splice(Math.floor(Math.random() * moves.length), 1);
				} else if (damagingMoves.length === 1) {
					// Night Shade, Seismic Toss, etc. don't count:
					if (!damagingMoves[0].damage) {
						var damagingid = damagingMoves[0].id;
						var damagingType = damagingMoves[0].type;
						var replace = false;
						if (damagingid === 'suckerpunch' || damagingid === 'counter' || damagingid === 'mirrorcoat') {
							// A player shouldn't be forced to rely upon the opponent attacking them to do damage.
							if (!hasMove['encore'] && Math.random() * 2 > 1) replace = true;
						} else if (damagingid === 'focuspunch') {
							// Focus Punch is a bad idea without a sub:
							if (!hasMove['substitute']) replace = true;
						} else if (damagingid.substr(0, 11) === 'hiddenpower' && damagingType === 'Ice') {
							// Mono-HP-Ice is never acceptable.
							replace = true;
						} else {
							// If you have one attack, and it's not STAB, Ice, Fire, or Ground, reject it.
							// Mono-Ice/Ground/Fire is only acceptable if the Pokémon's STABs are one of: Poison, Psychic, Steel, Normal, Grass.
							if (!hasStab[damagingType]) {
								if (damagingType === 'Ice' || damagingType === 'Fire' || damagingType === 'Ground') {
									if (!hasStab['Poison'] && !hasStab['Psychic'] && !hasStab['Steel'] && !hasStab['Normal'] && !hasStab['Grass']) {
										replace = true;
									}
								} else {
									replace = true;
								}
							}
						}
						if (replace) moves.splice(damagingMoveIndex[damagingid], 1);
					}
				} else if (damagingMoves.length === 2) {
					// If you have two attacks, neither is STAB, and the combo isn't Ice/Electric, Ghost/Fighting, or Dark/Fighting, reject one of them at random.
					var type1 = damagingMoves[0].type, type2 = damagingMoves[1].type;
					var typeCombo = [type1, type2].sort().join('/');
					var rejectCombo = !(type1 in hasStab || type2 in hasStab);
					if (rejectCombo) {
						if (typeCombo === 'Electric/Ice' || typeCombo === 'Fighting/Ghost' || typeCombo === 'Dark/Fighting') rejectCombo = false;
					}
					if (rejectCombo) moves.splice(Math.floor(Math.random() * moves.length), 1);
				} else {
					// If you have three or more attacks, and none of them are STAB, reject one of them at random.
					var isStab = false;
					for (var l = 0; l < damagingMoves.length; l++) {
						if (hasStab[damagingMoves[l].type]) {
							isStab = true;
							break;
						}
					}
					if (!isStab) moves.splice(Math.floor(Math.random() * moves.length), 1);
				}
			}
		} while (moves.length < 4 && j < moveKeys.length);

		// any moveset modification goes here
		//moves[0] = 'Safeguard';
		if (template.requiredItem && template.requiredItem.slice(-5) === 'Drive' && !hasMove['technoblast']) {
			delete hasMove[toId(moves[3])];
			moves[3] = 'Techno Blast';
			hasMove['technoblast'] = true;
		}

		var abilities = Object.values(baseTemplate.abilities).sort(function (a, b) {
			return this.getAbility(b).rating - this.getAbility(a).rating;
		}.bind(this));
		var ability0 = this.getAbility(abilities[0]);
		var ability1 = this.getAbility(abilities[1]);
		var ability = ability0.name;
		if (abilities[1]) {
			if (ability0.rating <= ability1.rating) {
				if (Math.random() * 2 < 1) ability = ability1.name;
			} else if (ability0.rating - 0.6 <= ability1.rating) {
				if (Math.random() * 3 < 1) ability = ability1.name;
			}

			var rejectAbility = false;
			if (ability in counterAbilities) {
				rejectAbility = !counter[toId(ability)];
			} else if (ability === 'Rock Head' || ability === 'Reckless') {
				rejectAbility = !counter['recoil'];
			} else if (ability === 'No Guard' || ability === 'Compoundeyes') {
				rejectAbility = !counter['inaccurate'];
			} else if ((ability === 'Sheer Force' || ability === 'Serene Grace')) {
				rejectAbility = !counter['sheerforce'];
			} else if (ability === 'Simple') {
				rejectAbility = !setupType && !hasMove['flamecharge'] && !hasMove['stockpile'];
			} else if (ability === 'Prankster') {
				rejectAbility = !counter['Status'];
			} else if (ability === 'Defiant' || ability === 'Moxie') {
				rejectAbility = !counter['Physical'] && !hasMove['batonpass'];
			} else if (ability === 'Snow Warning') {
				rejectAbility = hasMove['naturepower'];
			// below 2 checks should be modified, when it becomes possible, to check if the team contains rain or sun
			} else if (ability === 'Swift Swim') {
				rejectAbility = !hasMove['raindance'];
			} else if (ability === 'Chlorophyll') {
				rejectAbility = !hasMove['sunnyday'];
			} else if (ability === 'Moody') {
				rejectAbility = template.id !== 'bidoof';
			} else if (ability === 'Limber') {
				rejectAbility = template.id === 'stunfisk';
			} else if (ability === 'Lightning Rod') {
				rejectAbility = template.types.indexOf('Ground') >= 0;
			} else if (ability === 'Gluttony') {
				rejectAbility = true;
			}

			if (rejectAbility) {
				if (ability === ability1.name) { // or not
					ability = ability0.name;
				} else if (ability1.rating > 0) { // only switch if the alternative doesn't suck
					ability = ability1.name;
				}
			}
			if (abilities.indexOf('Guts') > -1 && ability !== 'Quick Feet' && hasMove['facade']) {
				ability = 'Guts';
			}
			if (abilities.indexOf('Swift Swim') > -1 && hasMove['raindance']) {
				ability = 'Swift Swim';
			}
			if (abilities.indexOf('Chlorophyll') > -1 && ability !== 'Solar Power' && hasMove['sunnyday']) {
				ability = 'Chlorophyll';
			}
			if (template.id === 'sigilyph') {
				ability = 'Magic Guard';
			} else if (template.id === 'bisharp') {
				ability = 'Defiant';
			} else if (template.id === 'combee') {
				// Combee always gets Hustle but its only physical move is Endeavor, which loses accuracy
				ability = 'Honey Gather';
			} else if (template.id === 'lopunny' && hasMove['switcheroo'] && Math.random() * 3 > 1) {
				ability = 'Klutz';
			} else if (template.id === 'mawilemega') {
				// Mega Mawile only needs Intimidate for a starting ability
				ability = 'Intimidate';
			}
		}

		if (hasMove['gyroball']) {
			ivs.spe = 0;
			evs.atk += evs.spe;
			evs.spe = 0;
		} else if (hasMove['trickroom']) {
			ivs.spe = 0;
			evs.hp += evs.spe;
			evs.spe = 0;
		}

		item = 'Leftovers';
		if (template.requiredItem) {
			item = template.requiredItem;
		} else if (template.species === 'Rotom-Fan') {
			// this is just to amuse myself
			// do we really have to keep this
			item = 'Air Balloon';
		} else if (template.species === 'Delibird') {
			// to go along with the Christmas Delibird set
			item = 'Leftovers';

		// First, the extra high-priority items
		} else if (ability === 'Imposter') {
			item = 'Choice Scarf';
		} else if (hasMove['magikarpsrevenge']) {
			item = 'Choice Band';
		} else if (ability === 'Wonder Guard') {
			item = 'Focus Sash';
		} else if (template.species === 'Unown') {
			item = 'Choice Specs';
		} else if (hasMove['bellydrum']) {
			item = 'Sitrus Berry';
		} else if (hasMove['trick'] && hasMove['gyroball'] && (ability === 'Levitate' || hasType['Flying'])) {
			item = 'Macho Brace';
		} else if (hasMove['trick'] && hasMove['gyroball']) {
			item = 'Iron Ball';
		} else if (ability === 'Klutz' && hasMove['switcheroo']) {
			// To perma-taunt a Pokemon by giving it Assault Vest
			item = 'Assault Vest';
		} else if (hasMove['trick'] || hasMove['switcheroo']) {
			var randomNum = Math.random() * 2;
			if (counter.Physical >= 3 && (template.baseStats.spe >= 95 || randomNum > 1)) {
				item = 'Choice Band';
			} else if (counter.Special >= 3 && (template.baseStats.spe >= 95 || randomNum > 1)) {
				item = 'Choice Specs';
			} else {
				item = 'Choice Scarf';
			}
		} else if (hasMove['rest'] && !hasMove['sleeptalk'] && ability !== 'Natural Cure' && ability !== 'Shed Skin' && (ability !== 'Hydration' || !hasMove['raindance'])) {
			item = 'Chesto Berry';
		} else if (hasMove['naturalgift']) {
			item = 'Liechi Berry';
		} else if (hasMove['geomancy']) {
			item = 'Power Herb';
		} else if (ability === 'Harvest') {
			item = 'Sitrus Berry';
		} else if (template.species === 'Cubone' || template.species === 'Marowak') {
			item = 'Thick Club';
		} else if (template.species === 'Pikachu') {
			item = 'Light Ball';
		} else if (template.species === 'Clamperl') {
			item = 'DeepSeaTooth';
		} else if (template.species === 'Spiritomb') {
			item = 'Leftovers';
		} else if (template.species === 'Dusclops') {
			item = 'Eviolite';
		} else if (hasMove['reflect'] && hasMove['lightscreen']) {
			item = 'Light Clay';
		} else if (hasMove['shellsmash']) {
			item = 'White Herb';
		} else if (hasMove['facade'] || ability === 'Poison Heal' || ability === 'Toxic Boost') {
			item = 'Toxic Orb';
		} else if (hasMove['raindance']) {
			item = 'Damp Rock';
		} else if (hasMove['sunnyday']) {
			item = 'Heat Rock';
		} else if (hasMove['sandstorm']) { // lol
			item = 'Smooth Rock';
		} else if (hasMove['hail']) { // lol
			item = 'Icy Rock';
		} else if (ability === 'Magic Guard' && hasMove['psychoshift']) {
			item = 'Flame Orb';
		} else if (ability === 'Sheer Force' || ability === 'Magic Guard') {
			item = 'Life Orb';
		} else if (ability === 'Unburden') {
			item = 'Red Card';
			// Give Unburden mons a Normal Gem if they have a Normal-type attacking move (except Explosion)
			for (var m in moves) {
				var move = this.getMove(moves[m]);
				if (move.type === 'Normal' && (move.basePower || move.basePowerCallback) && move.id !== 'explosion') {
					item = 'Normal Gem';
					break;
				}
			}

		// medium priority
		} else if (ability === 'Guts') {
			item = hasMove['drainpunch'] ? 'Flame Orb' : 'Toxic Orb';
			if ((hasMove['return'] || hasMove['hyperfang']) && !hasMove['facade']) {
				// lol no
				for (var j = 0; j < moves.length; j++) {
					if (moves[j] === 'Return' || moves[j] === 'Hyper Fang') {
						moves[j] = 'Facade';
						break;
					}
				}
			}
		} else if (ability === 'Marvel Scale' && hasMove['psychoshift']) {
			item = 'Flame Orb';
		} else if (hasMove['reflect'] || hasMove['lightscreen']) {
			// less priority than if you'd had both
			item = 'Light Clay';
		} else if (counter.Physical >= 4 && !hasMove['fakeout'] && !hasMove['suckerpunch'] && !hasMove['flamecharge'] && !hasMove['rapidspin']) {
			item = template.baseStats.spe > 82 && template.baseStats.spe < 109 && Math.random() * 3 > 1 ? 'Choice Scarf' : 'Choice Band';
		} else if (counter.Special >= 4) {
			item = template.baseStats.spe > 82 && template.baseStats.spe < 109 && Math.random() * 3 > 1 ? 'Choice Scarf' : 'Choice Specs';
		} else if (this.getEffectiveness('Ground', template) >= 2 && !hasType['Poison'] && ability !== 'Levitate' && !hasMove['magnetrise']) {
			item = 'Air Balloon';
		} else if ((hasMove['eruption'] || hasMove['waterspout']) && !counter['Status']) {
			item = 'Choice Scarf';
		} else if ((hasMove['flail'] || hasMove['reversal']) && !hasMove['endure'] && ability !== 'Sturdy') {
			item = 'Focus Sash';
		} else if (hasMove['substitute'] || hasMove['detect'] || hasMove['protect'] || ability === 'Moody') {
			item = 'Leftovers';
		} else if (ability === 'Iron Barbs' || ability === 'Rough Skin') {
			item = 'Rocky Helmet';
		} else if ((template.baseStats.hp + 75) * (template.baseStats.def + template.baseStats.spd + 175) > 60000 || template.species === 'Skarmory' || template.species === 'Forretress') {
			// skarmory and forretress get exceptions for their typing
			item = 'Leftovers';
		} else if ((counter.Physical + counter.Special >= 3 || counter.Special >= 3) && setupType && ability !== 'Sturdy' && !hasMove['eruption'] && !hasMove['waterspout']) {
			item = 'Life Orb';
		} else if (counter.Physical + counter.Special >= 4 && template.baseStats.def + template.baseStats.spd > 179) {
			item = 'Assault Vest';
		} else if (counter.Physical + counter.Special >= 4) {
			item = hasMove['fakeout'] || hasMove['return'] ? 'Life Orb' : 'Expert Belt';
		} else if (i === 0 && ability !== 'Sturdy' && !counter['recoil'] && template.baseStats.def + template.baseStats.spd + template.baseStats.hp < 300) {
			item = 'Focus Sash';
		} else if (hasMove['outrage']) {
			item = 'Lum Berry';

		// this is the "REALLY can't think of a good item" cutoff
		// why not always Leftovers? Because it's boring. :P
		} else if (counter.Physical + counter.Special >= 2 && template.baseStats.hp + template.baseStats.def + template.baseStats.spd > 315) {
			item = 'Weakness Policy';
		} else if (hasType['Flying'] || ability === 'Levitate') {
			item = 'Leftovers';
		} else if (hasType['Poison']) {
			item = 'Black Sludge';
		} else if (this.getImmunity('Ground', template) && this.getEffectiveness('Ground', template) >= 1 && ability !== 'Levitate' && ability !== 'Solid Rock' && !hasMove['magnetrise']) {
			item = 'Air Balloon';
		} else if (counter.Status <= 1 && ability !== 'Sturdy') {
			item = 'Life Orb';
		} else {
			item = 'Leftovers';
		}

		// For Trick / Switcheroo
		if (item === 'Leftovers' && hasType['Poison']) {
			item = 'Black Sludge';
		}

		// 95-86-82-78-74-70
		var levelScale = {
			LC: 94,
			'LC Uber': 92,
			NFE: 90,
			PU: 88,
			NU: 86,
			BL3: 84,
			RU: 82,
			BL2: 80,
			UU: 78,
			BL: 76,
			OU: 74,
			CAP: 74,
			Unreleased: 74,
			Uber: 70
		};
		var customScale = {
			// Really bad Pokemon and jokemons
			Azurill: 99, Burmy: 99, Cascoon: 99, Caterpie: 99, Cleffa: 99, Combee: 99, Feebas: 99, Igglybuff: 99, Happiny: 99, Hoppip: 99,
			Kakuna: 99, Kricketot: 99, Ledyba: 99, Magikarp: 99, Metapod: 99, Pichu: 99, Ralts: 99, Sentret: 99, Shedinja: 99, Silcoon: 99,
			Slakoth: 99, Sunkern: 99, Tynamo: 99, Tyrogue: 99, Unown: 99, Weedle: 99, Wurmple: 99, Zigzagoon: 99,
			Clefairy: 95, Delibird: 95, "Farfetch'd": 95, Jigglypuff: 95, Kirlia: 95, Ledian: 95, Luvdisc: 95, Marill: 95, Skiploom: 95,
			Pachirisu: 90,

			// Eviolite
			Ferroseed: 95, Misdreavus: 95, Munchlax: 95, Murkrow: 95, Natu: 95,
			Gligar: 90, Metang: 90, Monferno: 90, Roselia: 90, Seadra: 90, Togetic: 90, Wartortle: 90, Whirlipede: 90,
			Dusclops: 84, Porygon2: 82, Chansey: 78,

			// Banned Mega
			"Gengar-Mega": 68, "Kangaskhan-Mega": 72, "Lucario-Mega": 72, "Mawile-Mega": 72,

			// Holistic judgment
			Articuno: 86, Genesect: 72, Sigilyph: 76, Xerneas: 66,

			// ORAS
			"Groudon-Primal": 70, "Kyogre-Primal": 70, "Rayquaza-Mega": 70
		};
		var level = levelScale[template.tier] || 90;
		if (customScale[template.name]) level = customScale[template.name];

		if (template.name === 'Serperior' && ability === 'Contrary') level = 76;
		if (template.name === 'Magikarp' && hasMove['magikarpsrevenge']) level = 90;

		if (hasMove['bellydrum'] && item === 'Sitrus Berry') {
			var hp = Math.floor(Math.floor(2 * template.baseStats.hp + ivs.hp + Math.floor(evs.hp / 4) + 100) * level / 100 + 10);
			if (hp % 2 > 0) {
				evs.hp -= 4;
				evs.atk += 4;
			}
		}

		return {
			name: name,
			moves: moves,
			ability: ability,
			evs: evs,
			ivs: ivs,
			item: item,
			level: level,
			shiny: (Math.random() * 1024 <= 1)
		};
	},
	randomTeam: function (side) {
		var keys = [];
		var pokemonLeft = 0;
		var pokemon = [];
		for (var i in this.data.FormatsData) {
			var template = this.getTemplate(i);
			if (this.data.FormatsData[i].randomBattleMoves && !this.data.FormatsData[i].isNonstandard && !template.evos.length && (template.forme.substr(0, 4) !== 'Mega') && template.forme !== 'Primal') {
				keys.push(i);
			}
		}
		keys = keys.randomize();

		// PotD stuff
		var potd = {};
		if ('Rule:potd' in this.getBanlistTable(this.getFormat())) {
			potd = this.getTemplate(Config.potd);
		}

		var typeCount = {};
		var typeComboCount = {};
		var baseFormes = {};
		var uberCount = 0;
		var nuCount = 0;
		var megaCount = 0;

		for (var i = 0; i < keys.length && pokemonLeft < 6; i++) {
			var template = this.getTemplate(keys[i]);
			if (!template || !template.name || !template.types) continue;
			var tier = template.tier;
			// This tries to limit the amount of Ubers and NUs on one team to promote "fun":
			// LC Pokemon have a hard limit in place at 2; NFEs/NUs/Ubers are also limited to 2 but have a 20% chance of being added anyway.
			// LC/NFE/NU Pokemon all share a counter (so having one of each would make the counter 3), while Ubers have a counter of their own.
			if (tier === 'LC' && nuCount > 1) continue;
			if ((tier === 'NFE' || tier === 'NU') && nuCount > 1 && Math.random() * 5 > 1) continue;
			if (tier === 'Uber' && uberCount > 1 && Math.random() * 5 > 1) continue;

			// CAPs have 20% the normal rate
			if (tier === 'CAP' && Math.random() * 5 > 1) continue;
			// Arceus formes have 1/18 the normal rate each (so Arceus as a whole has a normal rate)
			if (keys[i].substr(0, 6) === 'arceus' && Math.random() * 18 > 1) continue;
			// Basculin formes have 1/2 the normal rate each (so Basculin as a whole has a normal rate)
			if (keys[i].substr(0, 8) === 'basculin' && Math.random() * 2 > 1) continue;
			// Genesect formes have 1/5 the normal rate each (so Genesect as a whole has a normal rate)
			if (keys[i].substr(0, 8) === 'genesect' && Math.random() * 5 > 1) continue;
			// Gourgeist formes have 1/4 the normal rate each (so Gourgeist as a whole has a normal rate)
			if (keys[i].substr(0, 9) === 'gourgeist' && Math.random() * 4 > 1) continue;
			// Not available on XY
			if (template.species === 'Pichu-Spiky-eared') continue;

			// Limit 2 of any type
			var types = template.types;
			var skip = false;
			for (var t = 0; t < types.length; t++) {
				if (typeCount[types[t]] > 1 && Math.random() * 5 > 1) {
					skip = true;
					break;
				}
			}
			if (skip) continue;

			if (potd && potd.name && potd.types) {
				// The Pokemon of the Day belongs in slot 2
				if (i === 1) {
					template = potd;
					if (template.species === 'Magikarp') {
						template.randomBattleMoves = ['magikarpsrevenge', 'splash', 'bounce'];
					} else if (template.species === 'Delibird') {
						template.randomBattleMoves = ['present', 'bestow'];
					}
				} else if (template.species === potd.species) {
					continue; // No, thanks, I've already got one
				}
			}

			var set = this.randomSet(template, i, megaCount);

			// Illusion shouldn't be on the last pokemon of the team
			if (set.ability === 'Illusion' && pokemonLeft > 4) continue;

			// Limit 1 of any type combination
			var typeCombo = types.join();
			if (set.ability === 'Drought' || set.ability === 'Drizzle') {
				// Drought and Drizzle don't count towards the type combo limit
				typeCombo = set.ability;
			}
			if (typeCombo in typeComboCount) continue;

			// Limit the number of Megas to one, just like in-game
			if (this.getItem(set.item).megaStone && megaCount > 0) continue;

			// Limit to one of each species (Species Clause)
			if (baseFormes[template.baseSpecies]) continue;
			baseFormes[template.baseSpecies] = 1;

			// Okay, the set passes, add it to our team
			pokemon.push(set);

			pokemonLeft++;
			// Now that our Pokemon has passed all checks, we can increment the type counter
			for (var t = 0; t < types.length; t++) {
				if (types[t] in typeCount) {
					typeCount[types[t]]++;
				} else {
					typeCount[types[t]] = 1;
				}
			}
			typeComboCount[typeCombo] = 1;

			// Increment Uber/NU and mega counter
			if (tier === 'Uber') {
				uberCount++;
			} else if (tier === 'NU' || tier === 'NFE' || tier === 'LC') {
				nuCount++;
			}
			if (this.getItem(set.item).megaStone) megaCount++;
		}
		return pokemon;
	},
	randomDoublesTeam: function (side) {
		var keys = [];
		var pokemonLeft = 0;
		var pokemon = [];
		for (var i in this.data.FormatsData) {
			var template = this.getTemplate(i);
			if (this.data.FormatsData[i].randomBattleMoves && !this.data.FormatsData[i].isNonstandard && !template.evos.length && (template.forme.substr(0, 4) !== 'Mega') && template.forme !== 'Primal') {
				keys.push(i);
			}
		}
		keys = keys.randomize();

		// PotD stuff
		var potd = {};
		if ('Rule:potd' in this.getBanlistTable(this.getFormat())) {
			potd = this.getTemplate(Config.potd);
		}

		var typeCount = {};
		var typeComboCount = {};
		var baseFormes = {};
		var megaCount = 0;

		for (var i = 0; i < keys.length && pokemonLeft < 6; i++) {
			var template = this.getTemplate(keys[i]);
			if (!template || !template.name || !template.types) continue;
			var tier = template.tier;
			// Arceus formes have 1/18 the normal rate each (so Arceus as a whole has a normal rate)
			if (keys[i].substr(0, 6) === 'arceus' && Math.random() * 18 > 1) continue;
			// Basculin formes have 1/2 the normal rate each (so Basculin as a whole has a normal rate)
			if (keys[i].substr(0, 8) === 'basculin' && Math.random() * 2 > 1) continue;
			// Genesect formes have 1/5 the normal rate each (so Genesect as a whole has a normal rate)
			if (keys[i].substr(0, 8) === 'genesect' && Math.random() * 5 > 1) continue;
			// Not available on XY
			if (template.species === 'Pichu-Spiky-eared') continue;

			// Limit 2 of any type
			var types = template.types;
			var skip = false;
			for (var t = 0; t < types.length; t++) {
				if (typeCount[types[t]] > 1 && Math.random() * 5 > 1) {
					skip = true;
					break;
				}
			}
			if (skip) continue;

			// More potd stuff
			if (potd && potd.name && potd.types) {
				// The Pokemon of the Day belongs in slot 3
				if (i === 2) {
					template = potd;
				} else if (template.species === potd.species) {
					continue; // No, thanks, I've already got one
				}
			}

			var set = this.randomDoublesSet(template, megaCount);

			// Limit 1 of any type combination
			var typeCombo = types.join();
			if (set.ability === 'Drought' || set.ability === 'Drizzle') {
				// Drought and Drizzle don't count towards the type combo limit
				typeCombo = set.ability;
			}
			if (typeCombo in typeComboCount) continue;

			// Limit the number of Megas to one, just like in-game
			if (this.getItem(set.item).megaStone && megaCount > 0) continue;

			// Limit to one of each species (Species Clause)
			if (baseFormes[template.baseSpecies]) continue;
			baseFormes[template.baseSpecies] = 1;

			// Okay, the set passes, add it to our team
			pokemon.push(set);

			pokemonLeft++;
			// Now that our Pokemon has passed all checks, we can increment the type counter
			for (var t = 0; t < types.length; t++) {
				if (types[t] in typeCount) {
					typeCount[types[t]]++;
				} else {
					typeCount[types[t]] = 1;
				}
			}
			typeComboCount[typeCombo] = 1;

			// Increment mega counter
			if (this.getItem(set.item).megaStone) megaCount++;
		}
		return pokemon;
	},
	randomDoublesSet: function (template, noMega) {
		var baseTemplate = (template = this.getTemplate(template));
		var name = template.name;

		if (!template.exists || (!template.randomDoubleBattleMoves && !template.randomBattleMoves && !template.learnset)) {
			template = this.getTemplate('unown');

			var stack = 'Template incompatible with random battles: ' + name;
			var fakeErr = {stack: stack};
			require('../crashlogger.js')(fakeErr, 'The randbat set generator');
		}

		// Decide if the Pokemon can mega evolve early, so viable moves for the mega can be generated
		if (!noMega && this.canMegaEvo(template)) {
			// If there's more than one mega evolution, randomly pick one
			template = this.getTemplate(template.otherFormes[(template.otherFormes[1]) ? Math.round(Math.random()) : 0]);
		}
		if (template.otherFormes && this.getTemplate(template.otherFormes[0]).forme === 'Primal' && Math.random() >= 0.5) {
			template = this.getTemplate(template.otherFormes[0]);
		}

		var moveKeys = (template.randomDoubleBattleMoves || template.randomBattleMoves || Object.keys(template.learnset)).randomize();
		var moves = [];
		var ability = '';
		var item = '';
		var evs = {
			hp: 0,
			atk: 0,
			def: 0,
			spa: 0,
			spd: 0,
			spe: 0
		};
		var ivs = {
			hp: 31,
			atk: 31,
			def: 31,
			spa: 31,
			spd: 31,
			spe: 31
		};
		var hasStab = {};
		hasStab[template.types[0]] = true;
		var hasType = {};
		hasType[template.types[0]] = true;
		if (template.types[1]) {
			hasStab[template.types[1]] = true;
			hasType[template.types[1]] = true;
		}

		// Moves which drop stats:
		var ContraryMove = {
			leafstorm: 1, overheat: 1, closecombat: 1, superpower: 1, vcreate: 1
		};
		// Moves that boost Attack:
		var PhysicalSetup = {
			swordsdance:1, dragondance:1, coil:1, bulkup:1, curse:1, bellydrum:1, shiftgear:1, honeclaws:1, howl:1
		};
		// Moves which boost Special Attack:
		var SpecialSetup = {
			nastyplot:1, tailglow:1, quiverdance:1, calmmind:1, chargebeam:1
		};
		// Moves which boost Attack AND Special Attack:
		var MixedSetup = {
			growth:1, workup:1, shellsmash:1
		};
		// These moves can be used even if we aren't setting up to use them:
		var SetupException = {
			overheat:1, dracometeor:1, leafstorm:1,
			voltswitch:1, uturn:1,
			suckerpunch:1, extremespeed:1
		};
		var counterAbilities = {
			'Blaze':1, 'Overgrow':1, 'Swarm':1, 'Torrent':1, 'Contrary':1,
			'Technician':1, 'Skill Link':1, 'Iron Fist':1, 'Adaptability':1, 'Hustle':1
		};

		var damagingMoves, damagingMoveIndex, hasMove, counter, setupType;

		hasMove = {};
		var j = 0;
		do {
			// Choose next 4 moves from learnset/viable moves and add them to moves list:
			while (moves.length < 4 && j < moveKeys.length) {
				var moveid = toId(moveKeys[j]);
				j++;
				if (moveid.substr(0, 11) === 'hiddenpower') {
					if (hasMove['hiddenpower']) continue;
					hasMove['hiddenpower'] = true;
				}
				moves.push(moveid);
			}

			damagingMoves = [];
			damagingMoveIndex = {};
			hasMove = {};
			counter = {
				Physical: 0, Special: 0, Status: 0, damage: 0,
				technician: 0, skilllink: 0, contrary: 0, sheerforce: 0, ironfist: 0, adaptability: 0, hustle: 0,
				blaze: 0, overgrow: 0, swarm: 0, torrent: 0,
				recoil: 0, inaccurate: 0,
				physicalsetup: 0, specialsetup: 0, mixedsetup: 0
			};
			setupType = '';
			// Iterate through all moves we've chosen so far and keep track of what they do:
			for (var k = 0; k < moves.length; k++) {
				var move = this.getMove(moves[k]);
				var moveid = move.id;
				// Keep track of all moves we have:
				hasMove[moveid] = true;
				if (move.damage || move.damageCallback) {
					// Moves that do a set amount of damage:
					counter['damage']++;
					damagingMoves.push(move);
					damagingMoveIndex[moveid] = k;
				} else {
					// Are Physical/Special/Status moves:
					counter[move.category]++;
				}
				// Moves that have a low base power:
				if (move.basePower && move.basePower <= 60) counter['technician']++;
				// Moves that hit multiple times:
				if (move.multihit && move.multihit[1] === 5) counter['skilllink']++;
				// Punching moves:
				if (move.isPunchAttack) counter['ironfist']++;
				// Recoil:
				if (move.recoil) counter['recoil']++;
				// Moves which have a base power:
				if (move.basePower || move.basePowerCallback) {
					if (hasType[move.type]) {
						counter['adaptability']++;
						// STAB:
						// Bounce, Aeroblast aren't considered STABs.
						// If they're in the Pokémon's movepool and are STAB, consider the Pokémon not to have that type as a STAB.
						if (moveid === 'aeroblast' || moveid === 'bounce') hasStab[move.type] = false;
					}
					if (move.category === 'Physical') counter['hustle']++;
					if (move.type === 'Fire') counter['blaze']++;
					if (move.type === 'Grass') counter['overgrow']++;
					if (move.type === 'Bug') counter['swarm']++;
					if (move.type === 'Water') counter['torrent']++;
					// Make sure not to count Rapid Spin, etc.
					if (move.basePower > 20 || move.multihit || move.basePowerCallback) {
						damagingMoves.push(move);
						damagingMoveIndex[moveid] = k;
					}
				}
				// Moves with secondary effects:
				if (move.secondary) {
					if (move.secondary.chance < 50) {
						counter['sheerforce'] -= 5;
					} else {
						counter['sheerforce']++;
					}
				}
				// Moves with low accuracy:
				if (move.accuracy && move.accuracy !== true && move.accuracy < 90) {
					counter['inaccurate']++;
				}
				if (ContraryMove[moveid]) counter['contrary']++;
				if (PhysicalSetup[moveid]) counter['physicalsetup']++;
				if (SpecialSetup[moveid]) counter['specialsetup']++;
				if (MixedSetup[moveid]) counter['mixedsetup']++;
			}

			// Choose a setup type:
			if (counter['mixedsetup']) {
				setupType = 'Mixed';
			} else if (counter['specialsetup']) {
				setupType = 'Special';
			} else if (counter['physicalsetup']) {
				setupType = 'Physical';
			}

			// Iterate through the moves again, this time to cull them:
			for (var k = 0; k < moves.length; k++) {
				var moveid = moves[k];
				var move = this.getMove(moveid);
				var rejected = false;
				var isSetup = false;

				switch (moveid) {
				// not very useful without their supporting moves
				case 'sleeptalk':
					if (!hasMove['rest']) rejected = true;
					break;
				case 'endure':
					if (!hasMove['flail'] && !hasMove['endeavor'] && !hasMove['reversal']) rejected = true;
					break;
				case 'focuspunch':
					if (hasMove['sleeptalk'] || !hasMove['substitute']) rejected = true;
					break;
				case 'storedpower':
					if (!hasMove['cosmicpower'] && !setupType) rejected = true;
					break;
				case 'batonpass':
					if (!setupType && !hasMove['substitute'] && !hasMove['cosmicpower']) rejected = true;
					break;

				// we only need to set up once
				case 'swordsdance': case 'dragondance': case 'coil': case 'curse': case 'bulkup': case 'bellydrum':
					if (counter.Physical < 2 && !hasMove['batonpass']) rejected = true;
					if (setupType !== 'Physical' || counter['physicalsetup'] > 1) rejected = true;
					isSetup = true;
					break;
				case 'nastyplot': case 'tailglow': case 'quiverdance': case 'calmmind':
					if (counter.Special < 2 && !hasMove['batonpass']) rejected = true;
					if (setupType !== 'Special' || counter['specialsetup'] > 1) rejected = true;
					isSetup = true;
					break;
				case 'shellsmash': case 'growth': case 'workup':
					if (counter.Physical + counter.Special < 2 && !hasMove['batonpass']) rejected = true;
					if (setupType !== 'Mixed' || counter['mixedsetup'] > 1) rejected = true;
					isSetup = true;
					break;

				// bad after setup
				case 'seismictoss': case 'nightshade': case 'superfang':
					if (setupType) rejected = true;
					break;
				case 'knockoff': case 'perishsong': case 'magiccoat': case 'spikes':
					if (setupType) rejected = true;
					break;
				case 'uturn': case 'voltswitch':
					if (setupType || hasMove['agility'] || hasMove['rockpolish'] || hasMove['magnetrise']) rejected = true;
					break;
				case 'relicsong':
					if (setupType) rejected = true;
					break;
				case 'pursuit': case 'protect': case 'haze': case 'stealthrock':
					if (setupType || (hasMove['rest'] && hasMove['sleeptalk'])) rejected = true;
					break;
				case 'trick': case 'switcheroo':
					if (setupType || (hasMove['rest'] && hasMove['sleeptalk']) || hasMove['trickroom'] || hasMove['reflect'] || hasMove['lightscreen'] || hasMove['batonpass'] || template.isMega) rejected = true;
					break;
				case 'dragontail': case 'circlethrow':
					if (hasMove['agility'] || hasMove['rockpolish']) rejected = true;
					if (hasMove['whirlwind'] || hasMove['roar'] || hasMove['encore']) rejected = true;
					break;

				// bit redundant to have both
				// Attacks:
				case 'flamethrower': case 'fierydance':
					if (hasMove['heatwave'] || hasMove['overheat'] || hasMove['fireblast'] || hasMove['blueflare']) rejected = true;
					break;
				case 'overheat':
					if (setupType === 'Special' || hasMove['fireblast']) rejected = true;
					break;
				case 'icebeam':
					if (hasMove['blizzard']) rejected = true;
					break;
				case 'surf':
					if (hasMove['scald'] || hasMove['hydropump'] || hasMove['muddywater']) rejected = true;
					break;
				case 'hydropump':
					if (hasMove['razorshell'] || hasMove['scald'] || hasMove['muddywater']) rejected = true;
					break;
				case 'waterfall':
					if (hasMove['aquatail']) rejected = true;
					break;
				case 'airslash':
					if (hasMove['hurricane']) rejected = true;
					break;
				case 'acrobatics': case 'pluck': case 'drillpeck':
					if (hasMove['bravebird']) rejected = true;
					break;
				case 'solarbeam':
					if ((!hasMove['sunnyday'] && template.species !== 'Ninetales') || hasMove['gigadrain'] || hasMove['leafstorm']) rejected = true;
					break;
				case 'gigadrain':
					if ((!setupType && hasMove['leafstorm']) || hasMove['petaldance']) rejected = true;
					break;
				case 'leafstorm':
					if (setupType && hasMove['gigadrain']) rejected = true;
					break;
				case 'weatherball':
					if (!hasMove['sunnyday']) rejected = true;
					break;
				case 'firepunch':
					if (hasMove['flareblitz']) rejected = true;
					break;
				case 'crosschop': case 'highjumpkick':
					if (hasMove['closecombat']) rejected = true;
					break;
				case 'drainpunch':
					if (hasMove['closecombat'] || hasMove['crosschop']) rejected = true;
					break;
				case 'thunder':
					if (hasMove['thunderbolt']) rejected = true;
					break;
				case 'stoneedge':
					if (hasMove['rockslide']) rejected = true;
					break;
				case 'stoneedge':
					if (hasMove['headsmash']) rejected = true;
					break;
				case 'bonemerang': case 'earthpower':
					if (hasMove['earthquake']) rejected = true;
					break;
				case 'outrage':
					if (hasMove['dragonclaw'] || hasMove['dragontail']) rejected = true;
					break;
				case 'ancientpower':
					if (hasMove['paleowave']) rejected = true;
					break;
				case 'dragonpulse':
					if (hasMove['dracometeor']) rejected = true;
					break;
				case 'return':
					if (hasMove['bodyslam'] || hasMove['facade'] || hasMove['doubleedge'] || hasMove['tailslap']) rejected = true;
					break;
				case 'poisonjab':
					if (hasMove['gunkshot']) rejected = true;
					break;
				case 'psychic':
					if (hasMove['psyshock']) rejected = true;
					break;
				case 'fusionbolt':
					if (setupType && hasMove['boltstrike']) rejected = true;
					break;
				case 'boltstrike':
					if (!setupType && hasMove['fusionbolt']) rejected = true;
					break;
				case 'hiddenpowerice':
					if (hasMove['icywind']) rejected = true;
					break;
				case 'stone edge':
					if (hasMove['rockblast']) rejected = true;
					break;

				// Status:
				case 'rest':
					if (hasMove['painsplit'] || hasMove['wish'] || hasMove['recover'] || hasMove['moonlight'] || hasMove['synthesis']) rejected = true;
					break;
				case 'softboiled': case 'roost':
					if (hasMove['wish'] || hasMove['recover']) rejected = true;
					break;
				case 'perishsong':
					if (hasMove['roar'] || hasMove['whirlwind'] || hasMove['haze']) rejected = true;
					break;
				case 'roar':
					// Whirlwind outclasses Roar because Soundproof
					if (hasMove['whirlwind'] || hasMove['dragontail'] || hasMove['haze'] || hasMove['circlethrow']) rejected = true;
					break;
				case 'substitute':
					if (hasMove['uturn'] || hasMove['voltswitch'] || hasMove['pursuit']) rejected = true;
					break;
				case 'fakeout':
					if (hasMove['trick'] || hasMove['switcheroo'] || ability === 'Sheer Force')  rejected = true;
					break;
				case 'encore':
					if (hasMove['rest'] && hasMove['sleeptalk']) rejected = true;
					if (hasMove['whirlwind'] || hasMove['dragontail'] || hasMove['roar'] || hasMove['circlethrow']) rejected = true;
					break;
				case 'suckerpunch':
					if (hasMove['rest'] && hasMove['sleeptalk']) rejected = true;
					break;
				case 'cottonguard':
					if (hasMove['reflect']) rejected = true;
					break;
				case 'lightscreen':
					if (hasMove['calmmind']) rejected = true;
					break;
				case 'rockpolish': case 'agility': case 'autotomize':
					if (!setupType && !hasMove['batonpass'] && hasMove['thunderwave']) rejected = true;
					if ((hasMove['stealthrock'] || hasMove['spikes'] || hasMove['toxicspikes']) && !hasMove['batonpass']) rejected = true;
					break;
				case 'thunderwave':
					if (setupType && (hasMove['rockpolish'] || hasMove['agility'])) rejected = true;
					if (hasMove['discharge'] || hasMove['trickroom']) rejected = true;
					if (hasMove['rest'] && hasMove['sleeptalk']) rejected = true;
					if (hasMove['yawn'] || hasMove['spore'] || hasMove['sleeppowder']) rejected = true;
					break;
				case 'lavaplume':
					if (hasMove['willowisp']) rejected = true;
					break;
				case 'trickroom':
					if (hasMove['rockpolish'] || hasMove['agility']) rejected = true;
					break;
				case 'willowisp':
					if (hasMove['scald'] || hasMove['yawn'] || hasMove['spore'] || hasMove['sleeppowder']) rejected = true;
					break;
				case 'toxic':
					if (hasMove['thunderwave'] || hasMove['willowisp'] || hasMove['scald'] || hasMove['yawn'] || hasMove['spore'] || hasMove['sleeppowder']) rejected = true;
					break;
				}

				if (move.category === 'Special' && setupType === 'Physical' && !SetupException[move.id]) {
					rejected = true;
				}
				if (move.category === 'Physical' && setupType === 'Special' && !SetupException[move.id]) {
					rejected = true;
				}

				// This move doesn't satisfy our setup requirements:
				if (setupType === 'Physical' && move.category !== 'Physical' && counter['Physical'] < 2) {
					rejected = true;
				}
				if (setupType === 'Special' && move.category !== 'Special' && counter['Special'] < 2) {
					rejected = true;
				}

				// Remove rejected moves from the move list.
				if (rejected && j < moveKeys.length) {
					moves.splice(k, 1);
					break;
				}

				// Handle HP IVs
				if (move.id === 'hiddenpower') {
					var HPivs = this.getType(move.type).HPivs;
					for (var iv in HPivs) {
						ivs[iv] = HPivs[iv];
					}
				}
			}
			if (j < moveKeys.length && moves.length === 4) {
				// Move post-processing:
				if (damagingMoves.length === 0) {
					// A set shouldn't have no attacking moves
					moves.splice(Math.floor(Math.random() * moves.length), 1);
				} else if (damagingMoves.length === 1) {
					// Night Shade, Seismic Toss, etc. don't count:
					if (!damagingMoves[0].damage) {
						var damagingid = damagingMoves[0].id;
						var damagingType = damagingMoves[0].type;
						var replace = false;
						if (damagingid === 'suckerpunch' || damagingid === 'counter' || damagingid === 'mirrorcoat') {
							// A player shouldn't be forced to rely upon the opponent attacking them to do damage.
							if (!hasMove['encore'] && Math.random() * 2 > 1) replace = true;
						} else if (damagingid === 'focuspunch') {
							// Focus Punch is a bad idea without a sub:
							if (!hasMove['substitute']) replace = true;
						} else if (damagingid.substr(0, 11) === 'hiddenpower' && damagingType === 'Ice') {
							// Mono-HP-Ice is never acceptable.
							replace = true;
						} else {
							// If you have one attack, and it's not STAB, Ice, Fire, or Ground, reject it.
							// Mono-Ice/Ground/Fire is only acceptable if the Pokémon's STABs are one of: Poison, Normal, Grass.
							if (!hasStab[damagingType]) {
								if (damagingType === 'Ice' || damagingType === 'Fire' || damagingType === 'Ground') {
									if (!hasStab['Poison'] && !hasStab['Normal'] && !hasStab['Grass']) {
										replace = true;
									}
								} else {
									replace = true;
								}
							}
						}
						if (replace) moves.splice(damagingMoveIndex[damagingid], 1);
					}
				} else if (damagingMoves.length === 2) {
					// If you have two attacks, neither is STAB, and the combo isn't Ice/Electric, Ghost/Fighting, or Dark/Fighting, reject one of them at random.
					var type1 = damagingMoves[0].type, type2 = damagingMoves[1].type;
					var typeCombo = [type1, type2].sort().join('/');
					var rejectCombo = !(type1 in hasStab || type2 in hasStab);
					if (rejectCombo) {
						if (typeCombo === 'Electric/Ice' || typeCombo === 'Fighting/Ghost' || typeCombo === 'Dark/Fighting') rejectCombo = false;
					}
					if (rejectCombo) moves.splice(Math.floor(Math.random() * moves.length), 1);
				} else {
					// If you have three or more attacks, and none of them are STAB, reject one of them at random.
					var isStab = false;
					for (var l = 0; l < damagingMoves.length; l++) {
						if (hasStab[damagingMoves[l].type]) {
							isStab = true;
							break;
						}
					}
					if (!isStab) moves.splice(Math.floor(Math.random() * moves.length), 1);
				}
			}
		} while (moves.length < 4 && j < moveKeys.length);

		var abilities = Object.values(baseTemplate.abilities).sort(function (a, b) {
			return this.getAbility(b).rating - this.getAbility(a).rating;
		}.bind(this));
		var ability0 = this.getAbility(abilities[0]);
		var ability1 = this.getAbility(abilities[1]);
		var ability = ability0.name;
		if (abilities[1]) {
			if (ability0.rating <= ability1.rating) {
				if (Math.random() * 2 < 1) ability = ability1.name;
			} else if (ability0.rating - 0.6 <= ability1.rating) {
				if (Math.random() * 3 < 1) ability = ability1.name;
			}

			var rejectAbility = false;
			if (ability in counterAbilities) {
				rejectAbility = !counter[toId(ability)];
			} else if (ability === 'Rock Head' || ability === 'Reckless') {
				rejectAbility = !counter['recoil'];
			} else if (ability === 'No Guard' || ability === 'Compoundeyes') {
				rejectAbility = !counter['inaccurate'];
			} else if ((ability === 'Sheer Force' || ability === 'Serene Grace')) {
				rejectAbility = !counter['sheerforce'];
			} else if (ability === 'Simple') {
				rejectAbility = !setupType && !hasMove['flamecharge'] && !hasMove['stockpile'];
			} else if (ability === 'Prankster') {
				rejectAbility = !counter['Status'];
			} else if (ability === 'Defiant') {
				rejectAbility = !counter['Physical'] && !hasMove['batonpass'];
			} else if (ability === 'Moody') {
				rejectAbility = template.id !== 'bidoof';
			} else if (ability === 'Lightning Rod') {
				rejectAbility = template.types.indexOf('Ground') >= 0;
			}

			if (rejectAbility) {
				if (ability === ability1.name) { // or not
					ability = ability0.name;
				} else if (ability1.rating > 0) { // only switch if the alternative doesn't suck
					ability = ability1.name;
				}
			}
			if (abilities.indexOf('Guts') > -1 && ability !== 'Quick Feet' && hasMove['facade']) {
				ability = 'Guts';
			}
			if (abilities.indexOf('Swift Swim') > -1 && hasMove['raindance']) {
				ability = 'Swift Swim';
			}
			if (abilities.indexOf('Chlorophyll') > -1 && ability !== 'Solar Power') {
				ability = 'Chlorophyll';
			}
			if (abilities.indexOf('Intimidate') > -1 || template.id === 'mawilemega') {
				ability = 'Intimidate';
			}
		}

		// Make EVs comply with the sets.
		// Quite simple right now, 252 attack, 252 hp if slow 252 speed if fast, 4 evs for the strong defense.
		// TO-DO: Make this more complex
		if (counter.Special >= 2) {
			evs.atk = 0;
			evs.spa = 252;
		} else if (counter.Physical >= 2) {
			evs.atk = 252;
			evs.spa = 0;
		} else {
			// Fallback in case a Pokémon lacks attacks... go by stats
			if (template.baseStats.spa >= template.baseStats.atk) {
				evs.atk = 0;
				evs.spa = 252;
			} else {
				evs.atk = 252;
				evs.spa = 0;
			}
		}
		if (template.baseStats.spe > 80) {
			evs.spe = 252;
			evs.hp = 4;
		} else {
			evs.hp = 252;
			if (template.baseStats.def > template.baseStats.spd) {
				evs.def = 4;
			} else {
				evs.spd = 4;
			}
		}

		// Naturally slow mons already have the proper EVs, check IVs for Gyro Ball and TR
		if (hasMove['gyroball'] || hasMove['trickroom']) {
			ivs.spe = 0;
		}

		item = 'Sitrus Berry';
		if (template.requiredItem) {
			item = template.requiredItem;
		// First, the extra high-priority items
		} else if (ability === 'Imposter') {
			item = 'Choice Scarf';
		} else if (hasMove["magikarpsrevenge"]) {
			item = 'Mystic Water';
		} else if (ability === 'Wonder Guard') {
			item = 'Focus Sash';
		} else if (template.species === 'Unown') {
			item = 'Choice Specs';
		} else if (hasMove['trick'] && hasMove['gyroball'] && (ability === 'Levitate' || hasType['Flying'])) {
			item = 'Macho Brace';
		} else if (hasMove['trick'] && hasMove['gyroball']) {
			item = 'Iron Ball';
		} else if (hasMove['trick'] || hasMove['switcheroo']) {
			var randomNum = Math.random() * 2;
			if (counter.Physical >= 3 && (template.baseStats.spe >= 95 || randomNum > 1)) {
				item = 'Choice Band';
			} else if (counter.Special >= 3 && (template.baseStats.spe >= 95 || randomNum > 1)) {
				item = 'Choice Specs';
			} else {
				item = 'Choice Scarf';
			}
		} else if (hasMove['rest'] && !hasMove['sleeptalk'] && ability !== 'Natural Cure' && ability !== 'Shed Skin') {
			item = 'Chesto Berry';
		} else if (hasMove['naturalgift']) {
			item = 'Liechi Berry';
		} else if (hasMove['geomancy']) {
			item = 'Power Herb';
		} else if (ability === 'Harvest') {
			item = 'Sitrus Berry';
		} else if (template.species === 'Cubone' || template.species === 'Marowak') {
			item = 'Thick Club';
		} else if (template.species === 'Pikachu') {
			item = 'Light Ball';
		} else if (template.species === 'Clamperl') {
			item = 'DeepSeaTooth';
		} else if (template.species === 'Spiritomb') {
			item = 'Leftovers';
		} else if (template.species === 'Dusclops') {
			item = 'Eviolite';
		} else if (template.species === 'Scrafty' && counter['Status'] === 0) {
			item = 'Assault Vest';
		} else if (template.species === 'Amoonguss') {
			item = 'Black Sludge';
		} else if (hasMove['reflect'] && hasMove['lightscreen']) {
			item = 'Light Clay';
		} else if (hasMove['shellsmash']) {
			item = 'White Herb';
		} else if (hasMove['facade'] || ability === 'Poison Heal' || ability === 'Toxic Boost') {
			item = 'Toxic Orb';
		} else if (hasMove['raindance']) {
			item = 'Damp Rock';
		} else if (hasMove['sunnyday']) {
			item = 'Heat Rock';
		} else if (hasMove['sandstorm']) {
			item = 'Smooth Rock';
		} else if (hasMove['hail']) {
			item = 'Icy Rock';
		} else if (ability === 'Magic Guard' && hasMove['psychoshift']) {
			item = 'Flame Orb';
		} else if (ability === 'Sheer Force' || ability === 'Magic Guard') {
			item = 'Life Orb';
		} else if (ability === 'Unburden') {
			item = 'Red Card';
			// Give Unburden mons a Normal Gem if they have Fake Out
			for (var m in moves) {
				var move = this.getMove(moves[m]);
				if (hasMove['fakeout']) {
					item = 'Normal Gem';
					break;
				}
				// Give power herb to hawlucha if it has sky attack and unburden
				if (template.species === 'Hawlucha' && hasMove['skyattack']) {
					item = 'Power Herb';
					break;
				}
			}

		// medium priority
		} else if (ability === 'Guts') {
			item = hasMove['drainpunch'] ? 'Flame Orb' : 'Toxic Orb';
			if ((hasMove['return'] || hasMove['hyperfang']) && !hasMove['facade']) {
				// lol no
				for (var j = 0; j < moves.length; j++) {
					if (moves[j] === 'Return' || moves[j] === 'Hyper Fang') {
						moves[j] = 'Facade';
						break;
					}
				}
			}
		} else if (ability === 'Marvel Scale' && hasMove['psychoshift']) {
			item = 'Flame Orb';
		} else if (counter.Physical >= 4 && !hasMove['fakeout'] && !hasMove['suckerpunch'] && !hasMove['flamecharge'] && !hasMove['rapidspin']) {
			item = 'Life Orb';
		} else if (counter.Special >= 4 && !hasMove['eruption'] && !hasMove['waterspout']) {
			item = 'Life Orb';
		} else if (this.getImmunity('Ground', template) && this.getEffectiveness('Ground', template) >= 2 && ability !== 'Levitate' && !hasMove['magnetrise']) {
			item = 'Shuca Berry';
		} else if (this.getEffectiveness('Ice', template) >= 2) {
			item = 'Yache Berry';
		} else if (this.getEffectiveness('Rock', template) >= 2) {
			item = 'Charti Berry';
		} else if (this.getEffectiveness('Fire', template) >= 2) {
			item = 'Occa Berry';
		} else if (this.getImmunity('Fighting', template) && this.getEffectiveness('Fighting', template) >= 2) {
			item = 'Chople Berry';
		} else if (ability === 'Iron Barbs' || ability === 'Rough Skin') {
			item = 'Rocky Helmet';
		} else if ((template.baseStats.hp + 75) * (template.baseStats.def + template.baseStats.spd + 175) > 60000 || template.species === 'Skarmory' || template.species === 'Forretress') {
			// skarmory and forretress get exceptions for their typing
			item = 'Sitrus Berry';
		} else if (counter.Physical + counter.Special >= 3 && setupType) {
			item = 'Life Orb';
		} else if (counter.Special >= 3 && setupType) {
			item = 'Life Orb';
		} else if (counter.Physical + counter.Special >= 4 && template.baseStats.def + template.baseStats.spd > 179) {
			item = 'Assault Vest';
		} else if (counter.Physical + counter.Special >= 4) {
			item = 'Expert Belt';
		} else if (hasMove['outrage']) {
			item = 'Lum Berry';
		} else if (hasMove['substitute'] || hasMove['detect'] || hasMove['protect'] || ability === 'Moody') {
			item = 'Leftovers';
		} else if (this.getImmunity('Ground', template) && this.getEffectiveness('Ground', template) >= 1 && ability !== 'Levitate' && !hasMove['magnetrise']) {
			item = 'Shuca Berry';
		} else if (this.getEffectiveness('Ice', template) >= 1) {
			item = 'Yache Berry';

		// this is the "REALLY can't think of a good item" cutoff
		} else if (counter.Physical + counter.Special >= 2 && template.baseStats.hp + template.baseStats.def + template.baseStats.spd > 315) {
			item = 'Weakness Policy';
		} else if (hasType['Poison']) {
			item = 'Black Sludge';
		} else if (counter.Status <= 1) {
			item = 'Life Orb';
		} else {
			item = 'Sitrus Berry';
		}

		// For Trick / Switcheroo
		if (item === 'Leftovers' && hasType['Poison']) {
			item = 'Black Sludge';
		}

		// We choose level based on BST. Min level is 70, max level is 99. 600+ BST is 70, less than 300 is 99. Calculate with those values.
		// Every 10.35 BST adds a level from 70 up to 99. Results are floored. Uses the Mega's stats if holding a Mega Stone
		// To-do: adjust levels of mons with boosting items (Light Ball, Thick Club etc)
		var bst = template.baseStats.hp + template.baseStats.atk + template.baseStats.def + template.baseStats.spa + template.baseStats.spd + template.baseStats.spe;
		var level = 70 + Math.floor(((600 - this.clampIntRange(bst, 300, 600)) / 10.35));

		return {
			name: name,
			moves: moves,
			ability: ability,
			evs: evs,
			ivs: ivs,
			item: item,
			level: level,
			shiny: (Math.random() * (template.id === 'missingno' ? 4 : 1024) <= 1)
		};
	},
<<<<<<< HEAD
	randomUberTeam: function (side) {
		var keys = [];
		var pokemonLeft = 0;
		var pokemon = [];
		var pokemonList = ['aegislash', 'arceus', 'arceusbug', 'arceusdark', 'arceusdragon', 'arceuselectric', 'arceusfairy', 'arceusfighting', 'arceusfire', 'arceusflying', 'arceusghost', 'arceusgrass', 'arceusground', 'arceusice', 'arceuspoison', 'arceuspsychic', 'arceusrock', 'arceussteel', 'arceuswater', 'blaziken', 'darkrai', 'deoxys', 'deoxysattack', 'deoxysdefense', 'deoxysspeed', 'dialga', 'genesect', 'gengar', 'giratina', 'giratinaorigin', 'groudon', 'hooh', 'kangaskhan', 'kyogre', 'kyuremwhite', 'lucario', 'lugia', 'mawile', 'mewtwo', 'palkia', 'rayquaza', 'reshiram', 'shayminsky', 'xerneas', 'yveltal', 'zekrom'];
		pokemonList = pokemonList.randomize();
		for (var i in this.data.FormatsData) {
			var template = this.getTemplate(i);
			if (this.data.FormatsData[i].randomBattleMoves && !this.data.FormatsData[i].isNonstandard && !template.evos.length && (template.forme.substr(0, 4) !== 'Mega')) {
				keys.push(i);
			}
		}
		keys = keys.randomize();

		var typeCount = {};
		var typeComboCount = {};
		var baseFormes = {};
		var uberCount = 0;
		var nuCount = 0;
		var megaCount = 0;

		for (var i = 0; i < keys.length && pokemonLeft < 6; i++) {
			var template = this.getTemplate(pokemonList[i]);
			if (!template || !template.name || !template.types) continue;
			var tier = template.tier;

			// CAPs have 20% the normal rate
			if (tier === 'CAP' && Math.random() * 5 > 1) continue;
			// Arceus formes have 1/18 the normal rate each (so Arceus as a whole has a normal rate)
			if (keys[i].substr(0, 6) === 'arceus' && Math.random() * 18 > 1) continue;
			// Basculin formes have 1/2 the normal rate each (so Basculin as a whole has a normal rate)
			if (keys[i].substr(0, 8) === 'basculin' && Math.random() * 2 > 1) continue;
			// Genesect formes have 1/5 the normal rate each (so Genesect as a whole has a normal rate)
			if (keys[i].substr(0, 8) === 'genesect' && Math.random() * 5 > 1) continue;
			// Gourgeist formes have 1/4 the normal rate each (so Gourgeist as a whole has a normal rate)
			if (keys[i].substr(0, 9) === 'gourgeist' && Math.random() * 4 > 1) continue;
			// Not available on XY
			if (template.species === 'Pichu-Spiky-eared') continue;

			// Limit 2 of any type
			var types = template.types;
			var skip = false;
			for (var t = 0; t < types.length; t++) {
				if (typeCount[types[t]] > 1 && Math.random() * 5 > 1) {
					skip = true;
					break;
				}
			}
			if (skip) continue;

			var set = this.randomSet(template, i, megaCount);

			// Illusion shouldn't be on the last pokemon of the team
			if (set.ability === 'Illusion' && pokemonLeft > 4) continue;

			// Limit 1 of any type combination
			var typeCombo = types.join();
			if (set.ability === 'Drought' || set.ability === 'Drizzle') {
				// Drought and Drizzle don't count towards the type combo limit
				typeCombo = set.ability;
			}
			if (typeCombo in typeComboCount) continue;

			// Limit the number of Megas to one, just like in-game
			if (this.getItem(set.item).megaStone && megaCount > 0) continue;

			// Limit to one of each species (Species Clause)
			if (baseFormes[template.baseSpecies]) continue;
			baseFormes[template.baseSpecies] = 1;

			// Okay, the set passes, add it to our team
			pokemon.push(set);

			pokemonLeft++;
			// Now that our Pokemon has passed all checks, we can increment the type counter
			for (var t = 0; t < types.length; t++) {
				if (types[t] in typeCount) {
					typeCount[types[t]]++;
				} else {
					typeCount[types[t]] = 1;
				}
			}
			typeComboCount[typeCombo] = 1;

			// Increment Uber/NU and mega counter
			if (tier === 'Uber') {
				uberCount++;
			} else if (tier === 'NU' || tier === 'NFE' || tier === 'LC') {
				nuCount++;
			}
			if (this.getItem(set.item).megaStone) megaCount++;
		}
		return pokemon;
	},
	randomHighTierTeam: function (side) {
		var keys = [];
		var pokemonLeft = 0;
		var pokemon = [];
		var pokemonList = ['azumarill', 'bisharp', 'breloom', 'chansey', 'charizard', 'clefable', 'conkeldurr', 'dragonite', 'excadrill', 'ferrothorn', 'garchomp', 'gardevoir', 'gengar', 'gliscor', 'gothitelle', 'greninja', 'gyarados', 'heatran', 'heracross', 'keldeo', 'kyuremblack', 'landorus', 'landorustherian', 'latias', 'latios', 'magnezone', 'mamoswine', 'mandibuzz', 'manectric', 'mawile', 'medicham', 'mew', 'pinsir', 'rotomwash', 'scizor', 'skarmory', 'slowbro', 'sylveon', 'talonflame', 'terrakion', 'thundurus', 'tyranitar', 'venusaur', 'zapdos', 'crawdaunt', 'diggersby', 'hawlucha', 'klefki', 'manaphy', 'salamence', 'scolipede', 'smeargle', 'staraptor', 'thundurustherian', 'togekiss', 'tornadustherian', 'venomoth', 'volcarona', 'weavile', 'wobbuffet', 'zygarde', 'absol', 'aerodactyl', 'aggron', 'alakazam', 'ampharos', 'arcanine', 'azelf', 'blastoise', 'blissey', 'celebi', 'chandelure', 'chesnaught', 'cloyster', 'crobat', 'darmanitan', 'diancie', 'donphan', 'empoleon', 'entei', 'espeon', 'florges', 'flygon', 'forretress', 'galvantula', 'goodra', 'haxorus', 'hippowdon', 'honchkrow', 'houndoom', 'hydreigon', 'infernape', 'jirachi', 'kingdra', 'krookodile', 'lucario', 'machamp', 'metagross', 'mienshao', 'milotic', 'nidoking', 'nidoqueen', 'noivern', 'porygonz', 'porygon2', 'quagsire', 'raikou', 'roserade', 'rotomheat', 'sableye', 'scrafty', 'shaymin', 'snorlax', 'starmie', 'suicune', 'swampert', 'tentacruel', 'toxicroak', 'trevenant', 'umbreon', 'vaporeon', 'victini', 'froslass', 'kyurem', 'shuckle', 'tornadus', 'yanmega', 'zoroark'];
		pokemonList = pokemonList.randomize();
		for (var i in this.data.FormatsData) {
			var template = this.getTemplate(i);
			if (this.data.FormatsData[i].randomBattleMoves && !this.data.FormatsData[i].isNonstandard && !template.evos.length && (template.forme.substr(0, 4) !== 'Mega')) {
				keys.push(i);
			}
		}
		keys = keys.randomize();

		var typeCount = {};
		var typeComboCount = {};
		var baseFormes = {};
		var uberCount = 0;
		var nuCount = 0;
		var megaCount = 0;

		for (var i = 0; i < keys.length && pokemonLeft < 6; i++) {
			var template = this.getTemplate(pokemonList[i]);
			if (!template || !template.name || !template.types) continue;
			var tier = template.tier;
			// This tries to limit the amount of Ubers and NUs on one team to promote "fun":
			// LC Pokemon have a hard limit in place at 2; NFEs/NUs/Ubers are also limited to 2 but have a 20% chance of being added anyway.
			// LC/NFE/NU Pokemon all share a counter (so having one of each would make the counter 3), while Ubers have a counter of their own.
			if (tier === 'LC' && nuCount > 1) continue;
			if ((tier === 'NFE' || tier === 'NU') && nuCount > 1 && Math.random() * 5 > 1) continue;
			if (tier === 'Uber' && uberCount > 1 && Math.random() * 5 > 1) continue;

			// CAPs have 20% the normal rate
			if (tier === 'CAP' && Math.random() * 5 > 1) continue;
			// Arceus formes have 1/18 the normal rate each (so Arceus as a whole has a normal rate)
			if (keys[i].substr(0, 6) === 'arceus' && Math.random() * 18 > 1) continue;
			// Basculin formes have 1/2 the normal rate each (so Basculin as a whole has a normal rate)
			if (keys[i].substr(0, 8) === 'basculin' && Math.random() * 2 > 1) continue;
			// Genesect formes have 1/5 the normal rate each (so Genesect as a whole has a normal rate)
			if (keys[i].substr(0, 8) === 'genesect' && Math.random() * 5 > 1) continue;
			// Gourgeist formes have 1/4 the normal rate each (so Gourgeist as a whole has a normal rate)
			if (keys[i].substr(0, 9) === 'gourgeist' && Math.random() * 4 > 1) continue;
			// Not available on XY
			if (template.species === 'Pichu-Spiky-eared') continue;

			// Limit 2 of any type
			var types = template.types;
			var skip = false;
			for (var t = 0; t < types.length; t++) {
				if (typeCount[types[t]] > 1 && Math.random() * 5 > 1) {
					skip = true;
					break;
				}
			}
			if (skip) continue;

			var set = this.randomSet(template, i, megaCount);

			// Illusion shouldn't be on the last pokemon of the team
			if (set.ability === 'Illusion' && pokemonLeft > 4) continue;

			// Limit 1 of any type combination
			var typeCombo = types.join();
			if (set.ability === 'Drought' || set.ability === 'Drizzle') {
				// Drought and Drizzle don't count towards the type combo limit
				typeCombo = set.ability;
			}
			if (typeCombo in typeComboCount) continue;

			// Limit the number of Megas to one, just like in-game
			if (this.getItem(set.item).megaStone && megaCount > 0) continue;

			// Limit to one of each species (Species Clause)
			if (baseFormes[template.baseSpecies]) continue;
			baseFormes[template.baseSpecies] = 1;

			// Okay, the set passes, add it to our team
			pokemon.push(set);

			pokemonLeft++;
			// Now that our Pokemon has passed all checks, we can increment the type counter
			for (var t = 0; t < types.length; t++) {
				if (types[t] in typeCount) {
					typeCount[types[t]]++;
				} else {
					typeCount[types[t]] = 1;
				}
			}
			typeComboCount[typeCombo] = 1;

			// Increment Uber/NU and mega counter
			if (tier === 'Uber') {
				uberCount++;
			} else if (tier === 'NU' || tier === 'NFE' || tier === 'LC') {
				nuCount++;
			}
			if (this.getItem(set.item).megaStone) megaCount++;
		}
		return pokemon;
	},
	randomLowTierTeam: function (side) {
		var keys = [];
		var pokemonLeft = 0;
		var pokemon = [];
		var pokemonList = ['abomasnow', 'alomomola', 'ambipom', 'amoonguss', 'aromatisse', 'banette', 'braviary', 'bronzong', 'cinccino', 'clawitzer', 'claydol', 'cobalion', 'cofagrigus', 'cresselia', 'delphox', 'doublade', 'drapion', 'druddigon', 'dugtrio', 'durant', 'eelektross', 'emboar', 'escavalier', 'exploud', 'fletchinder', 'gallade', 'gastrodon', 'gligar', 'golbat', 'heliolisk', 'hitmonchan', 'hitmonlee', 'hitmontop', 'jellicent', 'jolteon', 'magneton', 'meloetta', 'moltres', 'omastar', 'registeel', 'reuniclus', 'rhyperior', 'rotommow', 'sharpedo', 'shiftry', 'skuntank', 'slowking', 'spiritomb', 'tangrowth', 'tyrantrum', 'virizion', 'whimsicott', 'combusken', 'sigilyph', 'accelgor', 'altaria', 'arbok', 'archeops', 'ariados', 'armaldo', 'articuno', 'audino', 'aurorus', 'avalugg', 'barbaracle', 'basculin', 'basculinbluestriped', 'bastiodon', 'beartic', 'beautifly', 'beedrill', 'beheeyem', 'bellossom', 'bibarel', 'bouffalant', 'butterfree', 'cacturne', 'camerupt', 'carbink', 'carnivine', 'carracosta', 'castform', 'chatot', 'cherrim', 'chimecho', 'corsola', 'cradily', 'crustle', 'cryogonal', 'dedenne', 'delcatty', 'delibird', 'dewgong', 'ditto', 'dodrio', 'dragalge', 'dragonair', 'drifblim', 'dunsparce', 'duosion', 'dusclops', 'dusknoir', 'dustox', 'electivire', 'electrode', 'emolga', 'exeggutor', 'farfetchd', 'fearow', 'feraligatr', 'ferroseed', 'flareon', 'floatzel', 'floette', 'fraxure', 'frogadier', 'furfrou', 'furret', 'gabite', 'garbodor', 'gigalith', 'girafarig', 'glaceon', 'glalie', 'gogoat', 'golduck', 'golem', 'golurk', 'gorebyss', 'gothorita', 'gourgeist', 'gourgeistlarge', 'gourgeistsmall', 'gourgeistsuper', 'granbull', 'grumpig', 'gurdurr', 'hariyama', 'haunter', 'heatmor', 'huntail', 'hypno', 'illumise', 'jumpluff', 'jynx', 'kabutops', 'kadabra', 'kangaskhan', 'kecleon', 'kingler', 'klinklang', 'kricketune', 'lampent', 'lanturn', 'lapras', 'leafeon', 'leavanny', 'ledian', 'lickilicky', 'liepard', 'lilligant', 'linoone', 'lopunny', 'ludicolo', 'lumineon', 'lunatone', 'luvdisc', 'luxray', 'machoke', 'magcargo', 'magmortar', 'malamar', 'mantine', 'maractus', 'marowak', 'masquerain', 'meganium', 'meowstic', 'meowsticf', 'mesprit', 'metang', 'mightyena', 'miltank', 'minun', 'misdreavus', 'mismagius', 'mothim', 'mrmime', 'muk', 'murkrow', 'musharna', 'ninetales', 'ninjask', 'noctowl', 'octillery', 'pachirisu', 'pangoro', 'parasect', 'pelipper', 'persian', 'phione', 'pidgeot', 'pikachu', 'piloswine', 'plusle', 'politoed', 'poliwrath', 'primeape', 'probopass', 'purugly', 'pyroar', 'quilladin', 'qwilfish', 'raichu', 'rampardos', 'rapidash', 'raticate', 'regice', 'regigigas', 'regirock', 'relicanth', 'rhydon', 'roselia', 'rotom', 'rotomfan', 'rotomfrost', 'samurott', 'sandslash', 'sawk', 'sawsbuck', 'sceptile', 'scyther', 'seadra', 'seaking', 'seismitoad', 'serperior', 'seviper', 'shedinja', 'shelgon', 'simipour', 'simisage', 'simisear', 'slaking', 'sliggoo', 'slurpuff', 'sneasel', 'solrock', 'spinda', 'stantler', 'steelix', 'stoutland', 'stunfisk', 'sudowoodo', 'sunflora', 'swalot', 'swanna', 'swellow', 'swoobat', 'tangela', 'tauros', 'throh', 'togetic', 'torkoal', 'torterra', 'tropius', 'typhlosion', 'unfezant', 'unown', 'ursaring', 'uxie', 'vanilluxe', 'vespiquen', 'victreebel', 'vigoroth', 'vileplume', 'vivillon', 'volbeat', 'wailord', 'walrein', 'watchog', 'weezing', 'whiscash', 'wigglytuff', 'wormadam', 'wormadamsandy', 'wormadamtrash', 'xatu', 'zangoose', 'zebstrika'];
		pokemonList = pokemonList.randomize();
		for (var i in this.data.FormatsData) {
			var template = this.getTemplate(i);
			if (this.data.FormatsData[i].randomBattleMoves && !this.data.FormatsData[i].isNonstandard && !template.evos.length && (template.forme.substr(0, 4) !== 'Mega')) {
				keys.push(i);
			}
		}
		keys = keys.randomize();

		var typeCount = {};
		var typeComboCount = {};
		var baseFormes = {};
		var uberCount = 0;
		var nuCount = 0;
		var megaCount = 0;

		for (var i = 0; i < keys.length && pokemonLeft < 6; i++) {
			var template = this.getTemplate(pokemonList[i]);
			if (!template || !template.name || !template.types) continue;
			var tier = template.tier;
			// This tries to limit the amount of Ubers and NUs on one team to promote "fun":
			// LC Pokemon have a hard limit in place at 2; NFEs/NUs/Ubers are also limited to 2 but have a 20% chance of being added anyway.
			// LC/NFE/NU Pokemon all share a counter (so having one of each would make the counter 3), while Ubers have a counter of their own.
			if (tier === 'LC' && nuCount > 1) continue;
			if ((tier === 'NFE' || tier === 'NU') && nuCount > 1 && Math.random() * 5 > 1) continue;
			if (tier === 'Uber' && uberCount > 1 && Math.random() * 5 > 1) continue;

			// CAPs have 20% the normal rate
			if (tier === 'CAP' && Math.random() * 5 > 1) continue;
			// Arceus formes have 1/18 the normal rate each (so Arceus as a whole has a normal rate)
			if (keys[i].substr(0, 6) === 'arceus' && Math.random() * 18 > 1) continue;
			// Basculin formes have 1/2 the normal rate each (so Basculin as a whole has a normal rate)
			if (keys[i].substr(0, 8) === 'basculin' && Math.random() * 2 > 1) continue;
			// Genesect formes have 1/5 the normal rate each (so Genesect as a whole has a normal rate)
			if (keys[i].substr(0, 8) === 'genesect' && Math.random() * 5 > 1) continue;
			// Gourgeist formes have 1/4 the normal rate each (so Gourgeist as a whole has a normal rate)
			if (keys[i].substr(0, 9) === 'gourgeist' && Math.random() * 4 > 1) continue;
			// Not available on XY
			if (template.species === 'Pichu-Spiky-eared') continue;

			// Limit 2 of any type
			var types = template.types;
			var skip = false;
			for (var t = 0; t < types.length; t++) {
				if (typeCount[types[t]] > 1 && Math.random() * 5 > 1) {
					skip = true;
					break;
				}
			}
			if (skip) continue;

			var set = this.randomSet(template, i, megaCount);

			// Illusion shouldn't be on the last pokemon of the team
			if (set.ability === 'Illusion' && pokemonLeft > 4) continue;

			// Limit 1 of any type combination
			var typeCombo = types.join();
			if (set.ability === 'Drought' || set.ability === 'Drizzle') {
				// Drought and Drizzle don't count towards the type combo limit
				typeCombo = set.ability;
			}
			if (typeCombo in typeComboCount) continue;

			// Limit the number of Megas to one, just like in-game
			if (this.getItem(set.item).megaStone && megaCount > 0) continue;

			// Limit to one of each species (Species Clause)
			if (baseFormes[template.baseSpecies]) continue;
			baseFormes[template.baseSpecies] = 1;

			// Okay, the set passes, add it to our team
			pokemon.push(set);

			pokemonLeft++;
			// Now that our Pokemon has passed all checks, we can increment the type counter
			for (var t = 0; t < types.length; t++) {
				if (types[t] in typeCount) {
					typeCount[types[t]]++;
				} else {
					typeCount[types[t]] = 1;
				}
			}
			typeComboCount[typeCombo] = 1;

			// Increment Uber/NU and mega counter
			if (tier === 'Uber') {
				uberCount++;
			} else if (tier === 'NU' || tier === 'NFE' || tier === 'LC') {
				nuCount++;
			}
			if (this.getItem(set.item).megaStone) megaCount++;
		}
		return pokemon;
	},
	randomLCTeam: function (side) {
		var keys = [];
		var pokemonLeft = 0;
		var pokemon = [];
		var pokemonList = ['abra', 'aipom', 'amaura', 'anorith', 'archen', 'aron', 'axew', 'azurill', 'bagon', 'baltoy', 'barboach', 'beldum', 'bellsprout', 'bergmite', 'bidoof', 'binacle', 'blitzle', 'bonsly', 'bronzor', 'budew', 'buizel', 'bulbasaur', 'buneary', 'bunnelby', 'burmy', 'cacnea', 'carvanha', 'caterpie', 'charmander', 'cherubi', 'chespin', 'chikorita', 'chimchar', 'chinchou', 'chingling', 'clamperl', 'clauncher', 'cleffa', 'combee', 'corphish', 'cottonee', 'cranidos', 'croagunk', 'cubchoo', 'cubone', 'cyndaquil', 'darumaka', 'deerling', 'deino', 'diglett', 'doduo', 'dratini', 'drifloon', 'drilbur', 'drowzee', 'ducklett', 'duskull', 'dwebble', 'eevee', 'ekans', 'electrike', 'elekid', 'elgyem', 'espurr', 'exeggcute', 'feebas', 'fennekin', 'ferroseed', 'finneon', 'flabebe', 'fletchling', 'foongus', 'frillish', 'froakie', 'gastly', 'geodude', 'gible', 'glameow', 'goldeen', 'golett', 'goomy', 'gothita', 'grimer', 'growlithe', 'gulpin', 'happiny', 'helioptile', 'hippopotas', 'honedge', 'hoothoot', 'hoppip', 'horsea', 'houndour', 'igglybuff', 'inkay', 'joltik', 'kabuto', 'karrablast', 'klink', 'koffing', 'krabby', 'kricketot', 'larvesta', 'larvitar', 'ledyba', 'lickitung', 'lileep', 'lillipup', 'litleo', 'litwick', 'lotad', 'machop', 'magby', 'magikarp', 'magnemite', 'makuhita', 'mankey', 'mantyke', 'mareep', 'meowth', 'mienfoo', 'mimejr', 'minccino', 'mudkip', 'munchlax', 'munna', 'natu', 'nidoranf', 'nidoranm', 'nincada', 'noibat', 'nosepass', 'numel', 'oddish', 'omanyte', 'onix', 'oshawott', 'pancham', 'panpour', 'pansage', 'pansear', 'paras', 'patrat', 'pawniard', 'petilil', 'phanpy', 'phantump', 'pichu', 'pidgey', 'pidove', 'pineco', 'piplup', 'poliwag', 'ponyta', 'poochyena', 'porygon', 'psyduck', 'pumpkaboo', 'pumpkaboolarge', 'pumpkaboosmall', 'pumpkaboosuper', 'purrloin', 'ralts', 'rattata', 'remoraid', 'rhyhorn', 'riolu', 'roggenrola', 'rufflet', 'sandile', 'sandshrew', 'scatterbug', 'scraggy', 'seedot', 'seel', 'sentret', 'sewaddle', 'shellder', 'shellos', 'shelmet', 'shieldon', 'shinx', 'shroomish', 'shuppet', 'skiddo', 'skitty', 'skorupi', 'skrelp', 'slakoth', 'slowpoke', 'slugma', 'smoochum', 'snivy', 'snorunt', 'snover', 'snubbull', 'solosis', 'spearow', 'spheal', 'spinarak', 'spoink', 'spritzee', 'squirtle', 'starly', 'staryu', 'stunky', 'sunkern', 'surskit', 'swablu', 'swinub', 'taillow', 'teddiursa', 'tentacool', 'tepig', 'timburr', 'tirtouga', 'togepi', 'torchic', 'totodile', 'trapinch', 'treecko', 'trubbish', 'turtwig', 'tympole', 'tynamo', 'tyrogue', 'tyrunt', 'vanillite', 'venipede', 'venonat', 'voltorb', 'vullaby', 'wailmer', 'weedle', 'whismur', 'wingull', 'woobat', 'wooper', 'wurmple', 'wynaut', 'yamask', 'zigzagoon', 'zorua', 'zubat'];
		pokemonList = pokemonList.randomize();
		for (var i in this.data.FormatsData) {
			var template = this.getTemplate(i);
			if (this.data.FormatsData[i].randomBattleMoves && !this.data.FormatsData[i].isNonstandard && !template.evos.length && (template.forme.substr(0, 4) !== 'Mega')) {
				keys.push(i);
			}
		}
		keys = keys.randomize();

		var typeCount = {};
		var typeComboCount = {};
		var baseFormes = {};
		var uberCount = 0;
		var nuCount = 0;
		var megaCount = 0;

		for (var i = 0; i < keys.length && pokemonLeft < 6; i++) {
			var template = this.getTemplate(pokemonList[i]);
			if (!template || !template.name || !template.types) continue;
			var tier = template.tier;

			// CAPs have 20% the normal rate
			if (tier === 'CAP' && Math.random() * 5 > 1) continue;
			// Arceus formes have 1/18 the normal rate each (so Arceus as a whole has a normal rate)
			if (keys[i].substr(0, 6) === 'arceus' && Math.random() * 18 > 1) continue;
			// Basculin formes have 1/2 the normal rate each (so Basculin as a whole has a normal rate)
			if (keys[i].substr(0, 8) === 'basculin' && Math.random() * 2 > 1) continue;
			// Genesect formes have 1/5 the normal rate each (so Genesect as a whole has a normal rate)
			if (keys[i].substr(0, 8) === 'genesect' && Math.random() * 5 > 1) continue;
			// Gourgeist formes have 1/4 the normal rate each (so Gourgeist as a whole has a normal rate)
			if (keys[i].substr(0, 9) === 'gourgeist' && Math.random() * 4 > 1) continue;
			// Not available on XY
			if (template.species === 'Pichu-Spiky-eared') continue;

			// Limit 2 of any type
			var types = template.types;
			var skip = false;
			for (var t = 0; t < types.length; t++) {
				if (typeCount[types[t]] > 1 && Math.random() * 5 > 1) {
					skip = true;
					break;
				}
			}
			if (skip) continue;

			var set = this.randomSet(template, i, megaCount);

			// Illusion shouldn't be on the last pokemon of the team
			if (set.ability === 'Illusion' && pokemonLeft > 4) continue;

			// Limit 1 of any type combination
			var typeCombo = types.join();
			if (set.ability === 'Drought' || set.ability === 'Drizzle') {
				// Drought and Drizzle don't count towards the type combo limit
				typeCombo = set.ability;
			}
			if (typeCombo in typeComboCount) continue;

			// Limit the number of Megas to one, just like in-game
			if (this.getItem(set.item).megaStone && megaCount > 0) continue;

			// Limit to one of each species (Species Clause)
			if (baseFormes[template.baseSpecies]) continue;
			baseFormes[template.baseSpecies] = 1;

			set.level = 5;

			// Okay, the set passes, add it to our team
			pokemon.push(set);

			pokemonLeft++;
			// Now that our Pokemon has passed all checks, we can increment the type counter
			for (var t = 0; t < types.length; t++) {
				if (types[t] in typeCount) {
					typeCount[types[t]]++;
				} else {
					typeCount[types[t]] = 1;
				}
			}
			typeComboCount[typeCombo] = 1;

			// Increment Uber/NU and mega counter
			if (tier === 'Uber') {
				uberCount++;
			} else if (tier === 'NU' || tier === 'NFE' || tier === 'LC') {
				nuCount++;
			}
			if (this.getItem(set.item).megaStone) megaCount++;
		}
		return pokemon;
	},
	randomHalloweenTeam: function (side) {
		var keys = [];
		var pokemonLeft = 0;
		var pokemon = [];
		var pokemonList = ['absol', 'arceusdark', 'bisharp', 'cacturne', 'carvanha', 'crawdaunt', 'darkrai', 'deino', 'drapion', 'greninja', 'honchkrow', 'houndoom', 'houndour', 'hydreigon', 'inkay', 'krokorok', 'krookodile', 'liepard', 'malamar', 'mandibuzz', 'mightyena', 'murkrow', 'nuzleaf', 'pangoro', 'pawniard', 'poochyena', 'purrloin', 'sableye', 'sandile', 'scrafty', 'scraggy', 'sharpedo', 'shiftry', 'skuntank', 'sneasel', 'spiritomb', 'stunky', 'tyranitar', 'umbreon', 'vullaby', 'weavile', 'yveltal', 'zoroark', 'zorua', 'zweilous', 'aegislash', 'arceusghost', 'banette', 'chandelure', 'cofagrigus', 'doublade', 'drifblim', 'drifloon', 'dusclops', 'dusknoir', 'duskull', 'frillish', 'froslass', 'gastly', 'gengar', 'giratina', 'giratinaorigin', 'golett', 'golurk', 'gourgeist', 'gourgeistlarge', 'gourgeistsmall', 'gourgeistsuper', 'haunter', 'honedge', 'jellicent', 'lampent', 'litwick', 'misdreavus', 'mismagius', 'phantump', 'pumpkaboo', 'pumpkaboolarge', 'pumpkaboosmall', 'pumpkaboosuper', 'rotom', 'shedinja', 'shuppet', 'trevenant', 'yamask', 'abra', 'alakazam', 'arceuspsychic', 'azelf', 'baltoy', 'beheeyem', 'beldum', 'bronzong', 'bronzor', 'celebi', 'chimecho', 'chingling', 'claydol', 'cresselia', 'delphox', 'deoxys', 'deoxysattack', 'deoxysdefense', 'deoxysspeed', 'drowzee', 'duosion', 'elgyem', 'espeon', 'espurr', 'exeggcute', 'exeggutor', 'gallade', 'gardevoir', 'girafarig', 'gothita', 'gothitelle', 'gothorita', 'grumpig', 'hypno', 'jirachi', 'jynx', 'kadabra', 'kirlia', 'latias', 'latios', 'lugia', 'lunatone', 'medicham', 'meditite', 'meloetta', 'meowstic', 'meowsticf', 'mesprit', 'metagross', 'metang', 'mew', 'mewtwo', 'mimejr', 'mrmime', 'munna', 'musharna', 'natu', 'ralts', 'reuniclus', 'sigilyph', 'slowbro', 'slowking', 'slowpoke', 'smoochum', 'solosis', 'solrock', 'spoink', 'starmie', 'swoobat', 'unown', 'uxie', 'victini', 'wobbuffet', 'woobat', 'wynaut', 'xatu', 'spinarak', 'ariados', 'joltik', 'galvantula', 'zubat', 'golbat', 'crobat', 'noibat', 'noivern'];
		pokemonList = pokemonList.randomize();
		for (var i in this.data.FormatsData) {
			var template = this.getTemplate(i);
			if (this.data.FormatsData[i].randomBattleMoves && !this.data.FormatsData[i].isNonstandard && !template.evos.length && (template.forme.substr(0, 4) !== 'Mega')) {
				keys.push(i);
			}
		}
		keys = keys.randomize();

		var typeCount = {};
		var typeComboCount = {};
		var baseFormes = {};
		var uberCount = 0;
		var nuCount = 0;
		var megaCount = 0;

		for (var i = 0; i < keys.length && pokemonLeft < 6; i++) {
			var template = this.getTemplate(pokemonList[i]);
			if (!template || !template.name || !template.types) continue;
			var tier = template.tier;
			// This tries to limit the amount of Ubers and NUs on one team to promote "fun":
			// LC Pokemon have a hard limit in place at 2; NFEs/NUs/Ubers are also limited to 2 but have a 20% chance of being added anyway.
			// LC/NFE/NU Pokemon all share a counter (so having one of each would make the counter 3), while Ubers have a counter of their own.
			if (tier === 'LC' && nuCount > 1) continue;
			if ((tier === 'NFE' || tier === 'NU') && nuCount > 1 && Math.random() * 5 > 1) continue;
			if (tier === 'Uber' && uberCount > 1 && Math.random() * 5 > 1) continue;

			// CAPs have 20% the normal rate
			if (tier === 'CAP' && Math.random() * 5 > 1) continue;
			// Arceus formes have 1/18 the normal rate each (so Arceus as a whole has a normal rate)
			if (keys[i].substr(0, 6) === 'arceus' && Math.random() * 3 > 1) continue;
			// Basculin formes have 1/2 the normal rate each (so Basculin as a whole has a normal rate)
			if (keys[i].substr(0, 8) === 'basculin' && Math.random() * 2 > 1) continue;
			// Genesect formes have 1/5 the normal rate each (so Genesect as a whole has a normal rate)
			if (keys[i].substr(0, 8) === 'genesect' && Math.random() * 5 > 1) continue;
			// Gourgeist formes have 1/4 the normal rate each (so Gourgeist as a whole has a normal rate)
			if (keys[i].substr(0, 9) === 'gourgeist' && Math.random() * 4 > 1) continue;
			// Not available on XY
			if (template.species === 'Pichu-Spiky-eared') continue;

			// Limit 2 of any type
			var types = template.types;
			var skip = false;
			for (var t = 0; t < types.length; t++) {
				if (typeCount[types[t]] > 1 && Math.random() * 5 > 1) {
					skip = true;
					break;
				}
			}
			if (skip) continue;

			var set = this.randomSet(template, i, megaCount);

			// Illusion shouldn't be on the last pokemon of the team
			if (set.ability === 'Illusion' && pokemonLeft > 4) continue;

			// Limit 1 of any type combination
			var typeCombo = types.join();
			if (set.ability === 'Drought' || set.ability === 'Drizzle') {
				// Drought and Drizzle don't count towards the type combo limit
				typeCombo = set.ability;
			}
			if (typeCombo in typeComboCount) continue;

			// Limit the number of Megas to one, just like in-game
			if (this.getItem(set.item).megaStone && megaCount > 0) continue;

			// Limit to one of each species (Species Clause)
			if (baseFormes[template.baseSpecies]) continue;
			baseFormes[template.baseSpecies] = 1;

			// Okay, the set passes, add it to our team
			pokemon.push(set);

			pokemonLeft++;
			// Now that our Pokemon has passed all checks, we can increment the type counter
			for (var t = 0; t < types.length; t++) {
				if (types[t] in typeCount) {
					typeCount[types[t]]++;
				} else {
					typeCount[types[t]] = 1;
				}
			}
			typeComboCount[typeCombo] = 1;

			// Increment Uber/NU and mega counter
			if (tier === 'Uber') {
				uberCount++;
			} else if (tier === 'NU' || tier === 'NFE' || tier === 'LC') {
				nuCount++;
			}
			if (this.getItem(set.item).megaStone) megaCount++;
		}
		return pokemon;
	},
	randomMonotypeTeam: function (side) {
		var keys = [];
		var pokemonLeft = 0;
		var pokemon = [];
		var bugList = ['durant', 'escavalier', 'forretress', 'galvantula', 'heracross', 'pinsir', 'scizor', 'scolipede', 'shuckle', 'venomoth', 'volcarona', 'yanmega'];
		var darkList = ['absol', 'bisharp', 'crawdaunt', 'drapion', 'greninja', 'honchkrow', 'houndoom', 'hydreigon', 'krookodile', 'mandibuzz', 'sableye', 'scrafty', 'sharpedo', 'skuntank', 'tyranitar', 'umbreon', 'weavile', 'zoroark'];
		var dragonList = ['dragonite', 'druddigon', 'flygon', 'garchomp', 'goodra', 'haxorus', 'hydreigon', 'kingdra', 'kyurem', 'kyuremblack', 'latias', 'latios', 'noivern', 'salamence', 'tyrantrum', 'zygarde'];
		var electricList = ['ampharos', 'eelektross', 'galvantula', 'heliolisk', 'jolteon', 'magnezone', 'manectric', 'raikou', 'rotomheat', 'rotommow', 'rotomwash', 'thundurus', 'thundurustherian', 'zapdos'];
		var fairyList = ['aromatisse', 'azumarill', 'clefable', 'diancie', 'florges', 'gardevoir', 'klefki', 'mawile', 'sylveon', 'togekiss', 'whimsicott'];
		var fightingList = ['breloom', 'chesnaught', 'cobalion', 'combusken', 'conkeldurr', 'emboar', 'gallade', 'hawlucha', 'heracross', 'hitmonchan', 'hitmonlee', 'hitmontop', 'infernape', 'keldeo', 'lucario', 'machamp', 'medicham', 'mienshao', 'scrafty', 'terrakion', 'toxicroak', 'virizion'];
		var fireList = ['arcanine', 'chandelure', 'charizard', 'combusken', 'darmanitan', 'delphox', 'emboar', 'entei', 'heatran', 'houndoom', 'infernape', 'moltres', 'rotomheat', 'talonflame', 'victini', 'volcarona'];
		var flyingList = ['aerodactyl', 'braviary', 'charizard', 'crobat', 'dragonite', 'gliscor', 'gyarados', 'hawlucha', 'honchkrow', 'landorus', 'landorustherian', 'mandibuzz', 'moltres', 'noivern', 'salamence', 'sigilyph', 'skarmory', 'staraptor', 'talonflame', 'thundurus', 'thundurustherian', 'togekiss', 'tornadus', 'tornadustherian', 'yanmega', 'zapdos'];
		var ghostList = ['banette', 'chandelure', 'cofagrigus', 'doublade', 'froslass', 'gengar', 'jellicent', 'sableye', 'trevenant'];
		var grassList = ['abomasnow', 'amoonguss', 'breloom', 'celebi', 'chesnaught', 'ferrothorn', 'roserade', 'rotommow', 'shaymin', 'tangrowth', 'trevenant', 'venusaur', 'virizion', 'whimsicott'];
		var groundList = ['claydol', 'diggersby', 'donphan', 'dugtrio', 'excadrill', 'flygon', 'garchomp', 'gastrodon', 'gliscor', 'hippowdon', 'krookodile', 'landorus', 'landorustherian', 'mamoswine', 'nidoking', 'nidoqueen', 'quagsire', 'rhyperior', 'swampert', 'zygarde'];
		var iceList = ['abomasnow', 'cloyster', 'froslass', 'kyurem', 'kyuremblack', 'mamoswine', 'weavile'];
		var normalList = ['ambipom', 'blissey', 'braviary', 'chansey', 'cinccino', 'diggersby', 'exploud', 'heliolisk', 'meloetta', 'porygonz', 'porygon2', 'smeargle', 'snorlax', 'staraptor'];
		var poisonList = ['amoonguss', 'crobat', 'drapion', 'gengar', 'nidoking', 'nidoqueen', 'roserade', 'scolipede', 'skuntank', 'tentacruel', 'toxicroak', 'venomoth', 'venusaur'];
		var psychicList = ['alakazam', 'azelf', 'bronzong', 'celebi', 'claydol', 'cresselia', 'delphox', 'espeon', 'gallade', 'gardevoir', 'gothitelle', 'jirachi', 'latias', 'latios', 'medicham', 'meloetta', 'metagross', 'mew', 'reuniclus', 'sigilyph', 'slowbro', 'slowking', 'starmie', 'victini', 'wobbuffet'];
		var rockList = ['aerodactyl', 'aggron', 'diancie', 'kabutops', 'rhyperior', 'shuckle', 'terrakion', 'tyranitar', 'tyrantrum'];
		var steelList = ['aggron', 'bisharp', 'bronzong', 'cobalion', 'doublade', 'durant', 'empoleon', 'escavalier', 'excadrill', 'ferrothorn', 'forretress', 'heatran', 'jirachi', 'klefki', 'lucario', 'magnezone', 'mawile', 'metagross', 'registeel', 'scizor', 'skarmory'];
		var waterList = ['alomomola', 'azumarill', 'blastoise', 'clawitzer', 'cloyster', 'crawdaunt', 'empoleon', 'gastrodon', 'greninja', 'gyarados', 'jellicent', 'kabutops', 'keldeo', 'kingdra', 'manaphy', 'milotic', 'quagsire', 'rotomwash', 'sharpedo', 'slowbro', 'slowking', 'starmie', 'suicune', 'swampert', 'tentacruel', 'vaporeon'];
		bugList = bugList.randomize();
		darkList = darkList.randomize();
		dragonList = dragonList.randomize();
		electricList = electricList.randomize();
		fairyList = fairyList.randomize();
		fightingList = fightingList.randomize();
		fireList = fireList.randomize();
		flyingList = flyingList.randomize();
		ghostList = ghostList.randomize();
		grassList = grassList.randomize();
		groundList = groundList.randomize();
		iceList = iceList.randomize();
		normalList = normalList.randomize();
		poisonList = poisonList.randomize();
		psychicList = psychicList.randomize();
		rockList = rockList.randomize();
		steelList = steelList.randomize();
		waterList = waterList.randomize();
		for (var i in this.data.FormatsData) {
			var template = this.getTemplate(i);
			if (this.data.FormatsData[i].randomBattleMoves && !this.data.FormatsData[i].isNonstandard && !template.evos.length && (template.forme.substr(0, 4) !== 'Mega')) {
				keys.push(i);
			}
		}
		keys = keys.randomize();

		var dice = this.random(18);
		var teamGenerate = [];
		if (dice < 1) {
			teamGenerate = 'bugTeam';
		} else if (dice < 2) {
			teamGenerate = 'darkTeam';
		} else if (dice < 3) {
			teamGenerate = 'dragonTeam';
		} else if (dice < 4) {
			teamGenerate = 'electricTeam';
		} else if (dice < 5) {
			teamGenerate = 'fairyTeam';
		} else if (dice < 6) {
			teamGenerate = 'fightingTeam';
		} else if (dice < 7) {
			teamGenerate = 'fireTeam';
		} else if (dice < 8) {
			teamGenerate = 'flyingTeam';
		} else if (dice < 9) {
			teamGenerate = 'ghostTeam';
		} else if (dice < 10) {
			teamGenerate = 'grassTeam';
		} else if (dice < 11) {
			teamGenerate = 'groundTeam';
		} else if (dice < 12) {
			teamGenerate = 'iceTeam';
		} else if (dice < 13) {
			teamGenerate = 'normalTeam';
		} else if (dice < 14) {
			teamGenerate = 'poisonTeam';
		} else if (dice < 15) {
			teamGenerate = 'psychicTeam';
		} else if (dice < 16) {
			teamGenerate = 'rockTeam';
		} else if (dice < 17) {
			teamGenerate = 'steelTeam';
		} else {
			teamGenerate = 'waterTeam';
		}

		var teamPool = [];
		if (teamGenerate === 'bugTeam') {
			teamPool = bugList;
		} else if (teamGenerate === 'darkTeam') {
			teamPool = darkList;
		} else if (teamGenerate === 'dragonTeam') {
			teamPool = dragonList;
		} else if (teamGenerate === 'electricTeam') {
			teamPool = electricList;
		} else if (teamGenerate === 'fairyTeam') {
			teamPool = fairyList;
		} else if (teamGenerate === 'fightingTeam') {
			teamPool = fightingList;
		} else if (teamGenerate === 'fireTeam') {
			teamPool = fireList;
		} else if (teamGenerate === 'flyingTeam') {
			teamPool = flyingList;
		} else if (teamGenerate === 'ghostTeam') {
			teamPool = ghostList;
		} else if (teamGenerate === 'grassTeam') {
			teamPool = grassList;
		} else if (teamGenerate === 'groundTeam') {
			teamPool = groundList;
		} else if (teamGenerate === 'iceTeam') {
			teamPool = iceList;
		} else if (teamGenerate === 'normalTeam') {
			teamPool = normalList;
		} else if (teamGenerate === 'poisonTeam') {
			teamPool = poisonList;
		} else if (teamGenerate === 'psychicTeam') {
			teamPool = psychicList;
		} else if (teamGenerate === 'rockTeam') {
			teamPool = rockList;
		} else if (teamGenerate === 'steelTeam') {
			teamPool = steelList;
		} else {
			teamPool = waterList;
		}

		var typeCount = {};
		var typeComboCount = {};
		var baseFormes = {};
		var uberCount = 0;
		var nuCount = 0;
		var megaCount = 0;

		for (var i = 0; i < keys.length && pokemonLeft < 6; i++) {
			var template = this.getTemplate(teamPool[i]);
			if (!template || !template.name || !template.types) continue;
			var tier = template.tier;
			// This tries to limit the amount of Ubers and NUs on one team to promote "fun":
			// LC Pokemon have a hard limit in place at 2; NFEs/NUs/Ubers are also limited to 2 but have a 20% chance of being added anyway.
			// LC/NFE/NU Pokemon all share a counter (so having one of each would make the counter 3), while Ubers have a counter of their own.
			if (tier === 'LC' && nuCount > 1) continue;
			if ((tier === 'NFE' || tier === 'NU') && nuCount > 1 && Math.random() * 5 > 1) continue;
			if (tier === 'Uber' && uberCount > 1 && Math.random() * 5 > 1) continue;

			// CAPs have 20% the normal rate
			if (tier === 'CAP' && Math.random() * 5 > 1) continue;
			// Arceus formes have 1/18 the normal rate each (so Arceus as a whole has a normal rate)
			if (keys[i].substr(0, 6) === 'arceus' && Math.random() * 18 > 1) continue;
			// Basculin formes have 1/2 the normal rate each (so Basculin as a whole has a normal rate)
			if (keys[i].substr(0, 8) === 'basculin' && Math.random() * 2 > 1) continue;
			// Genesect formes have 1/5 the normal rate each (so Genesect as a whole has a normal rate)
			if (keys[i].substr(0, 8) === 'genesect' && Math.random() * 5 > 1) continue;
			// Gourgeist formes have 1/4 the normal rate each (so Gourgeist as a whole has a normal rate)
			if (keys[i].substr(0, 9) === 'gourgeist' && Math.random() * 4 > 1) continue;
			// Not available on XY
			if (template.species === 'Pichu-Spiky-eared') continue;

			var types = template.types;
			var skip = false;

			var set = this.randomSet(template, i, megaCount);

			// Illusion shouldn't be on the last pokemon of the team
			if (set.ability === 'Illusion' && pokemonLeft > 4) continue;
			
			var typeCombo = types.join();

			// Limit the number of Megas to one, just like in-game
			if (this.getItem(set.item).megaStone && megaCount > 0) continue;

			// Limit to one of each species (Species Clause)
			if (baseFormes[template.baseSpecies]) continue;
			baseFormes[template.baseSpecies] = 1;

			// Okay, the set passes, add it to our team
			pokemon.push(set);

			pokemonLeft++;
			// Now that our Pokemon has passed all checks, we can increment the type counter
			for (var t = 0; t < types.length; t++) {
				if (types[t] in typeCount) {
					typeCount[types[t]]++;
				} else {
					typeCount[types[t]] = 1;
				}
			}
			typeComboCount[typeCombo] = 1;

			// Increment Uber/NU and mega counter
			if (tier === 'Uber') {
				uberCount++;
			} else if (tier === 'NU' || tier === 'NFE' || tier === 'LC') {
				nuCount++;
			}
			if (this.getItem(set.item).megaStone) megaCount++;
		}
		return pokemon;
	},
	randomHoennTeam: function (side) {
		var keys = [];
		var pokemonLeft = 0;
		var pokemon = [];
		var pokemonList = ['treecko', 'grovyle', 'sceptile', 'torchic', 'combusken', 'blaziken', 'mudkip', 'marshtomp', 'swampert', 'poochyena', 'mightyena', 'zigzagoon', 'linoone', 'wurmple', 'silcoon', 'beautifly', 'cascoon', 'dustox', 'lotad', 'lombre', 'ludicolo', 'seedot', 'nuzleaf', 'shiftry', 'taillow', 'swellow', 'wingull', 'pelipper', 'ralts', 'kirlia', 'gardevoir', 'surskit', 'masquerain', 'shroomish', 'breloom', 'slakoth', 'vigoroth', 'slaking', 'abra', 'kadabra', 'alakazam', 'nincada', 'ninjask', 'shedinja', 'whismur', 'loudred', 'exploud', 'makuhita', 'hariyama', 'goldeen', 'seaking', 'magikarp', 'gyarados', 'azurill', 'marill', 'azumarill', 'geodude', 'graveler', 'golem', 'nosepass', 'skitty', 'delcatty', 'zubat', 'golbat', 'crobat', 'tentacool', 'tentacruel', 'sableye', 'mawile', 'aron', 'lairon', 'aggron', 'machop', 'machoke', 'machamp', 'meditite', 'medicham', 'electrike', 'manectric', 'plusle', 'minun', 'magnemite', 'magneton', 'voltorb', 'electrode', 'volbeat', 'illumise', 'oddish', 'gloom', 'vileplume', 'bellossom', 'doduo', 'dodrio', 'roselia', 'gulpin', 'swalot', 'carvanha', 'sharpedo', 'wailmer', 'wailord', 'numel', 'camerupt', 'slugma', 'magcargo', 'torkoal', 'grimer', 'muk', 'koffing', 'weezing', 'spoink', 'grumpig', 'sandshrew', 'sandslash', 'spinda', 'skarmory', 'trapinch', 'vibrava', 'flygon', 'cacnea', 'cacturne', 'swablu', 'altaria', 'zangoose', 'seviper', 'lunatone', 'solrock', 'barboach', 'whiscash', 'corphish', 'crawdaunt', 'baltoy', 'claydol', 'lileep', 'cradily', 'anorith', 'armaldo', 'igglybuff', 'jigglypuff', 'wigglytuff', 'feebas', 'milotic', 'castform', 'staryu', 'starmie', 'kecleon', 'shuppet', 'banette', 'duskull', 'dusclops', 'tropius', 'chimecho', 'absol', 'vulpix', 'ninetales', 'pichu', 'pikachu', 'raichu', 'psyduck', 'golduck', 'wynaut', 'wobbuffet', 'natu', 'xatu', 'girafarig', 'phanpy', 'donphan', 'pinsir', 'heracross', 'rhyhorn', 'rhydon', 'snorunt', 'glalie', 'spheal', 'sealeo', 'walrein', 'clamperl', 'huntail', 'gorebyss', 'relicanth', 'corsola', 'chinchou', 'lanturn', 'luvdisc', 'horsea', 'seadra', 'kingdra', 'bagon', 'shelgon', 'salamence', 'beldum', 'metang', 'metagross', 'regirock', 'regice', 'registeel', 'latias', 'latios', 'kyogre', 'groudon', 'rayquaza', 'jirachi', 'deoxys', 'deoxysattack', 'deoxysdefense', 'deoxysspeed'];
		pokemonList = pokemonList.randomize();
		for (var i in this.data.FormatsData) {
			var template = this.getTemplate(i);
			if (this.data.FormatsData[i].randomBattleMoves && !this.data.FormatsData[i].isNonstandard && !template.evos.length && (template.forme.substr(0, 4) !== 'Mega')) {
				keys.push(i);
			}
		}
		keys = keys.randomize();

		var typeCount = {};
		var typeComboCount = {};
		var baseFormes = {};
		var uberCount = 0;
		var nuCount = 0;
		var megaCount = 0;

		for (var i = 0; i < keys.length && pokemonLeft < 6; i++) {
			var template = this.getTemplate(pokemonList[i]);
			if (!template || !template.name || !template.types) continue;
			var tier = template.tier;
			// This tries to limit the amount of Ubers and NUs on one team to promote "fun":
			// LC Pokemon have a hard limit in place at 2; NFEs/NUs/Ubers are also limited to 2 but have a 20% chance of being added anyway.
			// LC/NFE/NU Pokemon all share a counter (so having one of each would make the counter 3), while Ubers have a counter of their own.
			if (tier === 'LC' && nuCount > 1) continue;
			if ((tier === 'NFE' || tier === 'NU') && nuCount > 1 && Math.random() * 5 > 1) continue;
			if (tier === 'Uber' && uberCount > 1 && Math.random() * 5 > 1) continue;

			// CAPs have 20% the normal rate
			if (tier === 'CAP' && Math.random() * 5 > 1) continue;
			// Arceus formes have 1/18 the normal rate each (so Arceus as a whole has a normal rate)
			if (keys[i].substr(0, 6) === 'arceus' && Math.random() * 18 > 1) continue;
			// Basculin formes have 1/2 the normal rate each (so Basculin as a whole has a normal rate)
			if (keys[i].substr(0, 8) === 'basculin' && Math.random() * 2 > 1) continue;
			// Genesect formes have 1/5 the normal rate each (so Genesect as a whole has a normal rate)
			if (keys[i].substr(0, 8) === 'genesect' && Math.random() * 5 > 1) continue;
			// Gourgeist formes have 1/4 the normal rate each (so Gourgeist as a whole has a normal rate)
			if (keys[i].substr(0, 9) === 'gourgeist' && Math.random() * 4 > 1) continue;
			// Not available on XY
			if (template.species === 'Pichu-Spiky-eared') continue;

			// Limit 2 of any type
			var types = template.types;
			var skip = false;
			for (var t = 0; t < types.length; t++) {
				if (typeCount[types[t]] > 1 && Math.random() * 5 > 1) {
					skip = true;
					break;
				}
			}
			if (skip) continue;

			var set = this.randomSet(template, i, megaCount);

			// Illusion shouldn't be on the last pokemon of the team
			if (set.ability === 'Illusion' && pokemonLeft > 4) continue;

			// Limit 1 of any type combination
			var typeCombo = types.join();
			if (set.ability === 'Drought' || set.ability === 'Drizzle') {
				// Drought and Drizzle don't count towards the type combo limit
				typeCombo = set.ability;
			}
			if (typeCombo in typeComboCount) continue;

			// Limit the number of Megas to one, just like in-game
			if (this.getItem(set.item).megaStone && megaCount > 0) continue;

			// Limit to one of each species (Species Clause)
			if (baseFormes[template.baseSpecies]) continue;
			baseFormes[template.baseSpecies] = 1;

			// Okay, the set passes, add it to our team
			pokemon.push(set);

			pokemonLeft++;
			// Now that our Pokemon has passed all checks, we can increment the type counter
			for (var t = 0; t < types.length; t++) {
				if (types[t] in typeCount) {
					typeCount[types[t]]++;
				} else {
					typeCount[types[t]] = 1;
				}
			}
			typeComboCount[typeCombo] = 1;

			// Increment Uber/NU and mega counter
			if (tier === 'Uber') {
				uberCount++;
			} else if (tier === 'NU' || tier === 'NFE' || tier === 'LC') {
				nuCount++;
			}
			if (this.getItem(set.item).megaStone) megaCount++;
		}
		return pokemon;
	},
	randomHoennWeatherTeam: function (side) {
		var keys = [];
		var pokemonLeft = 0;
		var dice = this.random(100);
		if (dice < 40) {
			lead = 'groudon';
		} else if (dice < 80) {
			lead = 'kyogre';
		} else {
			lead = 'rayquaza';
		}
		var pokemon = [this.randomSet(this.getTemplate(lead), 0)];
		var groudonList = ['torchic', 'combusken', 'blaziken', 'nincada', 'geodude', 'graveler', 'golem', 'nosepass', 'probopass', 'mawile', 'aron', 'lairon', 'aggron', 'numel', 'camerupt', 'slugma', 'magcargo', 'torkoal', 'sandshrew', 'sandslash', 'skarmory', 'trapinch', 'vibrava', 'flygon', 'lunatone', 'solrock', 'baltoy', 'claydol', 'anorith', 'armaldo', 'castform', 'vulpix', 'ninetales', 'phanpy', 'dolphan', 'rhyhorn', 'rhydon', 'rhyperior', 'beldum', 'metang', 'metagross', 'regirock', 'registeel', 'jirachi'];
		var kyogreList = ['mudkip', 'marshtomp', 'swampert', 'lotad', 'lombre', 'ludicolo', 'wingull', 'pelipper', 'surskit', 'masquerain', 'goldeen', 'seaking', 'magikarp', 'gyarados', 'marill', 'azumarill', 'tentacool', 'tentacruel', 'carvanha', 'sharpedo', 'wailmer', 'wailord', 'barboach', 'whiscash', 'corphish', 'crawdaunt', 'lileep', 'cradily', 'feebas', 'milotic', 'castform', 'staryu', 'starmie', 'psyduck', 'golduck', 'snorunt', 'glalie', 'spheal', 'sealeo', 'walrein', 'clamperl', 'huntail', 'gorebyss', 'relicanth', 'corsola', 'chinchou', 'lanturn', 'luvdisc', 'horsea', 'seadra', 'kingdra', 'regice'];
		var rayquazaList = ['beautifly', 'taillow', 'swellow', 'ninjask', 'zubat', 'golbat', 'crobat', 'electrike', 'manectric', 'plusle', 'minun', 'magnemite', 'magneton', 'magnezone', 'voltorb', 'electrode', 'doduo', 'dodrio', 'swablu', 'altaria', 'tropius', 'pichu', 'pikachu', 'raichu', 'natu', 'xatu', 'bagon', 'shelgon', 'salamence', 'latias', 'latios'];
		groudonList = groudonList.randomize();
		kyogreList = kyogreList.randomize();
		rayquazaList = rayquazaList.randomize();
		for (var i in this.data.FormatsData) {
			var template = this.getTemplate(i);
			if (this.data.FormatsData[i].randomBattleMoves && !this.data.FormatsData[i].isNonstandard && !template.evos.length && (template.forme.substr(0, 4) !== 'Mega')) {
				keys.push(i);
			}
		}
		keys = keys.randomize();

		var teamPool = [];
		if (lead === 'groudon') {
			teamPool = groudonList;
		} else if (lead === 'kyogre') {
			teamPool = kyogreList;
		} else {
			teamPool = rayquazaList;
		}

		var typeCount = {};
		var typeComboCount = {};
		var baseFormes = {};
		var uberCount = 0;
		var nuCount = 0;
		var megaCount = 0;

		for (var i = 0; i < keys.length && pokemonLeft < 6; i++) {
			var template = this.getTemplate(teamPool[i]);
			if (!template || !template.name || !template.types) continue;
			var tier = template.tier;
			// This tries to limit the amount of Ubers and NUs on one team to promote "fun":
			// LC Pokemon have a hard limit in place at 2; NFEs/NUs/Ubers are also limited to 2 but have a 20% chance of being added anyway.
			// LC/NFE/NU Pokemon all share a counter (so having one of each would make the counter 3), while Ubers have a counter of their own.
			if (tier === 'LC' && nuCount > 1) continue;
			if ((tier === 'NFE' || tier === 'NU') && nuCount > 1 && Math.random() * 5 > 1) continue;

			// CAPs have 20% the normal rate
			if (tier === 'CAP' && Math.random() * 5 > 1) continue;
			// Arceus formes have 1/18 the normal rate each (so Arceus as a whole has a normal rate)
			if (keys[i].substr(0, 6) === 'arceus' && Math.random() * 18 > 1) continue;
			// Basculin formes have 1/2 the normal rate each (so Basculin as a whole has a normal rate)
			if (keys[i].substr(0, 8) === 'basculin' && Math.random() * 2 > 1) continue;
			// Genesect formes have 1/5 the normal rate each (so Genesect as a whole has a normal rate)
			if (keys[i].substr(0, 8) === 'genesect' && Math.random() * 5 > 1) continue;
			// Gourgeist formes have 1/4 the normal rate each (so Gourgeist as a whole has a normal rate)
			if (keys[i].substr(0, 9) === 'gourgeist' && Math.random() * 4 > 1) continue;
			// Not available on XY
			if (template.species === 'Pichu-Spiky-eared') continue;

			// Limit 2 of any type
			var types = template.types;
			var skip = false;
			for (var t = 0; t < types.length; t++) {
				if (typeCount[types[t]] > 1 && Math.random() * 5 > 1) {
					skip = true;
					break;
				}
			}
			if (skip) continue;

			var set = this.randomSet(template, i, megaCount);

			// Illusion shouldn't be on the last pokemon of the team
			if (set.ability === 'Illusion' && pokemonLeft > 4) continue;

			// Limit 1 of any type combination
			var typeCombo = types.join();
			if (set.ability === 'Drought' || set.ability === 'Drizzle') {
				// Drought and Drizzle don't count towards the type combo limit
				typeCombo = set.ability;
			}
			if (typeCombo in typeComboCount) continue;

			// Limit the number of Megas to one, just like in-game
			if (this.getItem(set.item).megaStone && megaCount > 0) continue;

			// Limit to one of each species (Species Clause)
			if (baseFormes[template.baseSpecies]) continue;
			baseFormes[template.baseSpecies] = 1;

			// Okay, the set passes, add it to our team
			pokemon.push(set);

			pokemonLeft++;
			// Now that our Pokemon has passed all checks, we can increment the type counter
			for (var t = 0; t < types.length; t++) {
				if (types[t] in typeCount) {
					typeCount[types[t]]++;
				} else {
					typeCount[types[t]] = 1;
				}
			}
			typeComboCount[typeCombo] = 1;

			// Increment Uber/NU and mega counter
			if (tier === 'Uber') {
				uberCount++;
			} else if (tier === 'NU' || tier === 'NFE' || tier === 'LC') {
				nuCount++;
			}
			if (this.getItem(set.item).megaStone) megaCount++;
		}
		return pokemon;
	},
	randomXYAnniversaryTeam: function (side) {
		var keys = [];
		var pokemonLeft = 0;
		var pokemon = [];
		var pokemonList = ['chespin', 'quilladin', 'chesnaught', 'fennekin', 'braixen', 'delphox', 'froakie', 'frogadier', 'greninja', 'bunnelby', 'diggersby', 'fletchling', 'fletchinder', 'talonflame', 'scatterbug', 'spewpa', 'vivillon', 'litleo', 'pyroar', 'flabebe', 'floette', 'florges', 'skiddo', 'gogoat', 'pancham', 'pangoro', 'furfrou', 'espurr', 'meowstic', 'meowsticf', 'honedge', 'doublade', 'aegislash', 'spritzee', 'aromatisse', 'swirlix', 'slurpuff', 'inkay', 'malamar', 'binacle', 'barbaracle', 'skrelp', 'dragalge', 'clauncher', 'clawitzer', 'helioptile', 'heliolisk', 'tyrunt', 'tyrantrum', 'amaura', 'aurorus', 'sylveon', 'hawlucha', 'dedenne', 'carbink', 'goomy', 'sliggoo', 'goodra', 'klefki', 'phantump', 'trevenant', 'pumpkaboo', 'pumpkaboosmall', 'pumpkaboolarge', 'pumpkaboosuper', 'gourgeist', 'gourgeistsmall', 'gourgeistlarge', 'gourgeistsuper', 'bergmite', 'avalugg', 'noibat', 'noivern', 'xerneas', 'yveltal', 'zygarde', 'diancie'];
		pokemonList = pokemonList.randomize();
		for (var i in this.data.FormatsData) {
			var template = this.getTemplate(i);
			if (this.data.FormatsData[i].randomBattleMoves && !this.data.FormatsData[i].isNonstandard && !template.evos.length && (template.forme.substr(0, 4) !== 'Mega')) {
				keys.push(i);
			}
		}
		keys = keys.randomize();

		var typeCount = {};
		var typeComboCount = {};
		var baseFormes = {};
		var uberCount = 0;
		var nuCount = 0;
		var megaCount = 0;

		for (var i = 0; i < keys.length && pokemonLeft < 6; i++) {
			var template = this.getTemplate(pokemonList[i]);
			if (!template || !template.name || !template.types) continue;
			var tier = template.tier;
			// This tries to limit the amount of Ubers and NUs on one team to promote "fun":
			// LC Pokemon have a hard limit in place at 2; NFEs/NUs/Ubers are also limited to 2 but have a 20% chance of being added anyway.
			// LC/NFE/NU Pokemon all share a counter (so having one of each would make the counter 3), while Ubers have a counter of their own.
			if (tier === 'LC' && nuCount > 1) continue;
			if ((tier === 'NFE' || tier === 'NU') && nuCount > 1 && Math.random() * 5 > 1) continue;
			if (tier === 'Uber' && uberCount > 1 && Math.random() * 5 > 1) continue;

			// CAPs have 20% the normal rate
			if (tier === 'CAP' && Math.random() * 5 > 1) continue;
			// Arceus formes have 1/18 the normal rate each (so Arceus as a whole has a normal rate)
			if (keys[i].substr(0, 6) === 'arceus' && Math.random() * 18 > 1) continue;
			// Basculin formes have 1/2 the normal rate each (so Basculin as a whole has a normal rate)
			if (keys[i].substr(0, 8) === 'basculin' && Math.random() * 2 > 1) continue;
			// Genesect formes have 1/5 the normal rate each (so Genesect as a whole has a normal rate)
			if (keys[i].substr(0, 8) === 'genesect' && Math.random() * 5 > 1) continue;
			// Gourgeist formes have 1/4 the normal rate each (so Gourgeist as a whole has a normal rate)
			if (keys[i].substr(0, 9) === 'gourgeist' && Math.random() * 4 > 1) continue;
			// Not available on XY
			if (template.species === 'Pichu-Spiky-eared') continue;

			// Limit 2 of any type
			var types = template.types;
			var skip = false;
			for (var t = 0; t < types.length; t++) {
				if (typeCount[types[t]] > 1 && Math.random() * 5 > 1) {
					skip = true;
					break;
				}
			}
			if (skip) continue;

			var set = this.randomSet(template, i, megaCount);

			// Illusion shouldn't be on the last pokemon of the team
			if (set.ability === 'Illusion' && pokemonLeft > 4) continue;

			// Limit 1 of any type combination
			var typeCombo = types.join();
			if (set.ability === 'Drought' || set.ability === 'Drizzle') {
				// Drought and Drizzle don't count towards the type combo limit
				typeCombo = set.ability;
			}
			if (typeCombo in typeComboCount) continue;

			// Limit the number of Megas to one, just like in-game
			if (this.getItem(set.item).megaStone && megaCount > 0) continue;

			// Limit to one of each species (Species Clause)
			if (baseFormes[template.baseSpecies]) continue;
			baseFormes[template.baseSpecies] = 1;

			// Okay, the set passes, add it to our team
			pokemon.push(set);

			pokemonLeft++;
			// Now that our Pokemon has passed all checks, we can increment the type counter
			for (var t = 0; t < types.length; t++) {
				if (types[t] in typeCount) {
					typeCount[types[t]]++;
				} else {
					typeCount[types[t]] = 1;
				}
			}
			typeComboCount[typeCombo] = 1;

			// Increment Uber/NU and mega counter
			if (tier === 'Uber') {
				uberCount++;
			} else if (tier === 'NU' || tier === 'NFE' || tier === 'LC') {
				nuCount++;
			}
			if (this.getItem(set.item).megaStone) megaCount++;
		}
		return pokemon;
	},
	randomSmashBrosTeam: function (side) {
		var keys = [];
		var pokemonLeft = 0;
		var dice = this.random(8);
		if (dice < 1) {
			lead = 'pikachu';
		} else if (dice < 2) {
			lead = 'jigglypuff';
		} else if (dice < 3) {
			lead = 'mewtwo';
		} else if (dice < 4) {
			lead = 'charizard';
		} else if (dice < 5) {
			lead = 'ivysaur';
		} else if (dice < 6) {
			lead = 'squirtle';
		} else if (dice < 7) {
			lead = 'lucario';
		} else {
			lead = 'greninja';
		}
		var pokemon = [this.randomSet(this.getTemplate(lead), 0)];
		var pikachuList = ['pichu', 'meowth', 'electrode', 'raikou', 'zapdos', 'dedenne'];
		var jigglypuffList = ['chansey', 'clefairy', 'snorlax', 'porygon', 'porygon2', 'togepi', 'munchlax', 'eevee', 'arceus', 'meloetta', 'swirlix', 'xerneas'];
		var mewtwoList = ['mew', 'celebi', 'lugia', 'unown', 'wobbuffet', 'deoxys', 'gardevoir', 'jirachi', 'latias', 'latios', 'victini'];
		var charizardList = ['charmander', 'cyndaquil', 'entei', 'hooh', 'moltres', 'groudon', 'torchic', 'fennekin', 'fletchling'];
		var ivysaurList = ['beedrill', 'koffing', 'venusaur', 'bellossom', 'chikorita', 'weezing', 'gulpin', 'abomasnow', 'snivy', 'chespin', 'gogoat', 'spewpa'];
		var squirtleList = ['blastoise', 'goldeen', 'articuno', 'marill', 'staryu', 'suicune', 'piplup', 'kyogre', 'manaphy', 'palkia', 'oshawott', 'kyurem', 'keldeo'];
		var lucarioList = ['hitmonlee', 'onix', 'scizor', 'bonsly', 'metagross', 'genesect'];
		var greninjaList = ['starmie', 'weavile', 'giratina', 'darkrai', 'zoroark', 'inkay'];
		pikachuList = pikachuList.randomize();
		jigglypuffList = jigglypuffList.randomize();
		mewtwoList = mewtwoList.randomize();
		charizardList = charizardList.randomize();
		ivysaurList = ivysaurList.randomize();
		squirtleList = squirtleList.randomize();
		lucarioList = lucarioList.randomize();
		greninjaList = greninjaList.randomize();
		for (var i in this.data.FormatsData) {
			var template = this.getTemplate(i);
			if (this.data.FormatsData[i].randomBattleMoves && !this.data.FormatsData[i].isNonstandard && !template.evos.length && (template.forme.substr(0, 4) !== 'Mega')) {
				keys.push(i);
			}
		}
		keys = keys.randomize();

		var teamPool = [];
		if (lead === 'pikachu') {
			teamPool = pikachuList;
		} else if (lead === 'jigglypuff') {
			teamPool = jigglypuffList;
		} else if (lead === 'mewtwo') {
			teamPool = mewtwoList;
		} else if (lead === 'charizard') {
			teamPool = charizardList;
		} else if (lead === 'ivysaur') {
			teamPool = ivysaurList;
		} else if (lead === 'squirtle') {
			teamPool = squirtleList;
		} else if (lead === 'lucario') {
			teamPool = lucarioList;
		} else {
			teamPool = greninjaList;
		}

		var typeCount = {};
		var typeComboCount = {};
		var baseFormes = {};
		var uberCount = 0;
		var nuCount = 0;
		var megaCount = 0;

		for (var i = 0; i < keys.length && pokemonLeft < 6; i++) {
			var template = this.getTemplate(teamPool[i]);
			if (!template || !template.name || !template.types) continue;
			var tier = template.tier;
			// This tries to limit the amount of Ubers and NUs on one team to promote "fun":
			// LC Pokemon have a hard limit in place at 2; NFEs/NUs/Ubers are also limited to 2 but have a 20% chance of being added anyway.
			// LC/NFE/NU Pokemon all share a counter (so having one of each would make the counter 3), while Ubers have a counter of their own.
			if ((tier === 'NFE' || tier === 'NU') && nuCount > 1 && Math.random() * 5 > 1) continue;
			if (tier === 'Uber' && uberCount > 1 && Math.random() * 5 > 1) continue;

			// CAPs have 20% the normal rate
			if (tier === 'CAP' && Math.random() * 5 > 1) continue;
			// Basculin formes have 1/2 the normal rate each (so Basculin as a whole has a normal rate)
			if (keys[i].substr(0, 8) === 'basculin' && Math.random() * 2 > 1) continue;
			// Genesect formes have 1/5 the normal rate each (so Genesect as a whole has a normal rate)
			if (keys[i].substr(0, 8) === 'genesect' && Math.random() * 5 > 1) continue;
			// Gourgeist formes have 1/4 the normal rate each (so Gourgeist as a whole has a normal rate)
			if (keys[i].substr(0, 9) === 'gourgeist' && Math.random() * 4 > 1) continue;
			// Not available on XY
			if (template.species === 'Pichu-Spiky-eared') continue;

			var types = template.types;
			var skip = false;

			var set = this.randomSet(template, i, megaCount);

			// Illusion shouldn't be on the last pokemon of the team
			if (set.ability === 'Illusion' && pokemonLeft > 4) continue;
			
			var typeCombo = types.join();

			// Limit the number of Megas to one, just like in-game
			if (this.getItem(set.item).megaStone && megaCount > 0) continue;

			// Limit to one of each species (Species Clause)
			if (baseFormes[template.baseSpecies]) continue;
			baseFormes[template.baseSpecies] = 1;

			// Okay, the set passes, add it to our team
			pokemon.push(set);

			pokemonLeft++;
			// Now that our Pokemon has passed all checks, we can increment the type counter
			for (var t = 0; t < types.length; t++) {
				if (types[t] in typeCount) {
					typeCount[types[t]]++;
				} else {
					typeCount[types[t]] = 1;
				}
			}
			typeComboCount[typeCombo] = 1;

			// Increment Uber/NU and mega counter
			if (tier === 'Uber') {
				uberCount++;
			} else if (tier === 'NU' || tier === 'NFE' || tier === 'LC') {
				nuCount++;
			}
			if (this.getItem(set.item).megaStone) megaCount++;
		}
		return pokemon;
	},
	randomCommunityTeam: function (side) {
		var keys = [];
		var pokemonLeft = 0;
		var pokemon = [];
		var pokemonList = ['absol', 'arcanine', 'aromatisse', 'azelf', 'bellossom', 'bidoof', 'castform', 'celebi', 'charizard', 'cofagrigus', 'crobat', 'cyndaquil', 'drifblim', 'espurr', 'feraligatr', 'gallade', 'galvantula', 'garchomp', 'gardevoir', 'golurk', 'gourgeist', 'greninja', 'heracross', 'hydreigon', 'igglybuff', 'infernape', 'jynx', 'lapras', 'latias', 'latios', 'liepard', 'ludicolo', 'magikarp', 'magnezone', 'mantine', 'masquerain', 'mawile', 'meganium', 'mew', 'mewtwo', 'milotic', 'mismagius', 'nidoking', 'oshawott', 'pidgey', 'pikachu', 'porygon2', 'pumpkaboo', 'raichu', 'reshiram', 'reuniclus', 'rotomfan', 'sandshrew', 'sceptile', 'scizor', 'scolipede', 'scrafty', 'serperior', 'shaymin', 'skarmory', 'slowbro', 'snivy', 'spheal', 'staraptor', 'starmie', 'suicune', 'swampert', 'sylveon', 'togekiss', 'typhlosion', 'tyranitar', 'vaporeon', 'venusaur', 'victini', 'volcarona', 'vulpix', 'whimsicott', 'wigglytuff', 'zebstrika', 'zekrom'];
		pokemonList = pokemonList.randomize();
		for (var i in this.data.FormatsData) {
			var template = this.getTemplate(i);
			if (this.data.FormatsData[i].randomBattleMoves && !this.data.FormatsData[i].isNonstandard && !template.evos.length && (template.forme.substr(0, 4) !== 'Mega')) {
				keys.push(i);
			}
		}
		keys = keys.randomize();

		var typeCount = {};
		var typeComboCount = {};
		var baseFormes = {};
		var uberCount = 0;
		var nuCount = 0;
		var megaCount = 0;

		for (var i = 0; i < keys.length && pokemonLeft < 6; i++) {
			var template = this.getTemplate(pokemonList[i]);
			if (!template || !template.name || !template.types) continue;
			var tier = template.tier;
			// This tries to limit the amount of Ubers and NUs on one team to promote "fun":
			// LC Pokemon have a hard limit in place at 2; NFEs/NUs/Ubers are also limited to 2 but have a 20% chance of being added anyway.
			// LC/NFE/NU Pokemon all share a counter (so having one of each would make the counter 3), while Ubers have a counter of their own.
			if (tier === 'LC' && nuCount > 1) continue;
			if ((tier === 'NFE' || tier === 'NU') && nuCount > 1 && Math.random() * 5 > 1) continue;
			if (tier === 'Uber' && uberCount > 1 && Math.random() * 5 > 1) continue;

			// CAPs have 20% the normal rate
			if (tier === 'CAP' && Math.random() * 5 > 1) continue;
			// Arceus formes have 1/18 the normal rate each (so Arceus as a whole has a normal rate)
			if (keys[i].substr(0, 6) === 'arceus' && Math.random() * 18 > 1) continue;
			// Basculin formes have 1/2 the normal rate each (so Basculin as a whole has a normal rate)
			if (keys[i].substr(0, 8) === 'basculin' && Math.random() * 2 > 1) continue;
			// Genesect formes have 1/5 the normal rate each (so Genesect as a whole has a normal rate)
			if (keys[i].substr(0, 8) === 'genesect' && Math.random() * 5 > 1) continue;
			// Gourgeist formes have 1/4 the normal rate each (so Gourgeist as a whole has a normal rate)
			if (keys[i].substr(0, 9) === 'gourgeist' && Math.random() * 4 > 1) continue;
			// Not available on XY
			if (template.species === 'Pichu-Spiky-eared') continue;

			// Limit 2 of any type
			var types = template.types;
			var skip = false;
			for (var t = 0; t < types.length; t++) {
				if (typeCount[types[t]] > 1 && Math.random() * 5 > 1) {
					skip = true;
					break;
				}
			}
			if (skip) continue;

			var set = this.randomSet(template, i, megaCount);

			// Illusion shouldn't be on the last pokemon of the team
			if (set.ability === 'Illusion' && pokemonLeft > 4) continue;

			// Limit 1 of any type combination
			var typeCombo = types.join();
			if (set.ability === 'Drought' || set.ability === 'Drizzle') {
				// Drought and Drizzle don't count towards the type combo limit
				typeCombo = set.ability;
			}
			if (typeCombo in typeComboCount) continue;

			// Limit the number of Megas to one, just like in-game
			if (this.getItem(set.item).megaStone && megaCount > 0) continue;

			// Limit to one of each species (Species Clause)
			if (baseFormes[template.baseSpecies]) continue;
			baseFormes[template.baseSpecies] = 1;

			if (template.id === 'absol') {
				set.species = 'absol';
				set.name = 'Sanguine';
			} else if (template.id === 'arcanine') {
				set.species = 'arcanine';
				set.name = 'Aslan';
			} else if (template.id === 'aromatisse') {
				set.species = 'aromatisse';
				set.name = 'Necrum';
			} else if (template.id === 'azelf') {
				set.species = 'azelf';
				set.name = 'Dark Azelf';
			} else if (template.id === 'bellossom') {
				set.species = 'bellossom';
				set.name = 'Leijon';
				set.gender = 'F';
				set.moves = ['petaldance', 'attract', 'hiddenpowerfire', 'synthesis'];
			} else if (template.id === 'bidoof') {
				set.species = 'bidoof';
				var dice = this.random(2);
				if (dice < 1) {
					set.name = 'Bidoof FTW';
				} else {
					set.name = 'Lalapizzame';
				}
			} else if (template.id === 'castform') {
				set.species = 'castform';
				set.name = 'Michonne';
			} else if (template.id === 'celebi') {
				set.species = 'celebi';
				set.name = 'R.F.';
			} else if (template.id === 'charizard') {
				set.species = 'charizard';
				set.name = 'Rukario';
			} else if (template.id === 'cofagrigus') {
				set.species = 'cofagrigus';
				set.name = 'Zeffy';
			} else if (template.id === 'crobat') {
				set.species = 'crobat';
				set.name = 'Timbjerr';
			} else if (template.id === 'cyndaquil') {
				set.species = 'cyndaquil';
				set.name = 'Gallant192';
			} else if (template.id === 'drifblim') {
				set.species = 'drifblim';
				set.name = 'antemortem';
			} else if (template.id === 'espurr') {
				set.species = 'espurr';
				set.name = 'machomuu';
			} else if (template.id === 'feraligatr') {
				set.species = 'feraligatr';
				set.name = 'Jin Of The Gale';
			} else if (template.id === 'gallade') {
				set.species = 'gallade';
				set.name = 'PlatinumDude';
			} else if (template.id === 'galvantula') {
				set.species = 'galvantula';
				set.name = 'Autumn Reverie';
			} else if (template.id === 'garchomp') {
				set.species = 'garchomp';
				set.name = 'Exile';
			} else if (template.id === 'gardevoir') {
				set.species = 'gardevoir';
				set.name = 'Jellicent♀';
			} else if (template.id === 'golurk') {
				set.species = 'golurk';
				set.name = 'Sheerow';
			} else if (template.id === 'gourgeist') {
				set.species = 'gourgeist';
				set.name = 'Flushed';
			} else if (template.id === 'greninja') {
				set.species = 'greninja';
				set.name = 'Chocolate™';
			} else if (template.id === 'heracross') {
				set.species = 'heracross';
				set.name = 'Troye';
			} else if (template.id === 'hydreigon') {
				set.species = 'hydreigon';
				set.name = 'Overlord Drakow';
			} else if (template.id === 'igglybuff') {
				set.species = 'igglybuff';
				set.name = '«Chuckles»';
			} else if (template.id === 'infernape') {
				set.species = 'infernape';
				set.name = 'Nathan';
			} else if (template.id === 'jynx') {
				set.species = 'jynx';
				set.name = 'Black Mage';
			} else if (template.id === 'lapras') {
				set.species = 'lapras';
				set.name = 'Altairis';
			} else if (template.id === 'latias') {
				set.species = 'latias';
				set.name = 'Sector';
			} else if (template.id === 'latios') {
				set.species = 'latios';
				set.name = 'Retribution';
			} else if (template.id === 'liepard') {
				set.species = 'liepard';
				set.name = 'Bruce Banner';
			} else if (template.id === 'ludicolo') {
				set.species = 'ludicolo';
				set.name = 'Omicron';
			} else if (template.id === 'magikarp') {
				set.species = 'magikarp';
				set.name = 'Clacla';
			} else if (template.id === 'magnezone') {
				set.species = 'magnezone';
				set.name = 'Archer99';
			} else if (template.id === 'mantine') {
				set.species = 'mantine';
				set.name = 'Blu·Ray';
			} else if (template.id === 'masquerain') {
				set.species = 'masquerain';
				set.name = 'abnegation';
			} else if (template.id === 'mawile') {
				set.species = 'mawile';
				set.name = 'enigmα.';
			} else if (template.id === 'meganium') {
				set.species = 'meganium';
				set.name = 'Cadance';
			} else if (template.id === 'mew') {
				set.species = 'mew';
				set.name = 'Isaac';
			} else if (template.id === 'mewtwo') {
				set.species = 'mewtwo';
				var dice = this.random(2);
				if (dice < 1) {
					set.name = 'babaGAReeb';
				} else {
					set.name = 'Vital';
				}
			} else if (template.id === 'milotic') {
				set.species = 'milotic';
				var dice = this.random(2);
				if (dice < 1) {
					set.name = 'Dragon';
				} else {
					set.name = 'TGM';
				}
			} else if (template.id === 'mismagius') {
				set.species = 'mismagius';
				set.name = 'Polar Spectrum';
				set.item = 'colburberry';
				set.moves = ['willowisp', 'hex', 'nastyplot', 'powergem'];
				set.nature = 'timid';
				set.evs = {hp: 0, def: 0, spd: 4, spa: 252, atk: 0, spe: 252};
			} else if (template.id === 'nidoking') {
				set.species = 'nidoking';
				set.name = 'jdthebud';
			} else if (template.id === 'oshawott') {
				set.species = 'oshawott';
				set.name = 'Hikamaru';
			} else if (template.id === 'pidgey') {
				set.species = 'pidgey';
				set.name = 'Olli';
			} else if (template.id === 'pikachu') {
				set.species = 'pikachu';
				set.name = 'Kaori';
			} else if (template.id === 'porygon2') {
				set.species = 'porygon2';
				set.name = 'Euphoric';
			} else if (template.id === 'pumpkaboo') {
				set.species = 'pumpkaboo';
				set.name = 'Forever';
			} else if (template.id === 'raichu') {
				set.species = 'raichu';
				set.name = 'Lance';
			} else if (template.id === 'reshiram') {
				set.species = 'reshiram';
				set.name = 'Logical Cabbage';
			} else if (template.id === 'reuniclus') {
				set.species = 'reuniclus';
				set.name = 'Marisa';
			} else if (template.id === 'rotomfan') {
				set.species = 'rotomfan';
				set.name = 'littlebrother';
				set.item = 'leftovers';
				set.moves = ['discharge', 'painsplit', 'airslash', 'substitute'];
			} else if (template.id === 'sandshrew') {
				set.species = 'sandshrew';
				set.name = 'Squirrel';
			} else if (template.id === 'sceptile') {
				set.species = 'sceptile';
				set.name = 'Regeneration';
			} else if (template.id === 'scizor') {
				set.species = 'scizor';
				set.name = 'srinator';
				set.gender = 'M';
				set.item = 'choiceband';
				set.ability = 'technician';
				set.moves = ['bulletpunch', 'uturn', 'aerialace', 'superpower'];
				set.nature = 'adamant';
				set.evs = {hp: 252, def: 0, spd: 4, spa: 0, atk: 252, spe: 0};
			} else if (template.id === 'scolipede') {
				set.species = 'scolipede';
				set.name = 'Stargazer';
			} else if (template.id === 'scrafty') {
				set.species = 'scrafty';
				set.name = 'Atwilko';
			} else if (template.id === 'serperior') {
				set.species = 'serperior';
				set.name = 'Slayr231';
			} else if (template.id === 'shaymin') {
				set.species = 'shaymin';
				set.name = 'Zorua';
			} else if (template.id === 'skarmory') {
				set.species = 'skarmory';
				set.name = 'nizo';
			} else if (template.id === 'slowbro') {
				set.species = 'slowbro';
				set.name = '.Aero';
			} else if (template.id === 'snivy') {
				set.species = 'snivy';
				set.name = 'Zach';
			} else if (template.id === 'spheal') {
				set.species = 'spheal';
				set.name = 'Christos';
				set.moves = ['freezedry', 'surf', 'yawn', 'superfang'];
			} else if (template.id === 'staraptor') {
				set.species = 'staraptor';
				set.name = 'BadPokemon';
				set.item = 'choiceband';
				set.ability = 'reckless';
				set.moves = ['doubleedge', 'quickattack', 'bravebird', 'closecombat'];
				set.nature = 'adamant';
			} else if (template.id === 'starmie') {
				set.species = 'starmie';
				set.name = 'shenanigans';
			} else if (template.id === 'suicune') {
				set.species = 'suicune';
				set.name = 'wolf';
			} else if (template.id === 'swampert') {
				set.species = 'swampert';
				set.name = 'O\'aka XXIII';
			} else if (template.id === 'sylveon') {
				set.species = 'sylveon';
				var dice = this.random(2);
				if (dice < 1) {
					set.name = 'Harmonious Fusion';
				} else {
					set.name = 'pixie^.^forest';
				}
			} else if (template.id === 'togekiss') {
				set.species = 'togekiss';
				set.name = 'Aurora';
			} else if (template.id === 'typhlosion') {
				set.species = 'typhlosion';
				set.name = 'Libra';
			} else if (template.id === 'tyranitar') {
				set.species = 'tyranitar';
				set.name = 'dontstay96';
			} else if (template.id === 'vaporeon') {
				set.species = 'vaporeon';
				set.name = 'Eevee-kins';
			} else if (template.id === 'venusaur') {
				set.species = 'venusaur';
				var dice = this.random(2);
				if (dice < 1) {
					set.name = 'Brendon McCullum';
				} else {
					set.name = 'Garrabutártulo';
				}
			} else if (template.id === 'victini') {
				set.species = 'victini';
				set.name = 'Starry Windy';
			} else if (template.id === 'volcarona') {
				set.species = 'volcarona';
				set.name = 'Lilith';
			} else if (template.id === 'vulpix') {
				set.species = 'vulpix';
				set.name = 'Endless';
			} else if (template.id === 'whimsicott') {
				set.species = 'whimsicott';
				set.name = 'Sheep';
			} else if (template.id === 'wigglytuff') {
				set.species = 'wigglytuff';
				set.name = 'Guildmaster Wigglytuff';
			} else if (template.id === 'zebstrika') {
				set.species = 'zebstrika';
				set.name = 'Vrai';
			}

			// Okay, the set passes, add it to our team
			pokemon.push(set);

			pokemonLeft++;
			// Now that our Pokemon has passed all checks, we can increment the type counter
			for (var t = 0; t < types.length; t++) {
				if (types[t] in typeCount) {
					typeCount[types[t]]++;
				} else {
					typeCount[types[t]] = 1;
				}
			}
			typeComboCount[typeCombo] = 1;

			// Increment Uber/NU and mega counter
			if (tier === 'Uber') {
				uberCount++;
			} else if (tier === 'NU' || tier === 'NFE' || tier === 'LC') {
				nuCount++;
			}
			if (this.getItem(set.item).megaStone) megaCount++;
		}
		return pokemon;
	},
	randomFurryTeam: function (side) {
		var keys = [];
		var pokemonLeft = 0;
		var dice = this.random(100);
		var lead = (dice  < 50)? 'purrloin' : 'liepard';
		var pokemon = [this.randomSet(this.getTemplate(lead), 0)];
		for (var i in this.data.FormatsData) {
			var template = this.getTemplate(i);
			if (this.data.FormatsData[i].randomBattleMoves && !this.data.FormatsData[i].isNonstandard && !template.evos.length && (template.forme.substr(0, 4) !== 'Mega')) {
				keys.push(i);
			}
		}
		keys = keys.randomize();

		var typeCount = {};
		var typeComboCount = {};
		var baseFormes = {};
		var uberCount = 0;
		var nuCount = 0;
		var megaCount = 0;

		for (var i = 0; i < keys.length && pokemonLeft < 6; i++) {
			var template = this.getTemplate(keys[i]);
			if (!template || !template.name || !template.types) continue;
			var tier = template.tier;
			// This tries to limit the amount of Ubers and NUs on one team to promote "fun":
			// LC Pokemon have a hard limit in place at 2; NFEs/NUs/Ubers are also limited to 2 but have a 20% chance of being added anyway.
			// LC/NFE/NU Pokemon all share a counter (so having one of each would make the counter 3), while Ubers have a counter of their own.
			if (tier === 'LC' && nuCount > 1) continue;
			if ((tier === 'NFE' || tier === 'NU') && nuCount > 1 && Math.random() * 5 > 1) continue;
			if (tier === 'Uber' && uberCount > 1 && Math.random() * 5 > 1) continue;

			// CAPs have 20% the normal rate
			if (tier === 'CAP' && Math.random() * 5 > 1) continue;
			// Arceus formes have 1/18 the normal rate each (so Arceus as a whole has a normal rate)
			if (keys[i].substr(0, 6) === 'arceus' && Math.random() * 18 > 1) continue;
			// Basculin formes have 1/2 the normal rate each (so Basculin as a whole has a normal rate)
			if (keys[i].substr(0, 8) === 'basculin' && Math.random() * 2 > 1) continue;
			// Genesect formes have 1/5 the normal rate each (so Genesect as a whole has a normal rate)
			if (keys[i].substr(0, 8) === 'genesect' && Math.random() * 5 > 1) continue;
			// Gourgeist formes have 1/4 the normal rate each (so Gourgeist as a whole has a normal rate)
			if (keys[i].substr(0, 9) === 'gourgeist' && Math.random() * 4 > 1) continue;
			// Not available on XY
			if (template.species === 'Pichu-Spiky-eared') continue;

			// Limit 2 of any type
			var types = template.types;
			var skip = false;
			for (var t = 0; t < types.length; t++) {
				if (typeCount[types[t]] > 1 && Math.random() * 5 > 1) {
					skip = true;
					break;
				}
			}
			if (skip) continue;

			var set = this.randomSet(template, i, megaCount);

			// Illusion shouldn't be on the last pokemon of the team
			if (set.ability === 'Illusion' && pokemonLeft > 4) continue;

			// Limit 1 of any type combination
			var typeCombo = types.join();
			if (set.ability === 'Drought' || set.ability === 'Drizzle') {
				// Drought and Drizzle don't count towards the type combo limit
				typeCombo = set.ability;
			}
			if (typeCombo in typeComboCount) continue;

			// Limit the number of Megas to one, just like in-game
			if (this.getItem(set.item).megaStone && megaCount > 0) continue;

			// Limit to one of each species (Species Clause)
			if (baseFormes[template.baseSpecies]) continue;
			baseFormes[template.baseSpecies] = 1;

			if (template.id === 'purrloin') {
				set.item = 'leftovers';
				set.moves = ['foulplay', 'swagger', 'substitute', 'thunderwave'];
			} else if (template.id === 'liepard') {
				set.item = 'leftovers';
				set.moves = ['foulplay', 'swagger', 'substitute', 'thunderwave'];
			}

			// Okay, the set passes, add it to our team
			pokemon.push(set);

			pokemonLeft++;
			// Now that our Pokemon has passed all checks, we can increment the type counter
			for (var t = 0; t < types.length; t++) {
				if (types[t] in typeCount) {
					typeCount[types[t]]++;
				} else {
					typeCount[types[t]] = 1;
				}
			}
			typeComboCount[typeCombo] = 1;

			// Increment Uber/NU and mega counter
			if (tier === 'Uber') {
				uberCount++;
			} else if (tier === 'NU' || tier === 'NFE' || tier === 'LC') {
				nuCount++;
			}
			if (this.getItem(set.item).megaStone) megaCount++;
		}
		return pokemon;
	},
	randomMetronomeTeam: function (side) {
		var keys = [];
		var pokemonLeft = 0;
		var pokemon = [];
		for (var i in this.data.FormatsData) {
			var template = this.getTemplate(i);
			if (this.data.FormatsData[i].randomBattleMoves && !this.data.FormatsData[i].isNonstandard && !template.evos.length && (template.forme.substr(0, 4) !== 'Mega')) {
				keys.push(i);
			}
		}
		keys = keys.randomize();

		var typeCount = {};
		var typeComboCount = {};
		var baseFormes = {};
		var uberCount = 0;
		var nuCount = 0;
		var megaCount = 0;

		for (var i = 0; i < keys.length && pokemonLeft < 6; i++) {
			var template = this.getTemplate(keys[i]);
			if (!template || !template.name || !template.types) continue;
			var tier = template.tier;
			// This tries to limit the amount of Ubers and NUs on one team to promote "fun":
			// LC Pokemon have a hard limit in place at 2; NFEs/NUs/Ubers are also limited to 2 but have a 20% chance of being added anyway.
			// LC/NFE/NU Pokemon all share a counter (so having one of each would make the counter 3), while Ubers have a counter of their own.
			if (tier === 'LC' && nuCount > 1) continue;
			if ((tier === 'NFE' || tier === 'NU') && nuCount > 1 && Math.random() * 5 > 1) continue;
			if (tier === 'Uber' && uberCount > 1 && Math.random() * 5 > 1) continue;

			// CAPs have 20% the normal rate
			if (tier === 'CAP' && Math.random() * 5 > 1) continue;
			// Arceus formes have 1/18 the normal rate each (so Arceus as a whole has a normal rate)
			if (keys[i].substr(0, 6) === 'arceus' && Math.random() * 18 > 1) continue;
			// Basculin formes have 1/2 the normal rate each (so Basculin as a whole has a normal rate)
			if (keys[i].substr(0, 8) === 'basculin' && Math.random() * 2 > 1) continue;
			// Genesect formes have 1/5 the normal rate each (so Genesect as a whole has a normal rate)
			if (keys[i].substr(0, 8) === 'genesect' && Math.random() * 5 > 1) continue;
			// Gourgeist formes have 1/4 the normal rate each (so Gourgeist as a whole has a normal rate)
			if (keys[i].substr(0, 9) === 'gourgeist' && Math.random() * 4 > 1) continue;
			// Not available on XY
			if (template.species === 'Pichu-Spiky-eared') continue;

			// Limit 2 of any type
			var types = template.types;
			var skip = false;
			for (var t = 0; t < types.length; t++) {
				if (typeCount[types[t]] > 1 && Math.random() * 5 > 1) {
					skip = true;
					break;
				}
			}
			if (skip) continue;

			var set = this.randomSet(template, i, megaCount);

			// Illusion shouldn't be on the last pokemon of the team
			if (set.ability === 'Illusion' && pokemonLeft > 4) continue;

			// Limit 1 of any type combination
			var typeCombo = types.join();
			if (set.ability === 'Drought' || set.ability === 'Drizzle') {
				// Drought and Drizzle don't count towards the type combo limit
				typeCombo = set.ability;
			}
			if (typeCombo in typeComboCount) continue;

			// Limit the number of Megas to one, just like in-game
			if (this.getItem(set.item).megaStone && megaCount > 0) continue;

			// Limit to one of each species (Species Clause)
			if (baseFormes[template.baseSpecies]) continue;
			baseFormes[template.baseSpecies] = 1;

			set.moves = ['metronome'];

			// Okay, the set passes, add it to our team
			pokemon.push(set);

			pokemonLeft++;
			// Now that our Pokemon has passed all checks, we can increment the type counter
			for (var t = 0; t < types.length; t++) {
				if (types[t] in typeCount) {
					typeCount[types[t]]++;
				} else {
					typeCount[types[t]] = 1;
				}
			}
			typeComboCount[typeCombo] = 1;

			// Increment Uber/NU and mega counter
			if (tier === 'Uber') {
				uberCount++;
			} else if (tier === 'NU' || tier === 'NFE' || tier === 'LC') {
				nuCount++;
			}
			if (this.getItem(set.item).megaStone) megaCount++;
		}
		return pokemon;
	},
	randomPCStaffTeam: function (side) {
		var keys = [];
		var pokemonLeft = 0;
		var pokemon = [];
		var pokemonList = ['suicune', 'lucario', 'serperior', 'ludicolo', 'togekiss', 'spheal', 'ninetales', 'snivy', 'zekrom', 'tyranitar', 'salamence', 'meganium', 'alakazam', 'altaria', 'whimsicott', 'malamar', 'milotic'];
		pokemonList = pokemonList.randomize();
		for (var i in this.data.FormatsData) {
			var template = this.getTemplate(i);
			if (this.data.FormatsData[i].randomBattleMoves && !this.data.FormatsData[i].isNonstandard && !template.evos.length && (template.forme.substr(0, 4) !== 'Mega')) {
				keys.push(i);
			}
		}
		keys = keys.randomize();

		var typeCount = {};
		var typeComboCount = {};
		var baseFormes = {};
		var uberCount = 0;
		var nuCount = 0;
		var megaCount = 0;

		for (var i = 0; i < keys.length && pokemonLeft < 6; i++) {
			var template = this.getTemplate(pokemonList[i]);
			if (!template || !template.name || !template.types) continue;
			var tier = template.tier;
			// This tries to limit the amount of Ubers and NUs on one team to promote "fun":
			// LC Pokemon have a hard limit in place at 2; NFEs/NUs/Ubers are also limited to 2 but have a 20% chance of being added anyway.
			// LC/NFE/NU Pokemon all share a counter (so having one of each would make the counter 3), while Ubers have a counter of their own.
			if (tier === 'LC' && nuCount > 1) continue;
			if ((tier === 'NFE' || tier === 'NU') && nuCount > 1 && Math.random() * 5 > 1) continue;
			if (tier === 'Uber' && uberCount > 1 && Math.random() * 5 > 1) continue;

			// CAPs have 20% the normal rate
			if (tier === 'CAP' && Math.random() * 5 > 1) continue;
			// Arceus formes have 1/18 the normal rate each (so Arceus as a whole has a normal rate)
			if (keys[i].substr(0, 6) === 'arceus' && Math.random() * 18 > 1) continue;
			// Basculin formes have 1/2 the normal rate each (so Basculin as a whole has a normal rate)
			if (keys[i].substr(0, 8) === 'basculin' && Math.random() * 2 > 1) continue;
			// Genesect formes have 1/5 the normal rate each (so Genesect as a whole has a normal rate)
			if (keys[i].substr(0, 8) === 'genesect' && Math.random() * 5 > 1) continue;
			// Gourgeist formes have 1/4 the normal rate each (so Gourgeist as a whole has a normal rate)
			if (keys[i].substr(0, 9) === 'gourgeist' && Math.random() * 4 > 1) continue;
			// Not available on XY
			if (template.species === 'Pichu-Spiky-eared') continue;

			// Limit 2 of any type
			var types = template.types;
			var skip = false;
			for (var t = 0; t < types.length; t++) {
				if (typeCount[types[t]] > 1 && Math.random() * 5 > 1) {
					skip = true;
					break;
				}
			}
			if (skip) continue;

			var set = this.randomSet(template, i, megaCount);

			// Illusion shouldn't be on the last pokemon of the team
			if (set.ability === 'Illusion' && pokemonLeft > 4) continue;

			// Limit 1 of any type combination
			var typeCombo = types.join();
			if (set.ability === 'Drought' || set.ability === 'Drizzle') {
				// Drought and Drizzle don't count towards the type combo limit
				typeCombo = set.ability;
			}
			if (typeCombo in typeComboCount) continue;

			// Limit the number of Megas to one, just like in-game
			if (this.getItem(set.item).megaStone && megaCount > 0) continue;

			// Limit to one of each species (Species Clause)
			if (baseFormes[template.baseSpecies]) continue;
			baseFormes[template.baseSpecies] = 1;

			if (template.id === 'suicune') {
				set.species = 'suicune';
				set.name = 'wolf';
			} else if (template.id === 'lucario') {
				set.species = 'lucario';
				set.name = 'Antemortem';
			} else if (template.id === 'serperior') {
				set.species = 'serperior';
				set.name = 'Nolafus';
			} else if (template.id === 'ludicolo') {
				set.species = 'ludicolo';
				set.name = 'Omicron';
			} else if (template.id === 'togekiss') {
				set.species = 'togekiss';
				set.name = 'Sora';
			} else if (template.id === 'spheal') {
				set.species = 'spheal';
				set.name = 'Christos';
			} else if (template.id === 'ninetales') {
				set.species = 'ninetales';
				var dice = this.random(2);
				if (dice < 1) {
					set.name = 'Magic';
				} else {
					set.name = 'Peitharchia';
				}
			} else if (template.id === 'snivy') {
				set.species = 'snivy';
				set.name = 'Tsutarja';
			} else if (template.id === 'zekrom') {
				set.species = 'zekrom';
				set.item = 'lifeorb';
				set.moves = ['boltstrike', 'dracometeor', 'outrage', 'focusblast'];
				set.nature = 'naughty';
				set.evs = {hp: 0, def: 4, spd: 0, spa: 140, atk: 252, spe: 112};
			} else if (template.id === 'tyranitar') {
				set.species = 'tyranitar';
				set.name = 'Necrum';
				set.gender = 'M';
				set.item = 'assaultvest';
				set.ability = 'sandstream';
				set.moves = ['stoneedge', 'crunch', 'earthquake', 'ironhead'];
				set.nature = 'jolly';
			} else if (template.id === 'salamence') {
				set.species = 'salamence';
				set.name = 'Livewire';
			} else if (template.id === 'meganium') {
				set.species = 'meganium';
				set.name = 'Denny Hamlin';
				set.item = 'lightclay';
				set.moves = ['gigadrain', 'reflect', 'lightscreen', 'synthesis'];
			} else if (template.id === 'alakazam') {
				set.species = 'alakazam';
				set.name = 'donavannj';
			} else if (template.id === 'altaria') {
				set.species = 'altaria';
				set.name = 'Sydian';
				set.shiny = true;
			} else if (template.id === 'whimsicott') {
				set.species = 'whimsicott';
				set.name = 'Sheep';
				set.shiny = true;
			} else if (template.id === 'malamar') {
				set.species = 'malamar';
				set.name = 'curiousnathan';
			} else if (template.id === 'milotic') {
				set.species = 'milotic';
				set.name = 'Dragon';
			}

			// Okay, the set passes, add it to our team
			pokemon.push(set);

			pokemonLeft++;
			// Now that our Pokemon has passed all checks, we can increment the type counter
			for (var t = 0; t < types.length; t++) {
				if (types[t] in typeCount) {
					typeCount[types[t]]++;
				} else {
					typeCount[types[t]] = 1;
				}
			}
			typeComboCount[typeCombo] = 1;

			// Increment Uber/NU and mega counter
			if (tier === 'Uber') {
				uberCount++;
			} else if (tier === 'NU' || tier === 'NFE' || tier === 'LC') {
				nuCount++;
			}
			if (this.getItem(set.item).megaStone) megaCount++;
		}
		return pokemon;
	},
	randomPCStaffTeamTeam: function(side) {
		var wolfList = ['suicune', 'ninetales', 'honchkrow', 'aggron', 'trevenant', 'aromatisse'];
		var antemortemList = ['venusaur', 'azumarill', 'garchomp', 'heatran', 'excadrill', 'tyranitar'];
		var nolafusList = ['venusaur', 'magnezone', 'volcarona', 'starmie', 'conkeldurr', 'crawdaunt'];
		var omicronList = ['lugia', 'lucario', 'ludicolo', 'politoed', 'salamence', 'mamoswine'];
		var soraList = ['espeon', 'hawlucha', 'mawile', 'porygon2', 'greninja', 'chandelure'];
		var christosList = ['breloom', 'excadrill', 'azumarill', 'thundurus', 'heatran', 'pinsir'];
		var tsutarjaList = ['sylveon', 'darmanitan', 'feraligatr', 'tropius', 'garchomp', 'pikachu'];
		var zekromList = ['zekrom', 'blissey', 'metagross', 'garchomp', 'staraptor', 'volcarona'];
		var necrumList = ['tyranitar', 'blastoise', 'swalot', 'yanmega', 'thundurustherian', 'aromatisse'];
		var livewireList = ['gyarados', 'talonflame', 'tyrantrum', 'raikou', 'honchkrow', 'salamence'];
		var donavannjList = ['alakazam', 'meloettapirouette', 'altaria', 'nidoking', 'aegislash', 'raichu'];
		var sheepList = ['whimsicott', 'ampharos', 'virizion', 'honchkrow', 'lopunny', 'cinccino'];
		var curiousnathanList = ['reuniclus', 'volcarona', 'blastoise', 'garchomp', 'tyrantrum', 'sceptile'];
		var dennyhamlinList = ['meganium', 'ninetales', 'florges', 'floatzel', 'mienshao', 'unfezant'];
		var peitharchiaList = ['ninetales', 'cresselia', 'machamp', 'dusknoir', 'metagross', 'chansey'];
		var dragonList = ['roserade', 'arcanine', 'milotic', 'lucario', 'flygon', 'espeon'];

		var dice = this.random(16);
		var teamGenerate = [];
		if (dice < 1) {
			teamGenerate = 'wolfTeam';
		} else if (dice < 2) {
			teamGenerate = 'antemortemTeam';
		} else if (dice < 3) {
			teamGenerate = 'nolafusTeam';
		} else if (dice < 4) {
			teamGenerate = 'omicronTeam';
		} else if (dice < 5) {
			teamGenerate = 'soraTeam';
		} else if (dice < 6) {
			teamGenerate = 'christosTeam';
		} else if (dice < 7) {
			teamGenerate = 'tsutarjaTeam';
		} else if (dice < 8) {
			teamGenerate = 'zekromTeam';
		} else if (dice < 9) {
			teamGenerate = 'necrumTeam';
		} else if (dice < 10) {
			teamGenerate = 'livewireTeam';
		} else if (dice < 11) {
			teamGenerate = 'donavannjTeam';
		} else if (dice < 12) {
			teamGenerate = 'sheepTeam';
		} else if (dice < 13) {
			teamGenerate = 'curiousnathanTeam';
		} else if (dice < 14) {
			teamGenerate = 'dennyhamlinTeam';
		} else if (dice < 15) {
			teamGenerate = 'peitharchiaTeam';
		} else {
			teamGenerate = 'dragonTeam';
		}

		var team = [];

		var teamPool = [];
		if (teamGenerate === 'wolfTeam') {
			teamPool = wolfList;
		} else if (teamGenerate === 'antemortemTeam') {
			teamPool = antemortemList;
		} else if (teamGenerate === 'nolafusTeam') {
			teamPool = nolafusList;
		} else if (teamGenerate === 'omicronTeam') {
			teamPool = omicronList;
		} else if (teamGenerate === 'soraTeam') {
			teamPool = soraList;
		} else if (teamGenerate === 'christosTeam') {
			teamPool = christosList;
		} else if (teamGenerate === 'tsutarjaTeam') {
			teamPool = tsutarjaList;
		} else if (teamGenerate === 'zekromTeam') {
			teamPool = zekromList;
		} else if (teamGenerate === 'necrumTeam') {
			teamPool = necrumList;
		} else if (teamGenerate === 'livewireTeam') {
			teamPool = livewireList;
		} else if (teamGenerate === 'donavannjTeam') {
			teamPool = donavannjList;
		} else if (teamGenerate === 'sheepTeam') {
			teamPool = sheepList;
		} else if (teamGenerate === 'curiousnathanTeam') {
			teamPool = curiousnathanList;
		} else if (teamGenerate === 'dennyhamlinTeam') {
			teamPool = dennyhamlinList;
		} else if (teamGenerate === 'peitharchiaTeam') {
			teamPool = peitharchiaList;
		} else {
			teamPool = dragonList;
		}
		for (var i=0; i<6; i++) {
			var pokemon = teamPool[i];
			var template = this.getTemplate(pokemon);
			var set = this.randomSet(template, i);

			if (teamGenerate === 'wolfTeam') {
				if (template.id === 'suicune') {
					set.species = 'suicune';
					set.name = 'wolf';
				}
				if (template.id === 'ninetales') {
					set.gender = 'F';
					set.shiny = true;
					set.item = 'widelens';
					set.ability = 'flashfire';
					set.moves = ['hypnosis', 'willowisp', 'fireblast', 'energyball'];
					set.nature = 'timid';
				}
				if (template.id === 'honchkrow') {
					set.gender = 'M';
				}
				if (template.id === 'aggron') {
					set.gender = 'M';
				}
				if (template.id === 'trevenant') {
					set.gender = 'F';
				}
				if (template.id === 'aromatisse') {
					set.gender = 'F';
				}
			}
			if (teamGenerate === 'antemortemTeam') {
				if (template.id === 'venusaur') {
					set.species = 'venusaur';
					set.name = 'Antemortem';
				}
			}
			if (teamGenerate === 'nolafusTeam') {
				if (template.id === 'venusaur') {
					set.species = 'venusaur';
					set.name = 'Nolafus';
					set.item = 'venusaurite';
				}
			}
			if (teamGenerate === 'omicronTeam') {
				if (template.id === 'lugia') {
					set.species = 'lugia';
					set.name = 'Omicron';
				}
				if (template.id === 'lucario') {
					set.item = 'lucarionite';
				}
			}
			if (teamGenerate === 'soraTeam') {
				if (template.id === 'espeon') {
					set.species = 'espeon';
					set.name = 'Sora';
				}
				if (template.id === 'mawile') {
					set.item = 'mawilite';
				}
			}
			if (teamGenerate === 'christosTeam') {
				if (template.id === 'breloom') {
					set.species = 'breloom';
					set.name = 'Christos';
				}
				if (template.id === 'pinsir') {
					set.item = 'pinsirite';
				}
			}
			if (teamGenerate === 'tsutarjaTeam') {
				if (template.id === 'sylveon') {
					set.species = 'sylveon';
					set.name = 'Tsutarja';
				}
				if (template.id === 'garchomp') {
					set.item = 'garchompite';
				}
			}
			if (teamGenerate === 'zekromTeam') {
				if (template.id === 'zekrom') {
					set.item = 'lifeorb';
					set.moves = ['boltstrike', 'dracometeor', 'outrage', 'focusblast'];
					set.nature = 'naughty';
					set.evs = {hp: 0, def: 4, spd: 0, spa: 140, atk: 252, spe: 112};
				}
				if (template.id === 'blissey') {
					set.item = 'leftovers';
					set.ability = 'naturalcure';
					set.moves = ['wish', 'protect', 'healbell', 'flamethrower'];
					set.nature = 'calm';
					set.evs = {hp: 4, def: 252, spd: 252, spa: 0, atk: 0, spe: 0};
				}
				if (template.id === 'metagross') {
					set.item = 'assaultvest';
					set.ability = 'clearbody';
					set.moves = ['meteormash', 'earthquake', 'zenheadbutt', 'bulletpunch'];
					set.nature = 'adamant';
					set.evs = {hp: 252, def: 0, spd: 4, spa: 0, atk: 252, spe: 0};
				}
				if (template.id === 'garchomp') {
					set.item = 'focussash';
					set.ability = 'roughskin';
					set.moves = ['dragonclaw', 'swordsdance', 'earthquake', 'stoneedge'];
					set.nature = 'jolly';
					set.evs = {hp: 0, def: 0, spd: 4, spa: 0, atk: 252, spe: 252};
				}
				if (template.id === 'staraptor') {
					set.item = 'choiceband';
					set.ability = 'reckless';
					set.moves = ['bravebird', 'closecombat', 'doubleedge', 'quickattack'];
					set.nature = 'adamant';
					set.evs = {hp: 0, def: 4, spd: 0, spa: 0, atk: 252, spe: 252};
				}
				if (template.id === 'volcarona') {
					set.item = 'expertbelt';
					set.ability = 'flamebody';
					set.moves = ['fierydance', 'quiverdance', 'bugbuzz', 'gigadrain'];
					set.nature = 'timid';
					set.evs = {hp: 0, def: 0, spd: 0, spa: 252, atk: 0, spe: 252};
				}
			}
			if (teamGenerate === 'necrumTeam') {
				if (template.id === 'tyranitar') {
					set.species = 'tyranitar';
					set.name = 'Necrum';
					set.gender = 'M';
					set.item = 'focussash';
					set.ability = 'sandstream';
					set.moves = ['stoneedge', 'crunch', 'earthquake', 'ironhead'];
					set.nature = 'jolly';
				}
				if (template.id === 'blastoise') {
					set.gender = 'M';
					set.item = 'blastoisinite';
					set.ability = 'torrent';
					set.moves = ['waterpulse', 'dragonpulse', 'aurasphere', 'darkpulse'];
					set.nature = 'modest';
				}
				if (template.id === 'swalot') {
					set.gender = 'M';
					set.item = 'sitrusberry';
					set.ability = 'liquidooze';
					set.moves = ['gunkshot', 'earthquake', 'poweruppunch', 'protect'];
					set.nature = 'adamant';
				}
				if (template.id === 'yanmega') {
					set.gender = 'F';
					set.item = 'lifeorb';
					set.ability = 'speedboost';
					set.moves = ['bugbuzz', 'airslash', 'protect', 'hiddenpowerice'];
					set.nature = 'modest';
				}
				if (template.id === 'thundurustherian') {
					set.item = 'assaultvest';
					set.moves = ['thunderbolt', 'flashcannon', 'psychic', 'darkpulse'];
					set.nature = 'timid';
				}
				if (template.id === 'aromatisse') {
					set.gender = 'F';
					set.ability = 'aromaveil';
					set.moves = ['moonblast', 'calmmind', 'psyshock', 'energyball'];
					set.nature = 'sassy';
				}
			}
			if (teamGenerate === 'livewireTeam') {
				if (template.id === 'gyarados') {
					set.species = 'gyarados';
					set.name = 'Livewire';
					set.item = 'gyaradosite';
				}
			}
			if (teamGenerate === 'donavannjTeam') {
				if (template.id === 'alakazam') {
					set.species = 'alakazam';
					set.name = 'donavannj';
				}
				if (template.id === 'meloettapirouette') {
					set.species = 'meloettapirouette';
					set.level = 82;
					set.item = 'lifeorb';
					set.moves = ['return', 'closecombat', 'knockoff', 'icepunch'];
					set.nature = 'jolly';
					set.evs = {hp: 4, def: 0, spd: 0, spa: 0, atk: 252, spe: 252};
				}
			}
			if (teamGenerate === 'sheepTeam') {
				if (template.id === 'whimsicott') {
					set.species = 'whimsicott';
					set.name = 'Sheep';
					set.shiny = true;
				}
				if (template.id === 'ampharos') {
					set.shiny = true;
					set.item = 'ampharosite';
				}
				if (template.id === 'virizion') {
					set.shiny = true;
				}
				if (template.id === 'lopunny') {
					set.shiny = true;
				}
			}
			if (teamGenerate === 'curiousnathanTeam') {
				if (template.id === 'reuniclus') {
					set.species = 'reuniclus';
					set.name = 'curiousnathan';
				}
				if (template.id === 'garchomp') {
					set.item = 'garchompite';
				}
			}
			if (teamGenerate === 'dennyhamlinTeam') {
				if (template.id === 'meganium') {
					set.species = 'meganium';
					set.name = 'Denny Hamlin';
				}
				if (template.id === 'unfezant') {
					set.gender = 'M';
				}
			}
			if (teamGenerate === 'peitharchiaTeam') {
				if (template.id === 'ninetales') {
					set.species = 'ninetales';
					set.name = 'Peitharchia';
				}
			}
			if (teamGenerate === 'dragonTeam') {
				if (template.id === 'roserade') {
					set.species = 'roserade';
					set.name = 'Dragon';
				}
			}

			team.push(set);
		}

		return team;
	},
	randomPCStaffDoublesTeam: function (side) {
		var keys = [];
		var pokemonLeft = 0;
		var pokemon = [];
		var pokemonList = ['suicune', 'lucario', 'serperior', 'ludicolo', 'togekiss', 'spheal', 'ninetales', 'snivy', 'zekrom', 'tyranitar', 'salamence', 'meganium', 'alakazam', 'altaria', 'whimsicott', 'malamar', 'milotic'];
		pokemonList = pokemonList.randomize();
		for (var i in this.data.FormatsData) {
			var template = this.getTemplate(i);
			if (this.data.FormatsData[i].randomBattleMoves && !this.data.FormatsData[i].isNonstandard && !template.evos.length && (template.forme.substr(0, 4) !== 'Mega')) {
				keys.push(i);
			}
		}
		keys = keys.randomize();

		var typeCount = {};
		var typeComboCount = {};
		var baseFormes = {};
		var megaCount = 0;

		for (var i = 0; i < keys.length && pokemonLeft < 6; i++) {
			var template = this.getTemplate(pokemonList[i]);
			if (!template || !template.name || !template.types) continue;
			var tier = template.tier;
			// Arceus formes have 1/18 the normal rate each (so Arceus as a whole has a normal rate)
			if (keys[i].substr(0, 6) === 'arceus' && Math.random() * 18 > 1) continue;
			// Basculin formes have 1/2 the normal rate each (so Basculin as a whole has a normal rate)
			if (keys[i].substr(0, 8) === 'basculin' && Math.random() * 2 > 1) continue;
			// Genesect formes have 1/5 the normal rate each (so Genesect as a whole has a normal rate)
			if (keys[i].substr(0, 8) === 'genesect' && Math.random() * 5 > 1) continue;
			// Not available on XY
			if (template.species === 'Pichu-Spiky-eared') continue;

			// Limit 2 of any type
			var types = template.types;
			var skip = false;
			for (var t = 0; t < types.length; t++) {
				if (typeCount[types[t]] > 1 && Math.random() * 5 > 1) {
					skip = true;
					break;
				}
			}
			if (skip) continue;

			var set = this.randomDoublesSet(template, megaCount);

			// Limit 1 of any type combination
			var typeCombo = types.join();
			if (set.ability === 'Drought' || set.ability === 'Drizzle') {
				// Drought and Drizzle don't count towards the type combo limit
				typeCombo = set.ability;
			}
			if (typeCombo in typeComboCount) continue;

			// Limit the number of Megas to one, just like in-game
			if (this.getItem(set.item).megaStone && megaCount > 0) continue;

			// Limit to one of each species (Species Clause)
			if (baseFormes[template.baseSpecies]) continue;
			baseFormes[template.baseSpecies] = 1;

			if (template.id === 'suicune') {
				set.species = 'suicune';
				set.name = 'wolf';
			} else if (template.id === 'lucario') {
				set.species = 'lucario';
				set.name = 'Antemortem';
			} else if (template.id === 'serperior') {
				set.species = 'serperior';
				set.name = 'Nolafus';
			} else if (template.id === 'ludicolo') {
				set.species = 'ludicolo';
				set.name = 'Omicron';
			} else if (template.id === 'togekiss') {
				set.species = 'togekiss';
				set.name = 'Sora';
			} else if (template.id === 'spheal') {
				set.species = 'spheal';
				set.name = 'Christos';
			} else if (template.id === 'ninetales') {
				set.species = 'ninetales';
				var dice = this.random(2);
				if (dice < 1) {
					set.name = 'Magic';
				} else {
					set.name = 'Peitharchia';
				}
			} else if (template.id === 'snivy') {
				set.species = 'snivy';
				set.name = 'Tsutarja';
			} else if (template.id === 'zekrom') {
				set.item = 'lifeorb';
				set.moves = ['boltstrike', 'dracometeor', 'outrage', 'focusblast'];
				set.nature = 'naughty';
				set.evs = {hp: 0, def: 4, spd: 0, spa: 140, atk: 252, spe: 112};
			} else if (template.id === 'tyranitar') {
				set.species = 'tyranitar';
				set.name = 'Necrum';
				set.gender = 'M';
				set.item = 'assaultvest';
				set.ability = 'sandstream';
				set.moves = ['stoneedge', 'crunch', 'earthquake', 'ironhead'];
				set.nature = 'jolly';
			} else if (template.id === 'salamence') {
				set.species = 'salamence';
				set.name = 'Livewire';
			} else if (template.id === 'meganium') {
				set.species = 'meganium';
				set.name = 'Denny Hamlin';
				set.item = 'lightclay';
				set.moves = ['gigadrain', 'reflect', 'lightscreen', 'synthesis'];
			} else if (template.id === 'alakazam') {
				set.species = 'alakazam';
				set.name = 'donavannj';
			} else if (template.id === 'altaria') {
				set.species = 'altaria';
				set.name = 'Sydian';
				set.shiny = true;
			} else if (template.id === 'whimsicott') {
				set.species = 'whimsicott';
				set.name = 'Sheep';
				set.shiny = true;
			} else if (template.id === 'malamar') {
				set.species = 'malamar';
				set.name = 'curiousnathan';
			} else if (template.id === 'milotic') {
				set.species = 'milotic';
				set.name = 'Dragon';
			}

			// Okay, the set passes, add it to our team
			pokemon.push(set);

			pokemonLeft++;
			// Now that our Pokemon has passed all checks, we can increment the type counter
			for (var t = 0; t < types.length; t++) {
				if (types[t] in typeCount) {
					typeCount[types[t]]++;
				} else {
					typeCount[types[t]] = 1;
				}
			}
			typeComboCount[typeCombo] = 1;

			// Increment mega counter
			if (this.getItem(set.item).megaStone) megaCount++;
		}
		return pokemon;
	},
=======
	randomSeasonalSBTeam: function (side) {
		var crypto = require('crypto');
		var date = new Date();
		var hash = parseInt(crypto.createHash('md5').update(toId(side.name)).digest('hex').substr(0, 8), 16) + date.getDate();
		var randNums = [
			(13 * hash + 6) % 721,
			(18 * hash + 12) % 721,
			(25 * hash + 24) % 721,
			(1 * hash + 48) % 721,
			(23 * hash + 96) % 721,
			(5 * hash + 192) % 721
		];
		var randoms = {};
		for (var i = 0; i < 6; i++) {
			if (randNums[i] < 1) randNums[i] = 1;
			randoms[randNums[i]] = true;
		}
		var team = [];
		var mons = 0;
		for (var p in this.data.Pokedex) {
			if (this.data.Pokedex[p].num in randoms) {
				var set = this.randomSet(this.getTemplate(p), mons);
				set.moves[3] = 'Present';
				team.push(set);
				delete randoms[this.data.Pokedex[p].num];
				mons++;
			}
		}

		// There is a very improbable chance in which two hashes collide, leaving the player with five Pokémon. Fix that.
		var defaults = ['zapdos', 'venusaur', 'aegislash', 'heatran', 'unown', 'liepard'].randomize();
		while (mons < 6) {
			var set = this.randomSet(this.getTemplate(defaults[mons]), mons);
			set.moves[3] = 'Present';
			team.push(set);
			mons++;
		}

		return team;
	}
>>>>>>> 50090bc0
};<|MERGE_RESOLUTION|>--- conflicted
+++ resolved
@@ -2507,7 +2507,46 @@
 			shiny: (Math.random() * (template.id === 'missingno' ? 4 : 1024) <= 1)
 		};
 	},
-<<<<<<< HEAD
+	randomSeasonalSBTeam: function (side) {
+		var crypto = require('crypto');
+		var date = new Date();
+		var hash = parseInt(crypto.createHash('md5').update(toId(side.name)).digest('hex').substr(0, 8), 16) + date.getDate();
+		var randNums = [
+			(13 * hash + 6) % 721,
+			(18 * hash + 12) % 721,
+			(25 * hash + 24) % 721,
+			(1 * hash + 48) % 721,
+			(23 * hash + 96) % 721,
+			(5 * hash + 192) % 721
+		];
+		var randoms = {};
+		for (var i = 0; i < 6; i++) {
+			if (randNums[i] < 1) randNums[i] = 1;
+			randoms[randNums[i]] = true;
+		}
+		var team = [];
+		var mons = 0;
+		for (var p in this.data.Pokedex) {
+			if (this.data.Pokedex[p].num in randoms) {
+				var set = this.randomSet(this.getTemplate(p), mons);
+				set.moves[3] = 'Present';
+				team.push(set);
+				delete randoms[this.data.Pokedex[p].num];
+				mons++;
+			}
+		}
+
+		// There is a very improbable chance in which two hashes collide, leaving the player with five Pokémon. Fix that.
+		var defaults = ['zapdos', 'venusaur', 'aegislash', 'heatran', 'unown', 'liepard'].randomize();
+		while (mons < 6) {
+			var set = this.randomSet(this.getTemplate(defaults[mons]), mons);
+			set.moves[3] = 'Present';
+			team.push(set);
+			mons++;
+		}
+
+		return team;
+	},
 	randomUberTeam: function (side) {
 		var keys = [];
 		var pokemonLeft = 0;
@@ -4890,46 +4929,4 @@
 		}
 		return pokemon;
 	},
-=======
-	randomSeasonalSBTeam: function (side) {
-		var crypto = require('crypto');
-		var date = new Date();
-		var hash = parseInt(crypto.createHash('md5').update(toId(side.name)).digest('hex').substr(0, 8), 16) + date.getDate();
-		var randNums = [
-			(13 * hash + 6) % 721,
-			(18 * hash + 12) % 721,
-			(25 * hash + 24) % 721,
-			(1 * hash + 48) % 721,
-			(23 * hash + 96) % 721,
-			(5 * hash + 192) % 721
-		];
-		var randoms = {};
-		for (var i = 0; i < 6; i++) {
-			if (randNums[i] < 1) randNums[i] = 1;
-			randoms[randNums[i]] = true;
-		}
-		var team = [];
-		var mons = 0;
-		for (var p in this.data.Pokedex) {
-			if (this.data.Pokedex[p].num in randoms) {
-				var set = this.randomSet(this.getTemplate(p), mons);
-				set.moves[3] = 'Present';
-				team.push(set);
-				delete randoms[this.data.Pokedex[p].num];
-				mons++;
-			}
-		}
-
-		// There is a very improbable chance in which two hashes collide, leaving the player with five Pokémon. Fix that.
-		var defaults = ['zapdos', 'venusaur', 'aegislash', 'heatran', 'unown', 'liepard'].randomize();
-		while (mons < 6) {
-			var set = this.randomSet(this.getTemplate(defaults[mons]), mons);
-			set.moves[3] = 'Present';
-			team.push(set);
-			mons++;
-		}
-
-		return team;
-	}
->>>>>>> 50090bc0
 };