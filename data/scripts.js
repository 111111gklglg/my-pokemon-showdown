exports.BattleScripts = {
	gen: 6,
	runMove: function (move, pokemon, target, sourceEffect) {
		if (!sourceEffect && toId(move) !== 'struggle') {
			var changedMove = this.runEvent('OverrideDecision', pokemon, target, move);
			if (changedMove && changedMove !== true) {
				move = changedMove;
				target = null;
			}
		}
		move = this.getMove(move);
		if (!target && target !== false) target = this.resolveTarget(pokemon, move);

		this.setActiveMove(move, pokemon, target);

		if (pokemon.moveThisTurn) {
			// THIS IS PURELY A SANITY CHECK
			// DO NOT TAKE ADVANTAGE OF THIS TO PREVENT A POKEMON FROM MOVING;
			// USE this.cancelMove INSTEAD
			this.debug('' + pokemon.id + ' INCONSISTENT STATE, ALREADY MOVED: ' + pokemon.moveThisTurn);
			this.clearActiveMove(true);
			return;
		}
		if (!this.runEvent('BeforeMove', pokemon, target, move)) {
			// Prevent invulnerability from persisting until the turn ends
			pokemon.removeVolatile('twoturnmove');
			// Prevent Pursuit from running again against a slower U-turn/Volt Switch/Parting Shot
			pokemon.moveThisTurn = true;
			this.clearActiveMove(true);
			return;
		}
		if (move.beforeMoveCallback) {
			if (move.beforeMoveCallback.call(this, pokemon, target, move)) {
				this.clearActiveMove(true);
				return;
			}
		}
		pokemon.lastDamage = 0;
		var lockedMove = this.runEvent('LockMove', pokemon);
		if (lockedMove === true) lockedMove = false;
		if (!lockedMove) {
			if (!pokemon.deductPP(move, null, target) && (move.id !== 'struggle')) {
				this.add('cant', pokemon, 'nopp', move);
				this.clearActiveMove(true);
				return;
			}
		}
		pokemon.moveUsed(move);
		this.useMove(move, pokemon, target, sourceEffect);
		this.singleEvent('AfterMove', move, null, pokemon, target, move);
	},
	useMove: function (move, pokemon, target, sourceEffect) {
		if (!sourceEffect && this.effect.id) sourceEffect = this.effect;
		move = this.getMoveCopy(move);
		if (this.activeMove) move.priority = this.activeMove.priority;
		var baseTarget = move.target;
		if (!target && target !== false) target = this.resolveTarget(pokemon, move);
		if (move.target === 'self' || move.target === 'allies') {
			target = pokemon;
		}
		if (sourceEffect) move.sourceEffect = sourceEffect.id;

		this.setActiveMove(move, pokemon, target);

		this.singleEvent('ModifyMove', move, null, pokemon, target, move, move);
		if (baseTarget !== move.target) {
			// Target changed in ModifyMove, so we must adjust it here
			// Adjust before the next event so the correct target is passed to the
			// event
			target = this.resolveTarget(pokemon, move);
		}
		move = this.runEvent('ModifyMove', pokemon, target, move, move);
		if (baseTarget !== move.target) {
			// Adjust again
			target = this.resolveTarget(pokemon, move);
		}
		if (!move) return false;

		var attrs = '';
		var missed = false;
		if (pokemon.fainted) {
			return false;
		}

		if (move.flags['charge'] && !pokemon.volatiles[move.id]) {
			attrs = '|[still]'; // suppress the default move animation
		}

		var movename = move.name;
		if (move.id === 'hiddenpower') movename = 'Hidden Power';
		if (sourceEffect) attrs += '|[from]' + this.getEffect(sourceEffect);
		this.addMove('move', pokemon, movename, target + attrs);

		if (target === false) {
			this.attrLastMove('[notarget]');
			this.add('-notarget');
			return true;
		}

		if (!this.runEvent('TryMove', pokemon, target, move)) {
			return true;
		}

		if (move.ignoreImmunity === undefined) {
			move.ignoreImmunity = (move.category === 'Status');
		}

		var damage = false;
		if (move.target === 'all' || move.target === 'foeSide' || move.target === 'allySide' || move.target === 'allyTeam') {
			damage = this.tryMoveHit(target, pokemon, move);
		} else if (move.target === 'allAdjacent' || move.target === 'allAdjacentFoes') {
			var targets = [];
			if (move.target === 'allAdjacent') {
				var allyActive = pokemon.side.active;
				for (var i = 0; i < allyActive.length; i++) {
					if (allyActive[i] && Math.abs(i - pokemon.position) <= 1 && i !== pokemon.position && !allyActive[i].fainted) {
						targets.push(allyActive[i]);
					}
				}
			}
			var foeActive = pokemon.side.foe.active;
			var foePosition = foeActive.length - pokemon.position - 1;
			for (var i = 0; i < foeActive.length; i++) {
				if (foeActive[i] && Math.abs(i - foePosition) <= 1 && !foeActive[i].fainted) {
					targets.push(foeActive[i]);
				}
			}
			if (move.selfdestruct) {
				this.faint(pokemon, pokemon, move);
			}
			if (!targets.length) {
				this.attrLastMove('[notarget]');
				this.add('-notarget');
				return true;
			}
			if (targets.length > 1) move.spreadHit = true;
			damage = 0;
			for (var i = 0; i < targets.length; i++) {
				damage += (this.tryMoveHit(targets[i], pokemon, move, true) || 0);
			}
			if (!pokemon.hp) pokemon.faint();
		} else {
			if (target.fainted && target.side !== pokemon.side) {
				// if a targeted foe faints, the move is retargeted
				target = this.resolveTarget(pokemon, move);
			}
			var lacksTarget = target.fainted;
			if (!lacksTarget) {
				if (move.target === 'adjacentFoe' || move.target === 'adjacentAlly' || move.target === 'normal' || move.target === 'randomNormal') {
					lacksTarget = !this.isAdjacent(target, pokemon);
				}
			}
			if (lacksTarget) {
				this.attrLastMove('[notarget]');
				this.add('-notarget');
				return true;
			}
			if (target.side.active.length > 1) {
				target = this.runEvent('RedirectTarget', pokemon, pokemon, move, target);
			}
			damage = this.tryMoveHit(target, pokemon, move);
		}
		if (!pokemon.hp) {
			this.faint(pokemon, pokemon, move);
		}

		if (!damage && damage !== 0 && damage !== undefined) {
			this.singleEvent('MoveFail', move, null, target, pokemon, move);
			return true;
		}

		if (move.selfdestruct) {
			this.faint(pokemon, pokemon, move);
		}

		if (!move.negateSecondary) {
			this.singleEvent('AfterMoveSecondarySelf', move, null, pokemon, target, move);
			this.runEvent('AfterMoveSecondarySelf', pokemon, target, move);
		}
		return true;
	},
	tryMoveHit: function (target, pokemon, move, spreadHit) {
		if (move.selfdestruct && spreadHit) pokemon.hp = 0;

		this.setActiveMove(move, pokemon, target);
		var hitResult = true;

		hitResult = this.singleEvent('PrepareHit', move, {}, target, pokemon, move);
		if (!hitResult) {
			if (hitResult === false) this.add('-fail', target);
			return false;
		}
		this.runEvent('PrepareHit', pokemon, target, move);

		if (!this.singleEvent('Try', move, null, pokemon, target, move)) {
			return false;
		}

		if (move.target === 'all' || move.target === 'foeSide' || move.target === 'allySide' || move.target === 'allyTeam') {
			if (move.target === 'all') {
				hitResult = this.runEvent('TryHitField', target, pokemon, move);
			} else {
				hitResult = this.runEvent('TryHitSide', target, pokemon, move);
			}
			if (!hitResult) {
				if (hitResult === false) this.add('-fail', target);
				return true;
			}
			return this.moveHit(target, pokemon, move);
		}

		if (move.ignoreImmunity === undefined) {
			move.ignoreImmunity = (move.category === 'Status');
		}

		if (move.ignoreImmunity !== true && !move.ignoreImmunity[move.type] && !target.runImmunity(move.type, true)) {
			return false;
		}

		hitResult = this.runEvent('TryHit', target, pokemon, move);
		if (!hitResult) {
			if (hitResult === false) this.add('-fail', target);
			return false;
		}

		var boostTable = [1, 4 / 3, 5 / 3, 2, 7 / 3, 8 / 3, 3];

		// calculate true accuracy
		var accuracy = move.accuracy;
		var boosts, boost;
		if (accuracy !== true) {
			if (!move.ignoreAccuracy) {
				boosts = this.runEvent('ModifyBoost', pokemon, null, null, Object.clone(pokemon.boosts));
				boost = this.clampIntRange(boosts['accuracy'], -6, 6);
				if (boost > 0) {
					accuracy *= boostTable[boost];
				} else {
					accuracy /= boostTable[-boost];
				}
			}
			if (!move.ignoreEvasion) {
				boosts = this.runEvent('ModifyBoost', target, null, null, Object.clone(target.boosts));
				boost = this.clampIntRange(boosts['evasion'], -6, 6);
				if (boost > 0) {
					accuracy /= boostTable[boost];
				} else if (boost < 0) {
					accuracy *= boostTable[-boost];
				}
			}
		}
		if (move.ohko) { // bypasses accuracy modifiers
			if (!target.volatiles['bounce'] && !target.volatiles['dig'] && !target.volatiles['dive'] && !target.volatiles['fly'] && !target.volatiles['phantomforce'] && !target.volatiles['shadowforce'] && !target.volatiles['skydrop']) {
				accuracy = 30;
				if (pokemon.level >= target.level) {
					accuracy += (pokemon.level - target.level);
				} else {
					this.add('-immune', target, '[ohko]');
					return false;
				}
			}
		}
		if (move.alwaysHit) {
			accuracy = true; // bypasses ohko accuracy modifiers
		} else {
			accuracy = this.runEvent('Accuracy', target, pokemon, move, accuracy);
		}
		if (accuracy !== true && this.random(100) >= accuracy) {
			if (!spreadHit) this.attrLastMove('[miss]');
			this.add('-miss', pokemon, target);
			return false;
		}

		var totalDamage = 0;
		var damage = 0;
		pokemon.lastDamage = 0;
		if (move.multihit) {
			var hits = move.multihit;
			if (hits.length) {
				// yes, it's hardcoded... meh
				if (hits[0] === 2 && hits[1] === 5) {
					if (this.gen >= 5) {
						hits = [2, 2, 3, 3, 4, 5][this.random(6)];
					} else {
						hits = [2, 2, 2, 3, 3, 3, 4, 5][this.random(8)];
					}
				} else {
					hits = this.random(hits[0], hits[1] + 1);
				}
			}
			hits = Math.floor(hits);
			var nullDamage = true;
			var moveDamage;
			// There is no need to recursively check the ´sleepUsable´ flag as Sleep Talk can only be used while asleep.
			var isSleepUsable = move.sleepUsable || this.getMove(move.sourceEffect).sleepUsable;
			var i;
			for (i = 0; i < hits && target.hp && pokemon.hp; i++) {
				if (pokemon.status === 'slp' && !isSleepUsable) break;

				moveDamage = this.moveHit(target, pokemon, move);
				if (moveDamage === false) break;
				if (nullDamage && (moveDamage || moveDamage === 0)) nullDamage = false;
				// Damage from each hit is individually counted for the
				// purposes of Counter, Metal Burst, and Mirror Coat.
				damage = (moveDamage || 0);
				// Total damage dealt is accumulated for the purposes of recoil (Parental Bond).
				totalDamage += damage;
				this.eachEvent('Update');
			}
			if (i === 0) return true;
			if (nullDamage) damage = false;
			this.add('-hitcount', target, i);
		} else {
			damage = this.moveHit(target, pokemon, move);
			totalDamage = damage;
		}

		if (move.recoil && (!pokemon.hasAbility('rockhead') || move.id === 'struggle')) {
			this.damage(this.clampIntRange(Math.round(totalDamage * move.recoil[0] / move.recoil[1]), 1), pokemon, target, 'recoil');
		}

		if (target && pokemon !== target) target.gotAttacked(move, damage, pokemon);

		if (move.ohko) this.add('-ohko');

		if (!damage && damage !== 0) return damage;

		if (target && !move.negateSecondary) {
			this.singleEvent('AfterMoveSecondary', move, null, target, pokemon, move);
			this.runEvent('AfterMoveSecondary', target, pokemon, move);
		}

		return damage;
	},
	moveHit: function (target, pokemon, move, moveData, isSecondary, isSelf) {
		var damage;
		move = this.getMoveCopy(move);

		if (!moveData) moveData = move;
		if (!moveData.flags) moveData.flags = {};
		var hitResult = true;

		// TryHit events:
		//   STEP 1: we see if the move will succeed at all:
		//   - TryHit, TryHitSide, or TryHitField are run on the move,
		//     depending on move target (these events happen in useMove
		//     or tryMoveHit, not below)
		//   == primary hit line ==
		//   Everything after this only happens on the primary hit (not on
		//   secondary or self-hits)
		//   STEP 2: we see if anything blocks the move from hitting:
		//   - TryFieldHit is run on the target
		//   STEP 3: we see if anything blocks the move from hitting the target:
		//   - If the move's target is a pokemon, TryHit is run on that pokemon

		// Note:
		//   If the move target is `foeSide`:
		//     event target = pokemon 0 on the target side
		//   If the move target is `allySide` or `all`:
		//     event target = the move user
		//
		//   This is because events can't accept actual sides or fields as
		//   targets. Choosing these event targets ensures that the correct
		//   side or field is hit.
		//
		//   It is the `TryHitField` event handler's responsibility to never
		//   use `target`.
		//   It is the `TryFieldHit` event handler's responsibility to read
		//   move.target and react accordingly.
		//   An exception is `TryHitSide` as a single event (but not as a normal
		//   event), which is passed the target side.

		if (move.target === 'all' && !isSelf) {
			hitResult = this.singleEvent('TryHitField', moveData, {}, target, pokemon, move);
		} else if ((move.target === 'foeSide' || move.target === 'allySide') && !isSelf) {
			hitResult = this.singleEvent('TryHitSide', moveData, {}, target.side, pokemon, move);
		} else if (target) {
			hitResult = this.singleEvent('TryHit', moveData, {}, target, pokemon, move);
		}
		if (!hitResult) {
			if (hitResult === false) this.add('-fail', target);
			return false;
		}

		if (target && !isSecondary && !isSelf) {
			if (move.target !== 'all' && move.target !== 'allySide' && move.target !== 'foeSide') {
				hitResult = this.runEvent('TryPrimaryHit', target, pokemon, moveData);
				if (hitResult === 0) {
					// special Substitute flag
					hitResult = true;
					target = null;
				}
			}
		}
		if (target && isSecondary && !moveData.self) {
			hitResult = true;
		}
		if (!hitResult) {
			return false;
		}

		if (target) {
			var didSomething = false;

			damage = this.getDamage(pokemon, target, moveData);

			// getDamage has several possible return values:
			//
			//   a number:
			//     means that much damage is dealt (0 damage still counts as dealing
			//     damage for the purposes of things like Static)
			//   false:
			//     gives error message: "But it failed!" and move ends
			//   null:
			//     the move ends, with no message (usually, a custom fail message
			//     was already output by an event handler)
			//   undefined:
			//     means no damage is dealt and the move continues
			//
			// basically, these values have the same meanings as they do for event
			// handlers.

			if ((damage || damage === 0) && !target.fainted) {
				if (move.noFaint && damage >= target.hp) {
					damage = target.hp - 1;
				}
				damage = this.damage(damage, target, pokemon, move);
				if (!(damage || damage === 0)) {
					this.debug('damage interrupted');
					return false;
				}
				didSomething = true;
			}
			if (damage === false || damage === null) {
				if (damage === false) {
					this.add('-fail', target);
				}
				this.debug('damage calculation interrupted');
				return false;
			}

			if (moveData.boosts && !target.fainted) {
				hitResult = this.boost(moveData.boosts, target, pokemon, move);
				didSomething = didSomething || hitResult;
			}
			if (moveData.heal && !target.fainted) {
				var d = target.heal((this.gen < 5 ? Math.floor : Math.round)(target.maxhp * moveData.heal[0] / moveData.heal[1]));
				if (!d && d !== 0) {
					this.add('-fail', target);
					this.debug('heal interrupted');
					return false;
				}
				this.add('-heal', target, target.getHealth);
				didSomething = true;
			}
			if (moveData.status) {
				if (!target.status) {
					hitResult = target.setStatus(moveData.status, pokemon, move);
					didSomething = didSomething || hitResult;
				} else if (!isSecondary) {
					if (target.status === moveData.status) {
						this.add('-fail', target, target.status);
					} else {
						this.add('-fail', target);
					}
					return false;
				}
			}
			if (moveData.forceStatus) {
				hitResult = target.setStatus(moveData.forceStatus, pokemon, move);
				didSomething = didSomething || hitResult;
			}
			if (moveData.volatileStatus) {
				hitResult = target.addVolatile(moveData.volatileStatus, pokemon, move);
				didSomething = didSomething || hitResult;
			}
			if (moveData.sideCondition) {
				hitResult = target.side.addSideCondition(moveData.sideCondition, pokemon, move);
				didSomething = didSomething || hitResult;
			}
			if (moveData.weather) {
				hitResult = this.setWeather(moveData.weather, pokemon, move);
				didSomething = didSomething || hitResult;
			}
			if (moveData.terrain) {
				hitResult = this.setTerrain(moveData.terrain, pokemon, move);
				didSomething = didSomething || hitResult;
			}
			if (moveData.pseudoWeather) {
				hitResult = this.addPseudoWeather(moveData.pseudoWeather, pokemon, move);
				didSomething = didSomething || hitResult;
			}
			if (moveData.forceSwitch) {
				if (this.canSwitch(target.side)) didSomething = true; // at least defer the fail message to later
			}
			if (moveData.selfSwitch) {
				if (this.canSwitch(pokemon.side)) didSomething = true; // at least defer the fail message to later
			}
			// Hit events
			//   These are like the TryHit events, except we don't need a FieldHit event.
			//   Scroll up for the TryHit event documentation, and just ignore the "Try" part. ;)
			hitResult = null;
			if (move.target === 'all' && !isSelf) {
				if (moveData.onHitField) hitResult = this.singleEvent('HitField', moveData, {}, target, pokemon, move);
			} else if ((move.target === 'foeSide' || move.target === 'allySide') && !isSelf) {
				if (moveData.onHitSide) hitResult = this.singleEvent('HitSide', moveData, {}, target.side, pokemon, move);
			} else {
				if (moveData.onHit) hitResult = this.singleEvent('Hit', moveData, {}, target, pokemon, move);
				if (!isSelf && !isSecondary) {
					this.runEvent('Hit', target, pokemon, move);
				}
				if (moveData.onAfterHit) hitResult = this.singleEvent('AfterHit', moveData, {}, target, pokemon, move);
			}

			if (!hitResult && !didSomething && !moveData.self && !moveData.selfdestruct) {
				if (!isSelf && !isSecondary) {
					if (hitResult === false || didSomething === false) this.add('-fail', target);
				}
				this.debug('move failed because it did nothing');
				return false;
			}
		}
		if (moveData.self) {
			var selfRoll;
			if (!isSecondary && moveData.self.boosts) selfRoll = this.random(100);
			// This is done solely to mimic in-game RNG behaviour. All self drops have a 100% chance of happening but still grab a random number.
			if (typeof moveData.self.chance === 'undefined' || selfRoll < moveData.self.chance) {
				this.moveHit(pokemon, pokemon, move, moveData.self, isSecondary, true);
			}
		}
		if (moveData.secondaries && this.runEvent('TrySecondaryHit', target, pokemon, moveData)) {
			var secondaryRoll;
			for (var i = 0; i < moveData.secondaries.length; i++) {
				secondaryRoll = this.random(100);
				if (typeof moveData.secondaries[i].chance === 'undefined' || secondaryRoll < moveData.secondaries[i].chance) {
					this.moveHit(target, pokemon, move, moveData.secondaries[i], true, isSelf);
				}
			}
		}
		if (target && target.hp > 0 && pokemon.hp > 0 && moveData.forceSwitch && this.canSwitch(target.side)) {
			hitResult = this.runEvent('DragOut', target, pokemon, move);
			if (hitResult) {
				target.forceSwitchFlag = true;
			} else if (hitResult === false) {
				this.add('-fail', target);
			}
		}
		if (move.selfSwitch && pokemon.hp) {
			pokemon.switchFlag = move.selfSwitch;
		}
		return damage;
	},

	canMegaEvo: function (pokemon) {
		var altForme = pokemon.baseTemplate.otherFormes && this.getTemplate(pokemon.baseTemplate.otherFormes[0]);
		if (altForme && altForme.isMega && altForme.requiredMove && pokemon.moves.indexOf(toId(altForme.requiredMove)) > -1) return altForme.species;
		var item = pokemon.getItem();
		if (item.megaEvolves !== pokemon.baseTemplate.baseSpecies || item.megaStone === pokemon.species) return false;
		return item.megaStone;
	},

	runMegaEvo: function (pokemon) {
		var template = this.getTemplate(pokemon.canMegaEvo);
		var side = pokemon.side;

		// Pokémon affected by Sky Drop cannot mega evolve. Enforce it here for now.
		var foeActive = side.foe.active;
		for (var i = 0; i < foeActive.length; i++) {
			if (foeActive[i].volatiles['skydrop'] && foeActive[i].volatiles['skydrop'].source === pokemon) {
				return false;
			}
		}

		pokemon.formeChange(template);
		pokemon.baseTemplate = template; // mega evolution is permanent
		pokemon.details = template.species + (pokemon.level === 100 ? '' : ', L' + pokemon.level) + (pokemon.gender === '' ? '' : ', ' + pokemon.gender) + (pokemon.set.shiny ? ', shiny' : '');
		this.add('detailschange', pokemon, pokemon.details);
		this.add('-mega', pokemon, template.baseSpecies, template.requiredItem);
		pokemon.setAbility(template.abilities['0']);
		pokemon.baseAbility = pokemon.ability;

		// Limit one mega evolution
		for (var i = 0; i < side.pokemon.length; i++) {
			side.pokemon[i].canMegaEvo = false;
		}
		return true;
	},

	isAdjacent: function (pokemon1, pokemon2) {
		if (pokemon1.fainted || pokemon2.fainted) return false;
		if (pokemon1.side === pokemon2.side) return Math.abs(pokemon1.position - pokemon2.position) === 1;
		return Math.abs(pokemon1.position + pokemon2.position + 1 - pokemon1.side.active.length) <= 1;
	},
	checkAbilities: function (selectedAbilities, defaultAbilities) {
		if (!selectedAbilities.length) return true;
		var selectedAbility = selectedAbilities.pop();
		var isValid = false;
		for (var i = 0; i < defaultAbilities.length; i++) {
			var defaultAbility = defaultAbilities[i];
			if (!defaultAbility) break;
			if (defaultAbility.indexOf(selectedAbility) !== -1) {
				defaultAbilities.splice(i, 1);
				isValid = this.checkAbilities(selectedAbilities, defaultAbilities);
				if (isValid) break;
				defaultAbilities.splice(i, 0, defaultAbility);
			}
		}
		if (!isValid) selectedAbilities.push(selectedAbility);
		return isValid;
	},
	sampleNoReplace: function (list) {
		var length = list.length;
		var index = this.random(length);
		var element = list[index];
		for (var nextIndex = index + 1; nextIndex < length; index += 1, nextIndex += 1) {
			list[index] = list[nextIndex];
		}
		list.pop();
		return element;
	},
	hasMegaEvo: function (template) {
		if (template.otherFormes) {
			var forme = this.getTemplate(template.otherFormes[0]);
			if (forme.requiredItem) {
				var item = this.getItem(forme.requiredItem);
				if (item.megaStone) return true;
			} else if (forme.requiredMove && forme.isMega) {
				return true;
			}
		}
		return false;
	},
	getTeam: function (side, team) {
		var format = side.battle.getFormat();
		if (typeof format.team === 'string' && format.team.substr(0, 6) === 'random') {
			return this[format.team + 'Team'](side);
		} else if (team) {
			return team;
		} else {
			return this.randomTeam(side);
		}
	},
	randomCCTeam: function (side) {
		var team = [];

		var natures = Object.keys(this.data.Natures);
		var items = Object.keys(this.data.Items);

		var hasDexNumber = {};
		var formes = [[], [], [], [], [], []];

		// pick six random pokemon--no repeats, even among formes
		// also need to either normalize for formes or select formes at random
		// unreleased are okay. No CAP for now, but maybe at some later date

		var num;
		for (var i = 0; i < 6; i++) {
			do {
				num = this.random(721) + 1;
			} while (num in hasDexNumber);
			hasDexNumber[num] = i;
		}

		for (var id in this.data.Pokedex) {
			if (!(this.data.Pokedex[id].num in hasDexNumber)) continue;
			var template = this.getTemplate(id);
			if (template.learnset && template.species !== 'Pichu-Spiky-eared') {
				formes[hasDexNumber[template.num]].push(template.species);
			}
		}

		for (var i = 0; i < 6; i++) {
			var poke = formes[i][this.random(formes[i].length)];
			var template = this.getTemplate(poke);

			//level balance--calculate directly from stats rather than using some silly lookup table
			var mbstmin = 1307; //sunkern has the lowest modified base stat total, and that total is 807

			var stats = template.baseStats;

			//modified base stat total assumes 31 IVs, 85 EVs in every stat
			var mbst = (stats["hp"] * 2 + 31 + 21 + 100) + 10;
			mbst += (stats["atk"] * 2 + 31 + 21 + 100) + 5;
			mbst += (stats["def"] * 2 + 31 + 21 + 100) + 5;
			mbst += (stats["spa"] * 2 + 31 + 21 + 100) + 5;
			mbst += (stats["spd"] * 2 + 31 + 21 + 100) + 5;
			mbst += (stats["spe"] * 2 + 31 + 21 + 100) + 5;

			var level = Math.floor(100 * mbstmin / mbst); //initial level guess will underestimate

			while (level < 100) {
				mbst = Math.floor((stats["hp"] * 2 + 31 + 21 + 100) * level / 100 + 10);
				mbst += Math.floor(((stats["atk"] * 2 + 31 + 21 + 100) * level / 100 + 5) * level / 100); //since damage is roughly proportional to lvl
				mbst += Math.floor((stats["def"] * 2 + 31 + 21 + 100) * level / 100 + 5);
				mbst += Math.floor(((stats["spa"] * 2 + 31 + 21 + 100) * level / 100 + 5) * level / 100);
				mbst += Math.floor((stats["spd"] * 2 + 31 + 21 + 100) * level / 100 + 5);
				mbst += Math.floor((stats["spe"] * 2 + 31 + 21 + 100) * level / 100 + 5);

				if (mbst >= mbstmin)
					break;
				level++;
			}

			//random gender--already handled by PS?

			//random ability (unreleased hidden are par for the course)
			var abilities = [template.abilities['0']];
			if (template.abilities['1']) {
				abilities.push(template.abilities['1']);
			}
			if (template.abilities['H']) {
				abilities.push(template.abilities['H']);
			}
			var ability = abilities[this.random(abilities.length)];

			//random nature
			var nature = natures[this.random(natures.length)];

			//random item
			var item = '';

			if (template.requiredItem) {
				item = template.requiredItem;
			} else {
				item = items[this.random(items.length)];
			}
			if (this.getItem(item).megaStone) {
				// we'll exclude mega stones for now
				item = items[this.random(items.length)];
			}
			//since we're selecting forme at random, we gotta make sure forme/item combo is correct
			while (poke === 'Arceus' && item.substr(-5) !== 'plate' || poke === 'Giratina' && item === 'griseousorb') {
				item = items[this.random(items.length)];
			}

			//random IVs
			var ivs = {hp: this.random(32), atk: this.random(32), def: this.random(32), spa: this.random(32), spd: this.random(32), spe: this.random(32)};

			//random EVs
			var evs = {hp: 0, atk: 0, def: 0, spa: 0, spd: 0, spe: 0};
			var s = ["hp", "atk", "def", "spa", "spd", "spe"];
			var evpool = 510;
			do {
				var x = s[this.random(s.length)];
				var y = this.random(Math.min(256 - evs[x], evpool + 1));
				evs[x] += y;
				evpool -= y;
			} while (evpool > 0);

			//random happiness--useless, since return/frustration is currently a "cheat"
			var happiness = this.random(256);

			//random shininess?
			var shiny = !this.random(1024);

			//four random unique moves from movepool. don't worry about "attacking" or "viable"
			var moves;
			var pool = ['struggle'];
			if (poke === 'Smeargle') {
				pool = Object.keys(this.data.Movedex).exclude('struggle', 'chatter', 'magikarpsrevenge');
			} else if (template.learnset) {
				pool = Object.keys(template.learnset);
			}
			if (pool.length <= 4) {
				moves = pool;
			} else {
				moves = [this.sampleNoReplace(pool), this.sampleNoReplace(pool), this.sampleNoReplace(pool), this.sampleNoReplace(pool)];
			}

			team.push({
				name: poke,
				moves: moves,
				ability: ability,
				evs: evs,
				ivs: ivs,
				nature: nature,
				item: item,
				level: level,
				happiness: happiness,
				shiny: shiny
			});
		}

		//console.log(team);
		return team;
	},
	randomHackmonsCCTeam: function (side) {
		var team = [];

		var itemPool = Object.keys(this.data.Items);
		var abilityPool = Object.keys(this.data.Abilities);
		var movePool = Object.keys(this.data.Movedex);
		var naturePool = Object.keys(this.data.Natures);

		var hasDexNumber = {};
		var formes = [[], [], [], [], [], []];

		// pick six random pokemon--no repeats, even among formes
		// also need to either normalize for formes or select formes at random
		// unreleased are okay. No CAP for now, but maybe at some later date

		var num;
		for (var i = 0; i < 6; i++) {
			do {
				num = this.random(721) + 1;
			} while (num in hasDexNumber);
			hasDexNumber[num] = i;
		}

		for (var id in this.data.Pokedex) {
			if (!(this.data.Pokedex[id].num in hasDexNumber)) continue;
			var template = this.getTemplate(id);
			if (template.learnset && template.species !== 'Pichu-Spiky-eared') {
				formes[hasDexNumber[template.num]].push(template.species);
			}
		}

		for (var i = 0; i < 6; i++) {
			// Choose forme
			var pokemon = formes[i][this.random(formes[i].length)];
			var template = this.getTemplate(pokemon);

			// Random unique item
			var item = '';
			do {
				item = this.sampleNoReplace(itemPool);
			} while (this.data.Items[item].isNonstandard);

			// Genesect forms are a sprite difference based on its Drives
			if (template.species.substr(0, 9) === 'Genesect-' && item !== toId(template.requiredItem)) pokemon = 'Genesect';

			// Random unique ability
			var ability = '';
			do {
				ability = this.sampleNoReplace(abilityPool);
			} while (this.data.Abilities[ability].isNonstandard);

			// Random unique moves
			var m = [];
			while (true) {
				var moveid = this.sampleNoReplace(movePool);
				if (!this.data.Movedex[moveid].isNonstandard && (moveid === 'hiddenpower' || moveid.substr(0, 11) !== 'hiddenpower')) {
					if (m.push(moveid) >= 4) break;
				}
			}

			// Random EVs
			var evs = {hp: 0, atk: 0, def: 0, spa: 0, spd: 0, spe: 0};
			var s = ['hp', 'atk', 'def', 'spa', 'spd', 'spe'];
			var evpool = 510;
			do {
				var x = s[this.random(s.length)];
				var y = this.random(Math.min(256 - evs[x], evpool + 1));
				evs[x] += y;
				evpool -= y;
			} while (evpool > 0);

			// Random IVs
			var ivs = {hp: this.random(32), atk: this.random(32), def: this.random(32), spa: this.random(32), spd: this.random(32), spe: this.random(32)};

			// Random nature
			var nature = naturePool[this.random(naturePool.length)];

			// Level balance
			var mbstmin = 1307;
			var stats = template.baseStats;
			var mbst = (stats['hp'] * 2 + 31 + 21 + 100) + 10;
			mbst += (stats['atk'] * 2 + 31 + 21 + 100) + 5;
			mbst += (stats['def'] * 2 + 31 + 21 + 100) + 5;
			mbst += (stats['spa'] * 2 + 31 + 21 + 100) + 5;
			mbst += (stats['spd'] * 2 + 31 + 21 + 100) + 5;
			mbst += (stats['spe'] * 2 + 31 + 21 + 100) + 5;
			var level = Math.floor(100 * mbstmin / mbst);
			while (level < 100) {
				mbst = Math.floor((stats['hp'] * 2 + 31 + 21 + 100) * level / 100 + 10);
				mbst += Math.floor(((stats['atk'] * 2 + 31 + 21 + 100) * level / 100 + 5) * level / 100);
				mbst += Math.floor((stats['def'] * 2 + 31 + 21 + 100) * level / 100 + 5);
				mbst += Math.floor(((stats['spa'] * 2 + 31 + 21 + 100) * level / 100 + 5) * level / 100);
				mbst += Math.floor((stats['spd'] * 2 + 31 + 21 + 100) * level / 100 + 5);
				mbst += Math.floor((stats['spe'] * 2 + 31 + 21 + 100) * level / 100 + 5);
				if (mbst >= mbstmin) break;
				level++;
			}

			// Random happiness
			var happiness = this.random(256);

			// Random shininess
			var shiny = !this.random(1024);

			team.push({
				name: pokemon,
				item: item,
				ability: ability,
				moves: m,
				evs: evs,
				ivs: ivs,
				nature: nature,
				level: level,
				happiness: happiness,
				shiny: shiny
			});
		}

		return team;
	},
	queryMoves: function (moves, hasType, hasAbility) {
		// This is primarily a helper function for random setbuilder functions.
		var counter = {
			Physical: 0, Special: 0, Status: 0, damage: 0, recovery: 0, stab: 0,
			blaze: 0, overgrow: 0, swarm: 0, torrent: 0,
			adaptability: 0, ate: 0, bite: 0, contrary: 0, hustle: 0,
			ironfist: 0, serenegrace: 0, sheerforce: 0, skilllink: 0, technician: 0,
			inaccurate: 0, priority: 0, recoil: 0,
			physicalsetup: 0, specialsetup: 0, mixedsetup: 0, speedsetup: 0,
			damagingMoves: [],
			damagingMoveIndex: {},
			setupType: ''
		};

		if (!moves || !moves.length) return counter;
		if (!hasType) hasType = {};
		if (!hasAbility) hasAbility = {};

		// Moves that heal a fixed amount:
		var RecoveryMove = {
			milkdrink: 1, recover: 1, roost: 1, slackoff: 1, softboiled: 1
		};
		// Moves which drop stats:
		var ContraryMove = {
			leafstorm: 1, overheat: 1, closecombat: 1, superpower: 1, vcreate: 1
		};
		// Moves that boost Attack:
		var PhysicalSetup = {
			bellydrum:1, bulkup:1, coil:1, curse:1, dragondance:1, honeclaws:1, howl:1, poweruppunch:1, shiftgear:1, swordsdance:1
		};
		// Moves which boost Special Attack:
		var SpecialSetup = {
			calmmind:1, chargebeam:1, geomancy:1, nastyplot:1, quiverdance:1, tailglow:1
		};
		// Moves which boost Attack AND Special Attack:
		var MixedSetup = {
			growth:1, workup:1, shellsmash:1
		};
		// Moves which boost Speed:
		var SpeedSetup = {
			autotomize:1, agility:1, rockpolish:1
		};
		// Moves that shouldn't be the only STAB moves:
		var NoStab = {
			bounce:1, fakeout:1, flamecharge:1, quickattack:1, skyattack:1
		};

		// Iterate through all moves we've chosen so far and keep track of what they do:
		for (var k = 0; k < moves.length; k++) {
			var move = this.getMove(moves[k]);
			var moveid = move.id;
			if (move.damage || move.damageCallback) {
				// Moves that do a set amount of damage:
				counter['damage']++;
				counter.damagingMoves.push(move);
				counter.damagingMoveIndex[moveid] = k;
			} else {
				// Are Physical/Special/Status moves:
				counter[move.category]++;
			}
			// Moves that have a low base power:
			if (moveid === 'lowkick' || (move.basePower && move.basePower <= 60 && moveid !== 'rapidspin')) counter['technician']++;
			// Moves that hit multiple times:
			if (move.multihit && move.multihit[1] === 5) counter['skilllink']++;
			// Recoil:
			if (move.recoil) counter['recoil']++;
			// Moves which have a base power, but aren't super-weak like Rapid Spin:
			if (move.basePower > 30 || move.multihit || move.basePowerCallback || moveid === 'naturepower') {
				if (hasType[move.type]) {
					counter['adaptability']++;
					// STAB:
					// Certain moves aren't acceptable as a Pokemon's only STAB attack
					if (!(moveid in NoStab)) counter['stab']++;
				}
				if (hasAbility['Protean']) counter['stab']++;
				if (move.category === 'Physical') counter['hustle']++;
				if (move.type === 'Fire') counter['blaze']++;
				if (move.type === 'Grass') counter['overgrow']++;
				if (move.type === 'Bug') counter['swarm']++;
				if (move.type === 'Water') counter['torrent']++;
				if (move.type === 'Normal') {
					counter['ate']++;
					if (hasAbility['Aerilate'] || hasAbility['Pixilate'] || hasAbility['Refrigerate']) counter['stab']++;
				}
				if (move.flags['bite']) counter['bite']++;
				if (move.flags['punch']) counter['ironfist']++;
				counter.damagingMoves.push(move);
				counter.damagingMoveIndex[moveid] = k;
			}
			// Moves with secondary effects:
			if (move.secondary) {
				counter['sheerforce']++;
				if (move.secondary.chance >= 20) {
					counter['serenegrace']++;
				}
			}
			// Moves with low accuracy:
			if (move.accuracy && move.accuracy !== true && move.accuracy < 90) counter['inaccurate']++;
			// Moves with non-zero priority:
			if (move.priority !== 0) counter['priority']++;

			// Moves that change stats:
			if (RecoveryMove[moveid]) counter['recovery']++;
			if (ContraryMove[moveid]) counter['contrary']++;
			if (PhysicalSetup[moveid]) counter['physicalsetup']++;
			if (SpecialSetup[moveid]) counter['specialsetup']++;
			if (MixedSetup[moveid]) counter['mixedsetup']++;
			if (SpeedSetup[moveid]) counter['speedsetup']++;
		}

		// Choose a setup type:
		if (counter['mixedsetup']) {
			counter.setupType = 'Mixed';
		} else if (counter['specialsetup']) {
			counter.setupType = 'Special';
		} else if (counter['physicalsetup']) {
			counter.setupType = 'Physical';
		}

		return counter;
	},
	randomSet: function (template, slot, noMega) {
		if (slot === undefined) slot = 1;
		var baseTemplate = (template = this.getTemplate(template));
		var name = template.name;

		if (!template.exists || (!template.randomBattleMoves && !template.learnset)) {
			// GET IT? UNOWN? BECAUSE WE CAN'T TELL WHAT THE POKEMON IS
			template = this.getTemplate('unown');

			var stack = 'Template incompatible with random battles: ' + name;
			var fakeErr = {stack: stack};
			require('../crashlogger.js')(fakeErr, 'The randbat set generator');
		}

		// Castform-Sunny and Castform-Rainy can be chosen
		if (template.num === 351) {
			name = 'Castform';
		}
		// Meloetta-P can be chosen
		if (template.num === 648) {
			name = 'Meloetta';
		}

		// Decide if the Pokemon can mega evolve early, so viable moves for the mega can be generated
		if (!noMega && this.hasMegaEvo(template)) {
			// If there's more than one mega evolution, randomly pick one
			template = this.getTemplate(template.otherFormes[this.random(template.otherFormes.length)]);
		}
		if (template.otherFormes && this.getTemplate(template.otherFormes[0]).isPrimal && this.random(2)) {
			template = this.getTemplate(template.otherFormes[0]);
		}

		var movePool = (template.randomBattleMoves ? template.randomBattleMoves.slice() : Object.keys(template.learnset));
		var moves = [];
		var ability = '';
		var item = '';
		var evs = {
			hp: 85,
			atk: 85,
			def: 85,
			spa: 85,
			spd: 85,
			spe: 85
		};
		var ivs = {
			hp: 31,
			atk: 31,
			def: 31,
			spa: 31,
			spd: 31,
			spe: 31
		};
		var hasType = {};
		hasType[template.types[0]] = true;
		if (template.types[1]) {
			hasType[template.types[1]] = true;
		}
		var hasAbility = {};
		hasAbility[template.abilities[0]] = true;
		if (template.abilities[1]) {
			hasAbility[template.abilities[1]] = true;
		}
		if (template.abilities['H']) {
			hasAbility[template.abilities['H']] = true;
		}
		var availableHP = 0;
		for (var i = 0, len = movePool.length; i < len; i++) {
			if (movePool[i].substr(0, 11) === 'hiddenpower') availableHP++;
		}

		// These moves can be used even if we aren't setting up to use them:
		var SetupException = {
			dracometeor:1, leafstorm:1, overheat:1,
			extremespeed:1, suckerpunch:1, superpower:1
		};
		var counterAbilities = {
			'Adaptability':1, 'Blaze':1, 'Contrary':1, 'Hustle':1, 'Iron Fist':1,
			'Overgrow':1, 'Skill Link':1, 'Swarm':1, 'Technician':1, 'Torrent':1
		};
		var ateAbilities = {
			'Aerilate':1, 'Pixilate':1, 'Refrigerate':1
		};

		var hasMove, counter;

		do {
			// Keep track of all moves we have:
			hasMove = {};
			for (var k = 0; k < moves.length; k++) {
				if (moves[k].substr(0, 11) === 'hiddenpower') {
					hasMove['hiddenpower'] = true;
				} else {
					hasMove[moves[k]] = true;
				}
			}

			// Choose next 4 moves from learnset/viable moves and add them to moves list:
			while (moves.length < 4 && movePool.length) {
				var moveid = this.sampleNoReplace(movePool);
				if (moveid.substr(0, 11) === 'hiddenpower') {
					availableHP--;
					if (hasMove['hiddenpower']) continue;
					hasMove['hiddenpower'] = true;
				} else {
					hasMove[moveid] = true;
				}
				moves.push(moveid);
			}

			counter = this.queryMoves(moves, hasType, hasAbility);

			// Iterate through the moves again, this time to cull them:
			for (var k = 0; k < moves.length; k++) {
				var moveid = moves[k];
				var move = this.getMove(moveid);
				var rejected = false;
				var isSetup = false;

				switch (moveid) {

				// Not very useful without their supporting moves
				case 'batonpass':
					if (!counter.setupType && !counter['speedsetup'] && !hasMove['cosmicpower'] && !hasMove['substitute'] && !hasMove['wish'] && !hasAbility['Speed Boost']) rejected = true;
					break;
				case 'focuspunch':
					if (!hasMove['substitute'] || (hasMove['rest'] && hasMove['sleeptalk'])) rejected = true;
					break;
				case 'perishsong':
					if (!hasMove['protect']) rejected = true;
					break;
				case 'sleeptalk':
					if (!hasMove['rest']) rejected = true;
					break;
				case 'storedpower':
					if (!counter.setupType && !hasMove['cosmicpower']) rejected = true;
					break;

				// Set up once and only if we have the moves for it
				case 'bellydrum': case 'bulkup': case 'coil': case 'curse': case 'dragondance': case 'honeclaws': case 'swordsdance':
					if (counter.setupType !== 'Physical' || counter['physicalsetup'] > 1) rejected = true;
					if (counter.Physical < 2 && !hasMove['batonpass'] && (!hasMove['rest'] || !hasMove['sleeptalk'])) rejected = true;
					isSetup = true;
					break;
				case 'calmmind': case 'geomancy': case 'nastyplot': case 'quiverdance': case 'tailglow':
					if (counter.setupType !== 'Special' || counter['specialsetup'] > 1) rejected = true;
					if (counter.Special < 2 && !hasMove['batonpass'] && (!hasMove['rest'] || !hasMove['sleeptalk'])) rejected = true;
					isSetup = true;
					break;
				case 'growth': case 'shellsmash': case 'workup':
					if (counter.setupType !== 'Mixed' || counter['mixedsetup'] > 1) rejected = true;
					if (counter.Physical + counter.Special < 2 && !hasMove['batonpass']) rejected = true;
					isSetup = true;
					break;
				case 'agility': case 'autotomize': case 'rockpolish':
					if (counter.Physical + counter.Special < 2 && !counter.setupType && !hasMove['batonpass']) rejected = true;
					if (hasMove['rest'] && hasMove['sleeptalk']) rejected = true;
					break;
				case 'flamecharge':
					if (counter.Physical + counter.Special < 3 && !counter.setupType && !hasMove['batonpass']) rejected = true;
					if (hasMove['dracometeor'] || hasMove['overheat']) rejected = true;
					break;

				// Bad after setup
				case 'circlethrow': case 'dragontail':
					if (!!counter['speedsetup'] || hasMove['encore'] || hasMove['raindance'] || hasMove['roar'] || hasMove['whirlwind']) rejected = true;
					if (counter.setupType && hasMove['stormthrow']) rejected = true;
					break;
				case 'defog': case 'pursuit': case 'haze': case 'healingwish': case 'rapidspin': case 'spikes': case 'waterspout':
					if (counter.setupType || !!counter['speedsetup'] || (hasMove['rest'] && hasMove['sleeptalk'])) rejected = true;
					break;
				case 'fakeout':
					if (counter.setupType || hasMove['substitute'] || hasMove['switcheroo'] || hasMove['trick']) rejected = true;
					break;
				case 'foulplay': case 'nightshade': case 'seismictoss': case 'superfang':
					if (counter.setupType) rejected = true;
					break;
				case 'healbell':
					if (!!counter['speedsetup']) rejected = true;
					break;
				case 'memento':
					if (counter.setupType || !!counter['recovery'] || hasMove['substitute']) rejected = true;
					break;
				case 'protect':
					if (counter.setupType && (hasAbility['Guts'] || hasAbility['Speed Boost']) && !hasMove['batonpass']) rejected = true;
					if (hasMove['rest'] && hasMove['sleeptalk']) rejected = true;
					break;
				case 'stealthrock':
					if (counter.setupType || !!counter['speedsetup'] || hasMove['rest']) rejected = true;
					break;
				case 'switcheroo': case 'trick':
					if (counter.setupType || counter.Physical + counter.Special < 2) rejected = true;
					if (hasMove['acrobatics'] || hasMove['lightscreen'] || hasMove['reflect'] || hasMove['trickroom']) rejected = true;
					break;
				case 'trickroom':
					if (counter.setupType || !!counter['speedsetup'] || counter.Physical + counter.Special < 2) rejected = true;
					if (hasMove['lightscreen'] || hasMove['reflect']) rejected = true;
					break;
				case 'uturn':
					if (counter.setupType || !!counter['speedsetup']) rejected = true;
					break;
				case 'voltswitch':
					if (counter.setupType || !!counter['speedsetup'] || hasMove['magnetrise'] || hasMove['uturn']) rejected = true;
					break;

				// Bit redundant to have both
				// Attacks:
				case 'bugbite':
					if (hasMove['uturn'] && !counter.setupType) rejected = true;
					break;
				case 'darkpulse':
					if (hasMove['crunch'] && counter.setupType !== 'Special') rejected = true;
					break;
				case 'suckerpunch':
					if ((hasMove['crunch'] || hasMove['darkpulse']) && (hasMove['knockoff'] || hasMove['pursuit'])) rejected = true;
					if (!counter.setupType && hasMove['foulplay'] && (hasMove['darkpulse'] || hasMove['pursuit'])) rejected = true;
					if (hasMove['rest'] && hasMove['sleeptalk']) rejected = true;
					break;
				case 'dragonclaw':
					if (hasMove['outrage'] || hasMove['dragontail']) rejected = true;
					break;
				case 'dragonpulse': case 'spacialrend':
					if (hasMove['dracometeor']) rejected = true;
					break;
				case 'thunder':
					if (hasMove['thunderbolt'] && !hasMove['raindance']) rejected = true;
					break;
				case 'thunderbolt':
					if (hasMove['discharge'] || (hasMove['thunder'] && hasMove['raindance']) || (hasMove['voltswitch'] && hasMove['wildcharge'])) rejected = true;
					break;
				case 'drainingkiss':
					if (hasMove['dazzlinggleam']) rejected = true;
					break;
				case 'aurasphere': case 'drainpunch':
					if (!hasMove['bulkup'] && (hasMove['closecombat'] || hasMove['highjumpkick'])) rejected = true;
					if (hasMove['focusblast'] || hasMove['superpower']) rejected = true;
					break;
				case 'closecombat': case 'highjumpkick':
					if (hasMove['bulkup'] && hasMove['drainpunch']) rejected = true;
					break;
				case 'focusblast':
					if ((!counter.setupType && hasMove['superpower']) || (hasMove['rest'] && hasMove['sleeptalk'])) rejected = true;
					break;
				case 'stormthrow':
					if (hasMove['circlethrow'] && (hasMove['rest'] && hasMove['sleeptalk'])) rejected = true;
					break;
				case 'superpower':
					if (counter.setupType && (hasMove['drainpunch'] || hasMove['focusblast'])) rejected = true;
					break;
				case 'fierydance': case 'flamethrower':
					if (hasMove['fireblast'] || hasMove['overheat']) rejected = true;
					break;
				case 'fireblast':
					if ((hasMove['flareblitz'] || hasMove['lavaplume']) && !counter.setupType && !counter['speedsetup']) rejected = true;
					break;
				case 'firepunch': case 'sacredfire':
					if (hasMove['fireblast'] || hasMove['flareblitz']) rejected = true;
					break;
				case 'lavaplume':
					if (hasMove['fireblast'] && (counter.setupType || !!counter['speedsetup'])) rejected = true;
					break;
				case 'overheat':
					if (hasMove['lavaplume'] || counter.setupType === 'Special') rejected = true;
					break;
				case 'acrobatics': case 'airslash': case 'oblivionwing':
					if (hasMove['bravebird'] || hasMove['hurricane']) rejected = true;
					break;
				case 'phantomforce': case 'shadowforce': case 'shadowsneak':
					if (hasMove['shadowclaw'] || (hasMove['rest'] && hasMove['sleeptalk'])) rejected = true;
					break;
				case 'shadowclaw':
					if (hasMove['shadowball']) rejected = true;
					break;
				case 'solarbeam':
					if ((!hasAbility['Drought'] && !hasMove['sunnyday']) || hasMove['gigadrain'] || hasMove['leafstorm']) rejected = true;
					break;
				case 'gigadrain':
					if ((!counter.setupType && hasMove['leafstorm']) || hasMove['petaldance']) rejected = true;
					break;
				case 'leafblade': case 'seedbomb': case 'woodhammer':
					if (hasMove['gigadrain'] && counter.setupType !== 'Physical') rejected = true;
					break;
				case 'leafstorm':
					if (counter.setupType && hasMove['gigadrain']) rejected = true;
					break;
				case 'bonemerang': case 'precipiceblades':
					if (hasMove['earthquake']) rejected = true;
					break;
				case 'icebeam':
					if (hasMove['blizzard'] || hasMove['freezedry']) rejected = true;
					break;
				case 'bodyslam':
					if (hasMove['glare']) rejected = true;
					break;
				case 'explosion':
					if (counter.setupType || hasMove['wish']) rejected = true;
					break;
				case 'hypervoice':
					if (hasMove['naturepower'] || hasMove['return']) rejected = true;
					break;
				case 'judgment':
					if (counter.stab) rejected = true;
					break;
				case 'return': case 'rockclimb':
					if (hasMove['bodyslam'] || hasMove['doubleedge']) rejected = true;
					break;
				case 'weatherball':
					if (!hasMove['raindance'] && !hasMove['sunnyday']) rejected = true;
					break;
				case 'poisonjab':
					if (hasMove['gunkshot']) rejected = true;
					break;
				case 'psychic':
					if (hasMove['psyshock'] || hasMove['storedpower']) rejected = true;
					break;
				case 'headsmash':
					if (hasMove['stoneedge']) rejected = true;
					break;
				case 'rockblast': case 'rockslide':
					if (hasMove['headsmash'] || hasMove['stoneedge']) rejected = true;
					break;
				case 'flashcannon':
					if (hasMove['ironhead']) rejected = true;
					break;
				case 'hydropump':
					if (hasMove['razorshell'] || hasMove['scald'] || hasMove['waterfall'] || (hasMove['rest'] && hasMove['sleeptalk'])) rejected = true;
					break;
				case 'originpulse': case 'surf':
					if (hasMove['hydropump'] || hasMove['scald']) rejected = true;
					break;
				case 'scald':
					if (hasMove['waterfall'] || hasMove['waterpulse']) rejected = true;
					break;

				// Status:
				case 'raindance': case 'sunnyday':
					if ((hasMove['rest'] && hasMove['sleeptalk']) || counter.Physical + counter.Special < 2) rejected = true;
					break;
				case 'rest':
					if (!hasMove['sleeptalk'] && movePool.indexOf('sleeptalk') > -1) rejected = true;
					if (hasMove['moonlight'] || hasMove['painsplit'] || hasMove['recover'] || hasMove['synthesis']) rejected = true;
					break;
				case 'roar':
					if (hasMove['dragontail']) rejected = true;
					break;
				case 'roost': case 'softboiled': case 'synthesis':
					if (hasMove['wish']) rejected = true;
					break;
				case 'substitute':
					if (hasMove['dracometeor'] || (hasMove['leafstorm'] && !hasAbility['Contrary']) || hasMove['pursuit'] || hasMove['taunt'] || hasMove['uturn'] || hasMove['voltswitch']) rejected = true;
					break;
				case 'stunspore': case 'thunderwave':
					if (counter.setupType || !!counter['speedsetup']) rejected = true;
					if (hasMove['discharge'] || hasMove['gyroball'] || hasMove['sleeppowder'] || hasMove['spore'] || hasMove['trickroom'] || hasMove['yawn']) rejected = true;
					if (hasMove['rest'] && hasMove['sleeptalk']) rejected = true;
					break;
				case 'toxic':
					if (hasMove['hypnosis'] || hasMove['sleeppowder'] || hasMove['stunspore'] || hasMove['thunderwave'] || hasMove['willowisp'] || hasMove['yawn']) rejected = true;
					if (hasMove['rest'] && hasMove['sleeptalk']) rejected = true;
					break;
				case 'willowisp':
					if (hasMove['lavaplume'] || hasMove['sacredfire'] || hasMove['scald'] || hasMove['spore']) rejected = true;
					break;
				}

				// Increased/decreased priority moves unneeded with moves that boost only speed
				if (move.priority !== 0 && !!counter['speedsetup']) {
					rejected = true;
				}

				if (move.category === 'Special' && counter.setupType === 'Physical' && !SetupException[move.id]) {
					rejected = true;
				}
				if (move.category === 'Physical' && (counter.setupType === 'Special' || hasMove['acidspray']) && !SetupException[move.id]) {
					rejected = true;
				}

				// This move doesn't satisfy our setup requirements:
				if (counter.setupType && counter.setupType !== 'Mixed' && move.category !== counter.setupType && counter[counter.setupType] < 2) {
					// Mono-attacking with setup and RestTalk is allowed
					if (!isSetup && moveid !== 'rest' && moveid !== 'sleeptalk') rejected = true;
				}

				// Hidden Power isn't good enough for most cases with Special setup
				if (counter.setupType === 'Special' && move.id === 'hiddenpower' && counter['Special'] <= 2 && (!hasMove['shadowball'] || move.type !== 'Fighting') && (!hasType['Electric'] || move.type !== 'Ice') && template.species !== 'Lilligant') {
					rejected = true;
				}

				// Remove rejected moves from the move list
				if (rejected && (movePool.length - availableHP || availableHP && (move.id === 'hiddenpower' || !hasMove['hiddenpower']))) {
					moves.splice(k, 1);
					break;
				}

				// Handle Hidden Power IVs
				if (move.id === 'hiddenpower') {
					var HPivs = this.getType(move.type).HPivs;
					for (var iv in HPivs) {
						ivs[iv] = HPivs[iv];
					}
				}
			}
			if (movePool.length && moves.length === 4 && !hasMove['judgment']) {
				// Move post-processing:
				if (counter.damagingMoves.length === 0) {
					// A set shouldn't have no attacking moves
					moves.splice(this.random(moves.length), 1);
				} else if (counter.damagingMoves.length === 1) {
					var damagingid = counter.damagingMoves[0].id;
					// Night Shade, Seismic Toss, etc. don't count:
					if (!counter.damagingMoves[0].damage && (movePool.length - availableHP || availableHP && (damagingid === 'hiddenpower' || !hasMove['hiddenpower']))) {
						var replace = false;
						if (damagingid in {counter:1, focuspunch:1, mirrorcoat:1, suckerpunch:1} || (damagingid === 'hiddenpower' && !counter.stab)) {
							// Unacceptable as the only attacking move
							replace = true;
						} else {
							if (!counter.stab) {
								var damagingType = counter.damagingMoves[0].type;
								if (damagingType === 'Fairy') {
									// Mono-Fairy is acceptable for Psychic types
									if (!hasType['Psychic']) replace = true;
								} else if (damagingType === 'Ice') {
									if (hasType['Normal'] && template.types.length === 1) {
										// Mono-Ice is acceptable for special attacking Normal types that lack Boomburst and Hyper Voice
										if (counter.Physical >= 2 || movePool.indexOf('boomburst') > -1 || movePool.indexOf('hypervoice') > -1) replace = true;
									} else {
										replace = true;
									}
								} else {
									replace = true;
								}
							}
						}
						if (replace) moves.splice(counter.damagingMoveIndex[damagingid], 1);
					}
				} else if (counter.damagingMoves.length === 2 && !counter.stab) {
					// If you have two attacks, neither is STAB, and the combo isn't Electric/Ice or Fighting/Ghost, reject one of them at random.
					var type1 = counter.damagingMoves[0].type, type2 = counter.damagingMoves[1].type;
					var typeCombo = [type1, type2].sort().join('/');
					if (typeCombo !== 'Electric/Ice' && typeCombo !== 'Fighting/Ghost') {
						var rejectableMoves = [];
						var baseDiff = movePool.length - availableHP;
						if (baseDiff || availableHP && (!hasMove['hiddenpower'] || counter.damagingMoves[0].id === 'hiddenpower')) {
							rejectableMoves.push(counter.damagingMoveIndex[counter.damagingMoves[0].id]);
						}
						if (baseDiff || availableHP && (!hasMove['hiddenpower'] || counter.damagingMoves[1].id === 'hiddenpower')) {
							rejectableMoves.push(counter.damagingMoveIndex[counter.damagingMoves[1].id]);
						}
						if (rejectableMoves.length) {
							moves.splice(rejectableMoves[this.random(rejectableMoves.length)], 1);
						}
					}
				} else if (!counter.stab || ((hasAbility['Aerilate'] || hasAbility['Pixilate'] || hasAbility['Refrigerate']) && !counter['ate'])) {
					// If you have three or more attacks, and none of them are STAB, reject one of them at random.
					// Alternatively, if you have an -ate ability and no Normal moves, reject an attack move at random.
					var rejectableMoves = [];
					var baseDiff = movePool.length - availableHP;
					for (var l = 0; l < counter.damagingMoves.length; l++) {
						if (baseDiff || availableHP && (!hasMove['hiddenpower'] || counter.damagingMoves[l].id === 'hiddenpower')) {
							rejectableMoves.push(counter.damagingMoveIndex[counter.damagingMoves[l].id]);
						}
					}
					if (rejectableMoves.length) {
						moves.splice(rejectableMoves[this.random(rejectableMoves.length)], 1);
					}
				}
			}
		} while (moves.length < 4 && movePool.length);

		// Any moveset modification goes here:
		// moves[0] = 'safeguard';
		var changedMove = false;
		if (template.requiredItem && template.requiredItem.slice(-5) === 'Drive' && !hasMove['technoblast']) {
			delete hasMove[this.getMove(moves[3]).id];
			moves[3] = 'technoblast';
			hasMove['technoblast'] = true;
			changedMove = true;
		}
		if (template.requiredMove && !hasMove[toId(template.requiredMove)]) {
			delete hasMove[this.getMove(moves[3]).id];
			moves[3] = toId(template.requiredMove);
			hasMove[toId(template.requiredMove)] = true;
			changedMove = true;
		}

		// If Hidden Power has been removed, reset the IVs
		if (!hasMove['hiddenpower']) {
			ivs = {
				hp: 31,
				atk: 31,
				def: 31,
				spa: 31,
				spd: 31,
				spe: 31
			};
		}

		// Re-query in case a moveset modification occurred
		if (changedMove) counter = this.queryMoves(moves, hasType, hasAbility);

		var abilities = Object.values(baseTemplate.abilities).sort(function (a, b) {
			return this.getAbility(b).rating - this.getAbility(a).rating;
		}.bind(this));
		var ability0 = this.getAbility(abilities[0]);
		var ability1 = this.getAbility(abilities[1]);
		var ability2 = this.getAbility(abilities[2]);
		var ability = ability0.name;
		if (abilities[1]) {
			if (abilities[2] && ability2.rating === ability1.rating) {
				if (this.random(2)) ability1 = ability2;
			}
			if (ability0.rating <= ability1.rating) {
				if (this.random(2)) ability = ability1.name;
			} else if (ability0.rating - 0.6 <= ability1.rating) {
				if (!this.random(3)) ability = ability1.name;
			}

			var rejectAbility = false;
			if (ability in counterAbilities) {
				// Adaptability, Blaze, Contrary, Hustle, Iron Fist, Overgrow, Skill Link, Swarm, Technician, Torrent
				rejectAbility = !counter[toId(ability)];
			} else if (ability in ateAbilities) {
				rejectAbility = !counter['ate'];
			} else if (ability === 'Chlorophyll') {
				rejectAbility = !hasMove['sunnyday'];
			} else if (ability === 'Compound Eyes' || ability === 'No Guard') {
				rejectAbility = !counter['inaccurate'];
			} else if (ability === 'Defiant' || ability === 'Moxie') {
				rejectAbility = !counter['Physical'] && !hasMove['batonpass'];
			} else if (ability === 'Gluttony') {
				rejectAbility = true;
			} else if (ability === 'Limber') {
				rejectAbility = template.types.indexOf('Electric') >= 0;
			} else if (ability === 'Lightning Rod') {
				rejectAbility = template.types.indexOf('Ground') >= 0;
			} else if (ability === 'Moody') {
				rejectAbility = template.id !== 'bidoof';
			} else if (ability === 'Poison Heal') {
				rejectAbility = abilities.indexOf('Technician') > -1 && !!counter['technician'];
			} else if (ability === 'Prankster') {
				rejectAbility = !counter['Status'];
			} else if (ability === 'Reckless' || ability === 'Rock Head') {
				rejectAbility = !counter['recoil'];
			} else if (ability === 'Serene Grace') {
				rejectAbility = !counter['serenegrace'] || template.id === 'chansey' || template.id === 'blissey';
			} else if (ability === 'Sheer Force') {
				rejectAbility = !counter['sheerforce'];
			} else if (ability === 'Simple') {
				rejectAbility = !counter.setupType && !hasMove['cosmicpower'] && !hasMove['flamecharge'];
			} else if (ability === 'Strong Jaw') {
				rejectAbility = !counter['bite'];
			} else if (ability === 'Sturdy') {
				rejectAbility = !!counter['recoil'] && !counter['recovery'];
			} else if (ability === 'Swift Swim') {
				rejectAbility = !hasMove['raindance'];
			} else if (ability === 'Unburden') {
				rejectAbility = template.baseStats.spe > 120;
			}

			if (rejectAbility) {
				if (ability === ability1.name) { // or not
					ability = ability0.name;
				} else if (ability1.rating > 1) { // only switch if the alternative doesn't suck
					ability = ability1.name;
				}
			}
			if (abilities.indexOf('Chlorophyll') > -1 && ability !== 'Solar Power' && hasMove['sunnyday']) {
				ability = 'Chlorophyll';
			}
			if (abilities.indexOf('Guts') > -1 && ability !== 'Quick Feet' && hasMove['facade']) {
				ability = 'Guts';
			}
			if (abilities.indexOf('Swift Swim') > -1 && hasMove['raindance']) {
				ability = 'Swift Swim';
			}
			if (abilities.indexOf('Unburden') > -1 && hasMove['acrobatics']) {
				ability = 'Unburden';
			}
			if (template.id === 'ambipom' && !counter['technician']) {
				// If it doesn't qualify for Technician, Skill Link is useless on it
				// Might as well give it Pickup just in case
				ability = 'Pickup';
			} else if (template.id === 'aurorus' && ability === 'Snow Warning' && hasMove['hypervoice']) {
				for (var i = 0; i < moves.length; i++) {
					if (moves[i] === 'hypervoice') {
						moves[i] = 'blizzard';
						counter['ate'] = 0;
						break;
					}
				}
			} else if (template.id === 'combee') {
				// Combee always gets Hustle but its only physical move is Endeavor, which loses accuracy
				ability = 'Honey Gather';
			} else if (template.id === 'lopunny' && hasMove['switcheroo'] && this.random(3)) {
				ability = 'Klutz';
			} else if (template.id === 'mawilemega') {
				// Mega Mawile only needs Intimidate for a starting ability
				ability = 'Intimidate';
			} else if (template.id === 'sigilyph') {
				ability = 'Magic Guard';
			} else if (template.id === 'unfezant') {
				ability = 'Super Luck';
			}
		}

		if (hasMove['rockclimb'] && ability !== 'Sheer Force') {
			moves[moves.indexOf('rockclimb')] = 'doubleedge';
		}

		if (hasMove['gyroball']) {
			ivs.spe = 0;
			evs.atk += evs.spe;
			evs.spe = 0;
		} else if (hasMove['trickroom']) {
			ivs.spe = 0;
			evs.hp += evs.spe;
			evs.spe = 0;
		} else if (template.species === 'Shedinja') {
			evs.atk = 252;
			evs.hp = 0;
			evs.def = 0;
			evs.spd = 0;
		}

		item = 'Leftovers';
		if (template.requiredItem) {
			item = template.requiredItem;
		} else if (hasMove['magikarpsrevenge']) {
			// PoTD Magikarp
			item = 'Choice Band';
		} else if (template.species === 'Rotom-Fan') {
			// This is just to amuse Zarel
			item = 'Air Balloon';

		// First, the extra high-priority items
		} else if (template.species === 'Clamperl' && !hasMove['shellsmash']) {
			item = 'DeepSeaTooth';
		} else if (template.species === 'Cubone' || template.species === 'Marowak') {
			item = 'Thick Club';
		} else if (template.species === 'Dedenne') {
			item = 'Petaya Berry';
		} else if (template.species === 'Deoxys-Attack') {
			item = (slot === 0 && hasMove['stealthrock']) ? 'Focus Sash' : 'Life Orb';
		} else if (template.species === 'Farfetch\'d') {
			item = 'Stick';
		} else if (template.baseSpecies === 'Pikachu') {
			item = 'Light Ball';
		} else if (template.species === 'Shedinja') {
			item = 'Focus Sash';
		} else if (template.species === 'Unfezant' && counter['Physical'] >= 2) {
			item = 'Scope Lens';
		} else if (template.species === 'Unown') {
			item = 'Choice Specs';
		} else if (ability === 'Imposter') {
			item = 'Choice Scarf';
		} else if (ability === 'Klutz' && hasMove['switcheroo']) {
			// To perma-taunt a Pokemon by giving it Assault Vest
			item = 'Assault Vest';
		} else if (hasMove['geomancy']) {
			item = 'Power Herb';
		} else if (ability === 'Magic Guard' && hasMove['psychoshift']) {
			item = 'Flame Orb';
		} else if (hasMove['switcheroo'] || hasMove['trick']) {
			var randomNum = this.random(2);
			if (counter.Physical >= 3 && (template.baseStats.spe >= 95 || randomNum)) {
				item = 'Choice Band';
			} else if (counter.Special >= 3 && (template.baseStats.spe >= 95 || randomNum)) {
				item = 'Choice Specs';
			} else {
				item = 'Choice Scarf';
			}
		} else if (template.evos.length) {
			item = 'Eviolite';
		} else if (hasMove['shellsmash']) {
			if (ability === 'Solid Rock' && counter['priority']) {
				item = 'Weakness Policy';
			} else {
				item = 'White Herb';
			}
		} else if (ability === 'Magic Guard' || ability === 'Sheer Force') {
			item = 'Life Orb';
		} else if (hasMove['bellydrum']) {
			item = 'Sitrus Berry';
		} else if (ability === 'Poison Heal' || ability === 'Toxic Boost' || hasMove['facade']) {
			item = 'Toxic Orb';
		} else if (ability === 'Harvest') {
			item = hasMove['rest'] ? 'Lum Berry' : 'Sitrus Berry';
		} else if (hasMove['rest'] && !hasMove['sleeptalk'] && ability !== 'Natural Cure' && ability !== 'Shed Skin') {
			item = (hasMove['raindance'] && ability === 'Hydration') ? 'Damp Rock' : 'Chesto Berry';
		} else if (hasMove['raindance']) {
			item = 'Damp Rock';
		} else if (hasMove['sandstorm']) {
			item = 'Smooth Rock';
		} else if (hasMove['sunnyday']) {
			item = 'Heat Rock';
		} else if (hasMove['lightscreen'] && hasMove['reflect']) {
			item = 'Light Clay';
		} else if (hasMove['acrobatics']) {
			item = 'Flying Gem';
		} else if (ability === 'Unburden') {
			if (hasMove['fakeout']) {
				item = 'Normal Gem';
			} else if (hasMove['dracometeor'] || hasMove['leafstorm'] || hasMove['overheat']) {
				item = 'White Herb';
			} else if (hasMove['substitute'] || counter.setupType) {
				item = 'Sitrus Berry';
			} else {
				item = 'Red Card';
				for (var m in moves) {
					var move = this.getMove(moves[m]);
					if (hasType[move.type] && move.basePower >= 90) {
						item = move.type + ' Gem';
						break;
					}
				}
			}

		// Medium priority
		} else if (ability === 'Guts') {
			item = hasMove['drainpunch'] ? 'Flame Orb' : 'Toxic Orb';
		} else if (counter.Physical >= 4 && ability !== 'Speed Boost' && !hasMove['fakeout'] && !hasMove['flamecharge'] && !hasMove['rapidspin'] && !hasMove['suckerpunch']) {
			item = template.baseStats.spe > 82 && template.baseStats.spe < 109 && !counter['priority'] && this.random(3) ? 'Choice Scarf' : 'Choice Band';
		} else if (counter.Special >= 4 && ability !== 'Speed Boost' && !hasMove['acidspray'] && !hasMove['chargebeam'] && !hasMove['fierydance']) {
			item = template.baseStats.spe > 82 && template.baseStats.spe < 109 && !counter['priority'] && this.random(3) ? 'Choice Scarf' : 'Choice Specs';
		} else if (hasMove['eruption'] || hasMove['waterspout']) {
			item = counter.Status <= 1 ? 'Expert Belt' : 'Leftovers';
		} else if ((hasMove['endeavor'] || hasMove['flail'] || hasMove['reversal']) && ability !== 'Sturdy') {
			item = 'Focus Sash';
		} else if (this.getEffectiveness('Ground', template) >= 2 && ability !== 'Levitate' && !hasMove['magnetrise']) {
			item = 'Air Balloon';
		} else if (ability === 'Speed Boost' && hasMove['protect'] && counter.Physical + counter.Special > 2) {
			item = 'Life Orb';
		} else if (hasMove['outrage'] && (counter.setupType || ability === 'Multiscale')) {
			item = 'Lum Berry';
		} else if (ability === 'Moody' || hasMove['clearsmog'] || hasMove['detect'] || hasMove['protect'] || hasMove['substitute']) {
			item = 'Leftovers';
		} else if (hasMove['lightscreen'] || hasMove['reflect']) {
			item = 'Light Clay';
		} else if (ability === 'Iron Barbs' || ability === 'Rough Skin') {
			item = 'Rocky Helmet';
		} else if (counter.Physical + counter.Special >= 4 && (template.baseStats.def + template.baseStats.spd > 189 || hasMove['rapidspin'])) {
			item = 'Assault Vest';
		} else if (counter.Physical + counter.Special >= 4) {
			item = (!!counter['ate'] || (hasMove['suckerpunch'] && !hasType['Dark'])) ? 'Life Orb' : 'Expert Belt';
		} else if (counter.Physical + counter.Special >= 3 && !!counter['speedsetup'] && template.baseStats.hp + template.baseStats.def + template.baseStats.spd >= 300) {
			item = 'Weakness Policy';
		} else if ((counter.Physical + counter.Special >= 3) && ability !== 'Sturdy' && !hasMove['dragontail']) {
			item = (counter.setupType || !!counter['speedsetup'] || hasMove['trickroom'] || !!counter['recovery']) ? 'Life Orb' : 'Leftovers';
		} else if (template.species === 'Palkia' && (hasMove['dracometeor'] || hasMove['spacialrend']) && hasMove['hydropump']) {
			item = 'Lustrous Orb';
		} else if (slot === 0 && ability !== 'Regenerator' && ability !== 'Sturdy' && !counter['recoil'] && template.baseStats.hp + template.baseStats.def + template.baseStats.spd < 285) {
			item = 'Focus Sash';

		// This is the "REALLY can't think of a good item" cutoff
		} else if (ability === 'Super Luck') {
			item = 'Scope Lens';
		} else if (ability === 'Sturdy' && hasMove['explosion'] && !counter['speedsetup']) {
			item = 'Custap Berry';
		} else if (hasType['Poison']) {
			item = 'Black Sludge';
		} else if (this.getEffectiveness('Rock', template) >= 1 || hasMove['dragontail']) {
			item = 'Leftovers';
		} else if (this.getImmunity('Ground', template) && this.getEffectiveness('Ground', template) >= 1 && ability !== 'Levitate' && ability !== 'Solid Rock' && !hasMove['magnetrise']) {
			item = 'Air Balloon';
		} else if (counter.Status <= 1 && ability !== 'Sturdy') {
			item = 'Life Orb';
		} else {
			item = 'Leftovers';
		}

		// For Trick / Switcheroo
		if (item === 'Leftovers' && hasType['Poison']) {
			item = 'Black Sludge';
		}

		var levelScale = {
			LC: 87,
			'LC Uber': 86,
			NFE: 84,
			PU: 83,
			BL4: 82,
			NU: 81,
			BL3: 80,
			RU: 79,
			BL2: 78,
			UU: 77,
			BL: 76,
			OU: 75,
			CAP: 75,
			Unreleased: 75,
			Uber: 73,
			AG: 71
		};
		var customScale = {
			// Between OU and Uber
			Aegislash: 74, Blaziken: 74, 'Blaziken-Mega': 74, Genesect: 74, 'Genesect-Burn': 74, 'Genesect-Chill': 74, 'Genesect-Douse': 74, 'Genesect-Shock': 74, Greninja: 74, 'Kangaskhan-Mega': 74, 'Lucario-Mega': 74, 'Mawile-Mega': 74,

			// Not holding Mega Stone
			Banette: 83, Beedrill: 83, Glalie: 83, Lopunny: 83, Pidgeot: 83,
			Altaria: 81, Ampharos: 81, Charizard: 81, Pinsir: 81,
			Aerodactyl: 79, Aggron: 79, Blastoise: 79, Gallade: 79, Gardevoir: 79, Heracross: 79, Manectric: 79, Sceptile: 79, Venusaur: 79,
			Diancie: 77, Metagross: 77, Sableye: 77,

			// Holistic judgment
			Ninetales: 79, Politoed: 79, Unown: 85, Wobbuffet: 79
		};
		var level = levelScale[template.tier] || 90;
		if (customScale[template.name]) level = customScale[template.name];

		if (template.name === 'Xerneas' && hasMove['geomancy']) level = 71;

		// Prepare HP for Belly Drum.
		if (hasMove['bellydrum'] && item === 'Sitrus Berry') {
			var hp = Math.floor(Math.floor(2 * template.baseStats.hp + ivs.hp + Math.floor(evs.hp / 4) + 100) * level / 100 + 10);
			if (hp % 2 > 0) {
				evs.hp -= 4;
				evs.atk += 4;
			}
		} else {
			// Prepare HP for double Stealth Rock weaknesses. Those are mutually exclusive with Belly Drum HP check.
			// First, 25% damage.
			if (this.getEffectiveness('Rock', template) === 1) {
				var hp = Math.floor(Math.floor(2 * template.baseStats.hp + ivs.hp + Math.floor(evs.hp / 4) + 100) * level / 100 + 10);
				if (hp % 4 === 0) {
					evs.hp -= 4;
					if (counter.Physical > counter.Special) {
						evs.atk += 4;
					} else {
						evs.spa += 4;
					}
				}
			}

			// Then, prepare it for 50% damage.
			if (this.getEffectiveness('Rock', template) === 2) {
				var hp = Math.floor(Math.floor(2 * template.baseStats.hp + ivs.hp + Math.floor(evs.hp / 4) + 100) * level / 100 + 10);
				if (hp % 2 === 0) {
					evs.hp -= 4;
					if (counter.Physical > counter.Special) {
						evs.atk += 4;
					} else {
						evs.spa += 4;
					}
				}
			}
		}

		return {
			name: name,
			moves: moves,
			ability: ability,
			evs: evs,
			ivs: ivs,
			item: item,
			level: level,
			shiny: !this.random(1024)
		};
	},
	randomTeam: function (side) {
		var pokemonLeft = 0;
		var pokemon = [];

		var excludedTiers = {'LC':1, 'LC Uber':1, 'NFE':1};
		var allowedNFE = {'Chansey':1, 'Doublade':1, 'Pikachu':1, 'Porygon2':1, 'Scyther':1};

		var pokemonPool = [];
		for (var id in this.data.FormatsData) {
			var template = this.getTemplate(id);
			if (!excludedTiers[template.tier] && !template.isMega && !template.isPrimal && !template.isNonstandard && template.randomBattleMoves) {
				pokemonPool.push(id);
			}
		}

		// PotD stuff
		var potd;
		if (Config.potd && 'Rule:potd' in this.getBanlistTable(this.getFormat())) {
			potd = this.getTemplate(Config.potd);
		}

		var typeCount = {};
		var typeComboCount = {};
		var baseFormes = {};
		var uberCount = 0;
		var puCount = 0;
		var megaCount = 0;

		while (pokemonPool.length && pokemonLeft < 6) {
			var template = this.getTemplate(this.sampleNoReplace(pokemonPool));
			if (!template.exists) continue;

			// Limit to one of each species (Species Clause)
			if (baseFormes[template.baseSpecies]) continue;

			// Not available on ORAS
			if (template.species === 'Pichu-Spiky-eared') continue;

			// Only certain NFE Pokemon are allowed
			if (template.evos.length && !allowedNFE[template.species]) continue;

			var tier = template.tier;
			switch (tier) {
			case 'PU':
				// PUs are limited to 2 but have a 20% chance of being added anyway.
				if (puCount > 1 && this.random(5) >= 1) continue;
				break;
			case 'Uber':
				// Ubers are limited to 2 but have a 20% chance of being added anyway.
				if (uberCount > 1 && this.random(5) >= 1) continue;
				break;
			case 'CAP':
				// CAPs have 20% the normal rate
				if (this.random(5) >= 1) continue;
				break;
			case 'Unreleased':
				// Unreleased Pokémon have 20% the normal rate
				if (this.random(5) >= 1) continue;
			}

			// Adjust rate for species with multiple formes
			switch (template.baseSpecies) {
			case 'Arceus':
				if (this.random(18) >= 1) continue;
				break;
			case 'Basculin':
				if (this.random(2) >= 1) continue;
				break;
			case 'Genesect':
				if (this.random(5) >= 1) continue;
				break;
			case 'Gourgeist':
				if (this.random(4) >= 1) continue;
				break;
			case 'Meloetta':
				if (this.random(2) >= 1) continue;
				break;
			case 'Castform':
				if (this.random(2) >= 1) continue;
				break;
			case 'Pikachu':
				// Cosplay Pikachu formes have 20% the normal rate (1/30 the normal rate each)
				if (template.species !== 'Pikachu' && this.random(30) >= 1) continue;
			}

			// Limit 2 of any type
			var types = template.types;
			var skip = false;
			for (var t = 0; t < types.length; t++) {
				if (typeCount[types[t]] > 1 && this.random(5) >= 1) {
					skip = true;
					break;
				}
			}
			if (skip) continue;

			if (potd && potd.exists) {
				// The Pokemon of the Day belongs in slot 2
				if (pokemon.length === 1) {
					template = potd;
					if (template.species === 'Magikarp') {
						template.randomBattleMoves = ['bounce', 'flail', 'splash', 'magikarpsrevenge'];
					} else if (template.species === 'Delibird') {
						template.randomBattleMoves = ['present', 'bestow'];
					}
				} else if (template.species === potd.species) {
					continue; // No, thanks, I've already got one
				}
			}

			var set = this.randomSet(template, pokemon.length, megaCount);

			// Illusion shouldn't be on the last pokemon of the team
			if (set.ability === 'Illusion' && pokemonLeft > 4) continue;

			// Limit 1 of any type combination
			var typeCombo = types.join();
			if (set.ability === 'Drought' || set.ability === 'Drizzle') {
				// Drought and Drizzle don't count towards the type combo limit
				typeCombo = set.ability;
			}
			if (typeCombo in typeComboCount) continue;

			// Limit the number of Megas to one
			var forme = template.otherFormes && this.getTemplate(template.otherFormes[0]);
			var isMegaSet = this.getItem(set.item).megaStone || (forme && forme.isMega && forme.requiredMove && set.moves.indexOf(toId(forme.requiredMove)) >= 0);
			if (isMegaSet && megaCount > 0) continue;

			// Okay, the set passes, add it to our team
			pokemon.push(set);

			// Now that our Pokemon has passed all checks, we can increment our counters
			pokemonLeft++;

			// Increment type counters
			for (var t = 0; t < types.length; t++) {
				if (types[t] in typeCount) {
					typeCount[types[t]]++;
				} else {
					typeCount[types[t]] = 1;
				}
			}
			typeComboCount[typeCombo] = 1;

			// Increment Uber/NU counters
			if (tier === 'Uber') {
				uberCount++;
			} else if (tier === 'PU') {
				puCount++;
			}

			// Increment mega and base species counters
			if (isMegaSet) megaCount++;
			baseFormes[template.baseSpecies] = 1;
		}
		return pokemon;
	},
	randomDoublesTeam: function (side) {
		var pokemonLeft = 0;
		var pokemon = [];

		var excludedTiers = {'LC':1, 'LC Uber':1, 'NFE':1};
		var allowedNFE = {'Chansey':1, 'Doublade':1, 'Pikachu':1, 'Porygon2':1, 'Scyther':1};

		var pokemonPool = [];
		for (var id in this.data.FormatsData) {
			var template = this.getTemplate(id);
			if (!excludedTiers[template.tier] && !template.isMega && !template.isPrimal && !template.isNonstandard && template.randomBattleMoves) {
				pokemonPool.push(id);
			}
		}

		// PotD stuff
		var potd;
		if (Config.potd && 'Rule:potd' in this.getBanlistTable(this.getFormat())) {
			potd = this.getTemplate(Config.potd);
		}

		var typeCount = {};
		var typeComboCount = {};
		var baseFormes = {};
		var uberCount = 0;
		var puCount = 0;
		var megaCount = 0;

		while (pokemonPool.length && pokemonLeft < 6) {
			var template = this.getTemplate(this.sampleNoReplace(pokemonPool));
			if (!template.exists) continue;

			// Limit to one of each species (Species Clause)
			if (baseFormes[template.baseSpecies]) continue;

			// Not available on ORAS
			if (template.species === 'Pichu-Spiky-eared') continue;

			// Only certain NFE Pokemon are allowed
			if (template.evos.length && !allowedNFE[template.species]) continue;

			var tier = template.tier;
			switch (tier) {
			case 'CAP':
				// CAPs have 20% the normal rate
				if (this.random(5) >= 1) continue;
				break;
			case 'Unreleased':
				// Unreleased Pokémon have 20% the normal rate
				if (this.random(5) >= 1) continue;
			}

			// Adjust rate for species with multiple formes
			switch (template.baseSpecies) {
			case 'Arceus':
				if (this.random(18) >= 1) continue;
				break;
			case 'Basculin':
				if (this.random(2) >= 1) continue;
				break;
			case 'Genesect':
				if (this.random(5) >= 1) continue;
				break;
			case 'Gourgeist':
				if (this.random(4) >= 1) continue;
				break;
			case 'Meloetta':
				if (this.random(2) >= 1) continue;
				break;
			case 'Castform':
				if (this.random(2) >= 1) continue;
				break;
			case 'Pikachu':
				// Cosplay Pikachu formes have 20% the normal rate (1/30 the normal rate each)
				if (template.species !== 'Pikachu' && this.random(30) >= 1) continue;
			}

			// Limit 2 of any type
			var types = template.types;
			var skip = false;
			for (var t = 0; t < types.length; t++) {
				if (typeCount[types[t]] > 1 && this.random(5) >= 1) {
					skip = true;
					break;
				}
			}
			if (skip) continue;

			if (potd && potd.exists) {
				// The Pokemon of the Day belongs in slot 3
				if (pokemon.length === 2) {
					template = potd;
				} else if (template.species === potd.species) {
					continue; // No, thanks, I've already got one
				}
			}

			var set = this.randomDoublesSet(template, pokemon.length, megaCount);

			// Illusion shouldn't be on the last pokemon of the team
			if (set.ability === 'Illusion' && pokemonLeft > 4) continue;

			// Limit 1 of any type combination
			var typeCombo = types.join();
			if (set.ability === 'Drought' || set.ability === 'Drizzle') {
				// Drought and Drizzle don't count towards the type combo limit
				typeCombo = set.ability;
			}
			if (typeCombo in typeComboCount) continue;

			// Limit the number of Megas to one
			var forme = template.otherFormes && this.getTemplate(template.otherFormes[0]);
			var isMegaSet = this.getItem(set.item).megaStone || (forme && forme.isMega && forme.requiredMove && set.moves.indexOf(toId(forme.requiredMove)) >= 0);
			if (isMegaSet && megaCount > 0) continue;

			// Okay, the set passes, add it to our team
			pokemon.push(set);

			// Now that our Pokemon has passed all checks, we can increment our counters
			pokemonLeft++;

			// Increment type counters
			for (var t = 0; t < types.length; t++) {
				if (types[t] in typeCount) {
					typeCount[types[t]]++;
				} else {
					typeCount[types[t]] = 1;
				}
			}
			typeComboCount[typeCombo] = 1;

			// Increment Uber/NU counters
			if (tier === 'Uber') {
				uberCount++;
			} else if (tier === 'PU') {
				puCount++;
			}

			// Increment mega and base species counters
			if (isMegaSet) megaCount++;
			baseFormes[template.baseSpecies] = 1;
		}
		return pokemon;
	},
	randomDoublesSet: function (template, slot, noMega) {
		var baseTemplate = (template = this.getTemplate(template));
		var name = template.name;

		if (!template.exists || (!template.randomDoubleBattleMoves && !template.randomBattleMoves && !template.learnset)) {
			template = this.getTemplate('unown');

			var stack = 'Template incompatible with random battles: ' + name;
			var fakeErr = {stack: stack};
			require('../crashlogger.js')(fakeErr, 'The doubles randbat set generator');
		}

		// Castform-Sunny and Castform-Rainy can be chosen
		if (template.num === 351) {
			name = 'Castform';
		}
		// Meloetta-P can be chosen
		if (template.num === 648) {
			name = 'Meloetta';
		}

		// Decide if the Pokemon can mega evolve early, so viable moves for the mega can be generated
		if (!noMega && this.hasMegaEvo(template)) {
			// If there's more than one mega evolution, randomly pick one
			template = this.getTemplate(template.otherFormes[this.random(template.otherFormes.length)]);
		}
		if (template.otherFormes && this.getTemplate(template.otherFormes[0]).isPrimal && this.random(2)) {
			template = this.getTemplate(template.otherFormes[0]);
		}

		var movePool = (template.randomDoubleBattleMoves || template.randomBattleMoves);
		movePool = movePool ? movePool.slice() : Object.keys(template.learnset);

		var moves = [];
		var ability = '';
		var item = '';
		var evs = {
			hp: 0,
			atk: 0,
			def: 0,
			spa: 0,
			spd: 0,
			spe: 0
		};
		var ivs = {
			hp: 31,
			atk: 31,
			def: 31,
			spa: 31,
			spd: 31,
			spe: 31
		};
		var hasType = {};
		hasType[template.types[0]] = true;
		if (template.types[1]) {
			hasType[template.types[1]] = true;
		}
		var hasAbility = {};
		hasAbility[template.abilities[0]] = true;
		if (template.abilities[1]) {
			hasAbility[template.abilities[1]] = true;
		}
		if (template.abilities['H']) {
			hasAbility[template.abilities['H']] = true;
		}
		var availableHP = 0;
		for (var i = 0, len = movePool.length; i < len; i++) {
			if (movePool[i].substr(0, 11) === 'hiddenpower') availableHP++;
		}

		// These moves can be used even if we aren't setting up to use them:
		var SetupException = {
			dracometeor:1, leafstorm:1, overheat:1,
			extremespeed:1, suckerpunch:1, superpower:1
		};
		var counterAbilities = {
			'Blaze':1, 'Overgrow':1, 'Swarm':1, 'Torrent':1, 'Contrary':1,
			'Technician':1, 'Skill Link':1, 'Iron Fist':1, 'Adaptability':1, 'Hustle':1
		};
		// -ate Abilities
		var ateAbilities = {
			'Aerilate':1, 'Pixilate':1, 'Refrigerate':1
		};

		var hasMove, counter;

		do {
			// Keep track of all moves we have:
			hasMove = {};
			for (var k = 0; k < moves.length; k++) {
				if (moves[k].substr(0, 11) === 'hiddenpower') {
					hasMove['hiddenpower'] = true;
				} else {
					hasMove[moves[k]] = true;
				}
			}

			// Choose next 4 moves from learnset/viable moves and add them to moves list:
			while (moves.length < 4 && movePool.length) {
				var moveid = toId(this.sampleNoReplace(movePool));
				if (moveid.substr(0, 11) === 'hiddenpower') {
					availableHP--;
					if (hasMove['hiddenpower']) continue;
					hasMove['hiddenpower'] = true;
				} else {
					hasMove[moveid] = true;
				}
				moves.push(moveid);
			}

			counter = this.queryMoves(moves, hasType, hasAbility);

			// Iterate through the moves again, this time to cull them:
			for (var k = 0; k < moves.length; k++) {
				var moveid = moves[k];
				var move = this.getMove(moveid);
				var rejected = false;
				var isSetup = false;

				switch (moveid) {
				// not very useful without their supporting moves
				case 'sleeptalk':
					if (!hasMove['rest']) rejected = true;
					break;
				case 'endure':
					if (!hasMove['flail'] && !hasMove['endeavor'] && !hasMove['reversal']) rejected = true;
					break;
				case 'focuspunch':
					if (hasMove['sleeptalk'] || !hasMove['substitute']) rejected = true;
					break;
				case 'storedpower':
					if (!hasMove['cosmicpower'] && !counter.setupType) rejected = true;
					break;
				case 'batonpass':
					if (!counter.setupType && !hasMove['substitute'] && !hasMove['cosmicpower'] && !counter['speedsetup'] && !hasAbility['Speed Boost']) rejected = true;
					break;

				// we only need to set up once
				case 'swordsdance': case 'dragondance': case 'coil': case 'curse': case 'bulkup': case 'bellydrum':
					if (counter.Physical < 2 && !hasMove['batonpass']) rejected = true;
					if (counter.setupType !== 'Physical' || counter['physicalsetup'] > 1) rejected = true;
					isSetup = true;
					break;
				case 'nastyplot': case 'tailglow': case 'quiverdance': case 'calmmind': case 'geomancy':
					if (counter.Special < 2 && !hasMove['batonpass']) rejected = true;
					if (counter.setupType !== 'Special' || counter['specialsetup'] > 1) rejected = true;
					isSetup = true;
					break;
				case 'shellsmash': case 'growth': case 'workup':
					if (counter.Physical + counter.Special < 2 && !hasMove['batonpass']) rejected = true;
					if (counter.setupType !== 'Mixed' || counter['mixedsetup'] > 1) rejected = true;
					isSetup = true;
					break;

				// bad after setup
				case 'seismictoss': case 'nightshade': case 'superfang':
					if (counter.setupType) rejected = true;
					break;
				case 'rapidspin': case 'perishsong': case 'magiccoat': case 'spikes':
					if (counter.setupType) rejected = true;
					break;
				case 'uturn': case 'voltswitch':
					if (counter.setupType || hasMove['agility'] || hasMove['rockpolish'] || hasMove['magnetrise']) rejected = true;
					break;
				case 'relicsong':
					if (counter.setupType) rejected = true;
					break;
				case 'pursuit': case 'protect': case 'haze': case 'stealthrock':
					if (counter.setupType || (hasMove['rest'] && hasMove['sleeptalk'])) rejected = true;
					break;
				case 'trick': case 'switcheroo':
					if (counter.setupType || counter.Physical + counter.Special < 2) rejected = true;
					if ((hasMove['rest'] && hasMove['sleeptalk']) || hasMove['trickroom'] || hasMove['reflect'] || hasMove['lightscreen'] || hasMove['acrobatics']) rejected = true;
					break;
				case 'dragontail': case 'circlethrow':
					if (hasMove['agility'] || hasMove['rockpolish']) rejected = true;
					if (hasMove['whirlwind'] || hasMove['roar'] || hasMove['encore']) rejected = true;
					break;

				// bit redundant to have both
				// Attacks:
				case 'flamethrower': case 'fierydance':
					if (hasMove['heatwave'] || hasMove['overheat'] || hasMove['fireblast'] || hasMove['blueflare']) rejected = true;
					break;
				case 'overheat':
					if (counter.setupType === 'Special' || hasMove['fireblast']) rejected = true;
					break;
				case 'icebeam':
					if (hasMove['blizzard'] || hasMove['freezedry']) rejected = true;
					break;
				case 'surf':
					if (hasMove['scald'] || hasMove['hydropump'] || hasMove['muddywater']) rejected = true;
					break;
				case 'hydropump':
					if (hasMove['razorshell'] || hasMove['waterfall'] || hasMove['scald'] || hasMove['muddywater']) rejected = true;
					break;
				case 'waterfall':
					if (hasMove['aquatail']) rejected = true;
					break;
				case 'airslash':
					if (hasMove['hurricane']) rejected = true;
					break;
				case 'acrobatics': case 'pluck': case 'drillpeck':
					if (hasMove['bravebird']) rejected = true;
					break;
				case 'solarbeam':
					if ((!hasMove['sunnyday'] && !hasAbility['Drought']) || hasMove['gigadrain'] || hasMove['leafstorm']) rejected = true;
					break;
				case 'gigadrain':
					if ((!counter.setupType && hasMove['leafstorm']) || hasMove['petaldance']) rejected = true;
					break;
				case 'leafstorm':
					if (counter.setupType && hasMove['gigadrain']) rejected = true;
					break;
				case 'seedbomb': case 'woodhammer':
					if (hasMove['gigadrain']) rejected = true;
					break;
				case 'weatherball':
					if (!hasMove['sunnyday']) rejected = true;
					break;
				case 'firepunch':
					if (hasMove['flareblitz'] || hasMove['fireblast']) rejected = true;
					break;
				case 'crosschop': case 'highjumpkick':
					if (hasMove['closecombat']) rejected = true;
					break;
				case 'drainpunch':
					if (hasMove['closecombat'] || hasMove['crosschop']) rejected = true;
					break;
				case 'thunder':
					if (hasMove['thunderbolt']) rejected = true;
					break;
				case 'thunderbolt': case 'electroweb':
					if (hasMove['discharge']) rejected = true;
					break;
				case 'stoneedge':
					if (hasMove['rockslide'] || hasMove['headsmash'] || hasMove['rockblast']) rejected = true;
					break;
				case 'headsmash':
					if (hasMove['rockslide']) rejected = true;
					break;
				case 'bonemerang': case 'earthpower':
					if (hasMove['earthquake']) rejected = true;
					break;
				case 'outrage':
					if (hasMove['dragonclaw'] || hasMove['dragontail']) rejected = true;
					break;
				case 'ancientpower':
					if (hasMove['paleowave']) rejected = true;
					break;
				case 'dragonpulse':
					if (hasMove['dracometeor']) rejected = true;
					break;
				case 'moonblast':
					if (hasMove['dazzlinggleam']) rejected = true;
					break;
				case 'acidspray':
					if (hasMove['sludgebomb']) rejected = true;
					break;
				case 'return':
					if (hasMove['bodyslam'] || hasMove['facade'] || hasMove['doubleedge'] || hasMove['tailslap'] || hasMove['doublehit']) rejected = true;
					break;
				case 'poisonjab':
					if (hasMove['gunkshot']) rejected = true;
					break;
				case 'psychic':
					if (hasMove['psyshock']) rejected = true;
					break;
				case 'fusionbolt':
					if (counter.setupType && hasMove['boltstrike']) rejected = true;
					break;
				case 'boltstrike':
					if (!counter.setupType && hasMove['fusionbolt']) rejected = true;
					break;
				case 'darkpulse':
					if (hasMove['crunch'] && counter.setupType !== 'Special') rejected = true;
					break;
				case 'quickattack':
					if (hasMove['feint']) rejected = true;
					break;
				case 'wideguard':
					if (hasMove['protect']) rejected = true;
					break;
				case 'powersplit':
					if (hasMove['guardsplit']) rejected = true;
					break;

				// Status:
				case 'rest':
					if (hasMove['painsplit'] || hasMove['wish'] || hasMove['recover'] || hasMove['moonlight'] || hasMove['synthesis']) rejected = true;
					break;
				case 'softboiled': case 'roost':
					if (hasMove['wish'] || hasMove['recover']) rejected = true;
					break;
				case 'perishsong':
					if (hasMove['roar'] || hasMove['whirlwind'] || hasMove['haze']) rejected = true;
					break;
				case 'roar':
					// Whirlwind outclasses Roar because Soundproof
					if (hasMove['whirlwind'] || hasMove['dragontail'] || hasMove['haze'] || hasMove['circlethrow']) rejected = true;
					break;
				case 'substitute':
					if (hasMove['uturn'] || hasMove['voltswitch'] || hasMove['pursuit']) rejected = true;
					break;
				case 'fakeout':
					if (hasMove['trick'] || hasMove['switcheroo'] || ability === 'Sheer Force')  rejected = true;
					break;
				case 'feint':
					if (hasMove['fakeout']) rejected = true;
					break;
				case 'encore':
					if (hasMove['rest'] && hasMove['sleeptalk']) rejected = true;
					if (hasMove['whirlwind'] || hasMove['dragontail'] || hasMove['roar'] || hasMove['circlethrow']) rejected = true;
					break;
				case 'suckerpunch':
					if (hasMove['rest'] && hasMove['sleeptalk']) rejected = true;
					break;
				case 'cottonguard':
					if (hasMove['reflect']) rejected = true;
					break;
				case 'lightscreen':
					if (hasMove['calmmind']) rejected = true;
					break;
				case 'rockpolish': case 'agility': case 'autotomize':
					if (!counter.setupType && !hasMove['batonpass'] && hasMove['thunderwave']) rejected = true;
					if ((hasMove['stealthrock'] || hasMove['spikes'] || hasMove['toxicspikes']) && !hasMove['batonpass']) rejected = true;
					break;
				case 'thunderwave':
					if (counter.setupType && (hasMove['rockpolish'] || hasMove['agility'])) rejected = true;
					if (hasMove['discharge'] || hasMove['trickroom']) rejected = true;
					if (hasMove['rest'] && hasMove['sleeptalk']) rejected = true;
					if (hasMove['yawn'] || hasMove['spore'] || hasMove['sleeppowder']) rejected = true;
					break;
				case 'lavaplume':
					if (hasMove['willowisp']) rejected = true;
					break;
				case 'trickroom':
					if (hasMove['rockpolish'] || hasMove['agility']) rejected = true;
					break;
				case 'willowisp':
					if (hasMove['scald'] || hasMove['yawn'] || hasMove['spore'] || hasMove['sleeppowder']) rejected = true;
					break;
				case 'toxic':
					if (hasMove['thunderwave'] || hasMove['willowisp'] || hasMove['scald'] || hasMove['yawn'] || hasMove['spore'] || hasMove['sleeppowder']) rejected = true;
					break;
				}

				// Increased/decreased priority moves unneeded with moves that boost only speed
				if (move.priority !== 0 && (hasMove['rockpolish'] || hasMove['agility'])) {
					rejected = true;
				}

				if (move.category === 'Special' && counter.setupType === 'Physical' && !SetupException[move.id]) {
					rejected = true;
				}
				if (move.category === 'Physical' && (counter.setupType === 'Special' || hasMove['acidspray']) && !SetupException[move.id]) {
					rejected = true;
				}

				// This move doesn't satisfy our setup requirements:
				if (counter.setupType === 'Physical' && move.category !== 'Physical' && counter['Physical'] < 2) {
					rejected = true;
				}
				if (counter.setupType === 'Special' && move.category !== 'Special' && counter['Special'] < 2) {
					rejected = true;
				}

				// Hidden Power isn't good enough
				if (counter.setupType === 'Special' && move.id === 'hiddenpower' && counter['Special'] <= 2 && (!hasMove['shadowball'] || move.type !== 'Fighting')) {
					rejected = true;
				}

				// Remove rejected moves from the move list.
				if (rejected && (movePool.length - availableHP || availableHP && (move.id === 'hiddenpower' || !hasMove['hiddenpower']))) {
					moves.splice(k, 1);
					break;
				}

				// Handle HP IVs
				if (move.id === 'hiddenpower') {
					var HPivs = this.getType(move.type).HPivs;
					for (var iv in HPivs) {
						ivs[iv] = HPivs[iv];
					}
				}
			}
			if (movePool.length && moves.length === 4 && !hasMove['judgment']) {
				// Move post-processing:
				if (counter.damagingMoves.length === 0) {
					// A set shouldn't have no attacking moves
					moves.splice(this.random(moves.length), 1);
				} else if (counter.damagingMoves.length === 1) {
					var damagingid = counter.damagingMoves[0].id;
					// Night Shade, Seismic Toss, etc. don't count:
					if (!counter.damagingMoves[0].damage && (movePool.length - availableHP || availableHP && (damagingid === 'hiddenpower' || !hasMove['hiddenpower']))) {
						var replace = false;
						if (damagingid in {counter:1, focuspunch:1, mirrorcoat:1, suckerpunch:1} || (damagingid === 'hiddenpower' && !counter.stab)) {
							// Unacceptable as the only attacking move
							replace = true;
						} else {
							if (!counter.stab) {
								var damagingType = counter.damagingMoves[0].type;
								if (damagingType === 'Fairy') {
									// Mono-Fairy is acceptable for Psychic types
									if (!hasType['Psychic']) replace = true;
								} else if (damagingType === 'Ice') {
									if (hasType['Normal'] && template.types.length === 1) {
										// Mono-Ice is acceptable for special attacking Normal types that lack Boomburst and Hyper Voice
										if (counter.Physical >= 2 || movePool.indexOf('boomburst') > -1 || movePool.indexOf('hypervoice') > -1) replace = true;
									} else {
										replace = true;
									}
								} else {
									replace = true;
								}
							}
						}
						if (replace) moves.splice(counter.damagingMoveIndex[damagingid], 1);
					}
				} else if (counter.damagingMoves.length === 2 && !counter.stab) {
					// If you have two attacks, neither is STAB, and the combo isn't Ice/Electric or Ghost/Fighting, reject one of them at random.
					var type1 = counter.damagingMoves[0].type, type2 = counter.damagingMoves[1].type;
					var typeCombo = [type1, type2].sort().join('/');
					if (typeCombo !== 'Electric/Ice' && typeCombo !== 'Fighting/Ghost') {
						var rejectableMoves = [];
						var baseDiff = movePool.length - availableHP;
						if (baseDiff || availableHP && (!hasMove['hiddenpower'] || counter.damagingMoves[0].id === 'hiddenpower')) {
							rejectableMoves.push(counter.damagingMoveIndex[counter.damagingMoves[0].id]);
						}
						if (baseDiff || availableHP && (!hasMove['hiddenpower'] || counter.damagingMoves[1].id === 'hiddenpower')) {
							rejectableMoves.push(counter.damagingMoveIndex[counter.damagingMoves[1].id]);
						}
						if (rejectableMoves.length) {
							moves.splice(rejectableMoves[this.random(rejectableMoves.length)], 1);
						}
					}
				} else if (!counter.stab || ((hasAbility['Aerilate'] || hasAbility['Pixilate'] || hasAbility['Refrigerate']) && !counter['ate'])) {
					// If you have three or more attacks, and none of them are STAB, reject one of them at random.
					// Alternatively, if you have an -ate ability and no Normal moves, reject an attack move at random.
					var rejectableMoves = [];
					var baseDiff = movePool.length - availableHP;
					for (var l = 0; l < counter.damagingMoves.length; l++) {
						if (baseDiff || availableHP && (!hasMove['hiddenpower'] || counter.damagingMoves[l].id === 'hiddenpower')) {
							rejectableMoves.push(counter.damagingMoveIndex[counter.damagingMoves[l].id]);
						}
					}
					if (rejectableMoves.length) {
						moves.splice(rejectableMoves[this.random(rejectableMoves.length)], 1);
					}
				}
			}
		} while (moves.length < 4 && movePool.length);

		// any moveset modification goes here
		//moves[0] = 'safeguard';
		var changedMove = false;
		if (template.requiredItem && template.requiredItem.slice(-5) === 'Drive' && !hasMove['technoblast']) {
			delete hasMove[this.getMove(moves[3]).id];
			moves[3] = 'technoblast';
			hasMove['technoblast'] = true;
			changedMove = true;
		}
		if (template.id === 'meloettapirouette' && !hasMove['relicsong']) {
			delete hasMove[this.getMove(moves[3]).id];
			moves[3] = 'relicsong';
			hasMove['relicsong'] = true;
			changedMove = true;
		}
		if (template.requiredMove && !hasMove[toId(template.requiredMove)]) {
			delete hasMove[this.getMove(moves[3]).id];
			moves[3] = toId(template.requiredMove);
			hasMove[toId(template.requiredMove)] = true;
			changedMove = true;
		}

		// Re-query in case a moveset modification occurred
		if (changedMove) counter = this.queryMoves(moves, hasType, hasAbility);

		// If Hidden Power has been removed, reset the IVs
		if (!hasMove['hiddenpower']) {
			ivs = {
				hp: 31,
				atk: 31,
				def: 31,
				spa: 31,
				spd: 31,
				spe: 31
			};
		}

		var abilities = Object.values(baseTemplate.abilities).sort(function (a, b) {
			return this.getAbility(b).rating - this.getAbility(a).rating;
		}.bind(this));
		var ability0 = this.getAbility(abilities[0]);
		var ability1 = this.getAbility(abilities[1]);
		var ability = ability0.name;
		if (abilities[1]) {
			if (ability0.rating <= ability1.rating) {
				if (this.random(2)) ability = ability1.name;
			} else if (ability0.rating - 0.6 <= ability1.rating) {
				if (!this.random(3)) ability = ability1.name;
			}

			var rejectAbility = false;
			if (ability in counterAbilities) {
				rejectAbility = !counter[toId(ability)];
			} else if (ability === 'Rock Head' || ability === 'Reckless') {
				rejectAbility = !counter['recoil'];
			} else if (ability === 'No Guard' || ability === 'Compound Eyes') {
				rejectAbility = !counter['inaccurate'];
			} else if (ability === 'Strong Jaw') {
				rejectAbility = !counter['bite'];
			} else if (ability === 'Sheer Force') {
				rejectAbility = !counter['sheerforce'];
			} else if (ability === 'Serene Grace') {
				rejectAbility = !counter['serenegrace'] && template.species !== 'Blissey' && template.species !== 'Chansey';
			} else if (ability === 'Simple') {
				rejectAbility = !counter.setupType && !hasMove['flamecharge'] && !hasMove['stockpile'];
			} else if (ability === 'Prankster') {
				rejectAbility = !counter['Status'];
			} else if (ability === 'Defiant') {
				rejectAbility = !counter['Physical'] && !hasMove['batonpass'];
			} else if (ability === 'Moody') {
				rejectAbility = template.id !== 'bidoof';
			} else if (ability === 'Lightning Rod') {
				rejectAbility = template.types.indexOf('Ground') >= 0;
			} else if (ability === 'Chlorophyll') {
				rejectAbility = !hasMove['sunnyday'];
			} else if (ability in ateAbilities) {
				rejectAbility = !counter['ate'];
			} else if (ability === 'Unburden') {
				rejectAbility = template.baseStats.spe > 120;
			}

			if (rejectAbility) {
				if (ability === ability1.name) { // or not
					ability = ability0.name;
				} else if (ability1.rating > 0) { // only switch if the alternative doesn't suck
					ability = ability1.name;
				}
			}
			if (abilities.indexOf('Guts') > -1 && ability !== 'Quick Feet' && hasMove['facade']) {
				ability = 'Guts';
			}
			if (abilities.indexOf('Swift Swim') > -1 && hasMove['raindance']) {
				ability = 'Swift Swim';
			}
			if (abilities.indexOf('Chlorophyll') > -1 && ability !== 'Solar Power') {
				ability = 'Chlorophyll';
			}
			if (abilities.indexOf('Intimidate') > -1 || template.id === 'mawilemega') {
				ability = 'Intimidate';
			}
			if (template.id === 'ambipom' && !counter['technician']) {
				// If it doesn't qualify for Technician, Skill Link is useless on it
				// Might as well give it Pickup just in case
				ability = 'Pickup';
			} else if (template.id === 'unfezant') {
				ability = 'Super Luck';
			}
		}

		// Make EVs comply with the sets.
		// Quite simple right now, 252 attack, 252 hp if slow 252 speed if fast, 4 evs for the strong defense.
		// TO-DO: Make this more complex
		if (counter.Special >= 2) {
			evs.atk = 0;
			evs.spa = 252;
		} else if (counter.Physical >= 2) {
			evs.atk = 252;
			evs.spa = 0;
		} else {
			// Fallback in case a Pokémon lacks attacks... go by stats
			if (template.baseStats.spa >= template.baseStats.atk) {
				evs.atk = 0;
				evs.spa = 252;
			} else {
				evs.atk = 252;
				evs.spa = 0;
			}
		}
		if (template.baseStats.spe > 80 || template.species === 'Shedinja') {
			evs.spe = 252;
			evs.hp = 4;
		} else {
			evs.hp = 252;
			if (template.baseStats.def > template.baseStats.spd) {
				evs.def = 4;
			} else {
				evs.spd = 4;
			}
		}

		// Naturally slow mons already have the proper EVs, check IVs for Gyro Ball and TR
		if (hasMove['gyroball'] || hasMove['trickroom']) {
			ivs.spe = 0;
		}

		item = 'Sitrus Berry';
		if (template.requiredItem) {
			item = template.requiredItem;
		// First, the extra high-priority items
		} else if (ability === 'Imposter') {
			item = 'Choice Scarf';
		} else if (hasMove["magikarpsrevenge"]) {
			item = 'Mystic Water';
		} else if (ability === 'Wonder Guard') {
			item = 'Focus Sash';
		} else if (template.species === 'Unown') {
			item = 'Choice Specs';
		} else if (hasMove['trick'] && hasMove['gyroball'] && (ability === 'Levitate' || hasType['Flying'])) {
			item = 'Macho Brace';
		} else if (hasMove['trick'] && hasMove['gyroball']) {
			item = 'Iron Ball';
		} else if (hasMove['trick'] || hasMove['switcheroo']) {
			var randomNum = this.random(2);
			if (counter.Physical >= 3 && (template.baseStats.spe >= 95 || randomNum)) {
				item = 'Choice Band';
			} else if (counter.Special >= 3 && (template.baseStats.spe >= 95 || randomNum)) {
				item = 'Choice Specs';
			} else {
				item = 'Choice Scarf';
			}
		} else if (hasMove['rest'] && !hasMove['sleeptalk'] && ability !== 'Natural Cure' && ability !== 'Shed Skin') {
			item = 'Chesto Berry';
		} else if (hasMove['naturalgift']) {
			item = 'Liechi Berry';
		} else if (hasMove['geomancy']) {
			item = 'Power Herb';
		} else if (ability === 'Harvest') {
			item = 'Sitrus Berry';
		} else if (template.species === 'Cubone' || template.species === 'Marowak') {
			item = 'Thick Club';
		} else if (template.baseSpecies === 'Pikachu') {
			item = 'Light Ball';
		} else if (template.species === 'Clamperl') {
			item = 'DeepSeaTooth';
		} else if (template.species === 'Spiritomb') {
			item = 'Leftovers';
		} else if (template.species === 'Scrafty' && counter['Status'] === 0) {
			item = 'Assault Vest';
		} else if (template.species === 'Farfetch\'d') {
			item = 'Stick';
		} else if (template.species === 'Amoonguss') {
			item = 'Black Sludge';
		} else if (template.species === 'Dedenne') {
			item = 'Petaya Berry';
		} else if (hasMove['focusenergy'] || (template.species === 'Unfezant' && counter['Physical'] >= 2)) {
			item = 'Scope Lens';
		} else if (template.evos.length) {
			item = 'Eviolite';
		} else if (hasMove['reflect'] && hasMove['lightscreen']) {
			item = 'Light Clay';
		} else if (hasMove['shellsmash']) {
			if (ability === 'Solid Rock' && counter['priority']) {
				item = 'Weakness Policy';
			} else {
				item = 'White Herb';
			}
		} else if (hasMove['facade'] || ability === 'Poison Heal' || ability === 'Toxic Boost') {
			item = 'Toxic Orb';
		} else if (hasMove['raindance']) {
			item = 'Damp Rock';
		} else if (hasMove['sunnyday']) {
			item = 'Heat Rock';
		} else if (hasMove['sandstorm']) {
			item = 'Smooth Rock';
		} else if (hasMove['hail']) {
			item = 'Icy Rock';
		} else if (ability === 'Magic Guard' && hasMove['psychoshift']) {
			item = 'Flame Orb';
		} else if (ability === 'Sheer Force' || ability === 'Magic Guard') {
			item = 'Life Orb';
		} else if (hasMove['acrobatics']) {
			item = 'Flying Gem';
		} else if (ability === 'Unburden') {
			if (hasMove['fakeout']) {
				item = 'Normal Gem';
			} else if (hasMove['dracometeor'] || hasMove['leafstorm'] || hasMove['overheat']) {
				item = 'White Herb';
			} else if (hasMove['substitute'] || counter.setupType) {
				item = 'Sitrus Berry';
			} else {
				item = 'Red Card';
				for (var m in moves) {
					var move = this.getMove(moves[m]);
					if (hasType[move.type] && move.basePower >= 90) {
						item = move.type + ' Gem';
						break;
					}
				}
			}

		// medium priority
		} else if (ability === 'Guts') {
			item = hasMove['drainpunch'] ? 'Flame Orb' : 'Toxic Orb';
			if ((hasMove['return'] || hasMove['hyperfang']) && !hasMove['facade']) {
				// lol no
				for (var j = 0; j < moves.length; j++) {
					if (moves[j] === 'Return' || moves[j] === 'Hyper Fang') {
						moves[j] = 'Facade';
						break;
					}
				}
			}
		} else if (ability === 'Marvel Scale' && hasMove['psychoshift']) {
			item = 'Flame Orb';
		} else if (counter.Physical >= 4 && !hasMove['fakeout'] && !hasMove['suckerpunch'] && !hasMove['flamecharge'] && !hasMove['rapidspin'] && ability !== 'Sturdy' && ability !== 'Multiscale') {
			item = 'Life Orb';
		} else if (counter.Special >= 4 && !hasMove['eruption'] && !hasMove['waterspout'] && ability !== 'Sturdy') {
			item = 'Life Orb';
		} else if (this.getImmunity('Ground', template) && this.getEffectiveness('Ground', template) >= 2 && ability !== 'Levitate' && !hasMove['magnetrise']) {
			item = 'Shuca Berry';
		} else if (this.getEffectiveness('Ice', template) >= 2) {
			item = 'Yache Berry';
		} else if (this.getEffectiveness('Rock', template) >= 2) {
			item = 'Charti Berry';
		} else if (this.getEffectiveness('Fire', template) >= 2) {
			item = 'Occa Berry';
		} else if (this.getImmunity('Fighting', template) && this.getEffectiveness('Fighting', template) >= 2) {
			item = 'Chople Berry';
		} else if (ability === 'Iron Barbs' || ability === 'Rough Skin') {
			item = 'Rocky Helmet';
		} else if ((template.baseStats.hp + 75) * (template.baseStats.def + template.baseStats.spd + 175) > 60000 || template.species === 'Skarmory' || template.species === 'Forretress') {
			// skarmory and forretress get exceptions for their typing
			item = 'Sitrus Berry';
		} else if (counter.Physical + counter.Special >= 3 && counter.setupType && ability !== 'Sturdy' && ability !== 'Multiscale') {
			item = 'Life Orb';
		} else if (counter.Special >= 3 && counter.setupType && ability !== 'Sturdy') {
			item = 'Life Orb';
		} else if (counter.Physical + counter.Special >= 4 && template.baseStats.def + template.baseStats.spd > 179) {
			item = 'Assault Vest';
		} else if (counter.Physical + counter.Special >= 4) {
			item = 'Expert Belt';
		} else if (hasMove['outrage']) {
			item = 'Lum Berry';
		} else if (hasMove['substitute'] || hasMove['detect'] || hasMove['protect'] || ability === 'Moody') {
			item = 'Leftovers';
		} else if (this.getImmunity('Ground', template) && this.getEffectiveness('Ground', template) >= 1 && ability !== 'Levitate' && !hasMove['magnetrise']) {
			item = 'Shuca Berry';
		} else if (this.getEffectiveness('Ice', template) >= 1) {
			item = 'Yache Berry';

		// this is the "REALLY can't think of a good item" cutoff
		} else if (counter.Physical + counter.Special >= 2 && template.baseStats.hp + template.baseStats.def + template.baseStats.spd > 315) {
			item = 'Weakness Policy';
		} else if (ability === 'Sturdy' && hasMove['explosion'] && !counter['speedsetup']) {
			item = 'Custap Berry';
		} else if (ability === 'Super Luck') {
			item = 'Scope Lens';
		} else if (hasType['Poison']) {
			item = 'Black Sludge';
		} else if (counter.Status <= 1 && ability !== 'Sturdy' && ability !== 'Multiscale') {
			item = 'Life Orb';
		} else {
			item = 'Sitrus Berry';
		}

		// For Trick / Switcheroo
		if (item === 'Leftovers' && hasType['Poison']) {
			item = 'Black Sludge';
		}

		// We choose level based on BST. Min level is 70, max level is 99. 600+ BST is 70, less than 300 is 99. Calculate with those values.
		// Every 10.34 BST adds a level from 70 up to 99. Results are floored. Uses the Mega's stats if holding a Mega Stone
		var bst = template.baseStats.hp + template.baseStats.atk + template.baseStats.def + template.baseStats.spa + template.baseStats.spd + template.baseStats.spe;
		// Adjust levels of mons based on abilities (Pure Power, Sheer Force, etc.) and also Eviolite
		// For the stat boosted, treat the Pokemon's base stat as if it were multiplied by the boost. (Actual effective base stats are higher.)
		var templateAbility = (baseTemplate === template ? ability : template.abilities[0]);
		if (templateAbility === 'Huge Power' || templateAbility === 'Pure Power') {
			bst += template.baseStats.atk;
		} else if (templateAbility === 'Parental Bond') {
			bst += 0.5 * (evs.atk > evs.spa ? template.baseStats.atk : template.baseStats.spa);
		} else if (templateAbility === 'Protean') {
			// Holistic judgment. Don't boost Protean as much as Parental Bond
			bst += 0.3 * (evs.atk > evs.spa ? template.baseStats.atk : template.baseStats.spa);
		} else if (templateAbility === 'Fur Coat') {
			bst += template.baseStats.def;
		}
		if (item === 'Eviolite') {
			bst += 0.5 * (template.baseStats.def + template.baseStats.spd);
		}
		var level = 70 + Math.floor(((600 - this.clampIntRange(bst, 300, 600)) / 10.34));

		return {
			name: name,
			moves: moves,
			ability: ability,
			evs: evs,
			ivs: ivs,
			item: item,
			level: level,
			shiny: !this.random(template.id === 'missingno' ? 4 : 1024)
		};
	},
	randomMonotypeTeam: function (side) {
		var pokemonLeft = 0;
		var pokemon = [];
		var excludedTiers = {'LC':1, 'LC Uber':1, 'NFE':1};
		var allowedNFE = {'Chansey':1, 'Doublade':1, 'Pikachu':1, 'Porygon2':1, 'Scyther':1};
		var typePool = Object.keys(this.data.TypeChart);
		var type = typePool[this.random(typePool.length)];

		var pokemonPool = [];
		for (var id in this.data.FormatsData) {
			var template = this.getTemplate(id);
			var types = template.types;
			if (template.baseSpecies === 'Castform') types = ['Normal'];
			if (template.speciesid === 'meloettapirouette') types = ['Normal', 'Psychic'];
			if (!excludedTiers[template.tier] && types.indexOf(type) > -1 && !template.isMega && !template.isPrimal && !template.isNonstandard && template.randomBattleMoves) {
				pokemonPool.push(id);
			}
		}

		var baseFormes = {};
		var uberCount = 0;
		var puCount = 0;
		var megaCount = 0;

		while (pokemonPool.length && pokemonLeft < 6) {
			var template = this.getTemplate(this.sampleNoReplace(pokemonPool));
			if (!template.exists) continue;

			// Limit to one of each species (Species Clause)
			if (baseFormes[template.baseSpecies]) continue;

			// Not available on ORAS
			if (template.species === 'Pichu-Spiky-eared') continue;

			// Only certain NFE Pokemon are allowed
			if (template.evos.length && !allowedNFE[template.species]) continue;

			var tier = template.tier;
			switch (tier) {
			case 'PU':
				// PUs are limited to 2 but have a 20% chance of being added anyway.
				if (puCount > 1 && this.random(5) >= 1) continue;
				break;
			case 'Uber':
				// Ubers are limited to 2 but have a 20% chance of being added anyway.
				if (uberCount > 1 && this.random(5) >= 1) continue;
				break;
			case 'CAP':
				// CAPs have 20% the normal rate
				if (this.random(5) >= 1) continue;
				break;
			case 'Unreleased':
				// Unreleased Pokémon have 20% the normal rate
				if (this.random(5) >= 1) continue;
			}

			// Adjust rate for species with multiple formes
			switch (template.baseSpecies) {
			case 'Arceus':
				if (this.random(18) >= 1) continue;
				break;
			case 'Basculin':
				if (this.random(2) >= 1) continue;
				break;
			case 'Genesect':
				if (this.random(5) >= 1) continue;
				break;
			case 'Gourgeist':
				if (this.random(4) >= 1) continue;
				break;
			case 'Meloetta':
				if (this.random(2) >= 1) continue;
				break;
			case 'Pikachu':
				// Cosplay Pikachu formes have 20% the normal rate (1/30 the normal rate each)
				if (template.species !== 'Pikachu' && this.random(30) >= 1) continue;
			}

			var set = this.randomSet(template, pokemon.length, megaCount);

			// Illusion shouldn't be on the last pokemon of the team
			if (set.ability === 'Illusion' && pokemonLeft > 4) continue;

			// Limit the number of Megas to one
			var forme = template.otherFormes && this.getTemplate(template.otherFormes[0]);
			var isMegaSet = this.getItem(set.item).megaStone || (forme && forme.isMega && forme.requiredMove && set.moves.indexOf(toId(forme.requiredMove)) >= 0);
			if (isMegaSet && megaCount > 0) continue;

			// Okay, the set passes, add it to our team
			pokemon.push(set);

			// Now that our Pokemon has passed all checks, we can increment our counters
			pokemonLeft++;

			// Increment Uber/NU counters
			if (tier === 'Uber') {
				uberCount++;
			} else if (tier === 'PU') {
				puCount++;
			}

			// Increment mega and base species counters
			if (isMegaSet) megaCount++;
			baseFormes[template.baseSpecies] = 1;
		}
		return pokemon;
	},
	randomSeasonalStaffTeam: function (side) {
		var team = [];
		var variant = this.random(2);
		// Hardcoded sets of the available Pokémon.
		var sets = {
			// Admins.
			'~Antar': {
				species: 'Quilava', ability: 'Turboblaze', item: 'Eviolite', gender: 'M',
				moves: ['blueflare', ['quiverdance', 'solarbeam', 'moonblast'][this.random(3)], 'sunnyday'],
				baseSignatureMove: 'spikes', signatureMove: "Firebomb",
				evs: {hp:4, spa:252, spe:252}, nature: 'Timid'
			},
			'~chaos': {
				species: 'Bouffalant', ability: 'Fur Coat', item: 'Red Card', gender: 'M',
				moves: ['precipiceblades', ['recover', 'stockpile', 'swordsdance'][this.random(3)], 'extremespeed', 'explosion'],
				baseSignatureMove: 'embargo', signatureMove: "Forcewin",
				evs: {hp:4, atk:252, spe:252}, nature: 'Adamant'
			},
			'~haunter': {
				species: 'Landorus', ability: 'Sheer Force', item: 'Life Orb', gender: 'M',
				moves: ['hurricane', 'earthpower', 'fireblast', 'blizzard', 'thunder'],
				baseSignatureMove: 'quiverdance', signatureMove: "Genius Dance",
				evs: {hp:4, spa:252, spe:252}, nature: 'Modest'
			},
			'~Jasmine': {
				species: 'Mew', ability: 'Speed Boost', item: 'Focus Sash', gender: 'F',
				moves: ['explosion', 'transform', 'milkdrink', 'storedpower'],
				baseSignatureMove: 'bellydrum', signatureMove: "Lockdown",
				evs: {hp:252, def:252, spd:4}, nature: 'Bold'
			},
			'~Joim': {
				species: 'Zapdos', ability: 'Download', item: 'Leftovers', gender: 'M', shiny: true,
				moves: ['thunderbolt', 'hurricane', ['earthpower', 'roost', 'flamethrower', 'worryseed', 'haze', 'spore'][this.random(6)]],
				baseSignatureMove: 'milkdrink', signatureMove: "Red Bull Drink",
				evs: {hp:4, spa:252, spe:252}, nature: 'Modest'
			},
			'~The Immortal': {
				species: 'Blastoise', ability: 'Magic Bounce', item: 'Blastoisinite', gender: 'M', shiny: true,
				moves: ['shellsmash', 'steameruption', 'dragontail'],
				baseSignatureMove: 'sleeptalk', signatureMove: "Sleep Walk",
				evs: {hp:252, def:4, spd:252}, nature: 'Sassy'
			},
			'~V4': {
				species: 'Victini', ability: 'Desolate Land', item: (variant === 0 ? ['Life Orb', 'Charcoal', 'Leftovers'][this.random(3)] : ['Life Orb', 'Choice Scarf', 'Leftovers'][this.random(3)]), gender: 'M',
				moves: (variant === 0 ? ['thousandarrows', 'bolt strike', 'shiftgear', 'dragonascent', 'closecombat', 'substitute'] : ['thousandarrows', 'bolt strike', 'dragonascent', 'closecombat']),
				baseSignatureMove: 'vcreate', signatureMove: "V-Generate",
				evs: {hp:4, atk:252, spe:252}, nature: 'Jolly'
			},
			'~Zarel': {
				species: 'Meloetta', ability: 'Serene Grace', item: '', gender: 'F',
				moves: ['lunardance', 'fierydance', 'perishsong', 'petaldance', 'quiverdance'],
				baseSignatureMove: 'relicsong', signatureMove: "Relic Song Dance",
				evs: {hp:4, atk:252, spa:252}, nature: 'Quiet'
			},
			// Leaders.
			'&hollywood': {
				species: 'Mr. Mime', ability: 'Prankster', item: 'Leftovers', gender: 'M',
				moves: ['batonpass', ['substitute', 'milkdrink'][this.random(2)], 'encore'],
				baseSignatureMove: 'geomancy', signatureMove: "Meme Mime",
				evs: {hp:252, def:4, spe:252}, nature: 'Timid'
			},
			'&jdarden': {
				species: 'Dragonair', ability: 'Fur Coat', item: 'Eviolite', gender: 'M',
				moves: ['rest', 'sleeptalk', 'quiverdance'], name: 'jdarden',
				baseSignatureMove: 'dragontail', signatureMove: "Wyvern's Wind",
				evs: {hp:252, def:4, spd:252}, nature: 'Calm'
			},
			'&Okuu': {
				species: 'Honchkrow', ability: 'Drought', item: 'Life Orb', gender: 'F',
				moves: [['bravebird', 'sacredfire'][this.random(2)], ['suckerpunch', 'punishment'][this.random(2)], 'roost'],
				baseSignatureMove: 'firespin', signatureMove: "Blazing Star - Ten Evil Stars",
				evs: {atk:252, spa:4, spe:252}, nature: 'Quirky'
			},
			'&sirDonovan': {
				species: 'Togetic', ability: 'Gale Wings', item: 'Eviolite', gender: 'M',
				moves: ['roost', 'hurricane', 'afteryou', 'charm', 'dazzlinggleam'],
				baseSignatureMove: 'mefirst', signatureMove: "Ladies First",
				evs: {hp:252, spa:252, spe:4}, nature: 'Modest'
			},
			'&Slayer95': {
				species: 'Scizor', ability: 'Illusion', item: 'Scizorite', gender: 'M',
				moves: ['swordsdance', 'bulletpunch', 'uturn'],
				baseSignatureMove: 'allyswitch', signatureMove: "Spell Steal",
				evs: {atk:252, def:252, spd: 4}, nature: 'Brave'
			},
			'&Sweep': {
				species: 'Omastar', ability: 'Drizzle', item: ['Honey', 'Mail'][this.random(2)], gender: 'M',
				moves: ['shellsmash', 'originpulse', ['thunder', 'icebeam'][this.random(2)]],
				baseSignatureMove: 'kingsshield', signatureMove: "Sweep's Shield",
				evs: {hp:4, spa:252, spe:252}, nature: 'Modest'
			},
			'&verbatim': {
				species: 'Archeops', ability: 'Reckless', item: 'Life Orb', gender: 'M',
				moves: ['headsmash', 'highjumpkick', 'flareblitz', 'volttackle', 'woodhammer'],
				baseSignatureMove: 'bravebird', signatureMove: "Glass Cannon",
				evs: {hp:4, atk:252, spe:252}, nature: 'Jolly'
			},
			// Mods.
			'@Acedia': {
				species: 'Slakoth', ability: 'Magic Bounce', item: 'Quick Claw', gender: 'F',
				moves: ['metronome', 'sketch', 'assist', 'swagger', 'foulplay'],
				baseSignatureMove: 'worryseed', signatureMove: "Procrastination",
				evs: {hp:252, atk:252, def:4}, nature: 'Serious'
			},
			'@AM': {
				species: 'Tyranitar', ability: 'Adaptability', item: (variant === 1 ? 'Lum Berry' : 'Choice Scarf'), gender: 'M',
				moves: (variant === 1 ? ['earthquake', 'diamondstorm', 'swordsdance', 'meanlook'] : ['knockoff', 'diamondstorm', 'earthquake']),
				baseSignatureMove: 'pursuit', signatureMove: "Predator",
				evs: {atk:252, def:4, spe: 252}, nature: 'Jolly'
			},
			'@antemortem': {
				species: 'Clefable', ability: (variant === 1 ? 'Sheer Force' : 'Multiscale'), item: (variant === 1 ? 'Life Orb' : 'Leftovers'), gender: 'M',
				moves: ['earthpower', 'cosmicpower', 'recover', 'gigadrain'],
				baseSignatureMove: 'drainingkiss', signatureMove: "Postmortem",
				evs: {hp:252, spa:252, def:4}, nature: 'Modest'
			},
			'@Ascriptmaster': {
				species: 'Rotom', ability: 'Teravolt', item: 'Air Balloon', gender: 'M',
				moves: ['chargebeam', 'signalbeam', 'flamethrower', 'aurorabeam', 'dazzlinggleam'],
				baseSignatureMove: 'triattack', signatureMove: "Spectrum Beam",
				evs: {hp:4, spa:252, spe:252}, nature: 'Timid'
			},
			'@asgdf': {
				species: 'Empoleon', ability: 'Filter', item: 'Rocky Helmet', gender: 'M',
				moves: ['scald', 'recover', 'calmmind', 'searingshot', 'encore'],
				baseSignatureMove: 'futuresight', signatureMove: "Obscure Pun",
				evs: {hp:252, spa:252, def:4}, nature: 'Modest'
			},
			'@Audiosurfer': {
				species: 'Audino', ability: 'Prankster', item: 'Audinite', gender: 'M',
				moves: ['boomburst', 'slackoff', 'glare'],
				baseSignatureMove: 'detect', signatureMove: "Audioshield",
				evs: {hp:252, spa:252, spe:4}, nature: 'Modest'
			},
			'@barton': {
				species: 'Piloswine', ability: 'Parental Bond', item: 'Eviolite', gender: 'M',
				moves: ['earthquake', 'iciclecrash', 'taunt'],
				baseSignatureMove: 'bulkup', signatureMove: "MDMA Huff",
				evs: {hp:252, atk:252, def:4}, nature: 'Adamant'
			},
			'@bean': {
				species: 'Liepard', ability: 'Prankster', item: 'Leftovers', gender: 'M',
				moves: ['knockoff', 'encore', 'substitute', 'gastroacid', 'leechseed'],
				baseSignatureMove: 'glare', signatureMove: "Coin Toss",
				evs: {hp:252, def:252, spd:4}, nature: 'Calm'
			},
			'@Beowulf': {
				species: 'Beedrill', ability: 'Download', item: 'Beedrillite', gender: 'M',
				moves: ['spikyshield', 'gunkshot', ['sacredfire', 'boltstrike', 'diamondstorm'][this.random(3)]],
				baseSignatureMove: 'bugbuzz', signatureMove: "Buzzing of the Swarm",
				evs: {hp:4, atk:252, spe:252}, nature: 'Jolly'
			},
			'@BiGGiE': {
				species: 'Snorlax', ability: 'Fur Coat', item: 'Leftovers', gender: 'M',
				moves: ['drainpunch', 'diamondstorm', 'kingsshield', 'knockoff', 'precipiceblades'],
				baseSignatureMove: 'dragontail', signatureMove: "Food Rush",
				evs: {hp:4, atk:252, spd:252}, nature: 'Adamant'
			},
			'@Blitzamirin': {
				species: 'Chandelure', ability: 'Prankster', item: 'Red Card', gender: 'M',
				moves: ['heartswap', ['darkvoid', 'substitute'][this.random(2)], ['shadowball', 'blueflare'][this.random(2)]],
				baseSignatureMove: 'oblivionwing', signatureMove: "Pneuma Relinquish",
				evs: {def:4, spa:252, spe:252}, nature: 'Timid'
			},
			'@CoolStoryBrobat': {
				species: 'Crobat', ability: 'Gale Wings', item: 'Black Glasses', gender: 'M',
				moves: ['knockoff', 'bulkup', 'roost', 'closecombat', 'defog'],
				baseSignatureMove: 'bravebird', signatureMove: "Brave Bat",
				evs: {hp:4, atk:252, spe:252}, nature: 'Jolly'
			},
			'@Dell': {
				species: 'Lucario', ability: 'Simple', item: 'Lucarionite', gender: 'M',
				moves: ['jumpkick', ['flashcannon', 'bulletpunch'][this.random(2)], 'batonpass'],
				baseSignatureMove: 'detect', signatureMove: "Aura Parry",
				evs: {hp:4, atk:216, spa:36, spe:252}, nature: 'Naive'
			},
			'@Eevee General': {
				species: 'Eevee', ability: 'Magic Guard', item: 'Eviolite', gender: 'M',
				moves: ['shiftgear', 'healorder', 'crunch', 'sacredsword', 'doubleedge'],
				baseSignatureMove: 'quickattack', signatureMove: "War Crimes",
				evs: {hp:252, atk:252, def:4}, nature: 'Impish'
			},
			'@Electrolyte': {
				species: 'Elekid', ability: 'Pure Power', item: 'Life Orb', gender: 'M',
				moves: ['volttackle', 'earthquake', ['iciclecrash', 'diamondstorm'][this.random(2)]],
				baseSignatureMove: 'entrainment', signatureMove: "Study",
				evs: {atk:252, spd:4, spe:252}, nature: 'Adamant'
			},
			'@Enguarde': {
				species: 'Gallade', ability: ['Intimidate', 'Hyper Cutter'][this.random(2)], item: 'Galladite', gender: 'M',
				moves: ['psychocut', 'sacredsword', ['nightslash', 'precipiceblades', 'leafblade'][this.random(3)]],
				baseSignatureMove: 'fakeout', signatureMove: "Ready Stance",
				evs: {hp:4, atk:252, spe:252}, nature: 'Adamant'
			},
			'@Eos': {
				species: 'Drifblim', ability: 'Fur Coat', item: 'Assault Vest', gender: 'M',
				moves: ['oblivionwing', 'paraboliccharge', 'gigadrain', 'drainingkiss'],
				baseSignatureMove: 'shadowball', signatureMove: "Shadow Curse",	//placeholder
				evs: {hp:248, spa:252, spd:8}, nature: 'Modest'
			},
			'@Former Hope': {
				species: 'Froslass', ability: 'Prankster', item: 'Focus Sash', gender: 'M',
				moves: [['icebeam', 'shadowball'][this.random(2)], 'destinybond', 'thunderwave'],
				baseSignatureMove: 'roleplay', signatureMove: "Role Play",
				evs: {hp:252, spa:252, spd:4}, nature: 'Modest'
			},
			'@Genesect': {
				species: 'Genesect', ability: 'Mold Breaker', item: 'Life Orb', gender: 'M',
				moves: ['bugbuzz', 'closecombat', 'extremespeed', 'thunderbolt', 'uturn'],
				baseSignatureMove: 'geargrind', signatureMove: "Grind you're mum",
				evs: {atk:252, spa:252, spe:4}, nature: 'Quiet'
			},
			'@Hippopotas': {
				species: 'Hippopotas', ability: 'Regenerator', item: 'Eviolite', gender: 'M',
				moves: ['haze', 'stealthrock', 'spikes', 'toxicspikes', 'stickyweb'],
				baseSignatureMove: 'partingshot', signatureMove: "Hazard Pass",
				evs: {hp:252, def:252, spd:4}, ivs: {atk:0, spa:0}, nature: 'Bold'
			},
			'@HYDRO IMPACT': {
				species: 'Charizard', ability: 'Rivalry', item: 'Life Orb', gender: 'M',
				moves: ['airslash', 'flamethrower', 'nobleroar', 'hydropump'],
				baseSignatureMove: 'hydrocannon', signatureMove: "HYDRO IMPACT",
				evs: {atk:4, spa:252, spe:252}, nature: 'Hasty'
			},
			'@innovamania': {
				species: 'Arceus', ability: 'Pick Up', item: 'Black Glasses', gender: 'M',
				moves: [['holdhands', 'trickortreat'][this.random(2)], ['swordsdance', 'agility'][this.random(2)], 'celebrate'],
				baseSignatureMove: 'splash', signatureMove: "Rage Quit",
				evs: {hp:4, atk:252, spe:252}, nature: 'Jolly'
			},
			'@jas61292': {
				species: 'Malaconda', ability: 'Analytic', item: 'Safety Goggles', gender: 'M',
				moves: ['coil', 'thunderwave', 'icefang', 'powerwhip', 'moonlight'],
				baseSignatureMove: 'crunch', signatureMove: "Minus One",
				evs: {hp:252, atk:252, spd:4}, nature: 'Adamant'
			},
			'@jin of the gale': {
				species: 'Starmie', ability: 'Drizzle', item: 'Damp Rock', gender: 'M',
				moves: ['steameruption', 'hurricane', 'recover', 'psystrike', 'quiverdance'],
				baseSignatureMove: 'rapidspin', signatureMove: "Beyblade",
				evs: {hp:4, spa:252, spe:252}, nature: 'Timid'
			},
			'@Kostitsyn-Kun': {
				species: 'Gothorita', ability: 'Simple', item: 'Eviolite', gender: 'F', //requested
				moves: ['calmmind', 'psyshock', ['dazzlinggleam', 'secretsword'][this.random(2)]],
				baseSignatureMove: 'refresh', signatureMove: "Kawaii-desu uguu~",
				evs: {hp:252, def:136, spe:120}, nature: 'Bold'
			},
			'@kupo': {
				species: 'Pikachu', ability: 'Prankster', item: "Light Ball", gender: 'M',
				moves: ['substitute', 'spore', 'encore'],
				baseSignatureMove: 'transform', signatureMove: "Kupo Nuts",
				evs: {hp:252, def:4, spd:252}, nature: 'Jolly'
			},
			'@Lawrence III': {
				species: 'Lugia', ability: 'Trace', item: "Grip Claw", gender: 'M',
				moves: ['infestation', 'magmastorm', 'oblivionwing'],
				baseSignatureMove: 'gust', signatureMove: "Shadow Storm",
				evs: {hp:248, def:84, spa:92, spd:84}, nature: 'Modest'
			},
			'@Layell': {
				species: 'Sneasel', ability: 'Technician', item: "King's Rock", gender: 'M',
				moves: ['iceshard', 'iciclespear', ['machpunch', 'pursuit', 'knockoff'][this.random(3)]],
				baseSignatureMove: 'protect', signatureMove: "Pixel Protection",
				evs: {hp:4, atk:252, spe:252}, nature: 'Adamant'
			},
			'@LegitimateUsername': {
				species: 'Shuckle', ability: 'Unaware', item: 'Leftovers', gender: 'M',
				moves: ['leechseed', 'rest', 'foulplay'],
				baseSignatureMove: 'shellsmash', signatureMove: "Shell Fortress",
				evs: {hp:252, def:228, spd:28}, nature: 'Calm'
			},
			'@Level 51': {
				species: 'Togekiss', ability: 'Parental Bond', item: 'Leftovers', gender: 'M',
				moves: ['seismictoss', 'roost', ['cosmicpower', 'cottonguard'][this.random(2)]],
				baseSignatureMove: 'trumpcard', signatureMove: "Next Level Strats",
				evs: {hp:252, def:4, spd:252}, nature: 'Calm'
			},
			'@Lyto': {
				species: 'Lanturn', ability: 'Magic Bounce', item: 'Leftovers', gender: 'M',
				moves: ['originpulse', 'lightofruin', 'blueflare', 'recover', 'tailglow'],
				baseSignatureMove: 'thundershock', signatureMove: "Gravity Storm",
				evs: {hp:188, spa:252, spe:68}, nature: 'Modest'
			},
			'@Marty': {
				species: 'Houndoom', ability: 'Drought', item: 'Houndoominite', gender: 'M',
				moves: ['nightdaze', 'solarbeam', 'aurasphere', 'thunderbolt', 'earthpower'],
				baseSignatureMove: 'sacredfire', signatureMove: "Immolate",
				evs: {spa:252, spd:4, spe:252}, ivs: {atk:0}, nature: 'Timid'
			},
			'@Morfent': {
				species: 'Dusknoir', ability: 'Fur Coat', item: "Leftovers", gender: 'M',
				moves: [['recover', 'acidarmor', 'swordsdance', 'willowisp', 'trickroom'][this.random(5)], 'shadowclaw', ['earthquake', 'icepunch', 'thunderpunch'][this.random(3)]],
				baseSignatureMove: 'spikes', signatureMove: "Used Needles",
				evs: {hp:252, atk:4, def:252}, ivs: {spe:0}, nature: 'Impish'
			},
			'@Nani Man': {
				species: 'Gengar', ability: 'Desolate Land', item: 'Black Glasses', gender: 'M', shiny: true,
				moves: ['eruption', 'swagger', 'shadow ball', 'topsyturvy', 'dazzlinggleam'],
				baseSignatureMove: 'fireblast', signatureMove: "Tanned",
				evs: {hp:4, spa:252, spe:252}, nature: 'Timid'
			},
			'@NixHex': {
				species: 'Porygon2', ability: 'No Guard', item: 'Eviolite', gender: 'M', shiny: true,
				moves: ['thunder', 'blizzard', 'overheat', 'triattack', 'recover'],
				baseSignatureMove: 'inferno', signatureMove: "Beautiful Disaster",
				evs: {hp:252, spa:252, spe:4}, nature: 'Modest'
			},
			'@Osiris': {
				species: 'Pumpkaboo-Super', ability: 'Bad Dreams', item: 'Eviolite', gender: 'M',
				moves: ['leechseed', 'recover', 'cosmicpower'],
				baseSignatureMove: 'hypnosis', signatureMove: "Restless Sleep",
				evs: {hp:252, def:216, spd:40}, ivs: {atk:0}, nature: 'bold'
			},
			'@phil': {
				species: 'Gastrodon', ability: 'Drizzle', item: 'Shell Bell', gender: 'M',
				moves: ['scald', 'recover', 'gastroacid', 'brine'],
				baseSignatureMove: 'whirlpool', signatureMove: "Slug Attack",
				evs: {hp:252, spa:252, def:4}, nature: 'Quirky'
			},
			'@qtrx': {
				species: 'Unown', ability: 'Levitate', item: 'Focus Sash', gender: 'M',
				moves: [],
				baseSignatureMove: 'meditate', signatureMove: "Hidden Power... Normal?",
				evs: {hp:252, def:4, spa:252}, ivs: {atk:0, spe:0}, nature: 'Quiet'
			},
			'@Queez': {
				species: 'Cubchoo', ability: 'Prankster', item: 'Eviolite', gender: 'M',
				moves: ['pound', 'fly', 'softboiled', 'thunderwave', 'waterpulse'],
				baseSignatureMove: 'leer', signatureMove: "Sneeze",
				evs: {hp:252, def:228, spd:28}, nature: 'Calm'
			},
			'@rekeri': {
				species: 'Tyrantrum', ability: 'Tough Claws', item: 'Life Orb', gender: 'M',
				moves: ['outrage', 'extremespeed', 'stoneedge', 'closecombat'],
				baseSignatureMove: 'headcharge', signatureMove: "Land Before Time",
				evs: {hp:252, atk:252, def:4}, nature: 'Adamant'
			},
			'@Relados': {
				species: 'Terrakion', ability: 'Guts', item: 'Flame Orb', gender: 'M',
				moves: ['knockoff', 'diamondstorm', 'closecombat', 'iceshard', 'drainpunch'],
				baseSignatureMove: 'stockpile', signatureMove: "Loyalty",
				evs: {atk:252, def:4, spe:252}, nature: 'Adamant'
			},
			'@Reverb': {
				species: 'Slaking', ability: 'Scrappy', item: 'Assault Vest', gender: 'M',
				moves: ['feint', 'stormthrow', 'blazekick'], // Feint as a countermeasure to the abundance of Protect-based set-up moves.
				baseSignatureMove: 'eggbomb', signatureMove: "fat monkey",
				evs: {hp:252, spd:40, spe:216}, nature: 'Jolly' // EV-nerf.
			},
			'@RosieTheVenusaur': {
				species: 'Venusaur', ability: 'Moxie', item: 'Leftovers', gender: 'F',
				moves: ['flamethrower', 'extremespeed', 'sacredfire', 'knockoff', 'closecombat'],
				baseSignatureMove: 'frenzyplant', signatureMove: "Swag Plant",
				evs: {hp:252, atk:252, def:4}, nature: 'Adamant'
			},
			'@scalarmotion': {
				species: 'Cryogonal', ability: 'Magic Guard', item: 'Focus Sash', gender: 'M',
				moves: ['rapidspin', 'willowisp', 'taunt', 'recover', 'voltswitch'],
				baseSignatureMove: 'icebeam', signatureMove: "Eroding Frost",
				evs: {spa:252, spd:4, spe:252}, nature: 'Timid'
			},
			'@Scotteh': {
				species: 'Suicune', ability: 'Fur Coat', item: 'Leftovers', gender: 'M',
				moves: ['icebeam', 'steameruption', 'recover', 'nastyplot'],
				baseSignatureMove: 'boomburst', signatureMove: "Geomagnetic Storm",
				evs: {def:252, spa:4, spe:252}, nature: 'Bold'
			},
			'@Shame That': {
				species: 'Weavile', ability: 'Magic Guard', item: 'Focus Sash', gender: 'M',
				moves: ['substitute', 'captivate', 'reflect', 'rest', 'raindance', 'foresight'],
				baseSignatureMove: 'healingwish', signatureMove: "Extreme Compromise",
				evs: {hp:252, def:4, spe:252}, nature: 'Jolly'
			},
			'@shrang': {
				species: 'Latias', ability: 'Pixilate', item: ['Latiasite', 'Life Orb', 'Leftovers'][this.random(3)], gender: 'M',
				moves: ['dracometeor', 'roost', 'nastyplot', 'fireblast', 'aurasphere', 'psystrike'], //not QD again senpai >.<
				baseSignatureMove: 'judgment', signatureMove: "Pixilate",	//placeholder
				evs: {hp:160, spa:96, spe:252}, ivs: {atk:0}, nature: 'Timid'
			},
			'@Skitty': {
				species: 'Audino', ability: 'Intimidate', item: 'Audinite', gender: 'M',
				moves: ['acupressure', 'recover', ['taunt', 'cosmicpower', 'magiccoat'][this.random(3)]],
				baseSignatureMove: 'storedpower', signatureMove: "Ultimate Dismissal",
				evs: {hp:252, def:252, spd:4}, nature: 'Bold'
			},
			'@Snowflakes': {
				species: 'Celebi', ability: 'Filter', item: 'Leftovers', gender: 'M',
				moves: [
					['gigadrain', ['recover', 'quiverdance'][this.random(2)], ['icebeam', 'searingshot', 'psystrike', 'thunderbolt', 'aurasphere', 'moonblast'][this.random(6)]],
					['gigadrain', 'recover', [['uturn', 'voltswitch'][this.random(2)], 'thunderwave', 'leechseed', 'healbell', 'healingwish', 'reflect', 'lightscreen', 'stealthrock'][this.random(8)]],
					['gigadrain', 'perishsong', ['recover', ['uturn', 'voltswitch'][this.random(2)], 'leechseed', 'thunderwave', 'healbell'][this.random(5)]],
					['gigadrain', 'recover', ['thunderwave', 'icebeam', ['uturn', 'voltswitch'][this.random(2)], 'psystrike'][this.random(4)]]
				][this.random(4)],
				baseSignatureMove: 'thousandarrows', signatureMove: "Azalea Butt Slam",
				evs: {hp:252, spa:252, def:4}, nature: 'Modest'
			},
			'@Spydreigon': {
				species: 'Hydreigon', ability: 'Mega Launcher', item: 'Life Orb', gender: 'M',
				moves: ['dragonpulse', 'darkpulse', 'aurasphere', 'originpulse', 'shiftgear'],
				baseSignatureMove: 'waterpulse', signatureMove: "Mineral Pulse",
				evs: {hp:4, spa:252, spe:252}, nature: 'Timid'
			},
			'@Steamroll': {
				species: 'Growlithe', ability: 'Adaptability', item: 'Life Orb', gender: 'M',
				moves: ['flareblitz', 'volttackle', 'closecombat'],
				baseSignatureMove: 'protect', signatureMove: "Conflagration",
				evs: {atk:252, def:4, spe:252}, nature: 'Adamant'
			},
			'@SteelEdges': {
				species: 'Alakazam', ability: 'Competitive', item: 'Alakazite', gender: 'M',
				moves: ['bugbuzz', 'hypervoice', 'psystrike', 'batonpass', 'focusblast'],
				baseSignatureMove: 'tailglow', signatureMove: "True Daily Double",
				evs: {hp:4, spa:252, spe:252}, nature: 'Serious'
			},
			'@Temporaryanonymous': {
				species: 'Doublade', ability: 'Tough Claws', item: 'Eviolite', gender: 'M',
				moves: ['swordsdance', ['xscissor', 'sacredsword', 'knockoff'][this.random(3)], 'geargrind'],
				baseSignatureMove: 'shadowsneak', signatureMove: "SPOOPY EDGE CUT",
				evs: {hp:252, atk:252, def:4}, nature: 'Adamant'
			},
			'@Test2017': {
				species: "Farfetch'd", ability: 'Wonder Guard', item: 'Stick', gender: 'M',
				moves: ['foresight', 'gastroacid', 'nightslash', 'roost', 'thousandarrows'],
				baseSignatureMove: 'karatechop', signatureMove: "Ducktastic",
				evs: {hp:252, atk:252, spe:4}, nature: 'Adamant'
			},
			'@TFC': {
				species: 'Blastoise', ability: 'Prankster', item: 'Leftovers', gender: 'M',
				moves: ['quiverdance', 'cottonguard', 'storedpower', 'aurasphere', 'slackoff'],
				baseSignatureMove: 'drainpunch', signatureMove: "Chat Flood",
				evs: {atk:252, def:4, spe:252}, nature: 'Modest'
			},
			'@TGMD': {
				species: 'Stoutland', ability: 'Speed Boost', item: 'Life Orb', gender: 'M',
				moves: [['extremespeed', 'sacredsword'][this.random(2)], 'knockoff', 'protect'],
				baseSignatureMove: 'return', signatureMove: "Canine Carnage",
				evs: {hp:32, atk:252, spe:224}, nature: 'Adamant'
			},
			'@Timbuktu': {
				species: 'Heatmor', ability: 'Contrary', item: 'Life Orb', gender: 'M',
				moves: ['overheat', ['hammerarm', 'substitute'][this.random(2)], ['glaciate', 'thunderbolt'][this.random(2)]], // Curse didn't make sense at all so it was changed to Hammer Arm
				baseSignatureMove: 'rockthrow', signatureMove: "Geoblast",
				evs: {spa:252, spd:4, spe:252}, nature: 'Timid'
			},
			'@Trickster': {
				species: 'Whimsicott', ability: 'Prankster', item: 'Leftovers', gender: 'M',
				moves: ['swagger', 'spore', 'seedflare', 'recover', 'nastyplot'],
				baseSignatureMove: 'naturepower', signatureMove: "Cometstorm",
				evs: {hp:252, spa:252, spe:4}
			},
			'@trinitrotoluene': {
				species: 'Metagross', ability: 'Levitate', item: 'Metagrossite', gender: 'M',
				moves: ['meteormash', 'zenheadbutt', 'hammerarm', 'grassknot', 'earthquake', 'thunderpunch', 'icepunch', 'shiftgear'],
				baseSignatureMove: 'explosion', signatureMove: "Get Haxed",
				evs: {atk:252, def:4, spe:252}, nature: 'Jolly'
			},
			'@WaterBomb': {
				species: 'Poliwrath', ability: 'Unaware', item: 'Leftovers', gender: 'M',
				moves: ['heartswap', 'softboiled', 'aromatherapy', 'highjumpkick'],
				baseSignatureMove: 'waterfall', signatureMove: "Water Bomb",
				evs: {hp:252, atk:252, def:4}, nature: 'Adamant'
			},
			'@xfix': {
				species: 'Xatu', ability: 'Magic Bounce', item: 'Focus Sash', gender: 'M',
				moves: ['thunderwave', 'substitute', 'roost'],
				baseSignatureMove: 'metronome', signatureMove: "(Super Glitch)",
				evs: {hp:252, spd:252, def:4}, nature: 'Calm'
			},
			'@zdrup': {
				species: 'Slowking', ability: 'Slow Start', item: 'Leftovers', gender: 'M',
				moves: ['psystrike', 'futuresight', 'originpulse', 'slackoff', 'destinybond'],
				baseSignatureMove: 'wish', signatureMove: "Premonition",
				evs: {hp:252, def:4, spd:252}, nature: 'Quiet'
			},
			'@Zebraiken': {
				species: 'zebstrika', ability: 'Compound Eyes', item: 'Life Orb', gender: 'M',
				moves: ['thunder', ['fire blast', 'focusblast', 'highjumpkick', 'meteormash'][this.random(3)], ['blizzard', 'iciclecrash', 'sleeppowder'][this.random(3)]], // why on earth does he learn Meteor Mash?
				baseSignatureMove: 'detect', signatureMove: "bzzt",
				evs: {atk:4, spa:252, spe:252}, nature: 'Hasty'
			},
			// Drivers.
			'%Aelita': {
				species: 'Porygon-Z', ability: 'Protean', item: 'Life Orb', gender: 'F',
				moves: ['boomburst', 'quiverdance', 'chatter', 'blizzard', 'moonblast'],
				baseSignatureMove: 'thunder', signatureMove: "Energy Field",
				evs: {hp:4, spa:252, spd:252}, nature: 'Modest'
			},
			'%Arcticblast': {
				species: 'Cresselia', ability: 'Levitate', item: 'Sitrus Berry', gender: 'M',
				moves: [
					['fakeout', 'icywind', 'trickroom', 'safeguard', 'thunderwave', 'tailwind', 'knockoff'][this.random(7)],
					['sunnyday', 'moonlight', 'calmmind', 'protect', 'taunt'][this.random(5)],
					['originpulse', 'heatwave', 'hypervoice', 'icebeam', 'moonblast'][this.random(5)]
				],
				baseSignatureMove: 'psychoboost', signatureMove: "Doubles Purism",
				evs: {hp:252, def:120, spa:56, spd:80}, nature: 'Sassy'
			},
			'%Articuno': {
				species: 'Articuno', ability: 'Magic Guard', item: 'Sitrus Berry', gender: 'F',
				moves: ['roost', 'calmmind', ['psychic', 'airslash', 'icebeam', 'thunderwave'][this.random(4)]],
				baseSignatureMove: 'whirlwind', signatureMove: "True Support",
				evs: {hp:252, def:192, spa:64}, nature: 'Modest'
			},
			'%Ast☆arA': {
				species: 'Jirachi', ability: 'Cursed Body', item: ['Leftovers', 'Sitrus Berry'][this.random(2)], gender: 'F',
				moves: ['psychic', 'moonblast', 'nastyplot', 'recover', 'surf'],
				baseSignatureMove: 'psywave', signatureMove: "Star Bolt Desperation",
				evs: {hp:4, spa:252, spd:252}, nature: 'Modest'
			},
			'%Asty': {
				species: 'Seismitoad', ability: 'Sap Sipper', item: 'Red Card', gender: 'M',
				moves: ['earthquake', 'recover', 'icepunch'],
				baseSignatureMove: 'toxic', signatureMove: "Amphibian Toxin",
				evs: {atk:252, spd:252, spe:4}, nature: 'Adamant'
			},
			'%Birkal': {
				species: 'Rotom-Fan', ability: 'Magic Guard', item: 'Choice Scarf', gender: 'M',
				moves: ['trick', 'aeroblast', ['discharge', 'partingshot', 'recover', 'tailglow'][this.random(4)]],
				baseSignatureMove: 'quickattack', signatureMove: "Caw",
				evs: {hp:4, spa:252, spe:252}, nature: 'Timid'
			},
			'%bloobblob': {
				species: 'Cinccino', ability: 'Skill Link', item: 'Life Orb', gender: 'M',
				moves: ['bulletseed', 'rockblast', 'uturn', 'tailslap', 'knockoff'],
				baseSignatureMove: 'spikecannon', signatureMove: "Lava Whip",
				evs: {atk:252, def:4, spe:252}, nature: 'Adamant'
			},
			'%Bumbadadabum': {
				species: 'Samurott', ability: 'Analytic', item: 'Safety Goggles', gender: 'M',
				moves: ['calmmind', 'originpulse', 'icebeam'],
				baseSignatureMove: 'hypervoice', signatureMove: "Open Source Software",
				evs: {hp:252, spa:252, spd:4}, nature: 'Modest'
			},
			'%Charles Carmichael': {
				species: 'Quagsire', ability: 'Sap Sipper', item: 'Liechi Berry', gender: 'M',
				moves: ['waterfall', 'earthquake', ['stoneedge', 'rockslide'][this.random(2)], 'icepunch'],
				baseSignatureMove: 'swagger', signatureMove: "Bad Pun",
				evs: {hp:248, atk:252, spe:8}, nature: 'Naughty'
			},
			'%Crestfall': {
				species: 'Darkrai', ability: 'Parental Bond', item: 'Lum Berry', gender: 'M',
				moves: ['darkpulse', 'icebeam', 'oblivionwing'],
				baseSignatureMove: 'protect', signatureMove: "Final Hour",
				evs: {spa:252, def:4, spe:252}, nature: 'Modest'
			},
			'%DTC': {
				species: 'Charizard', ability: 'Magic Guard', item: 'Charizardite X', gender: 'M',
				moves: ['shiftgear', 'blazekick', 'roost'],
				baseSignatureMove: 'dragonrush', signatureMove: "Dragon Smash",
				evs: {hp:4, atk:252, spe:252}, nature: 'Adamant'
			},
			'%Feliburn': {
				species: 'Infernape', ability: 'Adaptability', item: 'Expert Belt', gender: 'M',
				moves: ['highjumpkick', 'sacredfire', 'taunt', 'fusionbolt', 'machpunch'],
				baseSignatureMove: 'firepunch', signatureMove: "Falcon Punch",
				evs: {atk:252, def:4, spe:252}, nature: 'Jolly'
			},
			'%galbia': {
				species: 'Cobalion', ability: 'Serene Grace', item: 'Leftovers',
				moves: ['ironhead', 'taunt', 'swordsdance', 'thunderwave', 'substitute'],
				baseSignatureMove: 'highjumpkick', signatureMove: "Kibitz",
				evs: {atk:252, def:4, spe:252}, nature: 'Jolly'
			},
			'%Hugendugen': {
				species: 'Latios', ability: 'Prankster', item: 'Life Orb', gender: 'M',
				moves: ['taunt', 'dracometeor', 'surf', 'earthpower', 'recover', 'thunderbolt', 'icebeam'],
				baseSignatureMove: 'psychup', signatureMove: "Policy Decision",
				evs: {hp:4, spa:252, spe:252}, nature: 'Modest'
			},
			'%Jellicent': {
				species: 'Jellicent', ability: 'Poison Heal', item: 'Toxic Orb', gender: 'M',
				moves: ['recover', 'freezedry', 'trick', 'substitute'],
				baseSignatureMove: 'surf', signatureMove: "Shot For Shot",
				evs: {hp:252, def:4, spd:252}, nature: 'Calm'
			},
			'%Kayo': {
				species: 'Gourgeist-Super', ability: 'Magic Bounce', item: 'Leftovers', gender: 'M', shiny: true,
				moves: ['leechseed', 'shadowforce', 'spore', 'recover'],
				baseSignatureMove: 'vinewhip', signatureMove: "Beard of Zeus Bomb",
				evs: {hp:252, def:252, spd:4}, nature: 'Impish'
			},
			'%LJDarkrai': {
				species: 'Garchomp', ability: 'Compound Eyes', item: 'Life Orb', gender: 'M',
				moves: ['dragondance', 'dragonrush', 'gunkshot', 'precipiceblades', 'sleeppowder', 'stoneedge'], name: '%LJDarkrai',
				baseSignatureMove: 'blazekick', signatureMove: "Blaze Blade",
				evs: {hp:4, atk:252, spe:252}, nature: 'Adamant'
			},
			'%Majorbling': {
				species: 'Dedenne', ability: 'Levitate', item: 'Expert Belt', gender: 'M',
				moves: ['moonblast', 'voltswitch', 'discharge', 'focusblast', 'taunt'],
				baseSignatureMove: 'bulletpunch', signatureMove: "Focus Laser",
				evs: {hp:4, spa:252, spe:252}, nature: 'Timid'
			},
			'%QuoteCS': {
				species: 'Skarmory', ability: 'Adaptability', item: 'Life Orb', gender: 'M',
				moves: ['meteormash', 'bravebird', 'roost'],
				baseSignatureMove: 'spikes', signatureMove: "Diversify",
				evs: {hp:248, atk:252, spe:8}, nature: 'Adamant'
			},
			'%raseri': {
				species: 'Prinplup', ability: 'Regenerator', item: 'Eviolite', gender: 'M',
				moves: ['defog', 'stealthrock', 'toxic', 'roar', 'bravebird'],
				baseSignatureMove: 'scald', signatureMove: "Ban Scald",
				evs: {hp:252, def:228, spd:28}, nature: 'Bold'
			},
			'%uselesstrainer': {
				species: 'Scatterbug', ability: 'Skill Link', item: 'Mail', gender: 'M',
				moves: ['explosion', 'stringshot', 'stickyweb', 'spiderweb', 'mist'],
				baseSignatureMove: 'bulletpunch', signatureMove: "Ranting",
				evs: {atk:252, def:4, spe:252}, nature: 'Jolly'
			},
			'%Vacate': {
				species: 'Bibarel', ability: 'Adaptability', item: 'Leftovers', gender: 'M',
				moves: ['earthquake', 'smellingsalts', 'stockpile', 'zenheadbutt', 'waterfall'],
				baseSignatureMove: 'superfang', signatureMove: "Duper Fang",
				evs: {atk:252, def:4, spd:252}, nature: 'Quiet'
			},
			// Voices.
			'+Aldaron': {
				species: 'Conkeldurr', ability: 'Speed Boost', item: 'Assault Vest', gender: 'M',
				moves: ['drainpunch', 'machpunch', 'iciclecrash', 'closecombat', 'earthquake', 'shadowclaw'],
				baseSignatureMove: 'superpower', signatureMove: "Admin Decision",
				evs: {hp:252, atk:252, def:4}, nature: 'Adamant'
			},
			'+bmelts': {
				species: 'Mewtwo', ability: 'Regenerator', item: 'Mewtwonite X', gender: 'M',
				moves: ['batonpass', 'uturn', 'voltswitch'],
				baseSignatureMove: 'partingshot', signatureMove: "Aaaannnd... he's gone",
				evs: {hp:4, spa:252, spe:252}, nature: 'Modest'
			},
			'+Cathy': {
				species: 'Aegislash', ability: 'Stance Change', item: 'Life Orb', gender: 'F',
				moves: ['kingsshield', 'shadowsneak', ['calmmind', 'shadowball', 'shadowclaw', 'flashcannon', 'dragontail', 'hyperbeam'][this.random(5)]],
				baseSignatureMove: 'memento', signatureMove: "HP Display Policy",
				evs: {hp:4, atk:252, spa:252}, nature: 'Quiet'
			},
			'+Diatom': {
				species: 'Spiritomb', ability: 'Parental Bond', item: 'Custap Berry', gender: 'M',
				moves: ['psywave', ['poisonfang', 'shadowstrike'][this.random(2)], ['uturn', 'rapidspin'][this.random(2)]],
				baseSignatureMove: 'healingwish', signatureMove: "Be Thankful I Sacrificed Myself",
				evs: {hp:252, def:136, spd:120}, nature: 'Impish'
			},
			'+Limi': {
				species: 'Primeape', ability: 'Poison Heal', item: 'Leftovers', gender: 'M',
				moves: ['ingrain', 'doubleedge', 'leechseed'],
				baseSignatureMove: 'growl', signatureMove: "Resilience",
				evs: {hp:252, atk:252, def:4}, nature: 'Adamant'
			},
			'+MattL': {
				species: 'Mandibuzz', ability: 'Poison Heal', item: 'Leftovers', gender: 'M',
				moves: ['oblivionwing', 'leechseed', 'quiverdance', 'topsyturvy', 'substitute'],
				baseSignatureMove: 'toxic', signatureMove: "Topology",
				evs: {hp:252, def:252, spd:4}, nature: 'Bold'
			},
			'+mikel': {
				species: 'Giratina', ability: 'Prankster', item: 'Lum Berry', gender: 'M',
				moves: ['rest', 'recycle', ['toxic', 'willowisp'][this.random(2)]],
				baseSignatureMove: 'swagger', signatureMove: "Trolling Lobby",
				evs: {hp:252, def:128, spd:128}, ivs: {atk:0}, nature: 'Calm'
			},
			'+Great Sage': {
				species: 'Shuckle', ability: 'Harvest', item: 'Leppa Berry', gender: '',
				moves: ['substitute', 'protect', 'batonpass'],
				baseSignatureMove: 'judgment', signatureMove: "Judgment",
				evs: {hp:252, def:28, spd:228}, ivs: {atk:0, def:0, spe:0}, nature: 'Bold'
			},
			'+Redew': {
				species: 'Minun', ability: 'Wonder Guard', item: 'Air Balloon', gender: 'M',
				moves: ['nastyplot', 'thunderbolt', 'icebeam'],
				baseSignatureMove: 'recover', signatureMove: "Recover",
				evs:{hp:4, spa:252, spe:252}, nature: 'Modest'
			},
			'+shaymin': {
				species: 'Shaymin-Sky', ability: 'Serene Grace', item: 'Expert Belt', gender: 'F',
				moves: ['seedflare', 'airslash', ['secretsword', 'earthpower', 'roost'][this.random(3)]],
				baseSignatureMove: 'detect', signatureMove: "Flower Garden",
				evs: {hp:4, spa:252, spe:252}, nature: 'Timid'
			},
			'+SOMALIA': {
				species: 'Gastrodon', ability: 'Anger Point', item: 'Leftovers', gender: 'M',
				moves: ['recover', 'steameruption', 'earthpower', 'leafstorm', 'substitute'],
				baseSignatureMove: 'energyball', signatureMove: "Ban Everyone",
				evs: {hp:252, spa:252, spd:4}, nature: 'Modest'
			},
			'+TalkTakesTime': {
				species: 'Registeel', ability: 'Flash Fire', item: 'Leftovers', gender: 'M',
				moves: ['recover', 'ironhead', 'bellydrum'],
				baseSignatureMove: 'taunt', signatureMove: "Bot Mute",
				evs: {hp:252, atk:252, def:4}, nature: 'Adamant'
			}
		};
		// Generate the team randomly.
		var pool = Object.keys(sets).randomize();
		var ranks = {'~':'admins', '&':'leaders', '@':'mods', '%':'drivers', '+':'voices'};
		var levels = {'~':99, '&':97, '@':96, '%':96, '+':95};
		for (var i = 0; i < 6; i++) {
			var rank = pool[i].charAt(0);
			var set = sets[pool[i]];
			set.level = levels[rank];
			set.name = pool[i];
			if (!set.ivs) {
				set.ivs = {hp:31, atk:31, def:31, spa:31, spd:31, spe:31};
			} else {
				for (var iv in {hp:31, atk:31, def:31, spa:31, spd:31, spe:31}) {
					set.ivs[iv] = set.ivs[iv] ? set.ivs[iv] : 31;
				}
			}
			// Assuming the hardcoded set evs are all legal.
			if (!set.evs) set.evs = {hp:84, atk:84, def:84, spa:84, spd:84, spe:84};
			set.moves = set.moves.sample(3).concat(set.baseSignatureMove);
			team.push(set);
		}

		// Check for Illusion.
		if (team[5].name === '&Slayer95') {
			var temp = team[4];
			team[4] = team[5];
			team[5] = temp;
		}

		return team;
<<<<<<< HEAD
	},
	randomFinalDestinationTeam: function (side) {
		return [{species: 'Xerneas', name: 'Fox', ability: 'Fairy Aura', item: '', evs: {hp:4, atk:252, spd:252}, nature: 'Brave', moves: ['Outrage']}];
	},
	randomMrBonesWildRideTeam: function (mySides) {
		return [
			{species: 'Slowbro', name: 'Funbro #1', ability: 'Harvest', item: 'Leppa Berry', evs: {hp:252, def:128, spd:128}, nature: 'Bold', moves: ['healpulse', 'slackoff', 'recycle', 'block']},
			{species: 'Slowbro', name: 'Funbro #2', ability: 'Harvest', item: 'Leppa Berry', evs: {hp:252, def:128, spd:128}, nature: 'Bold', moves: ['healpulse', 'slackoff', 'recycle', 'block']},
			{species: 'Slowbro', name: 'Funbro #3', ability: 'Harvest', item: 'Leppa Berry', evs: {hp:252, def:128, spd:128}, nature: 'Bold', moves: ['healpulse', 'slackoff', 'recycle', 'block']},
			{species: 'Slowbro', name: 'Funbro #4', ability: 'Harvest', item: 'Leppa Berry', evs: {hp:252, def:128, spd:128}, nature: 'Bold', moves: ['healpulse', 'slackoff', 'recycle', 'block']},
			{species: 'Slowbro', name: 'Funbro #5', ability: 'Harvest', item: 'Leppa Berry', evs: {hp:252, def:128, spd:128}, nature: 'Bold', moves: ['healpulse', 'slackoff', 'recycle', 'block']},
			{species: 'Slowbro', name: 'Funbro #6', ability: 'Harvest', item: 'Leppa Berry', evs: {hp:252, def:128, spd:128}, nature: 'Bold', moves: ['healpulse', 'slackoff', 'recycle', 'block']}
		];
	},
	randomUberTeam: function (side) {
		var pokemonLeft = 0;
		var pokemon = [];

		var pokemonList = ['aegislash', 'arceus', 'arceusbug', 'arceusdark', 'arceusdragon', 'arceuselectric', 'arceusfairy', 'arceusfighting', 'arceusfire', 'arceusflying', 'arceusghost', 'arceusgrass', 'arceusground', 'arceusice', 'arceuspoison', 'arceuspsychic', 'arceusrock', 'arceussteel', 'arceuswater', 'blaziken', 'darkrai', 'deoxys', 'deoxysattack', 'deoxysdefense', 'deoxysspeed', 'dialga', 'genesect', 'gengar', 'giratina', 'giratinaorigin', 'greninja', 'groudon', 'hooh', 'kangaskhan', 'kyogre', 'kyuremwhite', 'lucario', 'lugia', 'mawile', 'mewtwo', 'palkia', 'rayquaza', 'reshiram', 'salamence', 'shayminsky', 'xerneas', 'yveltal', 'zekrom'];
		pokemonList = pokemonList.randomize();

		var pokemonPool = [];
		for (var id in this.data.FormatsData) {
			var template = this.getTemplate(id);
			if (!template.isMega && !template.isPrimal && !template.isNonstandard && template.randomBattleMoves) {
				pokemonPool.push(id);
			}
		}

		var typeCount = {};
		var typeComboCount = {};
		var baseFormes = {};
		var megaCount = 0;

		for (var i = 0; i < pokemonPool.length && pokemonLeft < 6; i++) {
			var template = this.getTemplate(pokemonList[i]);
			if (!template.exists) continue;

			// Limit to one of each species (Species Clause)
			if (baseFormes[template.baseSpecies]) continue;

			// Not available on ORAS
			if (template.species === 'Pichu-Spiky-eared') continue;

			// Adjust rate for species with multiple formes
			switch (template.baseSpecies) {
			case 'Arceus':
				if (this.random(18) >= 1) continue;
				break;
			case 'Basculin':
				if (this.random(2) >= 1) continue;
				break;
			case 'Genesect':
				if (this.random(5) >= 1) continue;
				break;
			case 'Gourgeist':
				if (this.random(4) >= 1) continue;
				break;
			case 'Pikachu':
				// Cosplay Pikachu formes have 20% the normal rate (1/30 the normal rate each)
				if (template.species !== 'Pikachu' && this.random(30) >= 1) continue;
			}

			// Limit 2 of any type
			var types = template.types;
			var skip = false;
			for (var t = 0; t < types.length; t++) {
				if (typeCount[types[t]] > 1 && this.random(5) >= 1) {
					skip = true;
					break;
				}
			}
			if (skip) continue;

			var set = this.randomSet(template, pokemon.length, megaCount);

			// Illusion shouldn't be on the last pokemon of the team
			if (set.ability === 'Illusion' && pokemonLeft > 4) continue;

			// Limit 1 of any type combination
			var typeCombo = types.join();
			if (set.ability === 'Drought' || set.ability === 'Drizzle') {
				// Drought and Drizzle don't count towards the type combo limit
				typeCombo = set.ability;
			}
			if (typeCombo in typeComboCount) continue;

			// Limit the number of Megas to one
			var forme = template.otherFormes && this.getTemplate(template.otherFormes[0]);
			var isMegaSet = this.getItem(set.item).megaStone || (forme && forme.isMega && forme.requiredMove && set.moves.indexOf(toId(forme.requiredMove)) >= 0);
			if (isMegaSet && megaCount > 0) continue;

			// Okay, the set passes, add it to our team
			pokemon.push(set);

			// Now that our Pokemon has passed all checks, we can increment our counters
			pokemonLeft++;

			// Increment type counters
			for (var t = 0; t < types.length; t++) {
				if (types[t] in typeCount) {
					typeCount[types[t]]++;
				} else {
					typeCount[types[t]] = 1;
				}
			}
			typeComboCount[typeCombo] = 1;

			// Increment mega and base species counters
			if (isMegaSet) megaCount++;
			baseFormes[template.baseSpecies] = 1;
		}
		return pokemon;
	},
	randomHighTierTeam: function (side) {
		var pokemonLeft = 0;
		var pokemon = [];

		var pokemonList = ['altaria', 'azumarill', 'bisharp', 'breloom', 'celebi', 'chansey', 'charizard', 'clefable', 'conkeldurr', 'diancie', 'dragonite', 'excadrill', 'ferrothorn', 'gallade', 'garchomp', 'gardevoir', 'gengar', 'gliscor', 'gothitelle', 'gyarados', 'heatran', 'jirachi', 'keldeo', 'kyuremblack', 'landorus', 'landorustherian', 'latias', 'latios', 'lopunny', 'magnezone', 'mamoswine', 'manaphy', 'mandibuzz', 'manectric', 'metagross', 'mew', 'raikou', 'rotomwash', 'sableye', 'scizor', 'skarmory', 'slowbro', 'starmie', 'sylveon', 'talonflame', 'thundurus', 'tyranitar', 'venusaur', 'zapdos', 'crawdaunt', 'diggersby', 'hawlucha', 'klefki', 'medicham', 'scolipede', 'serperior', 'smeargle', 'staraptor', 'terrakion', 'thundurustherian', 'togekiss', 'tornadustherian', 'venomoth', 'victini', 'volcarona', 'weavile', 'zygarde', 'absol', 'aerodactyl', 'aggron', 'alakazam', 'ampharos', 'arcanine', 'azelf', 'beedrill', 'blastoise', 'blissey', 'chandelure', 'chesnaught', 'cloyster', 'crobat', 'darmanitan', 'donphan', 'empoleon', 'entei', 'espeon', 'florges', 'flygon', 'forretress', 'galvantula', 'gligar', 'goodra', 'haxorus', 'heracross', 'hippowdon', 'honchkrow', 'hydreigon', 'infernape', 'kingdra', 'krookodile', 'lucario', 'machamp', 'mienshao', 'milotic', 'nidoking', 'nidoqueen', 'noivern', 'pidgeot', 'pinsir', 'porygonz', 'porygon2', 'roserade', 'rotomheat', 'salamence', 'sceptile', 'scrafty', 'sharpedo', 'shaymin', 'snorlax', 'suicune', 'swampert', 'tentacruel', 'toxicroak', 'trevenant', 'umbreon', 'vaporeon', 'dragalge', 'froslass', 'houndoom', 'kyurem', 'shuckle', 'tornadus', 'yanmega', 'zoroark'];
		pokemonList = pokemonList.randomize();

		var pokemonPool = [];
		for (var id in this.data.FormatsData) {
			var template = this.getTemplate(id);
			if (!template.isMega && !template.isPrimal && !template.isNonstandard && template.randomBattleMoves) {
				pokemonPool.push(id);
			}
		}

		var typeCount = {};
		var typeComboCount = {};
		var baseFormes = {};
		var megaCount = 0;

		for (var i = 0; i < pokemonPool.length && pokemonLeft < 6; i++) {
			var template = this.getTemplate(pokemonList[i]);
			if (!template.exists) continue;

			// Limit to one of each species (Species Clause)
			if (baseFormes[template.baseSpecies]) continue;

			// Not available on ORAS
			if (template.species === 'Pichu-Spiky-eared') continue;

			// Adjust rate for species with multiple formes
			switch (template.baseSpecies) {
			case 'Arceus':
				if (this.random(18) >= 1) continue;
				break;
			case 'Basculin':
				if (this.random(2) >= 1) continue;
				break;
			case 'Genesect':
				if (this.random(5) >= 1) continue;
				break;
			case 'Gourgeist':
				if (this.random(4) >= 1) continue;
				break;
			case 'Pikachu':
				// Cosplay Pikachu formes have 20% the normal rate (1/30 the normal rate each)
				if (template.species !== 'Pikachu' && this.random(30) >= 1) continue;
			}

			// Limit 2 of any type
			var types = template.types;
			var skip = false;
			for (var t = 0; t < types.length; t++) {
				if (typeCount[types[t]] > 1 && this.random(5) >= 1) {
					skip = true;
					break;
				}
			}
			if (skip) continue;

			var set = this.randomSet(template, pokemon.length, megaCount);

			// Illusion shouldn't be on the last pokemon of the team
			if (set.ability === 'Illusion' && pokemonLeft > 4) continue;

			// Limit 1 of any type combination
			var typeCombo = types.join();
			if (set.ability === 'Drought' || set.ability === 'Drizzle') {
				// Drought and Drizzle don't count towards the type combo limit
				typeCombo = set.ability;
			}
			if (typeCombo in typeComboCount) continue;

			// Limit the number of Megas to one
			var forme = template.otherFormes && this.getTemplate(template.otherFormes[0]);
			var isMegaSet = this.getItem(set.item).megaStone || (forme && forme.isMega && forme.requiredMove && set.moves.indexOf(toId(forme.requiredMove)) >= 0);
			if (isMegaSet && megaCount > 0) continue;

			// Okay, the set passes, add it to our team
			pokemon.push(set);

			// Now that our Pokemon has passed all checks, we can increment our counters
			pokemonLeft++;

			// Increment type counters
			for (var t = 0; t < types.length; t++) {
				if (types[t] in typeCount) {
					typeCount[types[t]]++;
				} else {
					typeCount[types[t]] = 1;
				}
			}
			typeComboCount[typeCombo] = 1;

			// Increment mega and base species counters
			if (isMegaSet) megaCount++;
			baseFormes[template.baseSpecies] = 1;
		}
		return pokemon;
	},
	randomLowTierTeam: function (side) {
		var pokemonLeft = 0;
		var pokemon = [];

		var pokemonList = ['abomasnow', 'accelgor', 'alomomola', 'ambipom', 'amoonguss', 'aromatisse', 'banette', 'braviary', 'bronzong', 'cinccino', 'clawitzer', 'cobalion', 'cofagrigus', 'cresselia', 'delphox', 'doublade', 'drapion', 'druddigon', 'dugtrio', 'durant', 'eelektross', 'emboar', 'escavalier', 'exploud', 'fletchinder', 'gastrodon', 'glalie', 'golbat', 'hitmonchan', 'hitmonlee', 'hitmontop', 'houndoom', 'jellicent', 'jolteon', 'kabutops', 'magneton', 'medicham', 'meloetta', 'moltres', 'omastar', 'pangoro', 'registeel', 'reuniclus', 'rhyperior', 'rotommow', 'shiftry', 'skuntank', 'slowking', 'slurpuff', 'spiritomb', 'tangrowth', 'tyrantrum', 'whimsicott', 'combusken', 'sigilyph', 'arbok', 'archeops', 'ariados', 'armaldo', 'articuno', 'audino', 'aurorus', 'avalugg', 'barbaracle', 'basculin', 'basculinbluestriped', 'bastiodon', 'beartic', 'beautifly', 'beheeyem', 'bellossom', 'bibarel', 'bouffalant', 'butterfree', 'cacturne', 'camerupt', 'carbink', 'carnivine', 'carracosta', 'castform', 'chatot', 'cherrim', 'chimecho', 'claydol', 'corsola', 'cradily', 'crustle', 'cryogonal', 'dedenne', 'delcatty', 'delibird', 'dewgong', 'ditto', 'dodrio', 'dragonair', 'drifblim', 'dunsparce', 'duosion', 'dusclops', 'dusknoir', 'dustox', 'electivire', 'electrode', 'emolga', 'exeggutor', 'farfetchd', 'fearow', 'feraligatr', 'ferroseed', 'flareon', 'floatzel', 'floette', 'fraxure', 'frogadier', 'furfrou', 'furret', 'gabite', 'garbodor', 'gigalith', 'girafarig', 'glaceon', 'gogoat', 'golduck', 'golem', 'golurk', 'gorebyss', 'gothorita', 'gourgeist', 'gourgeistlarge', 'gourgeistsmall', 'gourgeistsuper', 'granbull', 'grumpig', 'gurdurr', 'hariyama', 'haunter', 'heatmor', 'heliolisk', 'huntail', 'hypno', 'illumise', 'jumpluff', 'jynx', 'kadabra', 'kangaskhan', 'kecleon', 'kingler', 'klinklang', 'kricketune', 'lampent', 'lanturn', 'lapras', 'leafeon', 'leavanny', 'ledian', 'lickilicky', 'liepard', 'lilligant', 'linoone', 'ludicolo', 'lumineon', 'lunatone', 'luvdisc', 'luxray', 'machoke', 'magcargo', 'magmortar', 'malamar', 'mantine', 'maractus', 'marowak', 'masquerain', 'mawile', 'meganium', 'meowsticf', 'meowstic', 'mesprit', 'metang', 'mightyena', 'miltank', 'minun', 'misdreavus', 'mismagius', 'mothim', 'mrmime', 'muk', 'murkrow', 'musharna', 'ninetales', 'ninjask', 'noctowl', 'octillery', 'pachirisu', 'parasect', 'pelipper', 'persian', 'phione', 'pikachu', 'pikachucosplay', 'pikachurockstar', 'pikachubelle', 'pikachupopstar', 'pikachuphd', 'pikachulibre', 'piloswine', 'plusle', 'politoed', 'poliwrath', 'primeape', 'probopass', 'purugly', 'pyroar', 'quagsire', 'quilladin', 'qwilfish', 'raichu', 'rampardos', 'rapidash', 'raticate', 'regice', 'regigigas', 'regirock', 'relicanth', 'rhydon', 'roselia', 'rotom', 'rotomfan', 'rotomfrost', 'samurott', 'sandslash', 'sawk', 'sawsbuck', 'scyther', 'seadra', 'seaking', 'seismitoad', 'seviper', 'shedinja', 'shelgon', 'simipour', 'simisage', 'simisear', 'slaking', 'sliggoo', 'sneasel', 'solrock', 'spinda', 'stantler', 'steelix', 'stoutland', 'stunfisk', 'sudowoodo', 'sunflora', 'swalot', 'swanna', 'swellow', 'swoobat', 'tangela', 'tauros', 'throh', 'togetic', 'torkoal', 'torterra', 'tropius', 'typhlosion', 'unfezant', 'unown', 'ursaring', 'uxie', 'vanilluxe', 'vespiquen', 'victreebel', 'vigoroth', 'vileplume', 'virizion', 'vivillon', 'volbeat', 'wailord', 'walrein', 'watchog', 'weezing', 'whiscash', 'wigglytuff', 'wobbuffet', 'wormadam', 'wormadamsandy', 'wormadamtrash', 'xatu', 'zangoose', 'zebstrika'];
		pokemonList = pokemonList.randomize();

		var pokemonPool = [];
		for (var id in this.data.FormatsData) {
			var template = this.getTemplate(id);
			if (!template.isMega && !template.isPrimal && !template.isNonstandard && template.randomBattleMoves) {
				pokemonPool.push(id);
			}
		}

		var typeCount = {};
		var typeComboCount = {};
		var baseFormes = {};
		var megaCount = 0;

		for (var i = 0; i < pokemonPool.length && pokemonLeft < 6; i++) {
			var template = this.getTemplate(pokemonList[i]);
			if (!template.exists) continue;

			// Limit to one of each species (Species Clause)
			if (baseFormes[template.baseSpecies]) continue;

			// Not available on ORAS
			if (template.species === 'Pichu-Spiky-eared') continue;

			// Adjust rate for species with multiple formes
			switch (template.baseSpecies) {
			case 'Arceus':
				if (this.random(18) >= 1) continue;
				break;
			case 'Basculin':
				if (this.random(2) >= 1) continue;
				break;
			case 'Genesect':
				if (this.random(5) >= 1) continue;
				break;
			case 'Gourgeist':
				if (this.random(4) >= 1) continue;
				break;
			case 'Pikachu':
				// Cosplay Pikachu formes have 20% the normal rate (1/30 the normal rate each)
				if (template.species !== 'Pikachu' && this.random(30) >= 1) continue;
			}

			// Limit 2 of any type
			var types = template.types;
			var skip = false;
			for (var t = 0; t < types.length; t++) {
				if (typeCount[types[t]] > 1 && this.random(5) >= 1) {
					skip = true;
					break;
				}
			}
			if (skip) continue;

			var set = this.randomSet(template, pokemon.length, megaCount);

			// Illusion shouldn't be on the last pokemon of the team
			if (set.ability === 'Illusion' && pokemonLeft > 4) continue;

			// Limit 1 of any type combination
			var typeCombo = types.join();
			if (set.ability === 'Drought' || set.ability === 'Drizzle') {
				// Drought and Drizzle don't count towards the type combo limit
				typeCombo = set.ability;
			}
			if (typeCombo in typeComboCount) continue;

			// Limit the number of Megas to one
			var forme = template.otherFormes && this.getTemplate(template.otherFormes[0]);
			var isMegaSet = this.getItem(set.item).megaStone || (forme && forme.isMega && forme.requiredMove && set.moves.indexOf(toId(forme.requiredMove)) >= 0);
			if (isMegaSet && megaCount > 0) continue;

			if (template.id === 'gothorita') {
				set.species = 'gothorita';
				var dice = this.random(2);
				if (dice < 1) {
					set.ability = 'frisk';
				} else {
					set.ability = 'competitive';
				}
			} else if (template.id === 'wobbuffet') {
				set.species = 'wobbuffet';
				set.ability = 'telepathy';
			} else if (template.id === 'ninetales') {
				set.species = 'ninetales';
				set.ability = 'flashfire';
			} else if (template.id === 'politoed') {
				set.species = 'politoed';
				set.ability = 'waterabsorb';
			}

			// Okay, the set passes, add it to our team
			pokemon.push(set);

			// Now that our Pokemon has passed all checks, we can increment our counters
			pokemonLeft++;

			// Increment type counters
			for (var t = 0; t < types.length; t++) {
				if (types[t] in typeCount) {
					typeCount[types[t]]++;
				} else {
					typeCount[types[t]] = 1;
				}
			}
			typeComboCount[typeCombo] = 1;

			// Increment mega and base species counters
			if (isMegaSet) megaCount++;
			baseFormes[template.baseSpecies] = 1;
		}
		return pokemon;
	},
	randomLCTeam: function (side) {
		var pokemonLeft = 0;
		var pokemon = [];

		var pokemonList = ['abra', 'aipom', 'amaura', 'anorith', 'archen', 'aron', 'axew', 'azurill', 'bagon', 'baltoy', 'barboach', 'beldum', 'bellsprout', 'bergmite', 'bidoof', 'binacle', 'blitzle', 'bonsly', 'bronzor', 'budew', 'buizel', 'bulbasaur', 'buneary', 'bunnelby', 'burmy', 'cacnea', 'carvanha', 'caterpie', 'charmander', 'cherubi', 'chespin', 'chikorita', 'chimchar', 'chinchou', 'chingling', 'clamperl', 'clauncher', 'cleffa', 'combee', 'corphish', 'cottonee', 'cranidos', 'croagunk', 'cubchoo', 'cubone', 'cyndaquil', 'darumaka', 'deerling', 'deino', 'diglett', 'doduo', 'dratini', 'drifloon', 'drilbur', 'drowzee', 'ducklett', 'duskull', 'dwebble', 'eevee', 'ekans', 'electrike', 'elekid', 'elgyem', 'espurr', 'exeggcute', 'feebas', 'fennekin', 'ferroseed', 'finneon', 'flabebe', 'fletchling', 'foongus', 'frillish', 'froakie', 'gastly', 'geodude', 'gible', 'glameow', 'goldeen', 'golett', 'goomy', 'gothita', 'grimer', 'growlithe', 'gulpin', 'happiny', 'helioptile', 'hippopotas', 'honedge', 'hoothoot', 'hoppip', 'horsea', 'houndour', 'igglybuff', 'inkay', 'joltik', 'kabuto', 'karrablast', 'klink', 'koffing', 'krabby', 'kricketot', 'larvesta', 'larvitar', 'ledyba', 'lickitung', 'lileep', 'lillipup', 'litleo', 'litwick', 'lotad', 'machop', 'magby', 'magikarp', 'magnemite', 'makuhita', 'mankey', 'mantyke', 'mareep', 'meowth', 'mienfoo', 'mimejr', 'minccino', 'mudkip', 'munchlax', 'munna', 'natu', 'nidoranf', 'nidoranm', 'nincada', 'noibat', 'nosepass', 'numel', 'oddish', 'omanyte', 'onix', 'oshawott', 'pancham', 'panpour', 'pansage', 'pansear', 'paras', 'patrat', 'pawniard', 'petilil', 'phanpy', 'phantump', 'pichu', 'pidgey', 'pidove', 'pineco', 'piplup', 'poliwag', 'ponyta', 'poochyena', 'porygon', 'psyduck', 'pumpkaboo', 'pumpkaboolarge', 'pumpkaboosmall', 'pumpkaboosuper', 'purrloin', 'ralts', 'rattata', 'remoraid', 'rhyhorn', 'riolu', 'roggenrola', 'rufflet', 'sandile', 'sandshrew', 'scatterbug', 'scraggy', 'seedot', 'seel', 'sentret', 'sewaddle', 'shellder', 'shellos', 'shelmet', 'shieldon', 'shinx', 'shroomish', 'shuppet', 'skiddo', 'skitty', 'skorupi', 'skrelp', 'slakoth', 'slowpoke', 'slugma', 'smoochum', 'snivy', 'snorunt', 'snover', 'snubbull', 'solosis', 'spearow', 'spheal', 'spinarak', 'spoink', 'spritzee', 'squirtle', 'starly', 'staryu', 'stunky', 'sunkern', 'surskit', 'swablu', 'swinub', 'taillow', 'teddiursa', 'tentacool', 'tepig', 'timburr', 'tirtouga', 'togepi', 'torchic', 'totodile', 'trapinch', 'treecko', 'trubbish', 'turtwig', 'tympole', 'tynamo', 'tyrogue', 'tyrunt', 'vanillite', 'venipede', 'venonat', 'voltorb', 'vullaby', 'wailmer', 'weedle', 'whismur', 'wingull', 'woobat', 'wooper', 'wurmple', 'wynaut', 'yamask', 'zigzagoon', 'zorua', 'zubat'];
		pokemonList = pokemonList.randomize();

		var pokemonPool = [];
		for (var id in this.data.FormatsData) {
			var template = this.getTemplate(id);
			if (!template.isMega && !template.isPrimal && !template.isNonstandard && template.randomBattleMoves) {
				pokemonPool.push(id);
			}
		}

		var typeCount = {};
		var typeComboCount = {};
		var baseFormes = {};
		var megaCount = 0;

		for (var i = 0; i < pokemonPool.length && pokemonLeft < 6; i++) {
			var template = this.getTemplate(pokemonList[i]);
			if (!template.exists) continue;

			// Limit to one of each species (Species Clause)
			if (baseFormes[template.baseSpecies]) continue;

			// Not available on ORAS
			if (template.species === 'Pichu-Spiky-eared') continue;

			// Adjust rate for species with multiple formes
			switch (template.baseSpecies) {
			case 'Arceus':
				if (this.random(18) >= 1) continue;
				break;
			case 'Basculin':
				if (this.random(2) >= 1) continue;
				break;
			case 'Genesect':
				if (this.random(5) >= 1) continue;
				break;
			case 'Gourgeist':
				if (this.random(4) >= 1) continue;
				break;
			case 'Pikachu':
				// Cosplay Pikachu formes have 20% the normal rate (1/30 the normal rate each)
				if (template.species !== 'Pikachu' && this.random(30) >= 1) continue;
			}

			// Limit 2 of any type
			var types = template.types;
			var skip = false;
			for (var t = 0; t < types.length; t++) {
				if (typeCount[types[t]] > 1 && this.random(5) >= 1) {
					skip = true;
					break;
				}
			}
			if (skip) continue;

			var set = this.randomSet(template, pokemon.length, megaCount);

			// Illusion shouldn't be on the last pokemon of the team
			if (set.ability === 'Illusion' && pokemonLeft > 4) continue;

			// Limit 1 of any type combination
			var typeCombo = types.join();
			if (set.ability === 'Drought' || set.ability === 'Drizzle') {
				// Drought and Drizzle don't count towards the type combo limit
				typeCombo = set.ability;
			}
			if (typeCombo in typeComboCount) continue;

			// Limit the number of Megas to one
			var forme = template.otherFormes && this.getTemplate(template.otherFormes[0]);
			var isMegaSet = this.getItem(set.item).megaStone || (forme && forme.isMega && forme.requiredMove && set.moves.indexOf(toId(forme.requiredMove)) >= 0);
			if (isMegaSet && megaCount > 0) continue;

			set.level = 5;

			// Okay, the set passes, add it to our team
			pokemon.push(set);

			// Now that our Pokemon has passed all checks, we can increment our counters
			pokemonLeft++;

			// Increment type counters
			for (var t = 0; t < types.length; t++) {
				if (types[t] in typeCount) {
					typeCount[types[t]]++;
				} else {
					typeCount[types[t]] = 1;
				}
			}
			typeComboCount[typeCombo] = 1;

			// Increment mega and base species counters
			if (isMegaSet) megaCount++;
			baseFormes[template.baseSpecies] = 1;
		}
		return pokemon;
	},
	randomGenerationalTeam: function (side) {
		var pokemonLeft = 0;
		var pokemon = [];

		var kantoList = ['venusaur', 'charizard', 'blastoise', 'butterfree', 'beedrill', 'pidgeot', 'raticate', 'fearow', 'arbok', 'raichu', 'sandslash', 'nidoqueen', 'nidoking', 'clefable', 'ninetales', 'wigglytuff', 'golbat', 'vileplume', 'parasect', 'venomoth', 'dugtrio', 'persian', 'golduck', 'primeape', 'arcanine', 'poliwrath', 'alakazam', 'machamp', 'victreebel', 'tentacruel', 'golem', 'rapidash', 'slowbro', 'magneton', 'farfetchd', 'dodrio', 'dewgong', 'muk', 'cloyster', 'gengar', 'onix', 'hypno', 'kingler', 'electrode', 'exeggutor', 'marowak', 'hitmonlee', 'hitmonchan', 'lickitung', 'weezing', 'rhydon', 'chansey', 'tangela', 'kangaskhan', 'seadra', 'seaking', 'starmie', 'mrmime', 'scyther', 'jynx', 'electabuzz', 'magmar', 'pinsir', 'tauros', 'gyarados', 'lapras', 'ditto', 'vaporeon', 'jolteon', 'flareon', 'porygon', 'omastar', 'kabutops', 'aerodactyl', 'snorlax', 'articuno', 'zapdos', 'moltres', 'dragonite', 'mewtwo', 'mew'];
		var johtoList = ['meganium', 'typhlosion', 'feraligatr', 'furret', 'noctowl', 'ledian', 'ariados', 'crobat', 'lanturn', 'togetic', 'xatu', 'ampharos', 'bellossom', 'azumarill', 'sudowoodo', 'politoed', 'jumpluff', 'aipom', 'sunflora', 'yanma', 'quagsire', 'espeon', 'umbreon', 'murkrow', 'slowking', 'misdreavus', 'unown', 'wobbuffet', 'girafarig', 'forretress', 'dunsparce', 'gligar', 'steelix', 'granbull', 'qwilfish', 'scizor', 'shuckle', 'heracross', 'sneasel', 'ursaring', 'magcargo', 'piloswine', 'corsola', 'octillery', 'delibird', 'mantine', 'skarmory', 'houndoom', 'kingdra', 'donphan', 'porygon2', 'stantler', 'smeargle', 'hitmontop', 'miltank', 'blissey', 'raikou', 'entei', 'suicune', 'tyranitar', 'lugia', 'hooh', 'celebi'];
		var hoennList = ['sceptile', 'blaziken', 'swampert', 'mightyena', 'linoone', 'beautifly', 'dustox', 'ludicolo', 'shiftry', 'swellow', 'pelipper', 'gardevoir', 'masquerain', 'breloom', 'slaking', 'ninjask', 'shedinja', 'exploud', 'hariyama', 'nosepass', 'delcatty', 'sableye', 'mawile', 'aggron', 'medicham', 'manectric', 'plusle', 'minun', 'volbeat', 'illumise', 'roselia', 'swalot', 'sharpedo', 'wailord', 'camerupt', 'torkoal', 'grumpig', 'spinda', 'flygon', 'cacturne', 'altaria', 'zangoose', 'seviper', 'lunatone', 'solrock', 'whiscash', 'crawdaunt', 'claydol', 'cradily', 'armaldo', 'milotic', 'castform', 'kecleon', 'banette', 'dusclops', 'tropius', 'chimecho', 'absol', 'glalie', 'walrein', 'huntail', 'gorebyss', 'relicanth', 'luvdisc', 'salamence', 'metagross', 'regirock', 'regice', 'registeel', 'latias', 'latios', 'kyogre', 'groudon', 'rayquaza', 'jirachi', 'deoxys', 'deoxysattack', 'deoxysdefense', 'deoxysspeed'];
		var sinnohList = ['torterra', 'infernape', 'empoleon', 'staraptor', 'bibarel', 'kricketune', 'luxray', 'roserade', 'rampardos', 'bastiodon', 'wormadam', 'wormadamsandy', 'wormadamtrash', 'mothim', 'vespiquen', 'pachirisu', 'floatzel', 'cherrim', 'gastrodon', 'ambipom', 'drifblim', 'lopunny', 'mismagius', 'honchkrow', 'purugly', 'skuntank', 'bronzong', 'chatot', 'spiritomb', 'garchomp', 'lucario', 'hippowdon', 'drapion', 'toxicroak', 'carnivine', 'lumineon', 'abomasnow', 'weavile', 'magnezone', 'lickilicky', 'rhyperior', 'tangrowth', 'electivire', 'magmortar', 'togekiss', 'yanmega', 'leafeon', 'glaceon', 'gliscor', 'mamoswine', 'porygonz', 'gallade', 'probopass', 'dusknoir', 'froslass', 'rotom', 'rotomheat', 'rotomwash', 'rotomfrost', 'rotomfan', 'rotommow', 'uxie', 'mesprit', 'azelf', 'dialga', 'palkia', 'heatran', 'regigigas', 'giratina', 'giratinaorigin', 'cresselia', 'phione', 'manaphy', 'darkrai', 'shaymin', 'shayminsky', 'arceus', 'arceusbug', 'arceusdark', 'arceusdragon', 'arceuselectric', 'arceusfairy', 'arceusfighting', 'arceusfire', 'arceusflying', 'arceusghost', 'arceusgrass', 'arceusground', 'arceusice', 'arceuspoison', 'arceuspsychic', 'arceusrock', 'arceussteel', 'arceuswater'];
		var unovaList = ['victini', 'serperior', 'emboar', 'samurott', 'watchog', 'stoutland', 'liepard', 'simisage', 'simisear', 'simipour', 'musharna', 'unfezant', 'zebstrika', 'gigalith', 'swoobat', 'excadrill', 'audino', 'conkeldurr', 'seismitoad', 'throh', 'sawk', 'leavanny', 'scolipede', 'whimsicott', 'lilligant', 'basculin', 'basculinbluestriped', 'krookodile', 'darmanitan', 'maractus', 'crustle', 'scrafty', 'sigilyph', 'cofagrigus', 'carracosta', 'archeops', 'garbodor', 'zoroark', 'cinccino', 'gothitelle', 'reuniclus', 'swanna', 'vanilluxe', 'sawsbuck', 'emolga', 'escavalier', 'amoonguss', 'jellicent', 'alomomola', 'galvantula', 'ferrothorn', 'klinklang', 'eelektross', 'beheeyem', 'chandelure', 'haxorus', 'beartic', 'cryogonal', 'accelgor', 'stunfisk', 'mienshao', 'druddigon', 'golurk', 'bisharp', 'bouffalant', 'braviary', 'mandibuzz', 'heatmor', 'durant', 'hydreigon', 'volcarona', 'cobalion', 'terrakion', 'virizion', 'tornadus', 'tornadustherian', 'thundurus', 'thundurustherian', 'reshiram', 'zekrom', 'landorus', 'landorustherian', 'kyurem', 'kyuremwhite', 'kyuremblack', 'keldeo', 'meloetta', 'genesect'];
		var kalosList = ['chesnaught', 'delphox', 'greninja', 'diggersby', 'talonflame', 'vivillon', 'pyroar', 'florges', 'gogoat', 'pangoro', 'furfrou', 'meowstic', 'meowsticf', 'aegislash', 'aromatisse', 'slurpuff', 'malamar', 'barbaracle', 'dragalge', 'clawitzer', 'heliolisk', 'tyrantrum', 'aurorus', 'sylveon', 'hawlucha', 'dedenne', 'carbink', 'goodra', 'klefki', 'trevenant', 'gourgeist', 'gourgeistsmall', 'gourgeistlarge', 'gourgeistsuper', 'avalugg', 'noivern', 'xerneas', 'yveltal', 'zygarde', 'diancie'];
		kantoList = kantoList.randomize();
		johtoList = johtoList.randomize();
		hoennList = hoennList.randomize();
		sinnohList = sinnohList.randomize();
		unovaList = unovaList.randomize();
		kalosList = kalosList.randomize();

		var pokemonPool = [];
		for (var id in this.data.FormatsData) {
			var template = this.getTemplate(id);
			if (!template.isMega && !template.isPrimal && !template.isNonstandard && template.randomBattleMoves) {
				pokemonPool.push(id);
			}
		}

		var typeCount = {};
		var typeComboCount = {};
		var baseFormes = {};
		var uberCount = 0;
		var puCount = 0;
		var megaCount = 0;

		var dice = this.random(6);
		var teamGenerate = [];
		if (dice < 1) {
			teamGenerate = 'kantoTeam';
		} else if (dice < 2) {
			teamGenerate = 'johtoTeam';
		} else if (dice < 3) {
			teamGenerate = 'hoennTeam';
		} else if (dice < 4) {
			teamGenerate = 'sinnohTeam';
		} else if (dice < 5) {
			teamGenerate = 'unovaTeam';
		} else {
			teamGenerate = 'kalosTeam';
		}

		var teamPool = [];
		if (teamGenerate === 'kantoTeam') {
			teamPool = kantoList;
		} else if (teamGenerate === 'johtoTeam') {
			teamPool = johtoList;
		} else if (teamGenerate === 'hoennTeam') {
			teamPool = hoennList;
		} else if (teamGenerate === 'sinnohTeam') {
			teamPool = sinnohList;
		} else if (teamGenerate === 'unovaTeam') {
			teamPool = unovaList;
		} else {
			teamPool = kalosList;
		}

		for (var i = 0; i < pokemonPool.length && pokemonLeft < 6; i++) {
			var template = this.getTemplate(teamPool[i]);
			if (!template.exists) continue;

			// Limit to one of each species (Species Clause)
			if (baseFormes[template.baseSpecies]) continue;

			// Not available on ORAS
			if (template.species === 'Pichu-Spiky-eared') continue;

			var tier = template.tier;
			switch (tier) {
			case 'PU':
				// PUs are limited to 2 but have a 20% chance of being added anyway.
				if (puCount > 1 && this.random(5) >= 1) continue;
				break;
			case 'Uber':
				// Ubers are limited to 2 but have a 20% chance of being added anyway.
				if (uberCount > 1 && this.random(5) >= 1) continue;
				break;
			case 'CAP':
				// CAPs have 20% the normal rate
				if (this.random(5) >= 1) continue;
				break;
			case 'Unreleased':
				// Unreleased Pokémon have 20% the normal rate
				if (this.random(5) >= 1) continue;
			}

			// Adjust rate for species with multiple formes
			switch (template.baseSpecies) {
			case 'Arceus':
				if (this.random(18) >= 1) continue;
				break;
			case 'Basculin':
				if (this.random(2) >= 1) continue;
				break;
			case 'Genesect':
				if (this.random(5) >= 1) continue;
				break;
			case 'Gourgeist':
				if (this.random(4) >= 1) continue;
				break;
			case 'Pikachu':
				// Cosplay Pikachu formes have 20% the normal rate (1/30 the normal rate each)
				if (template.species !== 'Pikachu' && this.random(30) >= 1) continue;
			}

			// Limit 2 of any type
			var types = template.types;
			var skip = false;
			for (var t = 0; t < types.length; t++) {
				if (typeCount[types[t]] > 1 && this.random(5) >= 1) {
					skip = true;
					break;
				}
			}
			if (skip) continue;

			var set = this.randomSet(template, pokemon.length, megaCount);

			// Illusion shouldn't be on the last pokemon of the team
			if (set.ability === 'Illusion' && pokemonLeft > 4) continue;

			// Limit 1 of any type combination
			var typeCombo = types.join();
			if (set.ability === 'Drought' || set.ability === 'Drizzle') {
				// Drought and Drizzle don't count towards the type combo limit
				typeCombo = set.ability;
			}
			if (typeCombo in typeComboCount) continue;

			// Limit the number of Megas to one
			var forme = template.otherFormes && this.getTemplate(template.otherFormes[0]);
			var isMegaSet = this.getItem(set.item).megaStone || (forme && forme.isMega && forme.requiredMove && set.moves.indexOf(toId(forme.requiredMove)) >= 0);
			if (isMegaSet && megaCount > 0) continue;

			// Okay, the set passes, add it to our team
			pokemon.push(set);

			// Now that our Pokemon has passed all checks, we can increment our counters
			pokemonLeft++;

			// Increment type counters
			for (var t = 0; t < types.length; t++) {
				if (types[t] in typeCount) {
					typeCount[types[t]]++;
				} else {
					typeCount[types[t]] = 1;
				}
			}
			typeComboCount[typeCombo] = 1;

			// Increment Uber/NU counters
			if (tier === 'Uber') {
				uberCount++;
			} else if (tier === 'PU') {
				puCount++;
			}

			// Increment mega and base species counters
			if (isMegaSet) megaCount++;
			baseFormes[template.baseSpecies] = 1;
		}
		return pokemon;
	},
	randomHoennTeam: function (side) {
		var pokemonLeft = 0;
		var pokemon = [];

		var pokemonList = ['treecko', 'grovyle', 'sceptile', 'torchic', 'combusken', 'blaziken', 'mudkip', 'marshtomp', 'swampert', 'poochyena', 'mightyena', 'zigzagoon', 'linoone', 'wurmple', 'silcoon', 'beautifly', 'cascoon', 'dustox', 'lotad', 'lombre', 'ludicolo', 'seedot', 'nuzleaf', 'shiftry', 'taillow', 'swellow', 'wingull', 'pelipper', 'ralts', 'kirlia', 'gardevoir', 'surskit', 'masquerain', 'shroomish', 'breloom', 'slakoth', 'vigoroth', 'slaking', 'abra', 'kadabra', 'alakazam', 'nincada', 'ninjask', 'shedinja', 'whismur', 'loudred', 'exploud', 'makuhita', 'hariyama', 'goldeen', 'seaking', 'magikarp', 'gyarados', 'azurill', 'marill', 'azumarill', 'geodude', 'graveler', 'golem', 'nosepass', 'skitty', 'delcatty', 'zubat', 'golbat', 'crobat', 'tentacool', 'tentacruel', 'sableye', 'mawile', 'aron', 'lairon', 'aggron', 'machop', 'machoke', 'machamp', 'meditite', 'medicham', 'electrike', 'manectric', 'plusle', 'minun', 'magnemite', 'magneton', 'voltorb', 'electrode', 'volbeat', 'illumise', 'oddish', 'gloom', 'vileplume', 'bellossom', 'doduo', 'dodrio', 'roselia', 'gulpin', 'swalot', 'carvanha', 'sharpedo', 'wailmer', 'wailord', 'numel', 'camerupt', 'slugma', 'magcargo', 'torkoal', 'grimer', 'muk', 'koffing', 'weezing', 'spoink', 'grumpig', 'sandshrew', 'sandslash', 'spinda', 'skarmory', 'trapinch', 'vibrava', 'flygon', 'cacnea', 'cacturne', 'swablu', 'altaria', 'zangoose', 'seviper', 'lunatone', 'solrock', 'barboach', 'whiscash', 'corphish', 'crawdaunt', 'baltoy', 'claydol', 'lileep', 'cradily', 'anorith', 'armaldo', 'igglybuff', 'jigglypuff', 'wigglytuff', 'feebas', 'milotic', 'castform', 'staryu', 'starmie', 'kecleon', 'shuppet', 'banette', 'duskull', 'dusclops', 'tropius', 'chimecho', 'absol', 'vulpix', 'ninetales', 'pichu', 'pikachu', 'raichu', 'psyduck', 'golduck', 'wynaut', 'wobbuffet', 'natu', 'xatu', 'girafarig', 'phanpy', 'donphan', 'pinsir', 'heracross', 'rhyhorn', 'rhydon', 'snorunt', 'glalie', 'spheal', 'sealeo', 'walrein', 'clamperl', 'huntail', 'gorebyss', 'relicanth', 'corsola', 'chinchou', 'lanturn', 'luvdisc', 'horsea', 'seadra', 'kingdra', 'bagon', 'shelgon', 'salamence', 'beldum', 'metang', 'metagross', 'regirock', 'regice', 'registeel', 'latias', 'latios', 'kyogre', 'groudon', 'rayquaza', 'jirachi', 'deoxys', 'deoxysattack', 'deoxysdefense', 'deoxysspeed'];
		pokemonList = pokemonList.randomize();

		var pokemonPool = [];
		for (var id in this.data.FormatsData) {
			var template = this.getTemplate(id);
			if (!template.isMega && !template.isPrimal && !template.isNonstandard && template.randomBattleMoves) {
				pokemonPool.push(id);
			}
		}

		var typeCount = {};
		var typeComboCount = {};
		var baseFormes = {};
		var uberCount = 0;
		var puCount = 0;
		var megaCount = 0;

		for (var i = 0; i < pokemonPool.length && pokemonLeft < 6; i++) {
			var template = this.getTemplate(pokemonList[i]);
			if (!template.exists) continue;

			// Limit to one of each species (Species Clause)
			if (baseFormes[template.baseSpecies]) continue;

			// Not available on ORAS
			if (template.species === 'Pichu-Spiky-eared') continue;

			var tier = template.tier;
			switch (tier) {
			case 'PU':
				// PUs are limited to 2 but have a 20% chance of being added anyway.
				if (puCount > 1 && this.random(5) >= 1) continue;
				break;
			case 'Uber':
				// Ubers are limited to 2 but have a 20% chance of being added anyway.
				if (uberCount > 1 && this.random(5) >= 1) continue;
				break;
			case 'CAP':
				// CAPs have 20% the normal rate
				if (this.random(5) >= 1) continue;
				break;
			case 'Unreleased':
				// Unreleased Pokémon have 20% the normal rate
				if (this.random(5) >= 1) continue;
			}

			// Adjust rate for species with multiple formes
			switch (template.baseSpecies) {
			case 'Arceus':
				if (this.random(18) >= 1) continue;
				break;
			case 'Basculin':
				if (this.random(2) >= 1) continue;
				break;
			case 'Genesect':
				if (this.random(5) >= 1) continue;
				break;
			case 'Gourgeist':
				if (this.random(4) >= 1) continue;
				break;
			case 'Pikachu':
				// Cosplay Pikachu formes have 20% the normal rate (1/30 the normal rate each)
				if (template.species !== 'Pikachu' && this.random(30) >= 1) continue;
			}

			// Limit 2 of any type
			var types = template.types;
			var skip = false;
			for (var t = 0; t < types.length; t++) {
				if (typeCount[types[t]] > 1 && this.random(5) >= 1) {
					skip = true;
					break;
				}
			}
			if (skip) continue;

			var set = this.randomSet(template, pokemon.length, megaCount);

			// Illusion shouldn't be on the last pokemon of the team
			if (set.ability === 'Illusion' && pokemonLeft > 4) continue;

			// Limit 1 of any type combination
			var typeCombo = types.join();
			if (set.ability === 'Drought' || set.ability === 'Drizzle') {
				// Drought and Drizzle don't count towards the type combo limit
				typeCombo = set.ability;
			}
			if (typeCombo in typeComboCount) continue;

			// Limit the number of Megas to one
			var forme = template.otherFormes && this.getTemplate(template.otherFormes[0]);
			var isMegaSet = this.getItem(set.item).megaStone || (forme && forme.isMega && forme.requiredMove && set.moves.indexOf(toId(forme.requiredMove)) >= 0);
			if (isMegaSet && megaCount > 0) continue;

			// Okay, the set passes, add it to our team
			pokemon.push(set);

			// Now that our Pokemon has passed all checks, we can increment our counters
			pokemonLeft++;

			// Increment type counters
			for (var t = 0; t < types.length; t++) {
				if (types[t] in typeCount) {
					typeCount[types[t]]++;
				} else {
					typeCount[types[t]] = 1;
				}
			}
			typeComboCount[typeCombo] = 1;

			// Increment Uber/NU counters
			if (tier === 'Uber') {
				uberCount++;
			} else if (tier === 'PU') {
				puCount++;
			}

			// Increment mega and base species counters
			if (isMegaSet) megaCount++;
			baseFormes[template.baseSpecies] = 1;
		}
		return pokemon;
	},
	randomHoennWeatherTeam: function (side) {
		var pokemonLeft = 0;
		var dice = this.random(100);
		if (dice < 40) {
			lead = 'groudon';
		} else if (dice < 80) {
			lead = 'kyogre';
		} else {
			lead = 'rayquaza';
		}
		var pokemon = [this.randomSet(this.getTemplate(lead), 0)];

		var groudonList = ['torchic', 'combusken', 'blaziken', 'nincada', 'geodude', 'graveler', 'golem', 'nosepass', 'probopass', 'mawile', 'aron', 'lairon', 'aggron', 'numel', 'camerupt', 'slugma', 'magcargo', 'torkoal', 'sandshrew', 'sandslash', 'skarmory', 'trapinch', 'vibrava', 'flygon', 'lunatone', 'solrock', 'baltoy', 'claydol', 'anorith', 'armaldo', 'castform', 'vulpix', 'ninetales', 'phanpy', 'dolphan', 'rhyhorn', 'rhydon', 'rhyperior', 'beldum', 'metang', 'metagross', 'regirock', 'registeel', 'jirachi'];
		var kyogreList = ['mudkip', 'marshtomp', 'swampert', 'lotad', 'lombre', 'ludicolo', 'wingull', 'pelipper', 'surskit', 'masquerain', 'goldeen', 'seaking', 'magikarp', 'gyarados', 'marill', 'azumarill', 'tentacool', 'tentacruel', 'carvanha', 'sharpedo', 'wailmer', 'wailord', 'barboach', 'whiscash', 'corphish', 'crawdaunt', 'lileep', 'cradily', 'feebas', 'milotic', 'castform', 'staryu', 'starmie', 'psyduck', 'golduck', 'snorunt', 'glalie', 'spheal', 'sealeo', 'walrein', 'clamperl', 'huntail', 'gorebyss', 'relicanth', 'corsola', 'chinchou', 'lanturn', 'luvdisc', 'horsea', 'seadra', 'kingdra', 'regice'];
		var rayquazaList = ['beautifly', 'taillow', 'swellow', 'ninjask', 'zubat', 'golbat', 'crobat', 'electrike', 'manectric', 'plusle', 'minun', 'magnemite', 'magneton', 'magnezone', 'voltorb', 'electrode', 'doduo', 'dodrio', 'swablu', 'altaria', 'tropius', 'pichu', 'pikachu', 'raichu', 'natu', 'xatu', 'bagon', 'shelgon', 'salamence', 'latias', 'latios'];
		groudonList = groudonList.randomize();
		kyogreList = kyogreList.randomize();
		rayquazaList = rayquazaList.randomize();

		var pokemonPool = [];
		for (var id in this.data.FormatsData) {
			var template = this.getTemplate(id);
			if (!template.isMega && !template.isPrimal && !template.isNonstandard && template.randomBattleMoves) {
				pokemonPool.push(id);
			}
		}

		var typeCount = {};
		var typeComboCount = {};
		var baseFormes = {};
		var uberCount = 0;
		var puCount = 0;
		var megaCount = 0;

		var teamPool = [];
		if (lead === 'groudon') {
			teamPool = groudonList;
		} else if (lead === 'kyogre') {
			teamPool = kyogreList;
		} else {
			teamPool = rayquazaList;
		}

		for (var i = 0; i < pokemonPool.length && pokemonLeft < 6; i++) {
			var template = this.getTemplate(teamPool[i]);
			if (!template.exists) continue;

			// Limit to one of each species (Species Clause)
			if (baseFormes[template.baseSpecies]) continue;

			// Not available on ORAS
			if (template.species === 'Pichu-Spiky-eared') continue;

			var tier = template.tier;
			switch (tier) {
			case 'PU':
				// PUs are limited to 2 but have a 20% chance of being added anyway.
				if (puCount > 1 && this.random(5) >= 1) continue;
				break;
			case 'Uber':
				// Ubers are limited to 2 but have a 20% chance of being added anyway.
				if (uberCount > 1 && this.random(5) >= 1) continue;
				break;
			case 'CAP':
				// CAPs have 20% the normal rate
				if (this.random(5) >= 1) continue;
				break;
			case 'Unreleased':
				// Unreleased Pokémon have 20% the normal rate
				if (this.random(5) >= 1) continue;
			}

			// Adjust rate for species with multiple formes
			switch (template.baseSpecies) {
			case 'Arceus':
				if (this.random(18) >= 1) continue;
				break;
			case 'Basculin':
				if (this.random(2) >= 1) continue;
				break;
			case 'Genesect':
				if (this.random(5) >= 1) continue;
				break;
			case 'Gourgeist':
				if (this.random(4) >= 1) continue;
				break;
			case 'Pikachu':
				// Cosplay Pikachu formes have 20% the normal rate (1/30 the normal rate each)
				if (template.species !== 'Pikachu' && this.random(30) >= 1) continue;
			}

			// Limit 2 of any type
			var types = template.types;
			var skip = false;
			for (var t = 0; t < types.length; t++) {
				if (typeCount[types[t]] > 1 && this.random(5) >= 1) {
					skip = true;
					break;
				}
			}
			if (skip) continue;

			var set = this.randomSet(template, pokemon.length, megaCount);

			// Illusion shouldn't be on the last pokemon of the team
			if (set.ability === 'Illusion' && pokemonLeft > 4) continue;

			// Limit 1 of any type combination
			var typeCombo = types.join();
			if (set.ability === 'Drought' || set.ability === 'Drizzle') {
				// Drought and Drizzle don't count towards the type combo limit
				typeCombo = set.ability;
			}
			if (typeCombo in typeComboCount) continue;

			// Limit the number of Megas to one
			var forme = template.otherFormes && this.getTemplate(template.otherFormes[0]);
			var isMegaSet = this.getItem(set.item).megaStone || (forme && forme.isMega && forme.requiredMove && set.moves.indexOf(toId(forme.requiredMove)) >= 0);
			if (isMegaSet && megaCount > 0) continue;

			// Okay, the set passes, add it to our team
			pokemon.push(set);

			// Now that our Pokemon has passed all checks, we can increment our counters
			pokemonLeft++;

			// Increment type counters
			for (var t = 0; t < types.length; t++) {
				if (types[t] in typeCount) {
					typeCount[types[t]]++;
				} else {
					typeCount[types[t]] = 1;
				}
			}
			typeComboCount[typeCombo] = 1;

			// Increment Uber/NU counters
			if (tier === 'Uber') {
				uberCount++;
			} else if (tier === 'PU') {
				puCount++;
			}

			// Increment mega and base species counters
			if (isMegaSet) megaCount++;
			baseFormes[template.baseSpecies] = 1;
		}
		return pokemon;
	},
	randomSmashBrosTeam: function (side) {
		var pokemonLeft = 0;
		var dice = this.random(8);
		if (dice < 1) {
			lead = 'pikachu';
		} else if (dice < 2) {
			lead = 'jigglypuff';
		} else if (dice < 3) {
			lead = 'mewtwo';
		} else if (dice < 4) {
			lead = 'charizard';
		} else if (dice < 5) {
			lead = 'ivysaur';
		} else if (dice < 6) {
			lead = 'squirtle';
		} else if (dice < 7) {
			lead = 'lucario';
		} else {
			lead = 'greninja';
		}
		var pokemon = [this.randomSet(this.getTemplate(lead), 0)];

		var pokemonList = ['beedrill', 'blastoise', 'chansey', 'charizard', 'clefairy', 'goldeen', 'hitmonlee', 'koffing', 'meowth', 'mew', 'onix', 'snorlax', 'starmie', 'charmander', 'electrode', 'venusaur', 'porygon', 'articuno', 'bellossom', 'celebi', 'chikorita', 'clefairy', 'cyndaquil', 'entei', 'hooh', 'lugia', 'marill', 'moltres', 'porygon2', 'raikou', 'scizor', 'staryu', 'suicune', 'togepi', 'unown', 'weezing', 'wobbuffet', 'zapdos', 'groudon', 'deoxys', 'munchlax', 'piplup', 'bonsly', 'gardevoir', 'kyogre', 'torchic', 'metagross', 'manaphy', 'abomasnow', 'chespin', 'darkrai', 'dedenne', 'eevee', 'fennekin', 'fletchling', 'genesect', 'giratina', 'gogoat', 'inkay', 'keldeo', 'kyurem', 'latias', 'latios', 'meloetta', 'oshawott', 'palkia', 'snivy', 'spewpa', 'swirlix', 'victini', 'xerneas', 'zoroark'];
		pokemonList = pokemonList.randomize();

		var pokemonPool = [];
		for (var id in this.data.FormatsData) {
			var template = this.getTemplate(id);
			if (!template.isMega && !template.isPrimal && !template.isNonstandard && template.randomBattleMoves) {
				pokemonPool.push(id);
			}
		}

		var typeCount = {};
		var typeComboCount = {};
		var baseFormes = {};
		var uberCount = 0;
		var puCount = 0;
		var megaCount = 0;

		for (var i = 0; i < pokemonPool.length && pokemonLeft < 6; i++) {
			var template = this.getTemplate(pokemonList[i]);
			if (!template.exists) continue;

			// Limit to one of each species (Species Clause)
			if (baseFormes[template.baseSpecies]) continue;

			// Not available on ORAS
			if (template.species === 'Pichu-Spiky-eared') continue;

			var tier = template.tier;
			switch (tier) {
			case 'PU':
				// PUs are limited to 2 but have a 20% chance of being added anyway.
				if (puCount > 1 && this.random(5) >= 1) continue;
				break;
			case 'Uber':
				// Ubers are limited to 2 but have a 20% chance of being added anyway.
				if (uberCount > 1 && this.random(5) >= 1) continue;
				break;
			case 'CAP':
				// CAPs have 20% the normal rate
				if (this.random(5) >= 1) continue;
				break;
			case 'Unreleased':
				// Unreleased Pokémon have 20% the normal rate
				if (this.random(5) >= 1) continue;
			}

			// Adjust rate for species with multiple formes
			switch (template.baseSpecies) {
			case 'Arceus':
				if (this.random(18) >= 1) continue;
				break;
			case 'Basculin':
				if (this.random(2) >= 1) continue;
				break;
			case 'Genesect':
				if (this.random(5) >= 1) continue;
				break;
			case 'Gourgeist':
				if (this.random(4) >= 1) continue;
				break;
			case 'Pikachu':
				// Cosplay Pikachu formes have 20% the normal rate (1/30 the normal rate each)
				if (template.species !== 'Pikachu' && this.random(30) >= 1) continue;
			}

			// Limit 2 of any type
			var types = template.types;
			var skip = false;
			for (var t = 0; t < types.length; t++) {
				if (typeCount[types[t]] > 1 && this.random(5) >= 1) {
					skip = true;
					break;
				}
			}
			if (skip) continue;

			var set = this.randomSet(template, pokemon.length, megaCount);

			// Illusion shouldn't be on the last pokemon of the team
			if (set.ability === 'Illusion' && pokemonLeft > 4) continue;

			// Limit 1 of any type combination
			var typeCombo = types.join();
			if (set.ability === 'Drought' || set.ability === 'Drizzle') {
				// Drought and Drizzle don't count towards the type combo limit
				typeCombo = set.ability;
			}
			if (typeCombo in typeComboCount) continue;

			// Limit the number of Megas to one
			var forme = template.otherFormes && this.getTemplate(template.otherFormes[0]);
			var isMegaSet = this.getItem(set.item).megaStone || (forme && forme.isMega && forme.requiredMove && set.moves.indexOf(toId(forme.requiredMove)) >= 0);
			if (isMegaSet && megaCount > 0) continue;

			// Okay, the set passes, add it to our team
			pokemon.push(set);

			// Now that our Pokemon has passed all checks, we can increment our counters
			pokemonLeft++;

			// Increment type counters
			for (var t = 0; t < types.length; t++) {
				if (types[t] in typeCount) {
					typeCount[types[t]]++;
				} else {
					typeCount[types[t]] = 1;
				}
			}
			typeComboCount[typeCombo] = 1;

			// Increment Uber/NU counters
			if (tier === 'Uber') {
				uberCount++;
			} else if (tier === 'PU') {
				puCount++;
			}

			// Increment mega and base species counters
			if (isMegaSet) megaCount++;
			baseFormes[template.baseSpecies] = 1;
		}
		return pokemon;
	},
	randomCommunityTeam: function (side) {
		var pokemonLeft = 0;
		var pokemon = [];

		var pokemonList = ['absol', 'aerodactyl', 'arcanine', 'archeops', 'aromatisse', 'azelf', 'bellossom', 'bidoof', 'blissey', 'castform', 'celebi', 'charizard', 'cofagrigus', 'cradily', 'cresselia', 'crobat', 'cyndaquil', 'darkrai', 'dragonite', 'espurr', 'feraligatr', 'gallade', 'galvantula', 'garchomp', 'gardevoir', 'gengar', 'golurk', 'gourgeist', 'greninja', 'heracross', 'hydreigon', 'igglybuff', 'infernape', 'jynx', 'lapras', 'latias', 'latios', 'liepard', 'ludicolo', 'magikarp', 'magneton', 'magnezone', 'manectric', 'mantine', 'masquerain', 'mawile', 'meganium', 'metagross', 'mew', 'mewtwo', 'milotic', 'mismagius', 'missingno', 'mudkip', 'nidoking', 'oddish', 'oshawott', 'pachirisu', 'pichu', 'pidgey', 'pikachu', 'porygon2', 'pumpkaboo', 'pupitar', 'raichu', 'reshiram', 'reuniclus', 'rhyperior', 'rotomfan', 'sableye', 'sandshrew', 'sceptile', 'scolipede', 'scrafty', 'serperior', 'shaymin', 'skarmory', 'slowbro', 'snivy', 'spheal', 'staraptor', 'starmie', 'suicune', 'sylveon', 'tangela', 'togekiss', 'typhlosion', 'tyranitar', 'vaporeon', 'venusaur', 'victini', 'volcarona', 'vulpix', 'whimsicott', 'wigglytuff', 'zebstrika', 'zekrom'];
		pokemonList = pokemonList.randomize();

		var pokemonPool = [];
		for (var id in this.data.FormatsData) {
			var template = this.getTemplate(id);
			if (!template.isMega && !template.isPrimal && !template.isNonstandard && template.randomBattleMoves) {
				pokemonPool.push(id);
			}
		}

		var typeCount = {};
		var typeComboCount = {};
		var baseFormes = {};
		var uberCount = 0;
		var puCount = 0;
		var megaCount = 0;

		for (var i = 0; i < pokemonPool.length && pokemonLeft < 6; i++) {
			var template = this.getTemplate(pokemonList[i]);
			if (!template.exists) continue;

			// Limit to one of each species (Species Clause)
			if (baseFormes[template.baseSpecies]) continue;

			// Not available on ORAS
			if (template.species === 'Pichu-Spiky-eared') continue;

			var tier = template.tier;
			switch (tier) {
			case 'PU':
				// PUs are limited to 2 but have a 20% chance of being added anyway.
				if (puCount > 1 && this.random(5) >= 1) continue;
				break;
			case 'Uber':
				// Ubers are limited to 2 but have a 20% chance of being added anyway.
				if (uberCount > 1 && this.random(5) >= 1) continue;
				break;
			case 'CAP':
				// CAPs have 20% the normal rate
				if (this.random(5) >= 1) continue;
				break;
			case 'Unreleased':
				// Unreleased Pokémon have 20% the normal rate
				if (this.random(5) >= 1) continue;
			}

			// Adjust rate for species with multiple formes
			switch (template.baseSpecies) {
			case 'Arceus':
				if (this.random(18) >= 1) continue;
				break;
			case 'Basculin':
				if (this.random(2) >= 1) continue;
				break;
			case 'Genesect':
				if (this.random(5) >= 1) continue;
				break;
			case 'Gourgeist':
				if (this.random(4) >= 1) continue;
				break;
			case 'Pikachu':
				// Cosplay Pikachu formes have 20% the normal rate (1/30 the normal rate each)
				if (template.species !== 'Pikachu' && this.random(30) >= 1) continue;
			}

			// Limit 2 of any type
			var types = template.types;
			var skip = false;
			for (var t = 0; t < types.length; t++) {
				if (typeCount[types[t]] > 1 && this.random(5) >= 1) {
					skip = true;
					break;
				}
			}
			if (skip) continue;

			var set = this.randomSet(template, pokemon.length, megaCount);

			// Illusion shouldn't be on the last pokemon of the team
			if (set.ability === 'Illusion' && pokemonLeft > 4) continue;

			// Limit 1 of any type combination
			var typeCombo = types.join();
			if (set.ability === 'Drought' || set.ability === 'Drizzle') {
				// Drought and Drizzle don't count towards the type combo limit
				typeCombo = set.ability;
			}
			if (typeCombo in typeComboCount) continue;

			// Limit the number of Megas to one
			var forme = template.otherFormes && this.getTemplate(template.otherFormes[0]);
			var isMegaSet = this.getItem(set.item).megaStone || (forme && forme.isMega && forme.requiredMove && set.moves.indexOf(toId(forme.requiredMove)) >= 0);
			if (isMegaSet && megaCount > 0) continue;

			if (template.id === 'absol') {
				set.species = 'absol';
				set.name = 'Sanguine';
			} else if (template.id === 'aerodactyl') {
				set.species = 'aerodactyl';
				set.name = 'H.A.N.';
			} else if (template.id === 'arcanine') {
				set.species = 'arcanine';
				var dice = this.random(2);
				if (dice < 1) {
					set.name = 'Aslan';
				} else {
					set.name = 'El Héroe';
					set.item = 'lifeorb';
					set.ability = 'flashfire';
					set.moves = ['flareblitz', 'extremespeed', 'closecombat', 'crunch'];
					set.nature = 'adamant';
					set.evs = {hp: 0, def: 4, spd: 0, spa: 0, atk: 252, spe: 252};
				}
			} else if (template.id === 'archeops') {
				set.species = 'archeops';
				set.name = 'Nightanglet';
				set.moves = ['acrobatics', 'earthquake', 'aquatail', 'knockoff'];
				set.nature = 'jolly';
				set.evs = {hp: 0, def: 0, spd: 0, spa: 0, atk: 252, spe: 252};
			} else if (template.id === 'aromatisse') {
				set.species = 'aromatisse';
				set.name = 'Wilhelm';
			} else if (template.id === 'azelf') {
				set.species = 'azelf';
				set.name = 'Dark Azelf';
			} else if (template.id === 'bellossom') {
				set.species = 'bellossom';
				set.name = 'Leijon';
				set.gender = 'F';
				set.moves = ['petaldance', 'attract', 'hiddenpowerfire', 'synthesis'];
			} else if (template.id === 'bidoof') {
				set.species = 'bidoof';
				set.name = 'Lalapizzame';
			} else if (template.id === 'blissey') {
				set.species = 'blissey';
				set.name = 'Sonata';
				set.gender = 'F';
				set.item = 'assaultvest';
				set.ability = 'serenegrace';
				set.moves = ['fireblast', 'thunder', 'blizzard', 'psychic'];
				set.nature = 'modest';
				set.evs = {hp: 4, def: 252, spd: 0, spa: 252, atk: 0, spe: 0};
			} else if (template.id === 'castform') {
				set.species = 'castform';
				set.name = 'Powalen';
			} else if (template.id === 'celebi') {
				set.species = 'celebi';
				set.name = 'R.F.';
			} else if (template.id === 'charizard') {
				set.species = 'charizard';
				var dice = this.random(2);
				if (dice < 1) {
					set.name = 'IndianCharizard#';
				} else {
					set.name = 'Rukario';
				}
			} else if (template.id === 'cofagrigus') {
				set.species = 'cofagrigus';
				set.name = 'Zeffy';
			} else if (template.id === 'cradily') {
				set.species = 'cradily';
				set.name = 'oocyst';
				set.item = 'leftovers';
				set.moves = ['curse', 'recover', 'rockslide', 'seedbomb'];
				set.nature = 'careful';
				set.evs = {hp: 252, def: 4, spd: 252, spa: 0, atk: 0, spe: 0};
			} else if (template.id === 'cresselia') {
				set.species = 'cresselia';
				set.name = 'Sphealo';
				set.item = 'lightclay';
				set.ability = 'levitate';
				set.moves = ['reflect', 'lightscreen', 'lunardance', 'moonblast'];
				set.nature = 'timid';
				set.evs = {hp: 252, def: 4, spd: 0, spa: 0, atk: 0, spe: 252};
			} else if (template.id === 'crobat') {
				set.species = 'crobat';
				set.name = 'Timbjerr';
			} else if (template.id === 'cyndaquil') {
				set.species = 'cyndaquil';
				set.name = 'Gallant192';
			} else if (template.id === 'darkrai') {
				set.species = 'darkrai';
				set.name = 'Dark Light1999';
				set.item = 'widelens';
				set.ability = 'baddreams';
				set.moves = ['darkvoid', 'darkpulse', 'dreameater', 'icebeam'];
				set.nature = 'timid';
				set.evs = {hp: 0, def: 0, spd: 4, spa: 252, atk: 0, spe: 252};
			} else if (template.id === 'dragonite') {
				set.species = 'dragonite';
				set.name = 'Dark Shadow 6';
			} else if (template.id === 'espurr') {
				set.species = 'espurr';
				set.name = 'machomuu';
			} else if (template.id === 'feraligatr') {
				set.species = 'feraligatr';
				set.name = 'Jin Of The Gale';
			} else if (template.id === 'gallade') {
				set.species = 'gallade';
				set.name = 'PlatinumDude';
			} else if (template.id === 'galvantula') {
				set.species = 'galvantula';
				set.name = 'Synerjee';
			} else if (template.id === 'garchomp') {
				set.species = 'garchomp';
				set.name = 'Exile';
			} else if (template.id === 'gardevoir') {
				set.species = 'gardevoir';
				set.name = 'Jellicent♀';
			} else if (template.id === 'gengar') {
				set.species = 'gengar';
				set.name = 'Spartacus';
			} else if (template.id === 'golurk') {
				set.species = 'golurk';
				set.name = 'Sheerow';
			} else if (template.id === 'gourgeist') {
				set.species = 'gourgeist';
				set.name = 'Flushed';
			} else if (template.id === 'greninja') {
				set.species = 'greninja';
				set.name = 'Chocolate™';
			} else if (template.id === 'heracross') {
				set.species = 'heracross';
				set.name = 'Jake♫';
			} else if (template.id === 'hydreigon') {
				set.species = 'hydreigon';
				set.name = 'Overlord Drakow';
			} else if (template.id === 'igglybuff') {
				set.species = 'igglybuff';
				set.name = '«Chuckles»';
			} else if (template.id === 'infernape') {
				set.species = 'infernape';
				set.name = 'Nathan';
			} else if (template.id === 'jynx') {
				set.species = 'jynx';
				set.name = 'mystletainn';
			} else if (template.id === 'lapras') {
				set.species = 'lapras';
				set.name = 'Altairis';
			} else if (template.id === 'latias') {
				set.species = 'latias';
				set.name = 'Sector';
			} else if (template.id === 'latios') {
				set.species = 'latios';
				set.name = 'Retribution';
			} else if (template.id === 'liepard') {
				set.species = 'liepard';
				set.name = 'Bruce Banner';
			} else if (template.id === 'ludicolo') {
				set.species = 'ludicolo';
				set.name = 'Omicron';
			} else if (template.id === 'magikarp') {
				set.species = 'magikarp';
				set.name = 'Clacla';
			} else if (template.id === 'magneton') {
				set.species = 'magneton';
				set.name = 'Archer99';
				set.item = 'choicespecs';
				set.ability = 'magnetpull';
				set.moves = ['thunderbolt', 'flashcannon', 'voltswitch', 'hiddenpowerfire'];
				set.nature = 'modest';
				set.evs = {hp: 4, def: 0, spd: 0, spa: 252, atk: 0, spe: 252};
			} else if (template.id === 'magnezone') {
				set.species = 'magnezone';
				set.name = 'Archer99';
			} else if (template.id === 'manectric') {
				set.species = 'manectric';
				set.name = 'antemortem';
				set.item = 'manectite';
				set.moves = ['voltswitch', 'thunderbolt', 'hiddenpowergrass', 'flamethrower'];
			} else if (template.id === 'mantine') {
				set.species = 'mantine';
				set.name = 'Blu·Ray';
			} else if (template.id === 'masquerain') {
				set.species = 'masquerain';
				set.name = 'stranger';
			} else if (template.id === 'mawile') {
				set.species = 'mawile';
				set.name = 'revere';
			} else if (template.id === 'meganium') {
				set.species = 'meganium';
				set.name = 'Axeliira';
			} else if (template.id === 'metagross') {
				set.species = 'metagross';
				set.name = 'punkysaur';
				set.moves[0] = 'meteormash';
				set.moves[1] = 'bulletpunch';
			} else if (template.id === 'mew') {
				set.species = 'mew';
				set.name = 'Rϵd';
			} else if (template.id === 'mewtwo') {
				set.species = 'mewtwo';
				set.name = 'Dakota';
			} else if (template.id === 'milotic') {
				set.species = 'milotic';
				var dice = this.random(2);
				if (dice < 1) {
					set.name = 'Dragon';
				} else {
					set.name = 'TGM';
				}
			} else if (template.id === 'mismagius') {
				set.species = 'mismagius';
				set.name = 'Polar Spectrum';
				set.item = 'colburberry';
				set.moves = ['willowisp', 'hex', 'nastyplot', 'powergem'];
				set.nature = 'timid';
				set.evs = {hp: 0, def: 0, spd: 4, spa: 252, atk: 0, spe: 252};
			} else if (template.id === 'missingno') {
				set.species = 'missingno';
				set.name = 'King Syn';
				set.item = 'lifeorb';
				set.ability = 'simple';
				set.moves = ['swordsdance', 'extremespeed', 'zenheadbutt', 'closecombat'];
				set.nature = 'adamant';
				set.evs = {hp: 0, def: 4, spd: 0, spa: 0, atk: 252, spe: 252};
			} else if (template.id === 'mudkip') {
				set.species = 'mudkip';
				set.name = 'Bidoof FTW';
			} else if (template.id === 'nidoking') {
				set.species = 'nidoking';
				set.name = 'jdthebud';
			} else if (template.id === 'oddish') {
				set.species = 'oddish';
				set.name = 'oddísh';
				set.item = 'eviolite';
				set.ability = 'chlorophyll';
				set.moves = ['solarbeam', 'sludgebomb', 'sunnyday', 'sleeppowder'];
				set.nature = 'timid';
				set.evs = {hp: 4, def: 0, spd: 0, spa: 252, atk: 0, spe: 252};
			} else if (template.id === 'oshawott') {
				set.species = 'oshawott';
				set.name = 'Hikamaru';
			} else if (template.id === 'pachirisu') {
				set.species = 'pachirisu';
				set.name = 'Melody';
				set.gender = 'F';
				set.shiny = true;
				set.moves[0] = 'attract';
				set.moves[1] = 'nuzzle';
			} else if (template.id === 'pichu') {
				set.species = 'pichu';
				set.name = 'Lost Christmas';
				set.item = 'lifeorb';
				set.moves = ['volttackle', 'grassknot', 'toxic', 'return'];
			} else if (template.id === 'pidgey') {
				set.species = 'pidgey';
				set.name = 'Olli';
			} else if (template.id === 'pikachu') {
				set.species = 'pikachu';
				set.name = 'Kaori';
			} else if (template.id === 'porygon2') {
				set.species = 'porygon2';
				set.name = 'Euphoric';
			} else if (template.id === 'pumpkaboo') {
				set.species = 'pumpkaboo';
				set.name = 'Forever';
			} else if (template.id === 'pupitar') {
				set.species = 'pupitar';
				set.name = 'KFCutman';
				set.item = 'eviolite';
				set.moves = ['outrage', 'rockpolish', 'dragondance', 'earthquake'];
			} else if (template.id === 'raichu') {
				set.species = 'raichu';
				set.name = 'Livewire';
			} else if (template.id === 'reshiram') {
				set.species = 'reshiram';
				set.name = 'Yet Another Logical Nerd';
			} else if (template.id === 'reuniclus') {
				set.species = 'reuniclus';
				set.name = 'Dark Pit';
			} else if (template.id === 'rhyperior') {
				set.species = 'rhyperior';
				set.name = 'Terra';
				set.gender = 'M';
				set.item = 'focussash';
				set.ability = 'lightningrod';
				set.moves = ['stoneedge', 'stealthrock', 'megahorn', 'avalanche'];
				set.nature = 'jolly';
				set.evs = {hp: 0, def: 0, spd: 4, spa: 0, atk: 252, spe: 252};
			} else if (template.id === 'rotomfan') {
				set.species = 'rotomfan';
				set.name = 'littlebrother';
				set.item = 'leftovers';
				set.moves = ['discharge', 'painsplit', 'airslash', 'substitute'];
			} else if (template.id === 'sableye') {
				set.species = 'sableye';
				set.name = 'srinator';
				set.item = 'sablenite';
				set.moves = ['willowisp', 'darkpulse', 'recover', 'calmmind'];
			} else if (template.id === 'sandshrew') {
				set.species = 'sandshrew';
				set.name = 'Squirrel';
			} else if (template.id === 'sceptile') {
				set.species = 'sceptile';
				set.name = 'Regeneration';
			} else if (template.id === 'scolipede') {
				set.species = 'scolipede';
				set.name = 'Pendraflare';
			} else if (template.id === 'scrafty') {
				set.species = 'scrafty';
				set.name = 'Atwilko';
			} else if (template.id === 'serperior') {
				set.species = 'serperior';
				set.name = 'Nolafus';
			} else if (template.id === 'shaymin') {
				set.species = 'shaymin';
				set.name = 'Zorua';
			} else if (template.id === 'skarmory') {
				set.species = 'skarmory';
				set.name = 'nizo';
			} else if (template.id === 'slowbro') {
				set.species = 'slowbro';
				set.name = '.Aero';
			} else if (template.id === 'snivy') {
				set.species = 'snivy';
				set.name = 'Tsutarja';
			} else if (template.id === 'spheal') {
				set.species = 'spheal';
				set.name = 'Christos';
				set.moves = ['freezedry', 'surf', 'yawn', 'superfang'];
			} else if (template.id === 'staraptor') {
				set.species = 'staraptor';
				var dice = this.random(2);
				if (dice < 1) {
					set.name = 'BadPokemon';
					set.item = 'choiceband';
					set.ability = 'reckless';
					set.moves = ['doubleedge', 'quickattack', 'bravebird', 'closecombat'];
					set.nature = 'adamant';
				} else {
					set.name = 'Rabinov';
					set.item = 'leftovers';
					set.ability = 'intimidate';
					set.moves = ['bravebird', 'featherdance', 'roost', 'defog'];
					set.nature = 'impish';
					set.evs = {hp: 252, def: 176, spd: 0, spa: 0, atk: 0, spe: 80};
				}
			} else if (template.id === 'starmie') {
				set.species = 'starmie';
				set.name = 'shenanigans';
			} else if (template.id === 'suicune') {
				set.species = 'suicune';
				set.name = 'wolf';
			} else if (template.id === 'sylveon') {
				set.species = 'sylveon';
				var dice = this.random(2);
				if (dice < 1) {
					set.name = 'Harmonious Fusion';
				} else {
					set.name = 'pixie^.^forest';
				}
			} else if (template.id === 'tangela') {
				set.species = 'tangela';
				set.name = 'Yoshikko';
				set.item = 'eviolite';
				set.ability = 'regenerator';
				set.moves = ['gigadrain', 'sleeppowder', 'leechseed', 'hiddenpowerfire'];
				set.nature = 'bold';
				set.evs = {hp: 252, def: 252, spd: 0, spa: 0, atk: 0, spe: 4};
			} else if (template.id === 'togekiss') {
				set.species = 'togekiss';
				set.name = 'Aurora';
			} else if (template.id === 'typhlosion') {
				set.species = 'typhlosion';
				set.name = 'ShadowE';
			} else if (template.id === 'tyranitar') {
				set.species = 'tyranitar';
				set.name = 'dontstay96';
			} else if (template.id === 'vaporeon') {
				set.species = 'vaporeon';
				var dice = this.random(2);
				if (dice < 1) {
					set.name = 'Eevee-kins';
				} else {
					set.name = 'Furoichi';
					set.item = 'leftovers';
					set.ability = 'waterabsorb';
					set.moves = ['wish', 'protect', 'scald', 'batonpass'];
					set.nature = 'calm';
					set.evs = {hp: 200, def: 252, spd: 56, spa: 0, atk: 0, spe: 0};
				}
			} else if (template.id === 'venusaur') {
				set.species = 'venusaur';
				set.name = 'Garrabutártulo';
			} else if (template.id === 'victini') {
				set.species = 'victini';
				set.name = 'Starry Windy';
			} else if (template.id === 'volcarona') {
				set.species = 'volcarona';
				set.name = 'Lilith';
			} else if (template.id === 'vulpix') {
				set.species = 'vulpix';
				set.name = 'Peitharchia';
			} else if (template.id === 'whimsicott') {
				set.species = 'whimsicott';
				set.name = 'Sheep';
			} else if (template.id === 'wigglytuff') {
				set.species = 'wigglytuff';
				set.name = 'White Mage';
			} else if (template.id === 'zebstrika') {
				set.species = 'zebstrika';
				set.name = 'Vrai';
			}

			// Okay, the set passes, add it to our team
			pokemon.push(set);

			// Now that our Pokemon has passed all checks, we can increment our counters
			pokemonLeft++;

			// Increment type counters
			for (var t = 0; t < types.length; t++) {
				if (types[t] in typeCount) {
					typeCount[types[t]]++;
				} else {
					typeCount[types[t]] = 1;
				}
			}
			typeComboCount[typeCombo] = 1;

			// Increment Uber/NU counters
			if (tier === 'Uber') {
				uberCount++;
			} else if (tier === 'PU') {
				puCount++;
			}

			// Increment mega and base species counters
			if (isMegaSet) megaCount++;
			baseFormes[template.baseSpecies] = 1;
		}
		return pokemon;
	},
	randomFurryTeam: function (side) {
		var pokemonLeft = 0;
		var dice = this.random(100);
		var lead = (dice  < 50)? 'purrloin' : 'liepard';
		var pokemon = [this.randomSet(this.getTemplate(lead), 0)];

		var excludedTiers = {'LC':1, 'LC Uber':1, 'NFE':1};
		var allowedNFE = {'Chansey':1, 'Doublade':1, 'Pikachu':1, 'Porygon2':1, 'Scyther':1};

		var pokemonPool = [];
		for (var id in this.data.FormatsData) {
			var template = this.getTemplate(id);
			if (!excludedTiers[template.tier] && !template.isMega && !template.isPrimal && !template.isNonstandard && template.randomBattleMoves) {
				pokemonPool.push(id);
			}
		}

		var typeCount = {};
		var typeComboCount = {};
		var baseFormes = {};
		var uberCount = 0;
		var puCount = 0;
		var megaCount = 0;

		while (pokemonPool.length && pokemonLeft < 6) {
			var template = this.getTemplate(this.sampleNoReplace(pokemonPool));
			if (!template.exists) continue;

			// Limit to one of each species (Species Clause)
			if (baseFormes[template.baseSpecies]) continue;

			// Not available on ORAS
			if (template.species === 'Pichu-Spiky-eared') continue;

			// Only certain NFE Pokemon are allowed
			if (template.evos.length && !allowedNFE[template.species]) continue;

			var tier = template.tier;
			switch (tier) {
			case 'PU':
				// PUs are limited to 2 but have a 20% chance of being added anyway.
				if (puCount > 1 && this.random(5) >= 1) continue;
				break;
			case 'Uber':
				// Ubers are limited to 2 but have a 20% chance of being added anyway.
				if (uberCount > 1 && this.random(5) >= 1) continue;
				break;
			case 'CAP':
				// CAPs have 20% the normal rate
				if (this.random(5) >= 1) continue;
				break;
			case 'Unreleased':
				// Unreleased Pokémon have 20% the normal rate
				if (this.random(5) >= 1) continue;
			}

			// Adjust rate for species with multiple formes
			switch (template.baseSpecies) {
			case 'Arceus':
				if (this.random(18) >= 1) continue;
				break;
			case 'Basculin':
				if (this.random(2) >= 1) continue;
				break;
			case 'Genesect':
				if (this.random(5) >= 1) continue;
				break;
			case 'Gourgeist':
				if (this.random(4) >= 1) continue;
				break;
			case 'Pikachu':
				// Cosplay Pikachu formes have 20% the normal rate (1/30 the normal rate each)
				if (template.species !== 'Pikachu' && this.random(30) >= 1) continue;
			}

			// Limit 2 of any type
			var types = template.types;
			var skip = false;
			for (var t = 0; t < types.length; t++) {
				if (typeCount[types[t]] > 1 && this.random(5) >= 1) {
					skip = true;
					break;
				}
			}
			if (skip) continue;

			var set = this.randomSet(template, pokemon.length, megaCount);

			// Illusion shouldn't be on the last pokemon of the team
			if (set.ability === 'Illusion' && pokemonLeft > 4) continue;

			// Limit 1 of any type combination
			var typeCombo = types.join();
			if (set.ability === 'Drought' || set.ability === 'Drizzle') {
				// Drought and Drizzle don't count towards the type combo limit
				typeCombo = set.ability;
			}
			if (typeCombo in typeComboCount) continue;

			// Limit the number of Megas to one
			var forme = template.otherFormes && this.getTemplate(template.otherFormes[0]);
			var isMegaSet = this.getItem(set.item).megaStone || (forme && forme.isMega && forme.requiredMove && set.moves.indexOf(toId(forme.requiredMove)) >= 0);
			if (isMegaSet && megaCount > 0) continue;

			if (template.id === 'purrloin') {
				set.item = 'leftovers';
				set.moves = ['foulplay', 'swagger', 'substitute', 'thunderwave'];
			} else if (template.id === 'liepard') {
				set.item = 'leftovers';
				set.moves = ['foulplay', 'swagger', 'substitute', 'thunderwave'];
			}

			// Okay, the set passes, add it to our team
			pokemon.push(set);

			// Now that our Pokemon has passed all checks, we can increment our counters
			pokemonLeft++;

			// Increment type counters
			for (var t = 0; t < types.length; t++) {
				if (types[t] in typeCount) {
					typeCount[types[t]]++;
				} else {
					typeCount[types[t]] = 1;
				}
			}
			typeComboCount[typeCombo] = 1;

			// Increment Uber/NU counters
			if (tier === 'Uber') {
				uberCount++;
			} else if (tier === 'PU') {
				puCount++;
			}

			// Increment mega and base species counters
			if (isMegaSet) megaCount++;
			baseFormes[template.baseSpecies] = 1;
		}
		return pokemon;
	},
	randomMetronomeTeam: function (side) {
		var pokemonLeft = 0;
		var pokemon = [];

		var excludedTiers = {'LC':1, 'LC Uber':1, 'NFE':1};
		var allowedNFE = {'Chansey':1, 'Doublade':1, 'Pikachu':1, 'Porygon2':1, 'Scyther':1};

		var pokemonPool = [];
		for (var id in this.data.FormatsData) {
			var template = this.getTemplate(id);
			if (!excludedTiers[template.tier] && !template.isMega && !template.isPrimal && !template.isNonstandard && template.randomBattleMoves) {
				pokemonPool.push(id);
			}
		}

		var typeCount = {};
		var typeComboCount = {};
		var baseFormes = {};
		var uberCount = 0;
		var puCount = 0;
		var megaCount = 0;

		while (pokemonPool.length && pokemonLeft < 6) {
			var template = this.getTemplate(this.sampleNoReplace(pokemonPool));
			if (!template.exists) continue;

			// Limit to one of each species (Species Clause)
			if (baseFormes[template.baseSpecies]) continue;

			// Not available on ORAS
			if (template.species === 'Pichu-Spiky-eared') continue;

			// Ban Shedinja from Metronome Random
			if (template.species === 'Shedinja') continue;

			// Only certain NFE Pokemon are allowed
			if (template.evos.length && !allowedNFE[template.species]) continue;

			var tier = template.tier;
			switch (tier) {
			case 'PU':
				// PUs are limited to 2 but have a 20% chance of being added anyway.
				if (puCount > 1 && this.random(5) >= 1) continue;
				break;
			case 'Uber':
				// Ubers are limited to 2 but have a 20% chance of being added anyway.
				if (uberCount > 1 && this.random(5) >= 1) continue;
				break;
			case 'CAP':
				// CAPs have 20% the normal rate
				if (this.random(5) >= 1) continue;
				break;
			case 'Unreleased':
				// Unreleased Pokémon have 20% the normal rate
				if (this.random(5) >= 1) continue;
			}

			// Adjust rate for species with multiple formes
			switch (template.baseSpecies) {
			case 'Arceus':
				if (this.random(18) >= 1) continue;
				break;
			case 'Basculin':
				if (this.random(2) >= 1) continue;
				break;
			case 'Genesect':
				if (this.random(5) >= 1) continue;
				break;
			case 'Gourgeist':
				if (this.random(4) >= 1) continue;
				break;
			case 'Pikachu':
				// Cosplay Pikachu formes have 20% the normal rate (1/30 the normal rate each)
				if (template.species !== 'Pikachu' && this.random(30) >= 1) continue;
			}

			// Limit 2 of any type
			var types = template.types;
			var skip = false;
			for (var t = 0; t < types.length; t++) {
				if (typeCount[types[t]] > 1 && this.random(5) >= 1) {
					skip = true;
					break;
				}
			}
			if (skip) continue;

			var set = this.randomSet(template, pokemon.length, megaCount);

			// Illusion shouldn't be on the last pokemon of the team
			if (set.ability === 'Illusion' && pokemonLeft > 4) continue;

			// Limit 1 of any type combination
			var typeCombo = types.join();
			if (set.ability === 'Drought' || set.ability === 'Drizzle') {
				// Drought and Drizzle don't count towards the type combo limit
				typeCombo = set.ability;
			}
			if (typeCombo in typeComboCount) continue;

			// Limit the number of Megas to one
			var forme = template.otherFormes && this.getTemplate(template.otherFormes[0]);
			var isMegaSet = this.getItem(set.item).megaStone || (forme && forme.isMega && forme.requiredMove && set.moves.indexOf(toId(forme.requiredMove)) >= 0);
			if (isMegaSet && megaCount > 0) continue;

			set.moves = ['metronome'];

			if (['Assault Vest'].indexOf(set.item) > -1) {
				set.item = 'Leftovers';
			}

			// Okay, the set passes, add it to our team
			pokemon.push(set);

			// Now that our Pokemon has passed all checks, we can increment our counters
			pokemonLeft++;

			// Increment type counters
			for (var t = 0; t < types.length; t++) {
				if (types[t] in typeCount) {
					typeCount[types[t]]++;
				} else {
					typeCount[types[t]] = 1;
				}
			}
			typeComboCount[typeCombo] = 1;

			// Increment Uber/NU counters
			if (tier === 'Uber') {
				uberCount++;
			} else if (tier === 'PU') {
				puCount++;
			}

			// Increment mega and base species counters
			if (isMegaSet) megaCount++;
			baseFormes[template.baseSpecies] = 1;
		}
		return pokemon;
	},
	randomSeasonalWWTeam: function(side) {
		var seasonalPokemonList = ['raichu', 'nidoqueen', 'nidoking', 'clefable', 'wigglytuff', 'rapidash', 'dewgong', 'cloyster', 'exeggutor', 'starmie', 'jynx', 'lapras', 'snorlax', 'articuno', 'azumarill', 'granbull', 'delibird', 'stantler', 'miltank', 'blissey', 'swalot', 'lunatone', 'castform', 'chimecho', 'glalie', 'walrein', 'regice', 'jirachi', 'bronzong', 'chatot', 'abomasnow', 'weavile', 'togekiss', 'glaceon', 'probopass', 'froslass', 'rotom-frost', 'uxie', 'mesprit', 'azelf', 'victini', 'vanilluxe', 'sawsbuck', 'beartic', 'cryogonal', 'chandelure'];

		var shouldHavePresent = {raichu:1,clefable:1,wigglytuff:1,azumarill:1,granbull:1,miltank:1,blissey:1,togekiss:1,delibird:1};

		seasonalPokemonList = seasonalPokemonList.randomize();

		var team = [];

		for (var i=0; i<6; i++) {
			var template = this.getTemplate(seasonalPokemonList[i]);

			// we're gonna modify the default template
			template = Object.clone(template, true);
			delete template.randomBattleMoves.ironhead;
			delete template.randomBattleMoves.fireblast;
			delete template.randomBattleMoves.overheat;
			delete template.randomBattleMoves.vcreate;
			delete template.randomBattleMoves.blueflare;
			if (template.id === 'chandelure') {
				template.randomBattleMoves.flameburst = 1;
				template.abilities.DW = 'Flash Fire';
			}

			var set = this.randomSet(template, i);

			if (template.id in shouldHavePresent) set.moves[0] = 'Present';

			set.level = 100;

			team.push(set);
		}

		return team;
=======
>>>>>>> a92e3854
	}
};<|MERGE_RESOLUTION|>--- conflicted
+++ resolved
@@ -3806,20 +3806,6 @@
 		}
 
 		return team;
-<<<<<<< HEAD
-	},
-	randomFinalDestinationTeam: function (side) {
-		return [{species: 'Xerneas', name: 'Fox', ability: 'Fairy Aura', item: '', evs: {hp:4, atk:252, spd:252}, nature: 'Brave', moves: ['Outrage']}];
-	},
-	randomMrBonesWildRideTeam: function (mySides) {
-		return [
-			{species: 'Slowbro', name: 'Funbro #1', ability: 'Harvest', item: 'Leppa Berry', evs: {hp:252, def:128, spd:128}, nature: 'Bold', moves: ['healpulse', 'slackoff', 'recycle', 'block']},
-			{species: 'Slowbro', name: 'Funbro #2', ability: 'Harvest', item: 'Leppa Berry', evs: {hp:252, def:128, spd:128}, nature: 'Bold', moves: ['healpulse', 'slackoff', 'recycle', 'block']},
-			{species: 'Slowbro', name: 'Funbro #3', ability: 'Harvest', item: 'Leppa Berry', evs: {hp:252, def:128, spd:128}, nature: 'Bold', moves: ['healpulse', 'slackoff', 'recycle', 'block']},
-			{species: 'Slowbro', name: 'Funbro #4', ability: 'Harvest', item: 'Leppa Berry', evs: {hp:252, def:128, spd:128}, nature: 'Bold', moves: ['healpulse', 'slackoff', 'recycle', 'block']},
-			{species: 'Slowbro', name: 'Funbro #5', ability: 'Harvest', item: 'Leppa Berry', evs: {hp:252, def:128, spd:128}, nature: 'Bold', moves: ['healpulse', 'slackoff', 'recycle', 'block']},
-			{species: 'Slowbro', name: 'Funbro #6', ability: 'Harvest', item: 'Leppa Berry', evs: {hp:252, def:128, spd:128}, nature: 'Bold', moves: ['healpulse', 'slackoff', 'recycle', 'block']}
-		];
 	},
 	randomUberTeam: function (side) {
 		var pokemonLeft = 0;
@@ -5688,7 +5674,5 @@
 		}
 
 		return team;
-=======
->>>>>>> a92e3854
 	}
 };