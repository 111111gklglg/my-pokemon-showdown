--- conflicted
+++ resolved
@@ -843,13 +843,8 @@
 		return damage;
 	},
 	runMoveEffects(damage, targets, pokemon, move, moveData, isSecondary, isSelf) {
-<<<<<<< HEAD
-		/**@type {?boolean | number | null | undefined} */
-		let didAnything = undefined;
-=======
 		/**@type {?boolean | number | undefined} */
 		let didAnything = damage.reduce(this.combineResults);
->>>>>>> 101e973a
 		for (const [i, target] of targets.entries()) {
 			if (target === false) continue;
 			let hitResult;
