// Note: These are the rules that formats use
// The list of formats is stored in config/formats.js
export const Rulesets: {[k: string]: FormatData} = {

	// Rulesets
	///////////////////////////////////////////////////////////////////

	standard: {
		effectType: 'ValidatorRule',
		name: 'Standard',
		desc: "The standard ruleset for all offical Smogon singles tiers (Ubers, OU, etc.)",
		ruleset: [
			'Obtainable', 'Team Preview', 'Sleep Clause Mod', 'Species Clause', 'Nickname Clause', 'OHKO Clause', 'Evasion Moves Clause', 'Endless Battle Clause', 'HP Percentage Mod', 'Cancel Mod',
		],
	},
	standardnext: {
		effectType: 'ValidatorRule',
		name: 'Standard NEXT',
		desc: "The standard ruleset for the NEXT mod",
		ruleset: [
			'+Unreleased', 'Sleep Clause Mod', 'Species Clause', 'Nickname Clause', 'OHKO Clause', 'HP Percentage Mod', 'Cancel Mod',
		],
		banlist: ['Soul Dew'],
	},
	standardgbu: {
		effectType: 'ValidatorRule',
		name: 'Standard GBU',
		desc: "The standard ruleset for all official in-game Pok&eacute;mon tournaments and Battle Spot",
		ruleset: ['Obtainable', 'Team Preview', 'Species Clause', 'Nickname Clause', 'Item Clause', 'Cancel Mod'],
		banlist: ['Battle Bond',
			'Mewtwo', 'Mew',
			'Lugia', 'Ho-Oh', 'Celebi',
			'Kyogre', 'Groudon', 'Rayquaza', 'Jirachi', 'Deoxys',
			'Dialga', 'Palkia', 'Giratina', 'Phione', 'Manaphy', 'Darkrai', 'Shaymin', 'Arceus',
			'Victini', 'Reshiram', 'Zekrom', 'Kyurem', 'Keldeo', 'Meloetta', 'Genesect',
			'Xerneas', 'Yveltal', 'Zygarde', 'Diancie', 'Hoopa', 'Volcanion',
			'Cosmog', 'Cosmoem', 'Solgaleo', 'Lunala', 'Necrozma', 'Magearna', 'Marshadow', 'Zeraora',
			'Meltan', 'Melmetal', 'Zacian', 'Zamazenta', 'Eternatus', 'Zarude', 'Calyrex',
		],
		onValidateSet(set, format) {
			if (this.gen < 7 && this.toID(set.item) === 'souldew') {
				return [`${set.name || set.species} has Soul Dew, which is banned in ${format.name}.`];
			}
		},
	},
	minimalgbu: {
		effectType: 'ValidatorRule',
		name: 'Minimal GBU',
		desc: "The standard ruleset for official tournaments, but two Restricted Legendaries are allowed",
		ruleset: ['Obtainable', 'Species Clause', 'Nickname Clause', 'Item Clause', 'Team Preview', 'Cancel Mod'],
		banlist: ['Battle Bond',
			'Mew',
			'Celebi',
			'Jirachi', 'Deoxys',
			'Phione', 'Manaphy', 'Darkrai', 'Shaymin', 'Arceus',
			'Victini', 'Keldeo', 'Meloetta', 'Genesect',
			'Diancie', 'Hoopa', 'Volcanion',
			'Magearna', 'Marshadow', 'Zeraora',
			'Meltan', 'Melmetal', 'Zarude',
		],
		restricted: [
			'Mewtwo',
			'Lugia', 'Ho-Oh',
			'Kyogre', 'Groudon', 'Rayquaza',
			'Dialga', 'Palkia', 'Giratina',
			'Reshiram', 'Zekrom', 'Kyurem',
			'Xerneas', 'Yveltal', 'Zygarde',
			'Cosmog', 'Cosmoem', 'Solgaleo', 'Lunala', 'Necrozma',
			'Zacian', 'Zamazenta', 'Eternatus', 'Calyrex',
		],
		onValidateSet(set, format) {
			if (this.gen < 7 && this.toID(set.item) === 'souldew') {
				return [`${set.name || set.species} has Soul Dew, which is banned in ${format.name}.`];
			}
		},
		onValidateTeam(team) {
			let n = 0;
			for (const set of team) {
				const species = this.dex.species.get(set.species);
				if (this.ruleTable.isRestrictedSpecies(species)) n++;
				if (n > 2) return [`You can only use up to two restricted legendary Pok\u00E9mon.`];
			}
		},
	},
	singlerestrictedgbu: {
		effectType: 'ValidatorRule',
		name: 'Single Restricted GBU',
		desc: "The standard ruleset for official tournaments, but one Restricted Legendary is allowed",
		ruleset: ['Obtainable', 'Species Clause', 'Nickname Clause', 'Item Clause', 'Team Preview', 'Cancel Mod'],
		banlist: ['Battle Bond',
			'Mew',
			'Celebi',
			'Jirachi', 'Deoxys',
			'Phione', 'Manaphy', 'Darkrai', 'Shaymin', 'Arceus',
			'Victini', 'Keldeo', 'Meloetta', 'Genesect',
			'Diancie', 'Hoopa', 'Volcanion',
			'Magearna', 'Marshadow', 'Zeraora',
			'Meltan', 'Melmetal', 'Zarude',
		],
		restricted: [
			'Mewtwo',
			'Lugia', 'Ho-Oh',
			'Kyogre', 'Groudon', 'Rayquaza',
			'Dialga', 'Palkia', 'Giratina',
			'Reshiram', 'Zekrom', 'Kyurem',
			'Xerneas', 'Yveltal', 'Zygarde',
			'Cosmog', 'Cosmoem', 'Solgaleo', 'Lunala', 'Necrozma',
			'Zacian', 'Zamazenta', 'Eternatus', 'Calyrex',
		],
		onValidateSet(set, format) {
			if (this.gen < 7 && this.toID(set.item) === 'souldew') {
				return [`${set.name || set.species} has Soul Dew, which is banned in ${format.name}.`];
			}
		},
		onValidateTeam(team) {
			let n = 0;
			for (const set of team) {
				const species = this.dex.species.get(set.species);
				if (this.ruleTable.isRestrictedSpecies(species)) n++;
				if (n > 1) return [`You can only use up to one restricted legendary Pok\u00E9mon.`];
			}
		},
	},
	standarddoubles: {
		effectType: 'ValidatorRule',
		name: 'Standard Doubles',
		desc: "The standard ruleset for all official Smogon doubles tiers",
		ruleset: [
			'Obtainable', 'Team Preview', 'Species Clause', 'Nickname Clause', 'OHKO Clause', 'Evasion Moves Clause', 'Gravity Sleep Clause', 'Endless Battle Clause', 'HP Percentage Mod', 'Cancel Mod',
		],
	},
	standardnatdex: {
		effectType: 'ValidatorRule',
		name: 'Standard NatDex',
		desc: "The standard ruleset for all National Dex tiers",
		ruleset: [
			'Obtainable', '+Unobtainable', '+Past', 'Team Preview', 'Nickname Clause', 'HP Percentage Mod', 'Cancel Mod', 'Endless Battle Clause',
		],
		onValidateSet(set) {
			// These Pokemon are still unobtainable
			const unobtainables = [
				'Eevee-Starter', 'Floette-Eternal', 'Pichu-Spiky-eared', 'Pikachu-Belle', 'Pikachu-Cosplay', 'Pikachu-Libre',
				'Pikachu-PhD', 'Pikachu-Pop-Star', 'Pikachu-Rock-Star', 'Pikachu-Starter', 'Eternatus-Eternamax',
			];
			const species = this.dex.species.get(set.species);
			if (unobtainables.includes(species.name)) {
				if (this.ruleTable.has(`+pokemon:${species.id}`)) return;
				return [`${set.name || set.species} does not exist in the National Dex.`];
			}
			if (species.tier === "Unreleased") {
				const basePokemon = this.toID(species.baseSpecies);
				if (this.ruleTable.has(`+pokemon:${species.id}`) || this.ruleTable.has(`+basepokemon:${basePokemon}`)) {
					return;
				}
				return [`${set.name || set.species} does not exist in the National Dex.`];
			}
			// Items other than Z-Crystals and Pokémon-specific items should be illegal
			if (!set.item) return;
			const item = this.dex.items.get(set.item);
			if (!item.isNonstandard) return;
			if (['Past', 'Unobtainable'].includes(item.isNonstandard) && !item.zMove && !item.itemUser && !item.forcedForme) {
				if (this.ruleTable.has(`+item:${item.id}`)) return;
				return [`${set.name}'s item ${item.name} does not exist in Gen ${this.dex.gen}.`];
			}
		},
	},
	obtainable: {
		effectType: 'ValidatorRule',
		name: 'Obtainable',
		desc: "Makes sure the team is possible to obtain in-game.",
		ruleset: ['Obtainable Moves', 'Obtainable Abilities', 'Obtainable Formes', 'Obtainable Misc'],
		banlist: ['Unreleased', 'Unobtainable', 'Nonexistent'],
		// Mostly hardcoded in team-validator.ts
		onValidateTeam(team, format) {
			let kyuremCount = 0;
			let necrozmaDMCount = 0;
			let necrozmaDWCount = 0;
			let calyrexCount = 0;
			for (const set of team) {
				if (set.species === 'Kyurem-White' || set.species === 'Kyurem-Black') {
					if (kyuremCount > 0) {
						return [
							`You cannot have more than one Kyurem-Black/Kyurem-White.`,
							`(It's untradeable and you can only make one with the DNA Splicers.)`,
						];
					}
					kyuremCount++;
				}
				if (set.species === 'Necrozma-Dusk-Mane') {
					if (necrozmaDMCount > 0) {
						return [
							`You cannot have more than one Necrozma-Dusk-Mane`,
							`(It's untradeable and you can only make one with the N-Solarizer.)`,
						];
					}
					necrozmaDMCount++;
				}
				if (set.species === 'Necrozma-Dawn-Wings') {
					if (necrozmaDWCount > 0) {
						return [
							`You cannot have more than one Necrozma-Dawn-Wings`,
							`(It's untradeable and you can only make one with the N-Lunarizer.)`,
						];
					}
					necrozmaDWCount++;
				}
				if (set.species === 'Calyrex-Ice' || set.species === 'Calyrex-Shadow') {
					if (calyrexCount > 0) {
						return [
							`You cannot have more than one Calyrex-Ice/Calyrex-Shadow.`,
							`(It's untradeable and you can only make one with the Reins of Unity.)`,
						];
					}
					calyrexCount++;
				}
			}
			return [];
		},
	},
	obtainablemoves: {
		effectType: 'ValidatorRule',
		name: 'Obtainable Moves',
		desc: "Makes sure moves are learnable by the species.",
		// Hardcoded in team-validator.ts
	},
	obtainableabilities: {
		effectType: 'ValidatorRule',
		name: 'Obtainable Abilities',
		desc: "Makes sure abilities match the species.",
		// Hardcoded in team-validator.ts
	},
	obtainableformes: {
		effectType: 'ValidatorRule',
		name: 'Obtainable Formes',
		desc: "Makes sure in-battle formes only appear in-battle.",
		// Hardcoded in team-validator.ts
	},
	obtainablemisc: {
		effectType: 'ValidatorRule',
		name: 'Obtainable Misc',
		desc: "Validate all obtainability things that aren't moves/abilities (Hidden Power type, gender, stats, etc).",
		// Mostly hardcoded in team-validator.ts
		onChangeSet(set) {
			const species = this.dex.species.get(set.species);

			if (species.gender) {
				if (set.gender !== species.gender) {
					set.gender = species.gender;
				}
			} else {
				if (set.gender !== 'M' && set.gender !== 'F') {
					set.gender = '';
				}
			}

			// limit one of each move
			if (set.moves) {
				const hasMove: {[k: string]: true} = {};
				for (const moveId of set.moves) {
					const move = this.dex.moves.get(moveId);
					const moveid = move.id;
					if (hasMove[moveid]) return [`${species.baseSpecies} has multiple copies of ${move.name}.`];
					hasMove[moveid] = true;
				}
			}
		},
	},
	hoennpokedex: {
		effectType: 'ValidatorRule',
		name: 'Hoenn Pokedex',
		desc: "Only allows Pok&eacute;mon native to the Hoenn region (OR/AS)",
		onValidateSet(set, format) {
			const hoennDex = [
				"Abra", "Absol", "Aggron", "Alakazam", "Altaria", "Anorith", "Armaldo", "Aron", "Azumarill", "Azurill", "Bagon", "Baltoy", "Banette", "Barboach", "Beautifly", "Beldum", "Bellossom", "Blaziken", "Breloom", "Budew", "Cacnea", "Cacturne", "Camerupt", "Carvanha", "Cascoon", "Castform", "Chimecho", "Chinchou", "Chingling", "Clamperl", "Claydol", "Combusken", "Corphish", "Corsola", "Cradily", "Crawdaunt", "Crobat", "Delcatty", "Dodrio", "Doduo", "Donphan", "Dusclops", "Dusknoir", "Duskull", "Dustox", "Electrike", "Electrode", "Exploud", "Feebas", "Flygon", "Froslass", "Gallade", "Gardevoir", "Geodude", "Girafarig", "Glalie", "Gloom", "Golbat", "Goldeen", "Golduck", "Golem", "Gorebyss", "Graveler", "Grimer", "Grovyle", "Grumpig", "Gulpin", "Gyarados", "Hariyama", "Heracross", "Horsea", "Huntail", "Igglybuff", "Illumise", "Jigglypuff", "Kadabra", "Kecleon", "Kingdra", "Kirlia", "Koffing", "Lairon", "Lanturn", "Latias", "Latios", "Lileep", "Linoone", "Lombre", "Lotad", "Loudred", "Ludicolo", "Lunatone", "Luvdisc", "Machamp", "Machoke", "Machop", "Magcargo", "Magikarp", "Magnemite", "Magneton", "Magnezone", "Makuhita", "Manectric", "Marill", "Marshtomp", "Masquerain", "Mawile", "Medicham", "Meditite", "Metagross", "Metang", "Mightyena", "Milotic", "Minun", "Mudkip", "Muk", "Natu", "Nincada", "Ninetales", "Ninjask", "Nosepass", "Numel", "Nuzleaf", "Oddish", "Pelipper", "Phanpy", "Pichu", "Pikachu", "Pinsir", "Plusle", "Poochyena", "Probopass", "Psyduck", "Raichu", "Ralts", "Regice", "Regirock", "Registeel", "Relicanth", "Rhydon", "Rhyhorn", "Rhyperior", "Roselia", "Roserade", "Sableye", "Salamence", "Sandshrew", "Sandslash", "Sceptile", "Seadra", "Seaking", "Sealeo", "Seedot", "Seviper", "Sharpedo", "Shedinja", "Shelgon", "Shiftry", "Shroomish", "Shuppet", "Silcoon", "Skarmory", "Skitty", "Slaking", "Slakoth", "Slugma", "Snorunt", "Solrock", "Spheal", "Spinda", "Spoink", "Starmie", "Staryu", "Surskit", "Swablu", "Swalot", "Swampert", "Swellow", "Taillow", "Tentacool", "Tentacruel", "Torchic", "Torkoal", "Trapinch", "Treecko", "Tropius", "Vibrava", "Vigoroth", "Vileplume", "Volbeat", "Voltorb", "Vulpix", "Wailmer", "Wailord", "Walrein", "Weezing", "Whiscash", "Whismur", "Wigglytuff", "Wingull", "Wobbuffet", "Wurmple", "Wynaut", "Xatu", "Zangoose", "Zigzagoon", "Zubat",
			];
			const species = this.dex.species.get(set.species || set.name);
			if (!hoennDex.includes(species.baseSpecies) && !this.ruleTable.has('+' + species.id)) {
				return [species.baseSpecies + " is not in the Hoenn Pokédex."];
			}
		},
	},
	sinnohpokedex: {
		effectType: 'ValidatorRule',
		name: 'Sinnoh Pokedex',
		desc: "Only allows Pok&eacute;mon native to the Sinnoh region (Platinum)",
		onValidateSet(set, format) {
			const sinnohDex = [
				"Turtwig", "Grotle", "Torterra", "Chimchar", "Monferno", "Infernape", "Piplup", "Prinplup", "Empoleon", "Starly", "Staravia", "Staraptor", "Bidoof", "Bibarel", "Kricketot", "Kricketune", "Shinx", "Luxio", "Luxray", "Abra", "Kadabra", "Alakazam", "Magikarp", "Gyarados", "Budew", "Roselia", "Roserade", "Zubat", "Golbat", "Crobat", "Geodude", "Graveler", "Golem", "Onix", "Steelix", "Cranidos", "Rampardos", "Shieldon", "Bastiodon", "Machop", "Machoke", "Machamp", "Psyduck", "Golduck", "Burmy", "Wormadam", "Mothim", "Wurmple", "Silcoon", "Beautifly", "Cascoon", "Dustox", "Combee", "Vespiquen", "Pachirisu", "Buizel", "Floatzel", "Cherubi", "Cherrim", "Shellos", "Gastrodon", "Heracross", "Aipom", "Ambipom", "Drifloon", "Drifblim", "Buneary", "Lopunny", "Gastly", "Haunter", "Gengar", "Misdreavus", "Mismagius", "Murkrow", "Honchkrow", "Glameow", "Purugly", "Goldeen", "Seaking", "Barboach", "Whiscash", "Chingling", "Chimecho", "Stunky", "Skuntank", "Meditite", "Medicham", "Bronzor", "Bronzong", "Ponyta", "Rapidash", "Bonsly", "Sudowoodo", "Mime Jr.", "Mr. Mime", "Happiny", "Chansey", "Blissey", "Cleffa", "Clefairy", "Clefable", "Chatot", "Pichu", "Pikachu", "Raichu", "Hoothoot", "Noctowl", "Spiritomb", "Gible", "Gabite", "Garchomp", "Munchlax", "Snorlax", "Unown", "Riolu", "Lucario", "Wooper", "Quagsire", "Wingull", "Pelipper", "Girafarig", "Hippopotas", "Hippowdon", "Azurill", "Marill", "Azumarill", "Skorupi", "Drapion", "Croagunk", "Toxicroak", "Carnivine", "Remoraid", "Octillery", "Finneon", "Lumineon", "Tentacool", "Tentacruel", "Feebas", "Milotic", "Mantyke", "Mantine", "Snover", "Abomasnow", "Sneasel", "Weavile", "Uxie", "Mesprit", "Azelf", "Dialga", "Palkia", "Manaphy", "Rotom", "Gligar", "Gliscor", "Nosepass", "Probopass", "Ralts", "Kirlia", "Gardevoir", "Gallade", "Lickitung", "Lickilicky", "Eevee", "Vaporeon", "Jolteon", "Flareon", "Espeon", "Umbreon", "Leafeon", "Glaceon", "Swablu", "Altaria", "Togepi", "Togetic", "Togekiss", "Houndour", "Houndoom", "Magnemite", "Magneton", "Magnezone", "Tangela", "Tangrowth", "Yanma", "Yanmega", "Tropius", "Rhyhorn", "Rhydon", "Rhyperior", "Duskull", "Dusclops", "Dusknoir", "Porygon", "Porygon2", "Porygon-Z", "Scyther", "Scizor", "Elekid", "Electabuzz", "Electivire", "Magby", "Magmar", "Magmortar", "Swinub", "Piloswine", "Mamoswine", "Snorunt", "Glalie", "Froslass", "Absol", "Giratina",
			];
			const species = this.dex.species.get(set.species || set.name);
			if ((!sinnohDex.includes(species.baseSpecies) || species.gen > 4) && !this.ruleTable.has('+' + species.id)) {
				return [`${species.name} is not in the Sinnoh Pokédex.`];
			}
		},
	},
	kalospokedex: {
		effectType: 'ValidatorRule',
		name: 'Kalos Pokedex',
		desc: "Only allows Pok&eacute;mon native to the Kalos region (XY)",
		onValidateSet(set, format) {
			const kalosDex = [
				"Chespin", "Quilladin", "Chesnaught", "Fennekin", "Braixen", "Delphox", "Froakie", "Frogadier", "Greninja", "Bunnelby", "Diggersby", "Zigzagoon", "Linoone", "Fletchling", "Fletchinder", "Talonflame", "Pidgey", "Pidgeotto", "Pidgeot", "Scatterbug", "Spewpa", "Vivillon", "Caterpie", "Metapod", "Butterfree", "Weedle", "Kakuna", "Beedrill", "Pansage", "Simisage", "Pansear", "Simisear", "Panpour", "Simipour", "Pichu", "Pikachu", "Raichu", "Bidoof", "Bibarel", "Dunsparce", "Azurill", "Marill", "Azumarill", "Burmy", "Wormadam", "Mothim", "Surskit", "Masquerain", "Magikarp", "Gyarados", "Corphish", "Crawdaunt", "Goldeen", "Seaking", "Carvanha", "Sharpedo", "Litleo", "Pyroar", "Psyduck", "Golduck", "Farfetch\u2019d", "Riolu", "Lucario", "Ralts", "Kirlia", "Gardevoir", "Gallade", "Flabe\u0301be\u0301", "Floette", "Florges", "Budew", "Roselia", "Roserade", "Ledyba", "Ledian", "Combee", "Vespiquen", "Skitty", "Delcatty", "Bulbasaur", "Ivysaur", "Venusaur", "Charmander", "Charmeleon", "Charizard", "Squirtle", "Wartortle", "Blastoise", "Skiddo", "Gogoat", "Pancham", "Pangoro", "Furfrou", "Doduo", "Dodrio", "Plusle", "Minun", "Gulpin", "Swalot", "Scraggy", "Scrafty", "Abra", "Kadabra", "Alakazam", "Oddish", "Gloom", "Vileplume", "Bellossom", "Sentret", "Furret", "Nincada", "Ninjask", "Shedinja", "Espurr", "Meowstic", "Kecleon", "Honedge", "Doublade", "Aegislash", "Venipede", "Whirlipede", "Scolipede", "Audino", "Smeargle", "Croagunk", "Toxicroak", "Ducklett", "Swanna", "Spritzee", "Aromatisse", "Swirlix", "Slurpuff", "Volbeat", "Illumise", "Hoppip", "Skiploom", "Jumpluff", "Munchlax", "Snorlax", "Whismur", "Loudred", "Exploud", "Meditite", "Medicham", "Zubat", "Golbat", "Crobat", "Axew", "Fraxure", "Haxorus", "Diancie", "Hoopa", "Volcanion",
				"Drifloon", "Drifblim", "Mienfoo", "Mienshao", "Zangoose", "Seviper", "Spoink", "Grumpig", "Absol", "Inkay", "Malamar", "Lunatone", "Solrock", "Bagon", "Shelgon", "Salamence", "Wingull", "Pelipper", "Taillow", "Swellow", "Binacle", "Barbaracle", "Dwebble", "Crustle", "Tentacool", "Tentacruel", "Wailmer", "Wailord", "Luvdisc", "Skrelp", "Dragalge", "Clauncher", "Clawitzer", "Staryu", "Starmie", "Shellder", "Cloyster", "Qwilfish", "Horsea", "Seadra", "Kingdra", "Relicanth", "Sandile", "Krokorok", "Krookodile", "Helioptile", "Heliolisk", "Hippopotas", "Hippowdon", "Rhyhorn", "Rhydon", "Rhyperior", "Onix", "Steelix", "Woobat", "Swoobat", "Machop", "Machoke", "Machamp", "Cubone", "Marowak", "Kangaskhan", "Mawile", "Tyrunt", "Tyrantrum", "Amaura", "Aurorus", "Aerodactyl", "Ferroseed", "Ferrothorn", "Snubbull", "Granbull", "Electrike", "Manectric", "Houndour", "Houndoom", "Eevee", "Vaporeon", "Jolteon", "Flareon", "Espeon", "Umbreon", "Leafeon", "Glaceon", "Sylveon", "Emolga", "Yanma", "Yanmega", "Hawlucha", "Sigilyph", "Golett", "Golurk", "Nosepass", "Probopass", "Makuhita", "Hariyama", "Throh", "Sawk", "Starly", "Staravia", "Staraptor", "Stunky", "Skuntank", "Nidoran-F", "Nidorina", "Nidoqueen", "Nidoran-M", "Nidorino", "Nidoking", "Dedenne", "Chingling", "Chimecho", "Mime Jr.", "Mr. Mime", "Solosis", "Duosion", "Reuniclus", "Wynaut", "Wobbuffet", "Roggenrola", "Boldore", "Gigalith", "Sableye", "Carbink", "Tauros", "Miltank", "Mareep", "Flaaffy", "Ampharos", "Pinsir", "Heracross", "Pachirisu", "Slowpoke", "Slowbro", "Slowking", "Exeggcute", "Exeggutor", "Chatot", "Mantyke", "Mantine", "Clamperl", "Huntail", "Gorebyss", "Remoraid", "Octillery", "Corsola", "Chinchou", "Lanturn", "Alomomola", "Lapras", "Articuno", "Zapdos", "Moltres",
				"Diglett", "Dugtrio", "Trapinch", "Vibrava", "Flygon", "Gible", "Gabite", "Garchomp", "Geodude", "Graveler", "Golem", "Slugma", "Magcargo", "Shuckle", "Skorupi", "Drapion", "Wooper", "Quagsire", "Goomy", "Sliggoo", "Goodra", "Karrablast", "Escavalier", "Shelmet", "Accelgor", "Bellsprout", "Weepinbell", "Victreebel", "Carnivine", "Gastly", "Haunter", "Gengar", "Poliwag", "Poliwhirl", "Poliwrath", "Politoed", "Ekans", "Arbok", "Stunfisk", "Barboach", "Whiscash", "Purrloin", "Liepard", "Poochyena", "Mightyena", "Patrat", "Watchog", "Pawniard", "Bisharp", "Klefki", "Murkrow", "Honchkrow", "Foongus", "Amoonguss", "Lotad", "Lombre", "Ludicolo", "Buizel", "Floatzel", "Basculin", "Phantump", "Trevenant", "Pumpkaboo", "Gourgeist", "Litwick", "Lampent", "Chandelure", "Rotom", "Magnemite", "Magneton", "Magnezone", "Voltorb", "Electrode", "Trubbish", "Garbodor", "Swinub", "Piloswine", "Mamoswine", "Bergmite", "Avalugg", "Cubchoo", "Beartic", "Smoochum", "Jynx", "Vanillite", "Vanillish", "Vanilluxe", "Snover", "Abomasnow", "Delibird", "Sneasel", "Weavile", "Timburr", "Gurdurr", "Conkeldurr", "Torkoal", "Sandshrew", "Sandslash", "Aron", "Lairon", "Aggron", "Larvitar", "Pupitar", "Tyranitar", "Heatmor", "Durant", "Spinarak", "Ariados", "Spearow", "Fearow", "Cryogonal", "Skarmory", "Noibat", "Noivern", "Gligar", "Gliscor", "Hoothoot", "Noctowl", "Igglybuff", "Jigglypuff", "Wigglytuff", "Shuppet", "Banette", "Zorua", "Zoroark", "Gothita", "Gothorita", "Gothitelle", "Bonsly", "Sudowoodo", "Spinda", "Teddiursa", "Ursaring", "Lickitung", "Lickilicky", "Scyther", "Scizor", "Ditto", "Swablu", "Altaria", "Druddigon", "Deino", "Zweilous", "Hydreigon", "Dratini", "Dragonair", "Dragonite", "Xerneas", "Yveltal", "Zygarde", "Mewtwo",
			];
			const species = this.dex.species.get(set.species || set.name);
			if ((!kalosDex.includes(species.baseSpecies) || species.gen > 6) && !this.ruleTable.has('+' + species.id)) {
				return [`${species.name} is not in the Kalos Pokédex.`];
			}
		},
	},
	alolapokedex: {
		effectType: 'ValidatorRule',
		name: 'Alola Pokedex',
		desc: "Only allows Pok&eacute;mon native to the Alola region (US/UM)",
		onValidateSet(set, format) {
			const alolaDex = [
				"Rowlet", "Dartrix", "Decidueye", "Litten", "Torracat", "Incineroar", "Popplio", "Brionne", "Primarina", "Pikipek", "Trumbeak", "Toucannon", "Yungoos", "Gumshoos", "Rattata-Alola", "Raticate-Alola", "Caterpie", "Metapod", "Butterfree", "Ledyba", "Ledian", "Spinarak", "Ariados", "Buneary", "Lopunny", "Inkay", "Malamar", "Zorua", "Zoroark", "Furfrou", "Pichu", "Pikachu", "Raichu-Alola", "Grubbin", "Charjabug", "Vikavolt", "Bonsly", "Sudowoodo", "Happiny", "Chansey", "Blissey", "Munchlax", "Snorlax", "Slowpoke", "Slowbro", "Slowking", "Wingull", "Pelipper", "Abra", "Kadabra", "Alakazam", "Meowth-Alola", "Persian-Alola", "Magnemite", "Magneton", "Magnezone", "Grimer-Alola", "Muk-Alola", "Mime Jr.", "Mr. Mime", "Ekans", "Arbok", "Dunsparce", "Growlithe", "Arcanine", "Drowzee", "Hypno", "Makuhita", "Hariyama", "Smeargle", "Crabrawler", "Crabominable", "Gastly", "Haunter", "Gengar", "Drifloon", "Drifblim", "Murkrow", "Honchkrow", "Zubat", "Golbat", "Crobat", "Noibat", "Noivern", "Diglett-Alola", "Dugtrio-Alola", "Spearow", "Fearow", "Rufflet", "Braviary", "Vullaby", "Mandibuzz", "Mankey", "Primeape", "Delibird", "Hawlucha", "Oricorio", "Cutiefly", "Ribombee", "Flabe\u0301be\u0301", "Floette", "Florges", "Petilil", "Lilligant", "Cottonee", "Whimsicott", "Psyduck", "Golduck", "Smoochum", "Jynx", "Magikarp", "Gyarados", "Barboach", "Whiscash", "Seal", "Dewgong", "Machop", "Machoke", "Machamp", "Roggenrola", "Boldore", "Gigalith", "Carbink", "Sableye", "Mawile", "Rockruff", "Lycanroc", "Spinda", "Tentacool", "Tentacruel", "Finneon", "Lumineon", "Wishiwashi", "Luvdisc", "Corsola", "Mareanie", "Toxapex", "Shellder", "Cloyster", "Clamperl", "Huntail", "Gorebyss", "Remoraid", "Octillery", "Mantyke", "Mantine", "Bagon", "Shelgon", "Salamence", "Lillipup", "Herdier", "Stoutland", "Eevee", "Vaporeon", "Jolteon", "Flareon", "Espeon", "Umbreon", "Leafeon", "Glaceon", "Sylveon", "Mareep", "Flaaffy", "Ampharos", "Mudbray", "Mudsdale", "Igglybuff", "Jigglypuff", "Wigglytuff", "Tauros", "Miltank", "Surskit", "Masquerain", "Dewpider", "Araquanid", "Fomantis", "Lurantis", "Morelull", "Shiinotic", "Paras", "Parasect", "Poliwag", "Poliwhirl", "Poliwrath", "Politoed", "Goldeen", "Seaking", "Basculin", "Feebas", "Milotic", "Alomomola", "Fletchling", "Fletchinder", "Talonflame", "Salandit", "Salazzle", "Cubone", "Marowak-Alola", "Kangaskhan", "Magby", "Magmar", "Magmortar", "Larvesta", "Volcarona", "Stufful", "Bewear", "Bounsweet", "Steenee", "Tsareena", "Comfey", "Pinsir", "Hoothoot", "Noctowl", "Kecleon", "Oranguru", "Passimian", "Goomy", "Sliggoo", "Goodra", "Castform", "Wimpod", "Golisopod", "Staryu", "Starmie", "Sandygast", "Palossand", "Omanyte", "Omastar", "Kabuto", "Kabutops", "Lileep", "Cradily", "Anorith", "Armaldo", "Cranidos", "Rampardos", "Shieldon", "Bastiodon", "Tirtouga", "Carracosta", "Archen", "Archeops", "Tyrunt", "Tyrantrum", "Amaura", "Aurorus", "Pupitar", "Larvitar", "Tyranitar", "Phantump", "Trevenant", "Natu", "Xatu", "Nosepass", "Probopass", "Pyukumuku", "Chinchou", "Lanturn", "Type: Null", "Silvally", "Poipole", "Naganadel", "Zygarde", "Trubbish", "Garbodor", "Minccino", "Cinccino", "Pineco", "Forretress", "Skarmory", "Ditto", "Cleffa", "Clefairy", "Clefable", "Elgyem", "Beheeyem", "Minior", "Beldum", "Metang", "Metagross", "Porygon", "Porygon2", "Porygon-Z", "Pancham", "Pangoro", "Komala", "Torkoal", "Turtonator", "Houndour", "Houndoom", "Dedenne", "Togedemaru", "Electrike", "Manectric", "Elekid", "Electabuzz", "Electivire", "Geodude-Alola", "Graveler-Alola", "Golem-Alola", "Sandile", "Krokorok", "Krookodile", "Trapinch", "Vibrava", "Flygon", "Gible", "Gabite", "Garchomp", "Baltoy", "Claydol", "Golett", "Golurk", "Klefki", "Mimikyu", "Shuppet", "Banette", "Frillish", "Jellicent", "Bruxish", "Drampa", "Absol", "Snorunt", "Glalie", "Froslass", "Sneasel", "Weavile", "Sandshrew-Alola", "Sandslash-Alola", "Vulpix-Alola", "Ninetales-Alola", "Vanillite", "Vanillish", "Vanilluxe", "Scraggy", "Scrafty", "Pawniard", "Bisharp", "Snubbull", "Granbull", "Shellos", "Gastrodon", "Relicanth", "Dhelmise", "Carvanha", "Sharpedo", "Skrelp", "Dragalge", "Clauncher", "Clawitzer", "Wailmer", "Wailord", "Lapras", "Tropius", "Exeggcute", "Exeggutor-Alola", "Corphish", "Crawdaunt", "Mienfoo", "Mienshao", "Jangmo-o", "Hakamo-o", "Kommo-o", "Emolga", "Scyther", "Scizor", "Heracross", "Aipom", "Ampibom", "Litleo", "Pyroar", "Misdreavus", "Mismagius", "Druddigon", "Lickitung", "Lickilicky", "Riolu", "Lucario", "Dratini", "Dragonair", "Dragonite", "Aerodactyl", "Tapu Koko", "Tapu Lele", "Tapu Bulu", "Tapu Fini", "Cosmog", "Cosmoem", "Solgaleo", "Lunala", "Nihilego", "Stakataka", "Blacephalon", "Buzzwole", "Pheromosa", "Xurkitree", "Celesteela", "Kartana", "Guzzlord", "Necrozma", "Magearna", "Marshadow", "Zeraora",
			];
			const species = this.dex.species.get(set.species || set.name);
			if (!alolaDex.includes(species.baseSpecies) && !alolaDex.includes(species.name) &&
				!this.ruleTable.has('+' + species.id)) {
				return [`${species.baseSpecies} is not in the Alola Pokédex.`];
			}
		},
	},
	galarpokedex: {
		effectType: 'ValidatorRule',
		name: 'Galar Pokedex',
		desc: "Only allows Pok&eacute;mon native to the Galar region (Sw/Sh)",
		banlist: ['Raichu-Alola', 'Weezing-Base'],
		onValidateSet(set, format) {
			const galarDex = [
				"Grookey", "Thwackey", "Rillaboom", "Scorbunny", "Raboot", "Cinderace", "Sobble", "Drizzile", "Inteleon", "Blipbug", "Dottler", "Orbeetle", "Caterpie", "Metapod", "Butterfree", "Grubbin", "Charjabug", "Vikavolt", "Hoothoot", "Noctowl", "Rookidee", "Corvisquire", "Corviknight", "Skwovet", "Greedent", "Pidove", "Tranquill", "Unfezant", "Nickit", "Thievul", "Zigzagoon", "Linoone", "Obstagoon", "Wooloo", "Dubwool", "Lotad", "Lombre", "Ludicolo", "Seedot", "Nuzleaf", "Shiftry", "Chewtle", "Drednaw", "Purrloin", "Liepard", "Yamper", "Boltund", "Bunnelby", "Diggersby", "Minccino", "Cinccino", "Bounsweet", "Steenee", "Tsareena", "Oddish", "Gloom", "Vileplume", "Bellossom", "Budew", "Roselia", "Roserade", "Wingull", "Pelipper", "Joltik", "Galvantula", "Electrike", "Manectric", "Vulpix", "Ninetales", "Growlithe", "Arcanine", "Vanillite", "Vanillish", "Vanilluxe", "Swinub", "Piloswine", "Mamoswine", "Delibird", "Snorunt", "Glalie", "Froslass", "Baltoy", "Claydol", "Mudbray", "Mudsdale", "Dwebble", "Crustle", "Golett", "Golurk", "Munna", "Musharna", "Natu", "Xatu", "Stufful", "Bewear", "Snover", "Abomasnow", "Krabby", "Kingler", "Wooper", "Quagsire", "Corphish", "Crawdaunt", "Nincada", "Ninjask", "Shedinja", "Tyrogue", "Hitmonlee", "Hitmonchan", "Hitmontop", "Pancham", "Pangoro", "Klink", "Klang", "Klinklang", "Combee", "Vespiquen", "Bronzor", "Bronzong", "Ralts", "Kirlia", "Gardevoir", "Gallade", "Drifloon", "Drifblim", "Gossifleur", "Eldegoss", "Cherubi", "Cherrim", "Stunky", "Skuntank", "Tympole", "Palpitoad", "Seismitoad", "Duskull", "Dusclops", "Dusknoir", "Machop", "Machoke", "Machamp", "Gastly", "Haunter", "Gengar", "Magikarp", "Gyarados", "Goldeen", "Seaking", "Remoraid", "Octillery", "Shellder", "Cloyster", "Feebas", "Milotic", "Basculin", "Wishiwashi", "Pyukumuku", "Trubbish", "Garbodor", "Sizzlipede", "Centiskorch", "Rolycoly", "Carkol", "Coalossal", "Diglett", "Dugtrio", "Drilbur", "Excadrill", "Roggenrola", "Boldore", "Gigalith", "Timburr", "Gurdurr", "Conkeldurr", "Woobat", "Swoobat", "Noibat", "Noivern", "Onix", "Steelix", "Arrokuda", "Barraskewda", "Meowth", "Perrserker", "Persian", "Milcery", "Alcremie", "Cutiefly", "Ribombee", "Ferroseed", "Ferrothorn", "Pumpkaboo", "Gourgeist", "Pichu", "Pikachu", "Raichu", "Eevee", "Vaporeon", "Jolteon", "Flareon", "Espeon", "Umbreon", "Leafeon", "Glaceon", "Sylveon", "Applin", "Flapple", "Appletun", "Espurr", "Meowstic", "Swirlix", "Slurpuff", "Spritzee", "Aromatisse", "Dewpider", "Araquanid", "Wynaut", "Wobbuffet", "Farfetch\u2019d", "Sirfetch\u2019d", "Chinchou", "Lanturn", "Croagunk", "Toxicroak", "Scraggy", "Scrafty", "Stunfisk", "Shuckle", "Barboach", "Whiscash", "Shellos", "Gastrodon", "Wimpod", "Golisopod", "Binacle", "Barbaracle", "Corsola", "Cursola", "Impidimp", "Morgrem", "Grimmsnarl", "Hatenna", "Hattrem", "Hatterene", "Salandit", "Salazzle", "Pawniard", "Bisharp", "Throh", "Sawk", "Koffing", "Weezing", "Bonsly", "Sudowoodo", "Cleffa", "Clefairy", "Clefable", "Togepi", "Togetic", "Togekiss", "Munchlax", "Snorlax", "Cottonee", "Whimsicott", "Rhyhorn", "Rhydon", "Rhyperior", "Gothita", "Gothorita", "Gothitelle", "Solosis", "Duosion", "Reuniclus", "Karrablast", "Escavalier", "Shelmet", "Accelgor", "Elgyem", "Beheeyem", "Cubchoo", "Beartic", "Rufflet", "Braviary", "Vullaby", "Mandibuzz", "Skorupi", "Drapion", "Litwick", "Lampent", "Chandelure", "Inkay", "Malamar", "Sneasel", "Weavile", "Sableye", "Mawile", "Maractus", "Sigilyph", "Riolu", "Lucario", "Torkoal", "Mimikyu", "Cufant", "Copperajah", "Qwilfish", "Frillish", "Jellicent", "Mareanie", "Toxapex", "Cramorant", "Toxel", "Toxtricity", "Toxtricity-Low-Key", "Silicobra", "Sandaconda", "Hippopotas", "Hippowdon", "Durant", "Heatmor", "Helioptile", "Heliolisk", "Hawlucha", "Trapinch", "Vibrava", "Flygon", "Axew", "Fraxure", "Haxorus", "Yamask", "Runerigus", "Cofagrigus", "Honedge", "Doublade", "Aegislash", "Ponyta", "Rapidash", "Sinistea", "Polteageist", "Indeedee", "Phantump", "Trevenant", "Morelull", "Shiinotic", "Oranguru", "Passimian", "Morpeko", "Falinks", "Drampa", "Turtonator", "Togedemaru", "Snom", "Frosmoth", "Clobbopus", "Grapploct", "Pincurchin", "Mantyke", "Mantine", "Wailmer", "Wailord", "Bergmite", "Avalugg", "Dhelmise", "Lapras", "Lunatone", "Solrock", "Mime Jr.", "Mr. Mime", "Mr. Rime", "Darumaka", "Darmanitan", "Stonjourner", "Eiscue", "Duraludon", "Rotom", "Ditto", "Dracozolt", "Arctozolt", "Dracovish", "Arctovish", "Charmander", "Charmeleon", "Charizard", "Type: Null", "Silvally", "Larvitar", "Pupitar", "Tyranitar", "Deino", "Zweilous", "Hydreigon", "Goomy", "Sliggoo", "Goodra", "Jangmo-o", "Hakamo-o", "Kommo-o", "Dreepy", "Drakloak", "Dragapult",
			];
			const species = this.dex.species.get(set.species || set.name);
			if (!galarDex.includes(species.baseSpecies) && !galarDex.includes(species.name) &&
				!this.ruleTable.has('+' + species.id)) {
				return [`${species.baseSpecies} is not in the Galar Pokédex.`];
			}
		},
	},
	isleofarmorpokedex: {
		effectType: 'ValidatorRule',
		name: 'Isle of Armor Pokedex',
		desc: "Only allows Pok&eacute;mon native to the Isle of Armor in the Galar Region (Sw/Sh DLC1)",
		onValidateSet(set, format) {
			const ioaDex = [
				"Slowpoke", "Slowbro", "Slowking", "Buneary", "Lopunny", "Happiny", "Chansey", "Blissey", "Skwovet", "Greedent", "Igglybuff", "Jigglypuff", "Wigglytuff", "Blipbug", "Dottler", "Fomantis", "Lurantis", "Applin", "Flapple", "Appletun", "Fletchling", "Fletchinder", "Talonflame", "Shinx", "Luxio", "Luxray", "Klefki", "Pawniard", "Bisharp", "Abra", "Kadabra", "Alakazam", "Ralts", "Kirlia", "Gardevoir", "Gallade", "Krabby", "Kingler", "Tentacool", "Tentacruel", "Magikarp", "Gyarados", "Remoraid", "Octillery", "Mantyke", "Mantine", "Wingull", "Pelipper", "Skorupi", "Drapion", "Dunsparce", "Bouffalant", "Lickitung", "Lickilicky", "Chewtle", "Drednaw", "Wooper", "Quagsire", "Goomy", "Sliggoo", "Goodra", "Druddigon", "Shelmet", "Accelgor", "Karrablast", "Escavalier", "Bulbasaur", "Ivysaur", "Venusaur", "Squirtle", "Wartortle", "Blastoise", "Venipede", "Whirlipede", "Scolipede", "Foongus", "Amoonguss", "Comfey", "Tangela", "Tangrowth", "Croagunk", "Toxicroak", "Pichu", "Pikachu", "Raichu", "Zorua", "Zoroark", "Oranguru", "Passimian", "Corphish", "Crawdaunt", "Cramorant", "Goldeen", "Seaking", "Arrokuda", "Barraskewda", "Staryu", "Starmie", "Kubfu", "Urshifu", "Emolga", "Dedenne", "Morpeko", "Magnemite", "Magneton", "Magnezone", "Inkay", "Malamar", "Wishiwashi", "Carvanha", "Sharpedo", "Lillipup", "Herdier", "Stoutland", "Tauros", "Miltank", "Scyther", "Scizor", "Pinsir", "Heracross", "Dwebble", "Crustle", "Wimpod", "Golisopod", "Pincurchin", "Mareanie", "Toxapex", "Clobbopus", "Grapploct", "Shellder", "Cloyster", "Sandygast", "Palossand", "Drifloon", "Drifblim", "Barboach", "Whiscash", "Azurill", "Marill", "Azumarill", "Poliwag", "Poliwhirl", "Poliwrath", "Politoed", "Psyduck", "Golduck", "Whismur", "Loudred", "Exploud", "Woobat", "Swoobat", "Skarmory", "Roggenrola", "Boldore", "Gigalith", "Rockruff", "Lycanroc", "Salandit", "Salazzle", "Scraggy", "Scrafty", "Mienfoo", "Mienshao", "Jangmo-o", "Hakamo-o", "Kommo-o", "Sandshrew", "Sandslash", "Cubone", "Marowak", "Kangaskhan", "Torkoal", "Silicobra", "Sandaconda", "Sandile", "Krokorok", "Krookodile", "Rufflet", "Braviary", "Vullaby", "Mandibuzz", "Rhyhorn", "Rhydon", "Rhyperior", "Larvesta", "Volcarona", "Chinchou", "Lanturn", "Wailmer", "Wailord", "Frillish", "Jellicent", "Skrelp", "Dragalge", "Clauncher", "Clawitzer", "Horsea", "Seadra", "Kingdra", "Petilil", "Lilligant", "Combee", "Vespiquen", "Exeggcute", "Exeggutor", "Ditto", "Porygon", "Porygon2", "Porygon-Z",
			];
			const species = this.dex.species.get(set.species || set.name);
			if (!ioaDex.includes(species.baseSpecies) && !ioaDex.includes(species.name) &&
				!this.ruleTable.has('+' + species.id)) {
				return [`${species.baseSpecies} is not in the Isle of Armor Pokédex.`];
			}
		},
	},
	crowntundrapokedex: {
		effectType: 'ValidatorRule',
		name: 'Crown Tundra Pokedex',
		desc: "Only allows Pok&eacute;mon native to the Crown Tundra in the Galar Region (Sw/Sh DLC2)",
		onValidateSet(set, format) {
			const tundraDex = [
				"Nidoran-F", "Nidorina", "Nidoqueen", "Nidoran-M", "Nidorino", "Nidoking", "Clefairy", "Clefable", "Zubat", "Golbat", "Ponyta", "Rapidash", "Mr. Mime", "Jynx", "Electabuzz", "Magmar", "Magikarp", "Gyarados", "Lapras", "Eevee", "Vaporeon", "Jolteon", "Flareon", "Omanyte", "Omastar", "Kabuto", "Kabutops", "Aerodactyl", "Snorlax", "Articuno", "Zapdos", "Moltres", "Dratini", "Dragonair", "Dragonite", "Crobat", "Cleffa", "Espeon", "Umbreon", "Shuckle", "Sneasel", "Swinub", "Piloswine", "Delibird", "Smoochum", "Elekid", "Magby", "Larvitar", "Pupitar", "Tyranitar", "Zigzagoon", "Linoone", "Sableye", "Mawile", "Aron", "Lairon", "Aggron", "Swablu", "Altaria", "Barboach", "Whiscash", "Baltoy", "Claydol", "Lileep", "Cradily", "Anorith", "Armaldo", "Feebas", "Milotic", "Absol", "Snorunt", "Glalie", "Spheal", "Sealeo", "Walrein", "Relicanth", "Bagon", "Shelgon", "Salamence", "Beldum", "Metang", "Metagross", "Regirock", "Regice", "Registeel", "Bronzor", "Bronzong", "Spiritomb", "Gible", "Gabite", "Garchomp", "Munchlax", "Riolu", "Lucario", "Snover", "Abomasnow", "Weavile", "Electivire", "Magmortar", "Leafeon", "Glaceon", "Mamoswine", "Froslass", "Audino", "Timburr", "Gurdurr", "Conkeldurr", "Cottonee", "Whimsicott", "Basculin", "Darumaka", "Darmanitan", "Tirtouga", "Carracosta", "Archen", "Archeops", "Gothita", "Gothorita", "Gothitelle", "Solosis", "Duosion", "Reuniclus", "Vanillite", "Vanillish", "Vanilluxe", "Karrablast", "Escavalier", "Joltik", "Galvantula", "Ferroseed", "Ferrothorn", "Litwick", "Lampent", "Chandelure", "Cubchoo", "Beartic", "Cryogonal", "Shelmet", "Accelgor", "Druddigon", "Golett", "Golurk", "Heatmor", "Durant", "Deino", "Zweilous", "Hydreigon", "Cobalion", "Terrakion", "Virizion", "Tyrunt", "Tyrantrum", "Amaura", "Aurorus", "Sylveon", "Carbink", "Phantump", "Trevenant", "Bergmite", "Avalugg", "Noibat", "Noivern", "Dewpider", "Araquanid", "Mimikyu", "Dhelmise", "Skwovet", "Greedent", "Rookidee", "Corvisquire", "Corviknight", "Gossifleur", "Eldegoss", "Wooloo", "Dubwool", "Yamper", "Boltund", "Rolycoly", "Carkol", "Coalossal", "Sizzlipede", "Centiskorch", "Sinistea", "Polteageist", "Hatenna", "Hattrem", "Hatterene", "Impidimp", "Morgrem", "Grimmsnarl", "Obstagoon", "Mr. Rime", "Pincurchin", "Snom", "Frosmoth", "Stonjourner", "Eiscue", "Indeedee", "Morpeko", "Cufant", "Copperajah", "Dreepy", "Drakloak", "Dragapult", "Regieleki", "Regidrago", "Glastrier", "Spectrier",
			];
			const species = this.dex.species.get(set.species || set.name);
			if (!tundraDex.includes(species.baseSpecies) && !tundraDex.includes(species.name)) {
				return [`${species.baseSpecies} is not in the Crown Tundra Pokédex.`];
			}
		},
	},
	galarexpansionpokedex: {
		effectType: 'ValidatorRule',
		name: 'Galar Expansion Pokedex',
		desc: "Only allows Pok&eacute;mon native to the Galar region, Isle of Armor, or Crown Tundra (Sw/Sh + Expansion Pass)",
		onValidateSet(set, format) {
			const galarDex = [
				"Grookey", "Thwackey", "Rillaboom", "Scorbunny", "Raboot", "Cinderace", "Sobble", "Drizzile", "Inteleon", "Blipbug", "Dottler", "Orbeetle", "Caterpie", "Metapod", "Butterfree", "Grubbin", "Charjabug", "Vikavolt", "Hoothoot", "Noctowl", "Rookidee", "Corvisquire", "Corviknight", "Skwovet", "Greedent", "Pidove", "Tranquill", "Unfezant", "Nickit", "Thievul", "Zigzagoon", "Linoone", "Obstagoon", "Wooloo", "Dubwool", "Lotad", "Lombre", "Ludicolo", "Seedot", "Nuzleaf", "Shiftry", "Chewtle", "Drednaw", "Purrloin", "Liepard", "Yamper", "Boltund", "Bunnelby", "Diggersby", "Minccino", "Cinccino", "Bounsweet", "Steenee", "Tsareena", "Oddish", "Gloom", "Vileplume", "Bellossom", "Budew", "Roselia", "Roserade", "Wingull", "Pelipper", "Joltik", "Galvantula", "Electrike", "Manectric", "Vulpix", "Ninetales", "Growlithe", "Arcanine", "Vanillite", "Vanillish", "Vanilluxe", "Swinub", "Piloswine", "Mamoswine", "Delibird", "Snorunt", "Glalie", "Froslass", "Baltoy", "Claydol", "Mudbray", "Mudsdale", "Dwebble", "Crustle", "Golett", "Golurk", "Munna", "Musharna", "Natu", "Xatu", "Stufful", "Bewear", "Snover", "Abomasnow", "Krabby", "Kingler", "Wooper", "Quagsire", "Corphish", "Crawdaunt", "Nincada", "Ninjask", "Shedinja", "Tyrogue", "Hitmonlee", "Hitmonchan", "Hitmontop", "Pancham", "Pangoro", "Klink", "Klang", "Klinklang", "Combee", "Vespiquen", "Bronzor", "Bronzong", "Ralts", "Kirlia", "Gardevoir", "Gallade", "Drifloon", "Drifblim", "Gossifleur", "Eldegoss", "Cherubi", "Cherrim", "Stunky", "Skuntank", "Tympole", "Palpitoad", "Seismitoad", "Duskull", "Dusclops", "Dusknoir", "Machop", "Machoke", "Machamp", "Gastly", "Haunter", "Gengar", "Magikarp", "Gyarados", "Goldeen", "Seaking", "Remoraid", "Octillery", "Shellder", "Cloyster", "Feebas", "Milotic", "Basculin", "Wishiwashi", "Pyukumuku", "Trubbish", "Garbodor", "Sizzlipede", "Centiskorch", "Rolycoly", "Carkol", "Coalossal", "Diglett", "Dugtrio", "Drilbur", "Excadrill", "Roggenrola", "Boldore", "Gigalith", "Timburr", "Gurdurr", "Conkeldurr", "Woobat", "Swoobat", "Noibat", "Noivern", "Onix", "Steelix", "Arrokuda", "Barraskewda", "Meowth", "Perrserker", "Persian", "Milcery", "Alcremie", "Cutiefly", "Ribombee", "Ferroseed", "Ferrothorn", "Pumpkaboo", "Gourgeist", "Pichu", "Pikachu", "Raichu", "Eevee", "Vaporeon", "Jolteon", "Flareon", "Espeon", "Umbreon", "Leafeon", "Glaceon", "Sylveon", "Applin", "Flapple", "Appletun", "Espurr", "Meowstic", "Swirlix", "Slurpuff", "Spritzee", "Aromatisse", "Dewpider", "Araquanid", "Wynaut", "Wobbuffet", "Farfetch\u2019d", "Sirfetch\u2019d", "Chinchou", "Lanturn", "Croagunk", "Toxicroak", "Scraggy", "Scrafty", "Stunfisk", "Shuckle", "Barboach", "Whiscash", "Shellos", "Gastrodon", "Wimpod", "Golisopod", "Binacle", "Barbaracle", "Corsola", "Cursola", "Impidimp", "Morgrem", "Grimmsnarl", "Hatenna", "Hattrem", "Hatterene", "Salandit", "Salazzle", "Pawniard", "Bisharp", "Throh", "Sawk", "Koffing", "Weezing", "Bonsly", "Sudowoodo", "Cleffa", "Clefairy", "Clefable", "Togepi", "Togetic", "Togekiss", "Munchlax", "Snorlax", "Cottonee", "Whimsicott", "Rhyhorn", "Rhydon", "Rhyperior", "Gothita", "Gothorita", "Gothitelle", "Solosis", "Duosion", "Reuniclus", "Karrablast", "Escavalier", "Shelmet", "Accelgor", "Elgyem", "Beheeyem", "Cubchoo", "Beartic", "Rufflet", "Braviary", "Vullaby", "Mandibuzz", "Skorupi", "Drapion", "Litwick", "Lampent", "Chandelure", "Inkay", "Malamar", "Sneasel", "Weavile", "Sableye", "Mawile", "Maractus", "Sigilyph", "Riolu", "Lucario", "Torkoal", "Mimikyu", "Cufant", "Copperajah", "Qwilfish", "Frillish", "Jellicent", "Mareanie", "Toxapex", "Cramorant", "Toxel", "Toxtricity", "Toxtricity-Low-Key", "Silicobra", "Sandaconda", "Hippopotas", "Hippowdon", "Durant", "Heatmor", "Helioptile", "Heliolisk", "Hawlucha", "Trapinch", "Vibrava", "Flygon", "Axew", "Fraxure", "Haxorus", "Yamask", "Runerigus", "Cofagrigus", "Honedge", "Doublade", "Aegislash", "Ponyta", "Rapidash", "Sinistea", "Polteageist", "Indeedee", "Phantump", "Trevenant", "Morelull", "Shiinotic", "Oranguru", "Passimian", "Morpeko", "Falinks", "Drampa", "Turtonator", "Togedemaru", "Snom", "Frosmoth", "Clobbopus", "Grapploct", "Pincurchin", "Mantyke", "Mantine", "Wailmer", "Wailord", "Bergmite", "Avalugg", "Dhelmise", "Lapras", "Lunatone", "Solrock", "Mime Jr.", "Mr. Mime", "Mr. Rime", "Darumaka", "Darmanitan", "Stonjourner", "Eiscue", "Duraludon", "Rotom", "Ditto", "Dracozolt", "Arctozolt", "Dracovish", "Arctovish", "Charmander", "Charmeleon", "Charizard", "Type: Null", "Silvally", "Larvitar", "Pupitar", "Tyranitar", "Deino", "Zweilous", "Hydreigon", "Goomy", "Sliggoo", "Goodra", "Jangmo-o", "Hakamo-o", "Kommo-o", "Dreepy", "Drakloak", "Dragapult",
				"Slowpoke", "Slowbro", "Slowking", "Buneary", "Lopunny", "Happiny", "Chansey", "Blissey", "Skwovet", "Greedent", "Igglybuff", "Jigglypuff", "Wigglytuff", "Blipbug", "Dottler", "Fomantis", "Lurantis", "Applin", "Flapple", "Appletun", "Fletchling", "Fletchinder", "Talonflame", "Shinx", "Luxio", "Luxray", "Klefki", "Pawniard", "Bisharp", "Abra", "Kadabra", "Alakazam", "Ralts", "Kirlia", "Gardevoir", "Gallade", "Krabby", "Kingler", "Tentacool", "Tentacruel", "Magikarp", "Gyarados", "Remoraid", "Octillery", "Mantyke", "Mantine", "Wingull", "Pelipper", "Skorupi", "Drapion", "Dunsparce", "Bouffalant", "Lickitung", "Lickilicky", "Chewtle", "Drednaw", "Wooper", "Quagsire", "Goomy", "Sliggoo", "Goodra", "Druddigon", "Shelmet", "Accelgor", "Karrablast", "Escavalier", "Bulbasaur", "Ivysaur", "Venusaur", "Squirtle", "Wartortle", "Blastoise", "Venipede", "Whirlipede", "Scolipede", "Foongus", "Amoonguss", "Comfey", "Tangela", "Tangrowth", "Croagunk", "Toxicroak", "Pichu", "Pikachu", "Raichu", "Zorua", "Zoroark", "Oranguru", "Passimian", "Corphish", "Crawdaunt", "Cramorant", "Goldeen", "Seaking", "Arrokuda", "Barraskewda", "Staryu", "Starmie", "Kubfu", "Urshifu", "Emolga", "Dedenne", "Morpeko", "Magnemite", "Magneton", "Magnezone", "Inkay", "Malamar", "Wishiwashi", "Carvanha", "Sharpedo", "Lillipup", "Herdier", "Stoutland", "Tauros", "Miltank", "Scyther", "Scizor", "Pinsir", "Heracross", "Dwebble", "Crustle", "Wimpod", "Golisopod", "Pincurchin", "Mareanie", "Toxapex", "Clobbopus", "Grapploct", "Shellder", "Cloyster", "Sandygast", "Palossand", "Drifloon", "Drifblim", "Barboach", "Whiscash", "Azurill", "Marill", "Azumarill", "Poliwag", "Poliwhirl", "Poliwrath", "Politoed", "Psyduck", "Golduck", "Whismur", "Loudred", "Exploud", "Woobat", "Swoobat", "Skarmory", "Roggenrola", "Boldore", "Gigalith", "Rockruff", "Lycanroc", "Salandit", "Salazzle", "Scraggy", "Scrafty", "Mienfoo", "Mienshao", "Jangmo-o", "Hakamo-o", "Kommo-o", "Sandshrew", "Sandslash", "Cubone", "Marowak", "Kangaskhan", "Torkoal", "Silicobra", "Sandaconda", "Sandile", "Krokorok", "Krookodile", "Rufflet", "Braviary", "Vullaby", "Mandibuzz", "Rhyhorn", "Rhydon", "Rhyperior", "Larvesta", "Volcarona", "Chinchou", "Lanturn", "Wailmer", "Wailord", "Frillish", "Jellicent", "Skrelp", "Dragalge", "Clauncher", "Clawitzer", "Horsea", "Seadra", "Kingdra", "Petilil", "Lilligant", "Combee", "Vespiquen", "Exeggcute", "Exeggutor", "Ditto", "Porygon", "Porygon2", "Porygon-Z",
				"Nidoran-F", "Nidorina", "Nidoqueen", "Nidoran-M", "Nidorino", "Nidoking", "Clefairy", "Clefable", "Zubat", "Golbat", "Ponyta", "Rapidash", "Mr. Mime", "Jynx", "Electabuzz", "Magmar", "Magikarp", "Gyarados", "Lapras", "Eevee", "Vaporeon", "Jolteon", "Flareon", "Omanyte", "Omastar", "Kabuto", "Kabutops", "Aerodactyl", "Snorlax", "Articuno", "Zapdos", "Moltres", "Dratini", "Dragonair", "Dragonite", "Crobat", "Cleffa", "Espeon", "Umbreon", "Shuckle", "Sneasel", "Swinub", "Piloswine", "Delibird", "Smoochum", "Elekid", "Magby", "Larvitar", "Pupitar", "Tyranitar", "Zigzagoon", "Linoone", "Sableye", "Mawile", "Aron", "Lairon", "Aggron", "Swablu", "Altaria", "Barboach", "Whiscash", "Baltoy", "Claydol", "Lileep", "Cradily", "Anorith", "Armaldo", "Feebas", "Milotic", "Absol", "Snorunt", "Glalie", "Spheal", "Sealeo", "Walrein", "Relicanth", "Bagon", "Shelgon", "Salamence", "Beldum", "Metang", "Metagross", "Regirock", "Regice", "Registeel", "Bronzor", "Bronzong", "Spiritomb", "Gible", "Gabite", "Garchomp", "Munchlax", "Riolu", "Lucario", "Snover", "Abomasnow", "Weavile", "Electivire", "Magmortar", "Leafeon", "Glaceon", "Mamoswine", "Froslass", "Audino", "Timburr", "Gurdurr", "Conkeldurr", "Cottonee", "Whimsicott", "Basculin", "Darumaka", "Darmanitan", "Tirtouga", "Carracosta", "Archen", "Archeops", "Gothita", "Gothorita", "Gothitelle", "Solosis", "Duosion", "Reuniclus", "Vanillite", "Vanillish", "Vanilluxe", "Karrablast", "Escavalier", "Joltik", "Galvantula", "Ferroseed", "Ferrothorn", "Litwick", "Lampent", "Chandelure", "Cubchoo", "Beartic", "Cryogonal", "Shelmet", "Accelgor", "Druddigon", "Golett", "Golurk", "Heatmor", "Durant", "Deino", "Zweilous", "Hydreigon", "Cobalion", "Terrakion", "Virizion", "Tyrunt", "Tyrantrum", "Amaura", "Aurorus", "Sylveon", "Carbink", "Phantump", "Trevenant", "Bergmite", "Avalugg", "Noibat", "Noivern", "Dewpider", "Araquanid", "Mimikyu", "Dhelmise", "Skwovet", "Greedent", "Rookidee", "Corvisquire", "Corviknight", "Gossifleur", "Eldegoss", "Wooloo", "Dubwool", "Yamper", "Boltund", "Rolycoly", "Carkol", "Coalossal", "Sizzlipede", "Centiskorch", "Sinistea", "Polteageist", "Hatenna", "Hattrem", "Hatterene", "Impidimp", "Morgrem", "Grimmsnarl", "Obstagoon", "Mr. Rime", "Pincurchin", "Snom", "Frosmoth", "Stonjourner", "Eiscue", "Indeedee", "Morpeko", "Cufant", "Copperajah", "Dreepy", "Drakloak", "Dragapult", "Regieleki", "Regidrago", "Glastrier", "Spectrier",
			];
			const species = this.dex.species.get(set.species || set.name);
			if (!galarDex.includes(species.baseSpecies) && !galarDex.includes(species.name)) {
				return [`${species.baseSpecies} is not in the Galar, Isle of Armor, or Crown Tundra Pokédexes.`];
			}
		},
	},
	potd: {
		effectType: 'Rule',
		name: 'PotD',
		onBegin() {
			if (global.Config && global.Config.potd) {
				this.add('rule', "Pokemon of the Day: " + this.dex.species.get(Config.potd).name);
			}
		},
	},
	teampreview: {
		effectType: 'Rule',
		name: 'Team Preview',
		desc: "Allows each player to see the Pok&eacute;mon on their opponent's team before they choose their lead Pok&eacute;mon",
		onBegin() {
			this.add('clearpoke');
			for (const pokemon of this.getAllPokemon()) {
				const details = pokemon.details.replace(', shiny', '')
					.replace(/(Arceus|Gourgeist|Pumpkaboo|Silvally|Urshifu)(-[a-zA-Z?-]+)?/g, '$1-*');
				this.add('poke', pokemon.side.id, details, '');
			}
		},
		onFieldTeamPreview() {
			this.makeRequest('teampreview');
		},
	},
	onevsone: {
		effectType: 'Rule',
		name: 'One vs One',
		desc: "Only allows one Pok&eacute;mon in battle",
		onValidateTeam(team, format) {
			if (format.gameType !== 'singles') {
				return [`One vs One is for singles formats.`, `(Use Two vs Two in doubles)`];
			}
		},
		onFieldStart() {
			if (this.format.gameType === 'singles') (this.format as any).teamLength = {battle: 1};
		},
	},
	twovstwo: {
		effectType: 'Rule',
		name: 'Two vs Two',
		desc: "Only allows two Pok&eacute;mon in battle",
		onValidateTeam(team, format) {
			if (format.gameType === 'triples') {
				return [`Two vs Two is for non-triples formats.`];
			}
		},
		onFieldStart() {
			if (this.format.gameType !== 'triples') (this.format as any).teamLength = {battle: 2};
		},
	},
	littlecup: {
		effectType: 'ValidatorRule',
		name: 'Little Cup',
		desc: "Only allows Pok&eacute;mon that can evolve and don't have any prior evolutions",
		onValidateSet(set) {
			const species = this.dex.species.get(set.species || set.name);
			if (species.prevo && this.dex.species.get(species.prevo).gen <= this.gen) {
				return [set.species + " isn't the first in its evolution family."];
			}
			if (!species.nfe) {
				return [set.species + " doesn't have an evolution family."];
			}
			// Temporary hack for LC past-gen formats and other mashups
			if (set.level > 5) {
				return [`${set.species} can't be above level 5 in Little Cup formats.`];
			}
		},
	},
	blitz: {
		effectType: 'Rule',
		name: 'Blitz',
		// THIS 100% INTENTIONALLY SAYS TEN SECONDS PER TURN
		// IGNORE maxPerTurn. addPerTurn IS 5, TRANSLATING TO AN INCREMENT OF 10.
		desc: "Super-fast 'Blitz' timer giving 30 second Team Preview and 10 seconds per turn.",
		onBegin() {
			this.add('rule', 'Blitz: Super-fast timer');
		},
		timer: {starting: 15, addPerTurn: 5, maxPerTurn: 15, maxFirstTurn: 40, grace: 30},
	},
	vgctimer: {
		effectType: 'Rule',
		name: 'VGC Timer',
		desc: "VGC's timer: 90 second Team Preview, 7 minutes Your Time, 1 minute per turn",
		timer: {
			starting: 7 * 60, addPerTurn: 0, maxPerTurn: 55, maxFirstTurn: 90,
			grace: 90, timeoutAutoChoose: true, dcTimerBank: false,
		},
	},
	speciesclause: {
		effectType: 'ValidatorRule',
		name: 'Species Clause',
		desc: "Prevents teams from having more than one Pok&eacute;mon from the same species",
		onBegin() {
			this.add('rule', 'Species Clause: Limit one of each Pokémon');
		},
		onValidateTeam(team, format) {
			const speciesTable: Set<number> = new Set();
			for (const set of team) {
				const species = this.dex.species.get(set.species);
				if (speciesTable.has(species.num)) {
					return [`You are limited to one of each Pokémon by Species Clause.`, `(You have more than one ${species.baseSpecies})`];
				}
				speciesTable.add(species.num);
			}
		},
	},
	nicknameclause: {
		effectType: 'ValidatorRule',
		name: 'Nickname Clause',
		desc: "Prevents teams from having more than one Pok&eacute;mon with the same nickname",
		onValidateTeam(team, format) {
			const nameTable: Set<string> = new Set();
			for (const set of team) {
				const name = set.name;
				if (name) {
					if (name === this.dex.species.get(set.species).baseSpecies) continue;
					if (nameTable.has(name)) {
						return [`Your Pokémon must have different nicknames.`, `(You have more than one ${name})`];
					}
					nameTable.add(name);
				}
			}
			// Illegality of impersonation of other species is
			// hardcoded in team-validator.js, so we are done.
		},
	},
	itemclause: {
		effectType: 'ValidatorRule',
		name: 'Item Clause',
		desc: "Prevents teams from having more than one Pok&eacute;mon with the same item",
		onBegin() {
			this.add('rule', 'Item Clause: Limit one of each item');
		},
		onValidateTeam(team) {
			const itemTable: Set<string> = new Set();
			for (const set of team) {
				const item = this.toID(set.item);
				if (!item) continue;
				if (itemTable.has(item)) {
					return [
						`You are limited to one of each item by Item Clause.`,
						`(You have more than one ${this.dex.items.get(item).name})`,
					];
				}
				itemTable.add(item);
			}
		},
	},
	"2abilityclause": {
		effectType: 'ValidatorRule',
		name: '2 Ability Clause',
		desc: "Prevents teams from having more than two Pok&eacute;mon with the same ability",
		onBegin() {
			this.add('rule', '2 Ability Clause: Limit two of each ability');
		},
		onValidateTeam(team) {
			const abilityTable = new Map<string, number>();
			const base: {[k: string]: string} = {
				airlock: 'cloudnine',
				battlearmor: 'shellarmor',
				clearbody: 'whitesmoke',
				dazzling: 'queenlymajesty',
				emergencyexit: 'wimpout',
				filter: 'solidrock',
				gooey: 'tanglinghair',
				insomnia: 'vitalspirit',
				ironbarbs: 'roughskin',
				libero: 'protean',
				minus: 'plus',
				moxie: 'chillingneigh',
				powerofalchemy: 'receiver',
				propellertail: 'stalwart',
				teravolt: 'moldbreaker',
				turboblaze: 'moldbreaker',
			};
			for (const set of team) {
				let ability = this.toID(set.ability);
				if (!ability) continue;
				if (ability in base) ability = base[ability] as ID;
				if ((abilityTable.get(ability) || 0) >= 2) {
					return [
						`You are limited to two of each ability by 2 Ability Clause.`,
						`(You have more than two ${this.dex.abilities.get(ability).name} variants)`,
					];
				}
				abilityTable.set(ability, (abilityTable.get(ability) || 0) + 1);
			}
		},
	},
	ohkoclause: {
		effectType: 'ValidatorRule',
		name: 'OHKO Clause',
		desc: "Bans all OHKO moves, such as Fissure",
		onBegin() {
			this.add('rule', 'OHKO Clause: OHKO moves are banned');
		},
		onValidateSet(set) {
			const problems: string[] = [];
			if (set.moves) {
				for (const moveId of set.moves) {
					const move = this.dex.moves.get(moveId);
					if (move.ohko) problems.push(move.name + ' is banned by OHKO Clause.');
				}
			}
			return problems;
		},
	},
	evasionabilitiesclause: {
		effectType: 'ValidatorRule',
		name: 'Evasion Abilities Clause',
		desc: "Bans abilities that boost Evasion under certain weather conditions",
		banlist: ['Sand Veil', 'Snow Cloak'],
		onBegin() {
			this.add('rule', 'Evasion Abilities Clause: Evasion abilities are banned');
		},
	},
	evasionmovesclause: {
		effectType: 'ValidatorRule',
		name: 'Evasion Moves Clause',
		desc: "Bans moves that consistently raise the user's evasion when used",
		banlist: ['Minimize', 'Double Team'],
		onBegin() {
			this.add('rule', 'Evasion Moves Clause: Evasion moves are banned');
		},
	},
	accuracymovesclause: {
		effectType: 'ValidatorRule',
		name: 'Accuracy Moves Clause',
		desc: "Bans moves that have a chance to lower the target's accuracy when used",
		banlist: [
			'Flash', 'Kinesis', 'Leaf Tornado', 'Mirror Shot', 'Mud Bomb', 'Mud-Slap', 'Muddy Water', 'Night Daze', 'Octazooka', 'Sand Attack', 'Smokescreen',
		],
		onBegin() {
			this.add('rule', 'Accuracy Moves Clause: Accuracy-lowering moves are banned');
		},
	},
	sleepmovesclause: {
		effectType: 'ValidatorRule',
		name: 'Sleep Moves Clause',
		desc: "Bans all moves that induce sleep, such as Hypnosis",
		banlist: ['Yawn'],
		onBegin() {
			this.add('rule', 'Sleep Clause: Sleep-inducing moves are banned');
		},
		onValidateSet(set) {
			const problems = [];
			if (set.moves) {
				for (const id of set.moves) {
					const move = this.dex.moves.get(id);
					if (move.status && move.status === 'slp') problems.push(move.name + ' is banned by Sleep Clause.');
				}
			}
			return problems;
		},
	},
	gravitysleepclause: {
		effectType: 'ValidatorRule',
		name: 'Gravity Sleep Clause',
		desc: "Bans sleep moves below 100% accuracy, in conjunction with Gravity or Gigantamax Orbeetle",
		banlist: [
			'Gravity ++ Grass Whistle', 'Gravity ++ Hypnosis', 'Gravity ++ Lovely Kiss', 'Gravity ++ Sing', 'Gravity ++ Sleep Powder',
		],
		onValidateTeam(team) {
			let hasOrbeetle = false;
			let hasSleepMove = false;
			for (const set of team) {
				const species = this.dex.species.get(set.species);
				if (species.name === "Orbeetle" && set.gigantamax) hasOrbeetle = true;
				if (!hasOrbeetle && species.name === "Orbeetle-Gmax") hasOrbeetle = true;
				for (const moveid of set.moves) {
					const move = this.dex.moves.get(moveid);
					if (move.status && move.status === 'slp' && move.accuracy < 100) hasSleepMove = true;
				}
			}
			if (hasOrbeetle && hasSleepMove) {
				return [`The combination of Gravity and Gigantamax Orbeetle on the same team is banned.`];
			}
		},
		onBegin() {
			this.add('rule', 'Gravity Sleep Clause: The combination of sleep-inducing moves with imperfect accuracy and Gravity or Gigantamax Orbeetle are banned');
		},
	},
	endlessbattleclause: {
		effectType: 'Rule',
		name: 'Endless Battle Clause',
		desc: "Prevents players from forcing a battle which their opponent cannot end except by forfeit",
		// implemented in sim/battle.js, see https://dex.pokemonshowdown.com/articles/battlerules#endlessbattleclause for the specification.
		onBegin() {
			this.add('rule', 'Endless Battle Clause: Forcing endless battles is banned');
		},
	},
	moodyclause: {
		effectType: 'ValidatorRule',
		name: 'Moody Clause',
		desc: "Bans the ability Moody",
		banlist: ['Moody'],
		onBegin() {
			this.add('rule', 'Moody Clause: Moody is banned');
		},
	},
	swaggerclause: {
		effectType: 'ValidatorRule',
		name: 'Swagger Clause',
		desc: "Bans the move Swagger",
		banlist: ['Swagger'],
		onBegin() {
			this.add('rule', 'Swagger Clause: Swagger is banned');
		},
	},
	batonpassclause: {
		effectType: 'ValidatorRule',
		name: 'Baton Pass Clause',
		desc: "Stops teams from having more than one Pok&eacute;mon with Baton Pass, and no Pok&eacute;mon may be capable of passing boosts to both Speed and another stat",
		banlist: ["Baton Pass > 1"],
		onBegin() {
			this.add('rule', 'Baton Pass Clause: Limit one Baton Passer, can\'t pass Spe and other stats simultaneously');
		},
		onValidateSet(set, format, setHas) {
			if (!('move:batonpass' in setHas)) return;

			const item = this.dex.items.get(set.item);
			const ability = this.toID(set.ability);
			let speedBoosted: boolean | string = false;
			let nonSpeedBoosted: boolean | string = false;

			for (const moveId of set.moves) {
				const move = this.dex.moves.get(moveId);
				if (move.id === 'flamecharge' || (move.boosts && move.boosts.spe && move.boosts.spe > 0)) {
					speedBoosted = true;
				}
				const nonSpeedBoostedMoves = [
					'acupressure', 'bellydrum', 'chargebeam', 'curse', 'diamondstorm', 'fellstinger', 'fierydance',
					'flowershield', 'poweruppunch', 'rage', 'rototiller', 'skullbash', 'stockpile',
				];
				if (nonSpeedBoostedMoves.includes(move.id) ||
					move.boosts && ((move.boosts.atk && move.boosts.atk > 0) || (move.boosts.def && move.boosts.def > 0) ||
					(move.boosts.spa && move.boosts.spa > 0) || (move.boosts.spd && move.boosts.spd > 0))) {
					nonSpeedBoosted = true;
				}
				if (item.zMove && move.type === item.zMoveType && move.zMove?.boost) {
					const boosts = move.zMove.boost;
					if (boosts.spe && boosts.spe > 0) {
						if (!speedBoosted) speedBoosted = move.name;
					}
					if (
						((boosts.atk && boosts.atk > 0) || (boosts.def && boosts.def > 0) ||
						(boosts.spa && boosts.spa > 0) || (boosts.spd && boosts.spd > 0))
					) {
						if (!nonSpeedBoosted || move.name === speedBoosted) nonSpeedBoosted = move.name;
					}
				}
			}

			const speedBoostedAbilities = ['motordrive', 'rattled', 'speedboost', 'steadfast', 'weakarmor'];
			const speedBoostedItems = ['blazikenite', 'eeviumz', 'kommoniumz', 'salacberry'];
			if (speedBoostedAbilities.includes(ability) || speedBoostedItems.includes(item.id)) {
				speedBoosted = true;
			}
			if (!speedBoosted) return;

			const nonSpeedBoostedAbilities = [
				'angerpoint', 'competitive', 'defiant', 'download', 'justified', 'lightningrod', 'moxie', 'sapsipper', 'stormdrain',
			];
			const nonSpeedBoostedItems = [
				'absorbbulb', 'apicotberry', 'cellbattery', 'eeviumz', 'ganlonberry', 'keeberry', 'kommoniumz', 'liechiberry',
				'luminousmoss', 'marangaberry', 'petayaberry', 'snowball', 'starfberry', 'weaknesspolicy',
			];
			if (nonSpeedBoostedAbilities.includes(ability) || nonSpeedBoostedItems.includes(item.id)) {
				nonSpeedBoosted = true;
			}
			if (!nonSpeedBoosted) return;

			// if both boost sources are Z-moves, and they're distinct
			if (speedBoosted !== nonSpeedBoosted && typeof speedBoosted === 'string' && typeof nonSpeedBoosted === 'string') return;

			return [
				`${set.name || set.species} can Baton Pass both Speed and a different stat, which is banned by Baton Pass Clause.`,
			];
		},
	},
	"3batonpassclause": {
		effectType: 'ValidatorRule',
		name: '3 Baton Pass Clause',
		desc: "Stops teams from having more than three Pok&eacute;mon with Baton Pass",
		banlist: ["Baton Pass > 3"],
		onBegin() {
			this.add('rule', '3 Baton Pass Clause: Limit three Baton Passers');
		},
	},
	cfzclause: {
		effectType: 'ValidatorRule',
		name: 'CFZ Clause',
		desc: "Bans the use of crystal-free Z-Moves",
		banlist: [
			'10,000,000 Volt Thunderbolt', 'Acid Downpour', 'All-Out Pummeling', 'Black Hole Eclipse', 'Bloom Doom',
			'Breakneck Blitz', 'Catastropika', 'Clangorous Soulblaze', 'Continental Crush', 'Corkscrew Crash',
			'Devastating Drake', 'Extreme Evoboost', 'Genesis Supernova', 'Gigavolt Havoc', 'Guardian of Alola',
			'Hydro Vortex', 'Inferno Overdrive', 'Let\'s Snuggle Forever', 'Light That Burns the Sky',
			'Malicious Moonsault', 'Menacing Moonraze Maelstrom', 'Never-Ending Nightmare', 'Oceanic Operetta',
			'Pulverizing Pancake', 'Savage Spin-Out', 'Searing Sunraze Smash', 'Shattered Psyche', 'Sinister Arrow Raid',
			'Soul-Stealing 7-Star Strike', 'Splintered Stormshards', 'Stoked Sparksurfer', 'Subzero Slammer',
			'Supersonic Skystrike', 'Tectonic Rage', 'Twinkle Tackle',
		],
		onBegin() {
			this.add('rule', 'CFZ Clause: Crystal-free Z-Moves are banned');
		},
	},
	zmoveclause: {
		effectType: 'ValidatorRule',
		name: 'Z-Move Clause',
		desc: "Bans Pok&eacute;mon from holding Z-Crystals",
		onValidateSet(set) {
			const item = this.dex.items.get(set.item);
			if (item.zMove) return [`${set.name || set.species}'s item ${item.name} is banned by Z-Move Clause.`];
		},
		onBegin() {
			this.add('rule', 'Z-Move Clause: Z-Moves are banned');
		},
	},
	notfullyevolved: {
		effectType: 'ValidatorRule',
		name: 'Not Fully Evolved',
		desc: "Bans Pok&eacute;mon that are fully evolved or can't evolve",
		onValidateSet(set) {
			const species = this.dex.species.get(set.species);
			if (!species.nfe) {
				return [set.species + " cannot evolve."];
			}
		},
	},
	hppercentagemod: {
		effectType: 'Rule',
		name: 'HP Percentage Mod',
		desc: "Shows the HP of Pok&eacute;mon in percentages",
		onBegin() {
			this.add('rule', 'HP Percentage Mod: HP is shown in percentages');
			this.reportPercentages = true;
		},
	},
	exacthpmod: {
		effectType: 'Rule',
		name: 'Exact HP Mod',
		desc: "Shows the exact HP of all Pok&eacute;mon",
		onBegin() {
			this.add('rule', 'Exact HP Mod: Exact HP is shown');
			this.reportExactHP = true;
		},
	},
	cancelmod: {
		effectType: 'Rule',
		name: 'Cancel Mod',
		desc: "Allows players to change their own choices before their opponents make one",
		onBegin() {
			this.supportCancel = true;
		},
	},
	sleepclausemod: {
		effectType: 'Rule',
		name: 'Sleep Clause Mod',
		desc: "Prevents players from putting more than one of their opponent's Pok&eacute;mon to sleep at a time, and bans Mega Gengar from using Hypnosis",
		banlist: ['Hypnosis + Gengarite'],
		onBegin() {
			this.add('rule', 'Sleep Clause Mod: Limit one foe put to sleep');
		},
		onSetStatus(status, target, source) {
			if (source && source.isAlly(target)) {
				return;
			}
			if (status.id === 'slp') {
				for (const pokemon of target.side.pokemon) {
					if (pokemon.hp && pokemon.status === 'slp') {
						if (!pokemon.statusState.source || !pokemon.statusState.source.isAlly(pokemon)) {
							this.add('-message', 'Sleep Clause Mod activated.');
							return false;
						}
					}
				}
			}
		},
	},
	stadiumsleepclause: {
		effectType: 'Rule',
		name: 'Stadium Sleep Clause',
		desc: "Prevents players from putting one of their opponent's Pok\u00E9mon to sleep if any of the opponent's other Pok\u00E9mon are asleep (different from Sleep Clause Mod because putting your own Pok\u00E9mon to sleep is enough to prevent opponents from putting your others to sleep).",
		onBegin() {
			this.add('rule', 'Stadium Sleep Clause: Limit one foe put to sleep');
		},
		onSetStatus(status, target, source) {
			if (source && source.isAlly(target)) {
				return;
			}
			if (status.id === 'slp') {
				for (const pokemon of target.side.pokemon) {
					if (pokemon.hp && pokemon.status === 'slp') {
						this.add('-message', "Sleep Clause activated. (In Stadium, Sleep Clause activates if any of the opponent's Pokemon are asleep, even if self-inflicted from Rest)");
						return false;
					}
				}
			}
		},
	},
	switchpriorityclausemod: {
		effectType: 'Rule',
		name: 'Switch Priority Clause Mod',
		desc: "Makes a faster Pokémon switch first when double-switching, unlike in Emerald link battles, where player 1's Pokémon would switch first",
		onBegin() {
			this.add('rule', 'Switch Priority Clause Mod: Faster Pokémon switch first');
		},
	},
	desyncclausemod: {
		effectType: 'Rule',
		name: 'Desync Clause Mod',
		desc: 'If a desync would happen, the move fails instead. This rule currently covers Psywave and Counter.',
		onBegin() {
			this.add('rule', 'Desync Clause Mod: Desyncs changed to move failure.');
		},
		// Hardcoded in gen1/moves.ts
		// Can't be disabled (no precedent for how else to handle desyncs)
	},
	deoxyscamouflageclause: {
		effectType: 'Rule',
		name: 'Deoxys Camouflage Clause',
		desc: "Reveals the Deoxys forme when it is sent in battle.",
		// Hardcoded into effect, cannot be disabled.
		onBegin() {
			this.add('rule', 'Deoxys Camouflage Clause: Reveals the Deoxys forme when it is sent in battle.');
		},
	},
	freezeclausemod: {
		effectType: 'Rule',
		name: 'Freeze Clause Mod',
		desc: "Prevents players from freezing more than one of their opponent's Pok&eacute;mon at a time",
		onBegin() {
			this.add('rule', 'Freeze Clause Mod: Limit one foe frozen');
		},
		onSetStatus(status, target, source) {
			if (source && source.isAlly(target)) {
				return;
			}
			if (status.id === 'frz') {
				for (const pokemon of target.side.pokemon) {
					if (pokemon.status === 'frz') {
						this.add('-message', 'Freeze Clause activated.');
						return false;
					}
				}
			}
		},
	},
	sametypeclause: {
		effectType: 'ValidatorRule',
		name: 'Same Type Clause',
		desc: "Forces all Pok&eacute;mon on a team to share a type with each other",
		onBegin() {
			this.add('rule', 'Same Type Clause: Pokémon in a team must share a type');
		},
		onValidateTeam(team) {
			let typeTable: string[] = [];
			for (const [i, set] of team.entries()) {
				let species = this.dex.species.get(set.species);
				if (!species.types) return [`Invalid pokemon ${set.name || set.species}`];
				if (i === 0) {
					typeTable = species.types;
				} else {
					typeTable = typeTable.filter(type => species.types.includes(type));
				}
				if (this.gen >= 7) {
					const item = this.dex.items.get(set.item);
					if (item.megaStone && species.baseSpecies === item.megaEvolves) {
						species = this.dex.species.get(item.megaStone);
						typeTable = typeTable.filter(type => species.types.includes(type));
					}
					if (item.id === "ultranecroziumz" && species.baseSpecies === "Necrozma") {
						species = this.dex.species.get("Necrozma-Ultra");
						typeTable = typeTable.filter(type => species.types.includes(type));
					}
				}
				if (!typeTable.length) return [`Your team must share a type.`];
			}
		},
	},
	megarayquazaclause: {
		effectType: 'Rule',
		name: 'Mega Rayquaza Clause',
		desc: "Prevents Rayquaza from mega evolving",
		onBegin() {
			this.add('rule', 'Mega Rayquaza Clause: You cannot mega evolve Rayquaza');
			for (const pokemon of this.getAllPokemon()) {
				if (pokemon.species.id === 'rayquaza') pokemon.canMegaEvo = null;
			}
		},
	},
	dynamaxclause: {
		effectType: 'Rule',
		name: 'Dynamax Clause',
		desc: "Prevents Pok&eacute;mon from dynamaxing",
		onValidateSet(set) {
			if (set.gigantamax) {
				return [
					`Your set for ${set.species} is flagged as Gigantamax, but Gigantamaxing is disallowed`,
					`(If this was a mistake, disable Gigantamaxing on the set.)`,
				];
			}
		},
		onBegin() {
			for (const side of this.sides) {
				side.dynamaxUsed = true;
			}
			this.add('rule', 'Dynamax Clause: You cannot dynamax');
		},
	},
	arceusevlimit: {
		effectType: 'ValidatorRule',
		name: 'Arceus EV Limit',
		desc: "Restricts Arceus to a maximum of 100 EVs in any one stat, and only multiples of 10",
		onValidateSet(set) {
			const species = this.dex.species.get(set.species);
			if (species.num === 493 && set.evs) {
				let stat: StatID;
				for (stat in set.evs) {
					const ev = set.evs[stat];
					if (ev > 100) {
						return [
							"Arceus can't have more than 100 EVs in any stat, because Arceus is only obtainable from level 100 events.",
							"Level 100 Pokemon can only gain EVs from vitamins (Carbos etc), which are capped at 100 EVs.",
						];
					}
					if (!(
						ev % 10 === 0 ||
						(ev % 10 === 8 && ev % 4 === 0)
					)) {
						return [
							"Arceus can only have EVs that are multiples of 10, because Arceus is only obtainable from level 100 events.",
							"Level 100 Pokemon can only gain EVs from vitamins (Carbos etc), which boost in multiples of 10.",
						];
					}
				}
			}
		},
	},
	inversemod: {
		effectType: 'Rule',
		name: 'Inverse Mod',
		desc: "The mod for Inverse Battle which inverts the type effectiveness chart; weaknesses become resistances, while resistances and immunities become weaknesses",
		onNegateImmunity: false,
		onBegin() {
			this.add('rule', 'Inverse Mod: Weaknesses become resistances, while resistances and immunities become weaknesses.');
		},
		onEffectivenessPriority: 1,
		onEffectiveness(typeMod, target, type, move) {
			// The effectiveness of Freeze Dry on Water isn't reverted
			if (move && move.id === 'freezedry' && type === 'Water') return;
			if (move && !this.dex.getImmunity(move, type)) return 1;
			return -typeMod;
		},
	},
	stabmonsmovelegality: {
		effectType: 'ValidatorRule',
		name: 'STABmons Move Legality',
		desc: "Allows Pok&eacute;mon to use any move that they or a previous evolution/out-of-battle forme share a type with",
		checkCanLearn(move, species, setSources, set) {
			const nonstandard = move.isNonstandard === 'Past' && !this.ruleTable.has('standardnatdex');
			if (!nonstandard && !move.isZ && !move.isMax && !this.ruleTable.isRestricted(`move:${move.id}`)) {
				const dex = this.dex;
				let types: string[];
				if (species.forme || species.otherFormes) {
					const baseSpecies = dex.species.get(species.baseSpecies);
					const originalForme = dex.species.get(species.changesFrom || species.name);
					types = originalForme.types;
					if (baseSpecies.otherFormes) {
						for (const formeName of baseSpecies.otherFormes) {
							if (baseSpecies.prevo) {
								const prevo = dex.species.get(baseSpecies.prevo);
								if (prevo.evos.includes(formeName)) continue;
							}
							const forme = dex.species.get(formeName);
							if (forme.changesFrom === originalForme.name && !forme.battleOnly) {
								types = types.concat(forme.types);
							}
						}
					}
				} else {
					types = species.types;
				}

				let prevo = species.prevo;
				while (prevo) {
					const prevoSpecies = dex.species.get(prevo);
					types = types.concat(prevoSpecies.types);
					prevo = prevoSpecies.prevo;
				}
				if (types.includes(move.type)) return null;
			}
			return this.checkCanLearn(move, species, setSources, set);
		},
	},
	alphabetcupmovelegality: {
		effectType: 'ValidatorRule',
		name: 'Alphabet Cup Move Legality',
		desc: "Allows Pok&eacute;mon to use any move that shares the same first letter as their name or a previous evolution's name.",
		checkCanLearn(move, species, setSources, set) {
			const nonstandard = move.isNonstandard === 'Past' && !this.ruleTable.has('standardnatdex');
			if (!nonstandard && !move.isZ && !move.isMax && !this.ruleTable.isRestricted(`move:${move.id}`)) {
				const letters = [species.id[0]];
				let prevo = species.prevo;
				while (prevo) {
					const prevoSpecies = this.dex.species.get(prevo);
					letters.push(prevoSpecies.id[0]);
					prevo = prevoSpecies.prevo;
				}
				if (letters.includes(move.id[0])) return null;
			}
			return this.checkCanLearn(move, species, setSources, set);
		},
	},
	allowtradeback: {
		effectType: 'ValidatorRule',
		name: 'Allow Tradeback',
		desc: "Allows Gen 1 pokemon to have moves from their Gen 2 learnsets",
		// Implemented in team-validator.js
	},
	allowavs: {
		effectType: 'ValidatorRule',
		name: 'Allow AVs',
		desc: "Tells formats with the 'letsgo' mod to take Awakening Values into consideration when calculating stats",
		// implemented in TeamValidator#validateStats
	},
	nfeclause: {
		effectType: 'ValidatorRule',
		name: 'NFE Clause',
		desc: "Bans all NFE Pokemon",
		onValidateSet(set) {
			const species = this.dex.species.get(set.species || set.name);
			if (species.nfe) {
				if (this.ruleTable.has(`+pokemon:${species.id}`)) return;
				return [`${set.species} is banned due to NFE Clause.`];
			}
		},
	},
	mimicglitch: {
		effectType: 'ValidatorRule',
		name: 'Mimic Glitch',
		desc: "Allows any Pokemon with access to Assist, Copycat, Metronome, Mimic, or Transform to gain access to almost any other move.",
		// Implemented in sim/team-validator.ts
	},
	overflowstatmod: {
		effectType: 'Rule',
		name: 'Overflow Stat Mod',
		desc: "Caps stats at 654 after a positive nature, or 655 after a negative nature",
		// Implemented in sim/battle.ts
	},
	formeclause: {
		effectType: 'ValidatorRule',
		name: 'Forme Clause',
		desc: "Prevents teams from having more than one Pok&eacute;mon of the same forme",
		onBegin() {
			this.add('rule', 'Forme Clause: Limit one of each forme of a Pokémon');
		},
		onValidateTeam(team) {
			const formeTable: Set<string> = new Set();
			for (const set of team) {
				let species = this.dex.species.get(set.species);
				if (species.name !== species.baseSpecies) {
					const baseSpecies = this.dex.species.get(species.baseSpecies);
					if (
						species.types.join('/') === baseSpecies.types.join('/') &&
						Object.values(species.baseStats).join('/') === Object.values(baseSpecies.baseStats).join('/')
					) {
						species = baseSpecies;
					}
				}
				if (formeTable.has(species.name)) {
					return [
						`You are limited to one of each forme of a Pokémon by Forme Clause.`,
						`(You have more than one of ${species.name})`,
					];
				}
				formeTable.add(species.name);
			}
		},
	},
	'350cupmod': {
		effectType: 'Rule',
		name: '350 Cup Mod',
		desc: "If a Pok&eacute;mon's BST is 350 or lower, all of its stats get doubled.",
		onBegin() {
			this.add('rule', '350 Cup Mod: If a Pokemon\'s BST is 350 or lower, all of its stats get doubled.');
		},
		onModifySpeciesPriority: 2,
		onModifySpecies(species) {
			const newSpecies = this.dex.deepClone(species);
			if (newSpecies.bst <= 350) {
				newSpecies.bst = 0;
				for (const stat in newSpecies.baseStats) {
					newSpecies.baseStats[stat] = this.clampIntRange(newSpecies.baseStats[stat] * 2, 1, 255);
					newSpecies.bst += newSpecies.baseStats[stat];
				}
			}
			return newSpecies;
		},
	},
	flippedmod: {
		effectType: 'Rule',
		name: 'Flipped Mod',
		desc: "Every Pok&eacute;mon's stats are reversed. HP becomes Spe, Atk becomes Sp. Def, Def becomes Sp. Atk, and vice versa.",
		onBegin() {
			this.add('rule', 'Flipped Mod: Pokemon have their stats flipped (HP becomes Spe, vice versa).');
		},
		onModifySpeciesPriority: 2,
		onModifySpecies(species) {
			const newSpecies = this.dex.deepClone(species);
			const reversedNums = Object.values(newSpecies.baseStats).reverse();
			for (const [i, statName] of Object.keys(newSpecies.baseStats).entries()) {
				newSpecies.baseStats[statName] = reversedNums[i];
			}
			return newSpecies;
		},
	},
	scalemonsmod: {
		effectType: 'Rule',
		name: 'Scalemons Mod',
		desc: "Every Pok&eacute;mon's stats, barring HP, are scaled to give them a BST as close to 600 as possible",
		onBegin() {
			this.add('rule', 'Scalemons Mod: Every Pokemon\'s stats, barring HP, are scaled to come as close to a BST of 600 as possible');
		},
		onModifySpeciesPriority: 1,
		onModifySpecies(species) {
			const newSpecies = this.dex.deepClone(species);
			const bstWithoutHp: number = newSpecies.bst - newSpecies.baseStats['hp'];
			const scale = 600 - newSpecies.baseStats['hp'];
			newSpecies.bst = newSpecies.baseStats['hp'];
			for (const stat in newSpecies.baseStats) {
				if (stat === 'hp') continue;
				newSpecies.baseStats[stat] = this.clampIntRange(newSpecies.baseStats[stat] * scale / bstWithoutHp, 1, 255);
				newSpecies.bst += newSpecies.baseStats[stat];
			}
			return newSpecies;
		},
	},
	teamtypepreview: {
		effectType: 'Rule',
		name: 'Team Type Preview',
		desc: "Allows each player to see the Pok&eacute;mon on their opponent's team and those Pok&eacute;mon's types before they choose their lead Pok&eacute;mon",
		onBegin() {
			for (const side of this.sides) {
				for (const pokemon of side.pokemon) {
					const details = pokemon.details.replace(', shiny', '')
						.replace(/(Arceus|Gourgeist|Pumpkaboo|Silvally|Urshifu)(-[a-zA-Z?-]+)?/g, '$1-*');
					this.add('poke', pokemon.side.id, details, '');
				}
				let buf = 'raw|';
				for (const pokemon of side.pokemon) {
					if (!buf.endsWith('|')) buf += '/</span>&#8203;';
					buf += `<span style="white-space:nowrap"><psicon pokemon="${pokemon.species.id}" />`;
					for (const type of pokemon.species.types) {
						buf += `<psicon type="${type}" /> `;
					}
				}
				this.add(`${buf}</span>`);
			}
		},
		onFieldTeamPreview() {
			this.makeRequest('teampreview');
		},
	},
	aaarestrictedabilities: {
		effectType: 'ValidatorRule',
		name: 'AAA Restricted Abilities',
		desc: "Allows validation for AAA formats to use restricted abilities instead of banned ones.",
		onValidateSet(set) {
			const ability = this.dex.abilities.get(set.ability);
			if (this.ruleTable.isRestricted(`ability:${ability.id}`)) {
				const species = this.dex.species.get(set.species);
				if (!Object.values(species.abilities).includes(ability.name)) {
					return [
						`The Ability "${ability.name}" is restricted.`,
						`(Only Pok\u00e9mon that get ${ability.name} naturally can use it.)`,
					];
				}
			}
		},
	},
	eventmovesclause: {
		effectType: 'ValidatorRule',
		name: 'Event Moves Clause',
		desc: "Bans moves only obtainable through events.",
		onBegin() {
			this.add('rule', 'Event Moves Clause: Event-only moves are banned');
		},
		onValidateSet(set) {
			const species = this.dex.species.get(set.species);
			const learnsetData = {...(this.dex.data.Learnsets[species.id]?.learnset || {})};
			let prevo = species.prevo;
			while (prevo) {
				const prevoSpecies = this.dex.species.get(prevo);
				const prevoLsetData = this.dex.data.Learnsets[prevoSpecies.id]?.learnset || {};
				for (const moveid in prevoLsetData) {
					if (!(moveid in learnsetData)) {
						learnsetData[moveid] = prevoLsetData[moveid];
					} else {
						learnsetData[moveid].push(...prevoLsetData[moveid]);
					}
				}
				prevo = prevoSpecies.prevo;
			}
			const problems = [];
			if (set.moves?.length) {
				for (const move of set.moves) {
					if (learnsetData[this.toID(move)] && !learnsetData[this.toID(move)].filter(v => !v.includes('S')).length) {
						problems.push(`${species.name}'s move ${move} is obtainable only through events.`);
					}
				}
			}
			if (problems.length) problems.push(`(Event-only moves are banned.)`);
			return problems;
		},
	},
	cuplevellimit: {
		effectType: 'ValidatorRule',
		name: 'Cup Level Limit',
		desc: "Teams are restricted to a total maximum Level limit and Pokemon are restricted to a set range of Levels",
		onValidateTeam(team, format) {
			if (!format.teamLength?.battle) return;
			if (!format.cupLevelLimit) return;
			const teamLevels = [];
			for (const set of team) {
				teamLevels.push(set.level);
			}
			teamLevels.sort((a, b) => b - a);
			let combinedLowestLevels = 0;
			for (let i = 0; i < format.teamLength.battle; i++) {
				combinedLowestLevels += teamLevels.pop()!;
			}
			if (combinedLowestLevels > format.cupLevelLimit.total) {
				return [
					`The combined levels of the ${format.teamLength.battle} lowest Leveled Pokemon of your team is ${combinedLowestLevels}, above the format's maximum combined level of ${format.cupLevelLimit.total}.`,
				];
			}
		},
		onValidateSet(set, format) {
			if (!format.cupLevelLimit) return;
			if (set.level < format.cupLevelLimit.range[0]) {
				return [
					`${set.name || set.species} is Level ${set.level}, below the format's minimum Level of ${format.cupLevelLimit.range[0]}.`,
				];
			}
			if (set.level > format.cupLevelLimit.range[1]) {
				return [
					`${set.name || set.species} is Level ${set.level}, above the format's maximum Level of ${format.cupLevelLimit.range[1]}.`,
				];
			}
		},
	},
	stadiumitemsclause: {
		effectType: 'ValidatorRule',
		name: 'Stadium Items Clause',
		desc: "Bans items that are not usable in Pokemon Stadium 2.",
		banlist: ['Fast Ball', 'Friend Ball', 'Great Ball', 'Heavy Ball', 'Level Ball', 'Love Ball', 'Lure Ball', 'Master Ball', 'Moon Ball', 'Park Ball', 'Poke Ball', 'Safari Ball', 'Ultra Ball', 'Fire Stone', 'Leaf Stone', 'Moon Stone', 'Sun Stone', 'Thunder Stone', 'Upgrade', 'Water Stone', 'Mail'],
	},
	nintendocup2000movelegality: {
		effectType: 'ValidatorRule',
		name: "Nintendo Cup 2000 Move Legality",
		desc: "Prevents Pok\u00e9mon from having moves that would only be obtainable in Pok\u00e9mon Crystal.",
		// Implemented in mods/gen2/rulesets.ts
	},
	nintendocup1997movelegality: {
		effectType: 'ValidatorRule',
		name: "Nintendo Cup 1997 Move Legality",
		desc: "Bans move combinations on Pok\u00e9mon that weren't legal in Nintendo Cup 1997.",
		// Implemented in mods/gen1jpn/rulesets.ts
	},
<<<<<<< HEAD
	multipleabilities: {
		effectType: 'Rule',
		name: 'Multiple Abilities',
		desc: "Allows the simulator to recognize that Pok&eacute;mon may have multiple abilities active simulataneously.",
		// Implemented in sim and data
	},
	pokebilitiesrule: {
		effectType: 'Rule',
		name: 'Pokebilities Rule',
		desc: "Pokebilities battle effects: Pok&eacute;mon have all of their released abilities simultaneously.",
		ruleset: ['Multiple Abilities'],
		onBegin() {
			this.add('rule', 'Pokebilities Rule: Pokémon have all of their released abilities simultaneously.');

			for (const pokemon of this.getAllPokemon()) {
				if (pokemon.ability === this.toID(pokemon.species.abilities['S'])) {
					continue;
				}
				const existingPseudoAbilities = pokemon.m.pseudoAbilities || [];
				pokemon.m.pokebilitiesPseudoAbilities = Object.keys(pokemon.species.abilities)
					.filter(key => key !== 'S' && (key !== 'H' || !pokemon.species.unreleasedHidden))
					.map(key => this.toID(pokemon.species.abilities[key as "0" | "1" | "H" | "S"]))
					.filter(ability => ability !== pokemon.ability);
				pokemon.m.pseudoAbilities = [...new Set(pokemon.m.pokebilitiesPseudoAbilities.concat(existingPseudoAbilities))];
			}
		},
		onSwitchInPriority: 3,
		onSwitchIn(pokemon) {
			if (pokemon.m.pseudoAbilities) {
				for (const pseudoAbility of pokemon.m.pseudoAbilities) {
					const volatileName = "ability:" + pseudoAbility;
					if (pokemon.getVolatile(volatileName)) continue;
					pokemon.addVolatile(volatileName, pokemon);
				}
			}
		},
		onAfterMega(pokemon) {
			if (!pokemon.m.pokebilitiesPseudoAbilities) return; // Only clear our own pseudo-abilities

			for (const pseudoAbility of pokemon.m.pokebilitiesPseudoAbilities) {
				pokemon.removeVolatile('ability:' + pseudoAbility);
			}
			pokemon.m.pseudoAbilities = pokemon.m.pseudoAbilities.filter(
				(ability: string) => !pokemon.m.pokebilitiesPseudoAbilities.includes(ability)
			);
			pokemon.m.pokebilitiesPseudoAbilities = undefined;
		},
	},
	sharedpowerrule: {
		effectType: 'Rule',
		name: 'Shared Power Rule',
		desc: "Shared Power battle effects: Once a Pok&eacute;mon switches in, its ability is shared with the rest of the team.",
		ruleset: ['Multiple Abilities'],
		onBegin() {
			this.add('rule', 'Shared Power Rule: Once a Pokémon switches in, its ability is shared with the rest of the team');
		},
		getSharedPower(pokemon) {
			const sharedPower = new Set<string>();
			for (const ally of pokemon.side.pokemon) {
				if (ally.previouslySwitchedIn > 0) {
					sharedPower.add(ally.baseAbility);
				}
			}
			sharedPower.delete(pokemon.baseAbility);
			return sharedPower;
		},
		onBeforeSwitchIn(pokemon) {
			const rulesets = this.dex.data.Rulesets;
			const rule = rulesets.hasOwnProperty('sharedpowerrule') ? rulesets['sharedpowerrule'] as Format : null;
			if (!rule) return;

			for (const ability of rule.getSharedPower!(pokemon)) {
				const effect = 'ability:' + ability;
				pokemon.volatiles[effect] = {id: this.toID(effect), target: pokemon};
				if (!pokemon.m.pseudoAbilities) pokemon.m.pseudoAbilities = [];
				if (!pokemon.m.pseudoAbilities.includes(ability)) pokemon.m.pseudoAbilities.push(ability);
			}
		},
		onSwitchInPriority: 2,
		onSwitchIn(pokemon) {
			const rulesets = this.dex.data.Rulesets;
			const rule = rulesets.hasOwnProperty('sharedpowerrule') ? rulesets['sharedpowerrule'] as Format : null;
			if (!rule) return;

			for (const ability of rule.getSharedPower!(pokemon)) {
				const effect = 'ability:' + ability;
				delete pokemon.volatiles[effect];
				pokemon.addVolatile(effect);
			}
=======
	noswitching: {
		effectType: 'Rule',
		name: 'No Switching',
		desc: 'All Pok\u00e9mon are trapped (cannot switch naturally, but can as the effect of an item, move, or Ability).',
		onBegin() {
			this.add('rule', 'No Switching: All Pok\u00e9mon are trapped');
		},
		onTrapPokemon(pokemon) {
			pokemon.trapped = true;
>>>>>>> 771c60d4
		},
	},
};<|MERGE_RESOLUTION|>--- conflicted
+++ resolved
@@ -1357,7 +1357,17 @@
 		desc: "Bans move combinations on Pok\u00e9mon that weren't legal in Nintendo Cup 1997.",
 		// Implemented in mods/gen1jpn/rulesets.ts
 	},
-<<<<<<< HEAD
+	noswitching: {
+		effectType: 'Rule',
+		name: 'No Switching',
+		desc: 'All Pok\u00e9mon are trapped (cannot switch naturally, but can as the effect of an item, move, or Ability).',
+		onBegin() {
+			this.add('rule', 'No Switching: All Pok\u00e9mon are trapped');
+		},
+		onTrapPokemon(pokemon) {
+			pokemon.trapped = true;
+		},
+	},
 	multipleabilities: {
 		effectType: 'Rule',
 		name: 'Multiple Abilities',
@@ -1447,17 +1457,6 @@
 				delete pokemon.volatiles[effect];
 				pokemon.addVolatile(effect);
 			}
-=======
-	noswitching: {
-		effectType: 'Rule',
-		name: 'No Switching',
-		desc: 'All Pok\u00e9mon are trapped (cannot switch naturally, but can as the effect of an item, move, or Ability).',
-		onBegin() {
-			this.add('rule', 'No Switching: All Pok\u00e9mon are trapped');
-		},
-		onTrapPokemon(pokemon) {
-			pokemon.trapped = true;
->>>>>>> 771c60d4
 		},
 	},
 };