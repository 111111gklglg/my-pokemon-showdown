--- conflicted
+++ resolved
@@ -166,15 +166,8 @@
 		}
 
 		// Develop additional move lists
-<<<<<<< HEAD
-		const badWithSetup = ['healbell', 'pursuit', 'toxic'];
+		const badWithSetup = ['pursuit', 'toxic'];
 		const statusMoves = this.cachedStatusMoves;
-=======
-		const badWithSetup = ['pursuit', 'toxic'];
-		const statusMoves = this.dex.moves.all()
-			.filter(move => move.category === 'Status')
-			.map(move => move.id);
->>>>>>> 7251aad2
 
 		// General incompatibilities
 		const incompatiblePairs = [
