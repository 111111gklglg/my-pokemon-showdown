export const Items: {[itemid: string]: ItemData} = {
	abomasite: {
		name: "Abomasite",
		spritenum: 575,
		megaStone: "Abomasnow-Mega",
		megaEvolves: "Abomasnow",
		itemUser: ["Abomasnow"],
		onTakeItem(item, source) {
			if (item.megaEvolves === source.baseSpecies.baseSpecies) return false;
			return true;
		},
		num: 674,
		gen: 6,
		isNonstandard: "Past",
	},
	absolite: {
		name: "Absolite",
		spritenum: 576,
		megaStone: "Absol-Mega",
		megaEvolves: "Absol",
		itemUser: ["Absol"],
		onTakeItem(item, source) {
			if (item.megaEvolves === source.baseSpecies.baseSpecies) return false;
			return true;
		},
		num: 677,
		gen: 6,
		isNonstandard: "Past",
	},
	absorbbulb: {
		name: "Absorb Bulb",
		spritenum: 2,
		fling: {
			basePower: 30,
		},
		onDamagingHit(damage, target, source, move) {
			if (move.type === 'Water') {
				target.useItem();
			}
		},
		boosts: {
			spa: 1,
		},
		num: 545,
		gen: 5,
	},
	adamantorb: {
		name: "Adamant Orb",
		spritenum: 4,
		fling: {
			basePower: 60,
		},
		onBasePowerPriority: 15,
		onBasePower(basePower, user, target, move) {
			if (move && user.baseSpecies.name === 'Dialga' && (move.type === 'Steel' || move.type === 'Dragon')) {
				return this.chainModify([4915, 4096]);
			}
		},
		itemUser: ["Dialga"],
		num: 135,
		gen: 4,
	},
	adrenalineorb: {
		name: "Adrenaline Orb",
		spritenum: 660,
		fling: {
			basePower: 30,
		},
		onBoostPriority: 1,
		onBoost(boost, target) {
			target.itemState.lastAtk = target.boosts['atk'];
		},
		onAfterBoost(boost, target, source, effect) {
			const noAtkChange = boost.atk! < 0 && target.boosts['atk'] === -6 && target.itemState.lastAtk === -6;
			const noContraryAtkChange = boost.atk! > 0 && target.boosts['atk'] === 6 && target.itemState.lastAtk === 6;
			if (target.boosts['spe'] === 6 || noAtkChange || noContraryAtkChange) {
				return;
			}
<<<<<<< HEAD
			if (effect.name === "Intimidate") {
=======
			if (effect.name === 'Intimidate') {
>>>>>>> 3e3f7f95
				target.useItem();
			}
		},
		boosts: {
			spe: 1,
		},
		num: 846,
		gen: 7,
	},
	aerodactylite: {
		name: "Aerodactylite",
		spritenum: 577,
		megaStone: "Aerodactyl-Mega",
		megaEvolves: "Aerodactyl",
		itemUser: ["Aerodactyl"],
		onTakeItem(item, source) {
			if (item.megaEvolves === source.baseSpecies.baseSpecies) return false;
			return true;
		},
		num: 672,
		gen: 6,
		isNonstandard: "Past",
	},
	aggronite: {
		name: "Aggronite",
		spritenum: 578,
		megaStone: "Aggron-Mega",
		megaEvolves: "Aggron",
		itemUser: ["Aggron"],
		onTakeItem(item, source) {
			if (item.megaEvolves === source.baseSpecies.baseSpecies) return false;
			return true;
		},
		num: 667,
		gen: 6,
		isNonstandard: "Past",
	},
	aguavberry: {
		name: "Aguav Berry",
		spritenum: 5,
		isBerry: true,
		naturalGift: {
			basePower: 80,
			type: "Dragon",
		},
		onUpdate(pokemon) {
			if (pokemon.hp <= pokemon.maxhp / 4 || (pokemon.hp <= pokemon.maxhp / 2 && pokemon.hasAbility('gluttony'))) {
				pokemon.eatItem();
			}
		},
		onTryEatItem(item, pokemon) {
			if (!this.runEvent('TryHeal', pokemon)) return false;
		},
		onEat(pokemon) {
			this.heal(pokemon.baseMaxhp * 0.33);
			if (pokemon.getNature().minus === 'spd') {
				pokemon.addVolatile('confusion');
			}
		},
		num: 162,
		gen: 3,
	},
	airballoon: {
		name: "Air Balloon",
		spritenum: 6,
		fling: {
			basePower: 10,
		},
		onStart(target) {
			if (!target.ignoringItem() && !this.field.getPseudoWeather('gravity')) {
				this.add('-item', target, 'Air Balloon');
			}
		},
		// airborneness implemented in sim/pokemon.js:Pokemon#isGrounded
		onDamagingHit(damage, target, source, move) {
			this.add('-enditem', target, 'Air Balloon');
			target.item = '';
			target.itemState = {id: '', target};
			this.runEvent('AfterUseItem', target, null, null, this.dex.items.get('airballoon'));
		},
		onAfterSubDamage(damage, target, source, effect) {
			this.debug('effect: ' + effect.id);
			if (effect.effectType === 'Move') {
				this.add('-enditem', target, 'Air Balloon');
				target.item = '';
				target.itemState = {id: '', target};
				this.runEvent('AfterUseItem', target, null, null, this.dex.items.get('airballoon'));
			}
		},
		num: 541,
		gen: 5,
	},
	alakazite: {
		name: "Alakazite",
		spritenum: 579,
		megaStone: "Alakazam-Mega",
		megaEvolves: "Alakazam",
		itemUser: ["Alakazam"],
		onTakeItem(item, source) {
			if (item.megaEvolves === source.baseSpecies.baseSpecies) return false;
			return true;
		},
		num: 679,
		gen: 6,
		isNonstandard: "Past",
	},
	aloraichiumz: {
		name: "Aloraichium Z",
		spritenum: 655,
		onTakeItem: false,
		zMove: "Stoked Sparksurfer",
		zMoveFrom: "Thunderbolt",
		itemUser: ["Raichu-Alola"],
		num: 803,
		gen: 7,
		isNonstandard: "Past",
	},
	altarianite: {
		name: "Altarianite",
		spritenum: 615,
		megaStone: "Altaria-Mega",
		megaEvolves: "Altaria",
		itemUser: ["Altaria"],
		onTakeItem(item, source) {
			if (item.megaEvolves === source.baseSpecies.baseSpecies) return false;
			return true;
		},
		num: 755,
		gen: 6,
		isNonstandard: "Past",
	},
	ampharosite: {
		name: "Ampharosite",
		spritenum: 580,
		megaStone: "Ampharos-Mega",
		megaEvolves: "Ampharos",
		itemUser: ["Ampharos"],
		onTakeItem(item, source) {
			if (item.megaEvolves === source.baseSpecies.baseSpecies) return false;
			return true;
		},
		num: 658,
		gen: 6,
		isNonstandard: "Past",
	},
	apicotberry: {
		name: "Apicot Berry",
		spritenum: 10,
		isBerry: true,
		naturalGift: {
			basePower: 100,
			type: "Ground",
		},
		onUpdate(pokemon) {
			if (pokemon.hp <= pokemon.maxhp / 4 || (pokemon.hp <= pokemon.maxhp / 2 && pokemon.hasAbility('gluttony'))) {
				pokemon.eatItem();
			}
		},
		onEat(pokemon) {
			this.boost({spd: 1});
		},
		num: 205,
		gen: 3,
	},
	armorfossil: {
		name: "Armor Fossil",
		spritenum: 12,
		fling: {
			basePower: 100,
		},
		num: 104,
		gen: 4,
		isNonstandard: "Past",
	},
	aspearberry: {
		name: "Aspear Berry",
		spritenum: 13,
		isBerry: true,
		naturalGift: {
			basePower: 80,
			type: "Ice",
		},
		onUpdate(pokemon) {
			if (pokemon.status === 'frz') {
				pokemon.eatItem();
			}
		},
		onEat(pokemon) {
			if (pokemon.status === 'frz') {
				pokemon.cureStatus();
			}
		},
		num: 153,
		gen: 3,
	},
	assaultvest: {
		name: "Assault Vest",
		spritenum: 581,
		fling: {
			basePower: 80,
		},
		onModifySpDPriority: 1,
		onModifySpD(spd) {
			return this.chainModify(1.5);
		},
		onDisableMove(pokemon) {
			for (const moveSlot of pokemon.moveSlots) {
				if (this.dex.moves.get(moveSlot.move).category === 'Status') {
					pokemon.disableMove(moveSlot.id);
				}
			}
		},
		num: 640,
		gen: 6,
	},
	audinite: {
		name: "Audinite",
		spritenum: 617,
		megaStone: "Audino-Mega",
		megaEvolves: "Audino",
		itemUser: ["Audino"],
		onTakeItem(item, source) {
			if (item.megaEvolves === source.baseSpecies.baseSpecies) return false;
			return true;
		},
		num: 757,
		gen: 6,
		isNonstandard: "Past",
	},
	babiriberry: {
		name: "Babiri Berry",
		spritenum: 17,
		isBerry: true,
		naturalGift: {
			basePower: 80,
			type: "Steel",
		},
		onSourceModifyDamage(damage, source, target, move) {
			if (move.type === 'Steel' && target.getMoveHitData(move).typeMod > 0) {
				const hitSub = target.volatiles['substitute'] && !move.flags['bypasssub'] && !(move.infiltrates && this.gen >= 6);
				if (hitSub) return;

				if (target.eatItem()) {
					this.debug('-50% reduction');
					this.add('-enditem', target, this.effect, '[weaken]');
					return this.chainModify(0.5);
				}
			}
		},
		onEat() { },
		num: 199,
		gen: 4,
	},
	banettite: {
		name: "Banettite",
		spritenum: 582,
		megaStone: "Banette-Mega",
		megaEvolves: "Banette",
		itemUser: ["Banette"],
		onTakeItem(item, source) {
			if (item.megaEvolves === source.baseSpecies.baseSpecies) return false;
			return true;
		},
		num: 668,
		gen: 6,
		isNonstandard: "Past",
	},
	beastball: {
		name: "Beast Ball",
		spritenum: 661,
		num: 851,
		gen: 7,
		isPokeball: true,
	},
	beedrillite: {
		name: "Beedrillite",
		spritenum: 628,
		megaStone: "Beedrill-Mega",
		megaEvolves: "Beedrill",
		itemUser: ["Beedrill"],
		onTakeItem(item, source) {
			if (item.megaEvolves === source.baseSpecies.baseSpecies) return false;
			return true;
		},
		num: 770,
		gen: 6,
		isNonstandard: "Past",
	},
	belueberry: {
		name: "Belue Berry",
		spritenum: 21,
		isBerry: true,
		naturalGift: {
			basePower: 100,
			type: "Electric",
		},
		onEat: false,
		num: 183,
		gen: 3,
		isNonstandard: "Past",
	},
	berryjuice: {
		name: "Berry Juice",
		spritenum: 22,
		fling: {
			basePower: 30,
		},
		onUpdate(pokemon) {
			if (pokemon.hp <= pokemon.maxhp / 2) {
				if (this.runEvent('TryHeal', pokemon) && pokemon.useItem()) {
					this.heal(20);
				}
			}
		},
		num: 43,
		gen: 2,
	},
	berrysweet: {
		name: "Berry Sweet",
		spritenum: 706,
		fling: {
			basePower: 10,
		},
		num: 1111,
		gen: 8,
	},
	bigroot: {
		name: "Big Root",
		spritenum: 29,
		fling: {
			basePower: 10,
		},
		onTryHealPriority: 1,
		onTryHeal(damage, target, source, effect) {
			const heals = ['drain', 'leechseed', 'ingrain', 'aquaring', 'strengthsap'];
			if (heals.includes(effect.id)) {
				return this.chainModify([5324, 4096]);
			}
		},
		num: 296,
		gen: 4,
	},
	bindingband: {
		name: "Binding Band",
		spritenum: 31,
		fling: {
			basePower: 30,
		},
		// implemented in statuses
		num: 544,
		gen: 5,
	},
	blackbelt: {
		name: "Black Belt",
		spritenum: 32,
		fling: {
			basePower: 30,
		},
		onBasePowerPriority: 15,
		onBasePower(basePower, user, target, move) {
			if (move && move.type === 'Fighting') {
				return this.chainModify([4915, 4096]);
			}
		},
		num: 241,
		gen: 2,
	},
	blacksludge: {
		name: "Black Sludge",
		spritenum: 34,
		fling: {
			basePower: 30,
		},
		onResidualOrder: 5,
		onResidualSubOrder: 4,
		onResidual(pokemon) {
			if (pokemon.hasType('Poison')) {
				this.heal(pokemon.baseMaxhp / 16);
			} else {
				this.damage(pokemon.baseMaxhp / 8);
			}
		},
		num: 281,
		gen: 4,
	},
	blackglasses: {
		name: "Black Glasses",
		spritenum: 35,
		fling: {
			basePower: 30,
		},
		onBasePowerPriority: 15,
		onBasePower(basePower, user, target, move) {
			if (move && move.type === 'Dark') {
				return this.chainModify([4915, 4096]);
			}
		},
		num: 240,
		gen: 2,
	},
	blastoisinite: {
		name: "Blastoisinite",
		spritenum: 583,
		megaStone: "Blastoise-Mega",
		megaEvolves: "Blastoise",
		itemUser: ["Blastoise"],
		onTakeItem(item, source) {
			if (item.megaEvolves === source.baseSpecies.baseSpecies) return false;
			return true;
		},
		num: 661,
		gen: 6,
		isNonstandard: "Past",
	},
	blazikenite: {
		name: "Blazikenite",
		spritenum: 584,
		megaStone: "Blaziken-Mega",
		megaEvolves: "Blaziken",
		itemUser: ["Blaziken"],
		onTakeItem(item, source) {
			if (item.megaEvolves === source.baseSpecies.baseSpecies) return false;
			return true;
		},
		num: 664,
		gen: 6,
		isNonstandard: "Past",
	},
	blueorb: {
		name: "Blue Orb",
		spritenum: 41,
		onSwitchIn(pokemon) {
			if (pokemon.isActive && pokemon.baseSpecies.name === 'Kyogre') {
				this.queue.insertChoice({choice: 'runPrimal', pokemon: pokemon});
			}
		},
		onPrimal(pokemon) {
			pokemon.formeChange('Kyogre-Primal', this.effect, true);
		},
		onTakeItem(item, source) {
			if (source.baseSpecies.baseSpecies === 'Kyogre') return false;
			return true;
		},
		itemUser: ["Kyogre"],
		num: 535,
		gen: 6,
		isNonstandard: "Past",
	},
	blukberry: {
		name: "Bluk Berry",
		spritenum: 44,
		isBerry: true,
		naturalGift: {
			basePower: 90,
			type: "Fire",
		},
		onEat: false,
		num: 165,
		gen: 3,
	},
	blunderpolicy: {
		name: "Blunder Policy",
		spritenum: 716,
		fling: {
			basePower: 80,
		},
		// Item activation located in scripts.js
		num: 1121,
		gen: 8,
	},
	bottlecap: {
		name: "Bottle Cap",
		spritenum: 696,
		fling: {
			basePower: 30,
		},
		num: 795,
		gen: 7,
	},
	brightpowder: {
		name: "Bright Powder",
		spritenum: 51,
		fling: {
			basePower: 10,
		},
		onModifyAccuracyPriority: -2,
		onModifyAccuracy(accuracy) {
			if (typeof accuracy !== 'number') return;
			this.debug('brightpowder - decreasing accuracy');
			return this.chainModify([3686, 4096]);
		},
		num: 213,
		gen: 2,
	},
	buggem: {
		name: "Bug Gem",
		spritenum: 53,
		isGem: true,
		onSourceTryPrimaryHit(target, source, move) {
			if (target === source || move.category === 'Status') return;
			if (move.type === 'Bug' && source.useItem()) {
				source.addVolatile('gem');
			}
		},
		num: 558,
		gen: 5,
		isNonstandard: "Past",
	},
	bugmemory: {
		name: "Bug Memory",
		spritenum: 673,
		onMemory: 'Bug',
		onTakeItem(item, pokemon, source) {
			if ((source && source.baseSpecies.num === 773) || pokemon.baseSpecies.num === 773) {
				return false;
			}
			return true;
		},
		forcedForme: "Silvally-Bug",
		itemUser: ["Silvally-Bug"],
		num: 909,
		gen: 7,
	},
	buginiumz: {
		name: "Buginium Z",
		spritenum: 642,
		onPlate: 'Bug',
		onTakeItem: false,
		zMove: true,
		zMoveType: "Bug",
		forcedForme: "Arceus-Bug",
		num: 787,
		gen: 7,
		isNonstandard: "Past",
	},
	burndrive: {
		name: "Burn Drive",
		spritenum: 54,
		onTakeItem(item, pokemon, source) {
			if ((source && source.baseSpecies.num === 649) || pokemon.baseSpecies.num === 649) {
				return false;
			}
			return true;
		},
		onDrive: 'Fire',
		forcedForme: "Genesect-Burn",
		itemUser: ["Genesect-Burn"],
		num: 118,
		gen: 5,
	},
	cameruptite: {
		name: "Cameruptite",
		spritenum: 625,
		megaStone: "Camerupt-Mega",
		megaEvolves: "Camerupt",
		itemUser: ["Camerupt"],
		onTakeItem(item, source) {
			if (item.megaEvolves === source.baseSpecies.baseSpecies) return false;
			return true;
		},
		num: 767,
		gen: 6,
		isNonstandard: "Past",
	},
	cellbattery: {
		name: "Cell Battery",
		spritenum: 60,
		fling: {
			basePower: 30,
		},
		onDamagingHit(damage, target, source, move) {
			if (move.type === 'Electric') {
				target.useItem();
			}
		},
		boosts: {
			atk: 1,
		},
		num: 546,
		gen: 5,
	},
	charcoal: {
		name: "Charcoal",
		spritenum: 61,
		fling: {
			basePower: 30,
		},
		onBasePowerPriority: 15,
		onBasePower(basePower, user, target, move) {
			if (move && move.type === 'Fire') {
				return this.chainModify([4915, 4096]);
			}
		},
		num: 249,
		gen: 2,
	},
	charizarditex: {
		name: "Charizardite X",
		spritenum: 585,
		megaStone: "Charizard-Mega-X",
		megaEvolves: "Charizard",
		itemUser: ["Charizard"],
		onTakeItem(item, source) {
			if (item.megaEvolves === source.baseSpecies.baseSpecies) return false;
			return true;
		},
		num: 660,
		gen: 6,
		isNonstandard: "Past",
	},
	charizarditey: {
		name: "Charizardite Y",
		spritenum: 586,
		megaStone: "Charizard-Mega-Y",
		megaEvolves: "Charizard",
		itemUser: ["Charizard"],
		onTakeItem(item, source) {
			if (item.megaEvolves === source.baseSpecies.baseSpecies) return false;
			return true;
		},
		num: 678,
		gen: 6,
		isNonstandard: "Past",
	},
	chartiberry: {
		name: "Charti Berry",
		spritenum: 62,
		isBerry: true,
		naturalGift: {
			basePower: 80,
			type: "Rock",
		},
		onSourceModifyDamage(damage, source, target, move) {
			if (move.type === 'Rock' && target.getMoveHitData(move).typeMod > 0) {
				const hitSub = target.volatiles['substitute'] && !move.flags['bypasssub'] && !(move.infiltrates && this.gen >= 6);
				if (hitSub) return;

				if (target.eatItem()) {
					this.debug('-50% reduction');
					this.add('-enditem', target, this.effect, '[weaken]');
					return this.chainModify(0.5);
				}
			}
		},
		onEat() { },
		num: 195,
		gen: 4,
	},
	cheriberry: {
		name: "Cheri Berry",
		spritenum: 63,
		isBerry: true,
		naturalGift: {
			basePower: 80,
			type: "Fire",
		},
		onUpdate(pokemon) {
			if (pokemon.status === 'par') {
				pokemon.eatItem();
			}
		},
		onEat(pokemon) {
			if (pokemon.status === 'par') {
				pokemon.cureStatus();
			}
		},
		num: 149,
		gen: 3,
	},
	cherishball: {
		name: "Cherish Ball",
		spritenum: 64,
		num: 16,
		gen: 4,
		isPokeball: true,
	},
	chestoberry: {
		name: "Chesto Berry",
		spritenum: 65,
		isBerry: true,
		naturalGift: {
			basePower: 80,
			type: "Water",
		},
		onUpdate(pokemon) {
			if (pokemon.status === 'slp') {
				pokemon.eatItem();
			}
		},
		onEat(pokemon) {
			if (pokemon.status === 'slp') {
				pokemon.cureStatus();
			}
		},
		num: 150,
		gen: 3,
	},
	chilanberry: {
		name: "Chilan Berry",
		spritenum: 66,
		isBerry: true,
		naturalGift: {
			basePower: 80,
			type: "Normal",
		},
		onSourceModifyDamage(damage, source, target, move) {
			if (
				move.type === 'Normal' &&
				(!target.volatiles['substitute'] || move.flags['bypasssub'] || (move.infiltrates && this.gen >= 6))
			) {
				if (target.eatItem()) {
					this.debug('-50% reduction');
					this.add('-enditem', target, this.effect, '[weaken]');
					return this.chainModify(0.5);
				}
			}
		},
		onEat() { },
		num: 200,
		gen: 4,
	},
	chilldrive: {
		name: "Chill Drive",
		spritenum: 67,
		onTakeItem(item, pokemon, source) {
			if ((source && source.baseSpecies.num === 649) || pokemon.baseSpecies.num === 649) {
				return false;
			}
			return true;
		},
		onDrive: 'Ice',
		forcedForme: "Genesect-Chill",
		itemUser: ["Genesect-Chill"],
		num: 119,
		gen: 5,
	},
	chippedpot: {
		name: "Chipped Pot",
		spritenum: 720,
		fling: {
			basePower: 80,
		},
		num: 1254,
		gen: 8,
	},
	choiceband: {
		name: "Choice Band",
		spritenum: 68,
		fling: {
			basePower: 10,
		},
		onStart(pokemon) {
			if (pokemon.volatiles['choicelock']) {
				this.debug('removing choicelock: ' + pokemon.volatiles['choicelock']);
			}
			pokemon.removeVolatile('choicelock');
		},
		onModifyMove(move, pokemon) {
			pokemon.addVolatile('choicelock');
		},
		onModifyAtkPriority: 1,
		onModifyAtk(atk, pokemon) {
			if (pokemon.volatiles['dynamax']) return;
			return this.chainModify(1.5);
		},
		isChoice: true,
		num: 220,
		gen: 3,
	},
	choicescarf: {
		name: "Choice Scarf",
		spritenum: 69,
		fling: {
			basePower: 10,
		},
		onStart(pokemon) {
			if (pokemon.volatiles['choicelock']) {
				this.debug('removing choicelock: ' + pokemon.volatiles['choicelock']);
			}
			pokemon.removeVolatile('choicelock');
		},
		onModifyMove(move, pokemon) {
			pokemon.addVolatile('choicelock');
		},
		onModifySpe(spe, pokemon) {
			if (pokemon.volatiles['dynamax']) return;
			return this.chainModify(1.5);
		},
		isChoice: true,
		num: 287,
		gen: 4,
	},
	choicespecs: {
		name: "Choice Specs",
		spritenum: 70,
		fling: {
			basePower: 10,
		},
		onStart(pokemon) {
			if (pokemon.volatiles['choicelock']) {
				this.debug('removing choicelock: ' + pokemon.volatiles['choicelock']);
			}
			pokemon.removeVolatile('choicelock');
		},
		onModifyMove(move, pokemon) {
			pokemon.addVolatile('choicelock');
		},
		onModifySpAPriority: 1,
		onModifySpA(spa, pokemon) {
			if (pokemon.volatiles['dynamax']) return;
			return this.chainModify(1.5);
		},
		isChoice: true,
		num: 297,
		gen: 4,
	},
	chopleberry: {
		name: "Chople Berry",
		spritenum: 71,
		isBerry: true,
		naturalGift: {
			basePower: 80,
			type: "Fighting",
		},
		onSourceModifyDamage(damage, source, target, move) {
			if (move.type === 'Fighting' && target.getMoveHitData(move).typeMod > 0) {
				const hitSub = target.volatiles['substitute'] && !move.flags['bypasssub'] && !(move.infiltrates && this.gen >= 6);
				if (hitSub) return;

				if (target.eatItem()) {
					this.debug('-50% reduction');
					this.add('-enditem', target, this.effect, '[weaken]');
					return this.chainModify(0.5);
				}
			}
		},
		onEat() { },
		num: 189,
		gen: 4,
	},
	clawfossil: {
		name: "Claw Fossil",
		spritenum: 72,
		fling: {
			basePower: 100,
		},
		num: 100,
		gen: 3,
		isNonstandard: "Past",
	},
	cloversweet: {
		name: "Clover Sweet",
		spritenum: 707,
		fling: {
			basePower: 10,
		},
		num: 1112,
		gen: 8,
	},
	cobaberry: {
		name: "Coba Berry",
		spritenum: 76,
		isBerry: true,
		naturalGift: {
			basePower: 80,
			type: "Flying",
		},
		onSourceModifyDamage(damage, source, target, move) {
			if (move.type === 'Flying' && target.getMoveHitData(move).typeMod > 0) {
				const hitSub = target.volatiles['substitute'] && !move.flags['bypasssub'] && !(move.infiltrates && this.gen >= 6);
				if (hitSub) return;

				if (target.eatItem()) {
					this.debug('-50% reduction');
					this.add('-enditem', target, this.effect, '[weaken]');
					return this.chainModify(0.5);
				}
			}
		},
		onEat() { },
		num: 192,
		gen: 4,
	},
	colburberry: {
		name: "Colbur Berry",
		spritenum: 78,
		isBerry: true,
		naturalGift: {
			basePower: 80,
			type: "Dark",
		},
		onSourceModifyDamage(damage, source, target, move) {
			if (move.type === 'Dark' && target.getMoveHitData(move).typeMod > 0) {
				const hitSub = target.volatiles['substitute'] && !move.flags['bypasssub'] && !(move.infiltrates && this.gen >= 6);
				if (hitSub) return;

				if (target.eatItem()) {
					this.debug('-50% reduction');
					this.add('-enditem', target, this.effect, '[weaken]');
					return this.chainModify(0.5);
				}
			}
		},
		onEat() { },
		num: 198,
		gen: 4,
	},
	cornnberry: {
		name: "Cornn Berry",
		spritenum: 81,
		isBerry: true,
		naturalGift: {
			basePower: 90,
			type: "Bug",
		},
		onEat: false,
		num: 175,
		gen: 3,
		isNonstandard: "Past",
	},
	coverfossil: {
		name: "Cover Fossil",
		spritenum: 85,
		fling: {
			basePower: 100,
		},
		num: 572,
		gen: 5,
		isNonstandard: "Past",
	},
	crackedpot: {
		name: "Cracked Pot",
		spritenum: 719,
		fling: {
			basePower: 80,
		},
		num: 1253,
		gen: 8,
	},
	custapberry: {
		name: "Custap Berry",
		spritenum: 86,
		isBerry: true,
		naturalGift: {
			basePower: 100,
			type: "Ghost",
		},
		onFractionalPriorityPriority: -2,
		onFractionalPriority(priority, pokemon) {
			if (
				priority <= 0 &&
				(pokemon.hp <= pokemon.maxhp / 4 || (pokemon.hp <= pokemon.maxhp / 2 && pokemon.hasAbility('gluttony')))
			) {
				if (pokemon.eatItem()) {
					this.add('-activate', pokemon, 'item: Custap Berry', '[consumed]');
					return 0.1;
				}
			}
		},
		onEat() { },
		num: 210,
		gen: 4,
	},
	damprock: {
		name: "Damp Rock",
		spritenum: 88,
		fling: {
			basePower: 60,
		},
		num: 285,
		gen: 4,
	},
	darkgem: {
		name: "Dark Gem",
		spritenum: 89,
		isGem: true,
		onSourceTryPrimaryHit(target, source, move) {
			if (target === source || move.category === 'Status') return;
			if (move.type === 'Dark' && source.useItem()) {
				source.addVolatile('gem');
			}
		},
		num: 562,
		gen: 5,
		isNonstandard: "Past",
	},
	darkmemory: {
		name: "Dark Memory",
		spritenum: 683,
		onMemory: 'Dark',
		onTakeItem(item, pokemon, source) {
			if ((source && source.baseSpecies.num === 773) || pokemon.baseSpecies.num === 773) {
				return false;
			}
			return true;
		},
		forcedForme: "Silvally-Dark",
		itemUser: ["Silvally-Dark"],
		num: 919,
		gen: 7,
	},
	darkiniumz: {
		name: "Darkinium Z",
		spritenum: 646,
		onPlate: 'Dark',
		onTakeItem: false,
		zMove: true,
		zMoveType: "Dark",
		forcedForme: "Arceus-Dark",
		num: 791,
		gen: 7,
		isNonstandard: "Past",
	},
	dawnstone: {
		name: "Dawn Stone",
		spritenum: 92,
		fling: {
			basePower: 80,
		},
		num: 109,
		gen: 4,
	},
	decidiumz: {
		name: "Decidium Z",
		spritenum: 650,
		onTakeItem: false,
		zMove: "Sinister Arrow Raid",
		zMoveFrom: "Spirit Shackle",
		itemUser: ["Decidueye"],
		num: 798,
		gen: 7,
		isNonstandard: "Past",
	},
	deepseascale: {
		name: "Deep Sea Scale",
		spritenum: 93,
		fling: {
			basePower: 30,
		},
		onModifySpDPriority: 2,
		onModifySpD(spd, pokemon) {
			if (pokemon.baseSpecies.name === 'Clamperl') {
				return this.chainModify(2);
			}
		},
		itemUser: ["Clamperl"],
		num: 227,
		gen: 3,
	},
	deepseatooth: {
		name: "Deep Sea Tooth",
		spritenum: 94,
		fling: {
			basePower: 90,
		},
		onModifySpAPriority: 1,
		onModifySpA(spa, pokemon) {
			if (pokemon.baseSpecies.name === 'Clamperl') {
				return this.chainModify(2);
			}
		},
		itemUser: ["Clamperl"],
		num: 226,
		gen: 3,
	},
	destinyknot: {
		name: "Destiny Knot",
		spritenum: 95,
		fling: {
			basePower: 10,
		},
		onAttractPriority: -100,
		onAttract(target, source) {
			this.debug('attract intercepted: ' + target + ' from ' + source);
			if (!source || source === target) return;
			if (!source.volatiles['attract']) source.addVolatile('attract', target);
		},
		num: 280,
		gen: 4,
	},
	diancite: {
		name: "Diancite",
		spritenum: 624,
		megaStone: "Diancie-Mega",
		megaEvolves: "Diancie",
		itemUser: ["Diancie"],
		onTakeItem(item, source) {
			if (item.megaEvolves === source.baseSpecies.baseSpecies) return false;
			return true;
		},
		num: 764,
		gen: 6,
		isNonstandard: "Past",
	},
	diveball: {
		name: "Dive Ball",
		spritenum: 101,
		num: 7,
		gen: 3,
		isPokeball: true,
	},
	domefossil: {
		name: "Dome Fossil",
		spritenum: 102,
		fling: {
			basePower: 100,
		},
		num: 102,
		gen: 3,
		isNonstandard: "Past",
	},
	dousedrive: {
		name: "Douse Drive",
		spritenum: 103,
		onTakeItem(item, pokemon, source) {
			if ((source && source.baseSpecies.num === 649) || pokemon.baseSpecies.num === 649) {
				return false;
			}
			return true;
		},
		onDrive: 'Water',
		forcedForme: "Genesect-Douse",
		itemUser: ["Genesect-Douse"],
		num: 116,
		gen: 5,
	},
	dracoplate: {
		name: "Draco Plate",
		spritenum: 105,
		onPlate: 'Dragon',
		onBasePowerPriority: 15,
		onBasePower(basePower, user, target, move) {
			if (move && move.type === 'Dragon') {
				return this.chainModify([4915, 4096]);
			}
		},
		onTakeItem(item, pokemon, source) {
			if ((source && source.baseSpecies.num === 493) || pokemon.baseSpecies.num === 493) {
				return false;
			}
			return true;
		},
		forcedForme: "Arceus-Dragon",
		num: 311,
		gen: 4,
		isNonstandard: "Unobtainable",
	},
	dragonfang: {
		name: "Dragon Fang",
		spritenum: 106,
		fling: {
			basePower: 70,
		},
		onBasePowerPriority: 15,
		onBasePower(basePower, user, target, move) {
			if (move && move.type === 'Dragon') {
				return this.chainModify([4915, 4096]);
			}
		},
		num: 250,
		gen: 2,
	},
	dragongem: {
		name: "Dragon Gem",
		spritenum: 107,
		isGem: true,
		onSourceTryPrimaryHit(target, source, move) {
			if (target === source || move.category === 'Status') return;
			if (move.type === 'Dragon' && source.useItem()) {
				source.addVolatile('gem');
			}
		},
		num: 561,
		gen: 5,
		isNonstandard: "Past",
	},
	dragonmemory: {
		name: "Dragon Memory",
		spritenum: 682,
		onMemory: 'Dragon',
		onTakeItem(item, pokemon, source) {
			if ((source && source.baseSpecies.num === 773) || pokemon.baseSpecies.num === 773) {
				return false;
			}
			return true;
		},
		forcedForme: "Silvally-Dragon",
		itemUser: ["Silvally-Dragon"],
		num: 918,
		gen: 7,
	},
	dragonscale: {
		name: "Dragon Scale",
		spritenum: 108,
		fling: {
			basePower: 30,
		},
		num: 235,
		gen: 2,
	},
	dragoniumz: {
		name: "Dragonium Z",
		spritenum: 645,
		onPlate: 'Dragon',
		onTakeItem: false,
		zMove: true,
		zMoveType: "Dragon",
		forcedForme: "Arceus-Dragon",
		num: 790,
		gen: 7,
		isNonstandard: "Past",
	},
	dreadplate: {
		name: "Dread Plate",
		spritenum: 110,
		onPlate: 'Dark',
		onBasePowerPriority: 15,
		onBasePower(basePower, user, target, move) {
			if (move && move.type === 'Dark') {
				return this.chainModify([4915, 4096]);
			}
		},
		onTakeItem(item, pokemon, source) {
			if ((source && source.baseSpecies.num === 493) || pokemon.baseSpecies.num === 493) {
				return false;
			}
			return true;
		},
		forcedForme: "Arceus-Dark",
		num: 312,
		gen: 4,
		isNonstandard: "Unobtainable",
	},
	dreamball: {
		name: "Dream Ball",
		spritenum: 111,
		num: 576,
		gen: 5,
		isPokeball: true,
	},
	dubiousdisc: {
		name: "Dubious Disc",
		spritenum: 113,
		fling: {
			basePower: 50,
		},
		num: 324,
		gen: 4,
	},
	durinberry: {
		name: "Durin Berry",
		spritenum: 114,
		isBerry: true,
		naturalGift: {
			basePower: 100,
			type: "Water",
		},
		onEat: false,
		num: 182,
		gen: 3,
		isNonstandard: "Past",
	},
	duskball: {
		name: "Dusk Ball",
		spritenum: 115,
		num: 13,
		gen: 4,
		isPokeball: true,
	},
	duskstone: {
		name: "Dusk Stone",
		spritenum: 116,
		fling: {
			basePower: 80,
		},
		num: 108,
		gen: 4,
	},
	earthplate: {
		name: "Earth Plate",
		spritenum: 117,
		onPlate: 'Ground',
		onBasePowerPriority: 15,
		onBasePower(basePower, user, target, move) {
			if (move && move.type === 'Ground') {
				return this.chainModify([4915, 4096]);
			}
		},
		onTakeItem(item, pokemon, source) {
			if ((source && source.baseSpecies.num === 493) || pokemon.baseSpecies.num === 493) {
				return false;
			}
			return true;
		},
		forcedForme: "Arceus-Ground",
		num: 305,
		gen: 4,
		isNonstandard: "Unobtainable",
	},
	eeviumz: {
		name: "Eevium Z",
		spritenum: 657,
		onTakeItem: false,
		zMove: "Extreme Evoboost",
		zMoveFrom: "Last Resort",
		itemUser: ["Eevee"],
		num: 805,
		gen: 7,
		isNonstandard: "Past",
	},
	ejectbutton: {
		name: "Eject Button",
		spritenum: 118,
		fling: {
			basePower: 30,
		},
		onAfterMoveSecondaryPriority: 2,
		onAfterMoveSecondary(target, source, move) {
			if (source && source !== target && target.hp && move && move.category !== 'Status' && !move.isFutureMove) {
				if (!this.canSwitch(target.side) || target.forceSwitchFlag || target.beingCalledBack || target.isSkyDropped()) return;
				for (const pokemon of this.getAllActive()) {
					if (pokemon.switchFlag === true) return;
				}
				target.switchFlag = true;
				if (target.useItem()) {
					source.switchFlag = false;
				} else {
					target.switchFlag = false;
				}
			}
		},
		num: 547,
		gen: 5,
	},
	ejectpack: {
		name: "Eject Pack",
		spritenum: 714,
		fling: {
			basePower: 50,
		},
		onAfterBoost(boost, target, source, effect) {
			if (this.activeMove?.id === 'partingshot') return;
			let eject = false;
			let i: BoostID;
			for (i in boost) {
				if (boost[i]! < 0) {
					eject = true;
				}
			}
			if (eject) {
				if (target.hp) {
					if (!this.canSwitch(target.side)) return;
					for (const pokemon of this.getAllActive()) {
						if (pokemon.switchFlag === true) return;
					}
					if (target.useItem()) target.switchFlag = true;
				}
			}
		},
		num: 1119,
		gen: 8,
	},
	electirizer: {
		name: "Electirizer",
		spritenum: 119,
		fling: {
			basePower: 80,
		},
		num: 322,
		gen: 4,
	},
	electricgem: {
		name: "Electric Gem",
		spritenum: 120,
		isGem: true,
		onSourceTryPrimaryHit(target, source, move) {
			const pledges = ['firepledge', 'grasspledge', 'waterpledge'];
			if (target === source || move.category === 'Status' || pledges.includes(move.id)) return;
			if (move.type === 'Electric' && source.useItem()) {
				source.addVolatile('gem');
			}
		},
		num: 550,
		gen: 5,
		isNonstandard: "Past",
	},
	electricmemory: {
		name: "Electric Memory",
		spritenum: 679,
		onMemory: 'Electric',
		onTakeItem(item, pokemon, source) {
			if ((source && source.baseSpecies.num === 773) || pokemon.baseSpecies.num === 773) {
				return false;
			}
			return true;
		},
		forcedForme: "Silvally-Electric",
		itemUser: ["Silvally-Electric"],
		num: 915,
		gen: 7,
	},
	electricseed: {
		name: "Electric Seed",
		spritenum: 664,
		fling: {
			basePower: 10,
		},
		onStart(pokemon) {
			if (!pokemon.ignoringItem() && this.field.isTerrain('electricterrain')) {
				pokemon.useItem();
			}
		},
		onAnyTerrainStart() {
			const pokemon = this.effectState.target;
			if (this.field.isTerrain('electricterrain')) {
				pokemon.useItem();
			}
		},
		boosts: {
			def: 1,
		},
		num: 881,
		gen: 7,
	},
	electriumz: {
		name: "Electrium Z",
		spritenum: 634,
		onPlate: 'Electric',
		onTakeItem: false,
		zMove: true,
		zMoveType: "Electric",
		forcedForme: "Arceus-Electric",
		num: 779,
		gen: 7,
		isNonstandard: "Past",
	},
	energypowder: {
		name: "Energy Powder",
		spritenum: 123,
		fling: {
			basePower: 30,
		},
		num: 34,
		gen: 2,
	},
	enigmaberry: {
		name: "Enigma Berry",
		spritenum: 124,
		isBerry: true,
		naturalGift: {
			basePower: 100,
			type: "Bug",
		},
		onHit(target, source, move) {
			if (move && target.getMoveHitData(move).typeMod > 0) {
				if (target.eatItem()) {
					this.heal(target.baseMaxhp / 4);
				}
			}
		},
		onTryEatItem(item, pokemon) {
			if (!this.runEvent('TryHeal', pokemon)) return false;
		},
		onEat() { },
		num: 208,
		gen: 3,
	},
	eviolite: {
		name: "Eviolite",
		spritenum: 130,
		fling: {
			basePower: 40,
		},
		onModifyDefPriority: 2,
		onModifyDef(def, pokemon) {
			if (pokemon.baseSpecies.nfe) {
				return this.chainModify(1.5);
			}
		},
		onModifySpDPriority: 2,
		onModifySpD(spd, pokemon) {
			if (pokemon.baseSpecies.nfe) {
				return this.chainModify(1.5);
			}
		},
		num: 538,
		gen: 5,
	},
	expertbelt: {
		name: "Expert Belt",
		spritenum: 132,
		fling: {
			basePower: 10,
		},
		onModifyDamage(damage, source, target, move) {
			if (move && target.getMoveHitData(move).typeMod > 0) {
				return this.chainModify([4915, 4096]);
			}
		},
		num: 268,
		gen: 4,
	},
	fairiumz: {
		name: "Fairium Z",
		spritenum: 648,
		onPlate: 'Fairy',
		onTakeItem: false,
		zMove: true,
		zMoveType: "Fairy",
		forcedForme: "Arceus-Fairy",
		num: 793,
		gen: 7,
		isNonstandard: "Past",
	},
	fairygem: {
		name: "Fairy Gem",
		spritenum: 611,
		isGem: true,
		onSourceTryPrimaryHit(target, source, move) {
			if (target === source || move.category === 'Status') return;
			if (move.type === 'Fairy' && source.useItem()) {
				source.addVolatile('gem');
			}
		},
		num: 715,
		gen: 6,
		isNonstandard: "Past",
	},
	fairymemory: {
		name: "Fairy Memory",
		spritenum: 684,
		onMemory: 'Fairy',
		onTakeItem(item, pokemon, source) {
			if ((source && source.baseSpecies.num === 773) || pokemon.baseSpecies.num === 773) {
				return false;
			}
			return true;
		},
		forcedForme: "Silvally-Fairy",
		itemUser: ["Silvally-Fairy"],
		num: 920,
		gen: 7,
	},
	fastball: {
		name: "Fast Ball",
		spritenum: 137,
		num: 492,
		gen: 2,
		isPokeball: true,
	},
	fightinggem: {
		name: "Fighting Gem",
		spritenum: 139,
		isGem: true,
		onSourceTryPrimaryHit(target, source, move) {
			if (target === source || move.category === 'Status') return;
			if (move.type === 'Fighting' && source.useItem()) {
				source.addVolatile('gem');
			}
		},
		num: 553,
		gen: 5,
		isNonstandard: "Past",
	},
	fightingmemory: {
		name: "Fighting Memory",
		spritenum: 668,
		onMemory: 'Fighting',
		onTakeItem(item, pokemon, source) {
			if ((source && source.baseSpecies.num === 773) || pokemon.baseSpecies.num === 773) {
				return false;
			}
			return true;
		},
		forcedForme: "Silvally-Fighting",
		itemUser: ["Silvally-Fighting"],
		num: 904,
		gen: 7,
	},
	fightiniumz: {
		name: "Fightinium Z",
		spritenum: 637,
		onPlate: 'Fighting',
		onTakeItem: false,
		zMove: true,
		zMoveType: "Fighting",
		forcedForme: "Arceus-Fighting",
		num: 782,
		gen: 7,
		isNonstandard: "Past",
	},
	figyberry: {
		name: "Figy Berry",
		spritenum: 140,
		isBerry: true,
		naturalGift: {
			basePower: 80,
			type: "Bug",
		},
		onUpdate(pokemon) {
			if (pokemon.hp <= pokemon.maxhp / 4 || (pokemon.hp <= pokemon.maxhp / 2 && pokemon.hasAbility('gluttony'))) {
				pokemon.eatItem();
			}
		},
		onTryEatItem(item, pokemon) {
			if (!this.runEvent('TryHeal', pokemon)) return false;
		},
		onEat(pokemon) {
			this.heal(pokemon.baseMaxhp * 0.33);
			if (pokemon.getNature().minus === 'atk') {
				pokemon.addVolatile('confusion');
			}
		},
		num: 159,
		gen: 3,
	},
	firegem: {
		name: "Fire Gem",
		spritenum: 141,
		isGem: true,
		onSourceTryPrimaryHit(target, source, move) {
			const pledges = ['firepledge', 'grasspledge', 'waterpledge'];
			if (target === source || move.category === 'Status' || pledges.includes(move.id)) return;
			if (move.type === 'Fire' && source.useItem()) {
				source.addVolatile('gem');
			}
		},
		num: 548,
		gen: 5,
		isNonstandard: "Past",
	},
	firememory: {
		name: "Fire Memory",
		spritenum: 676,
		onMemory: 'Fire',
		onTakeItem(item, pokemon, source) {
			if ((source && source.baseSpecies.num === 773) || pokemon.baseSpecies.num === 773) {
				return false;
			}
			return true;
		},
		forcedForme: "Silvally-Fire",
		itemUser: ["Silvally-Fire"],
		num: 912,
		gen: 7,
	},
	firestone: {
		name: "Fire Stone",
		spritenum: 142,
		fling: {
			basePower: 30,
		},
		num: 82,
		gen: 1,
	},
	firiumz: {
		name: "Firium Z",
		spritenum: 632,
		onPlate: 'Fire',
		onTakeItem: false,
		zMove: true,
		zMoveType: "Fire",
		forcedForme: "Arceus-Fire",
		num: 777,
		gen: 7,
		isNonstandard: "Past",
	},
	fistplate: {
		name: "Fist Plate",
		spritenum: 143,
		onPlate: 'Fighting',
		onBasePowerPriority: 15,
		onBasePower(basePower, user, target, move) {
			if (move && move.type === 'Fighting') {
				return this.chainModify([4915, 4096]);
			}
		},
		onTakeItem(item, pokemon, source) {
			if ((source && source.baseSpecies.num === 493) || pokemon.baseSpecies.num === 493) {
				return false;
			}
			return true;
		},
		forcedForme: "Arceus-Fighting",
		num: 303,
		gen: 4,
		isNonstandard: "Unobtainable",
	},
	flameorb: {
		name: "Flame Orb",
		spritenum: 145,
		fling: {
			basePower: 30,
			status: 'brn',
		},
		onResidualOrder: 28,
		onResidualSubOrder: 3,
		onResidual(pokemon) {
			pokemon.trySetStatus('brn', pokemon);
		},
		num: 273,
		gen: 4,
	},
	flameplate: {
		name: "Flame Plate",
		spritenum: 146,
		onPlate: 'Fire',
		onBasePowerPriority: 15,
		onBasePower(basePower, user, target, move) {
			if (move && move.type === 'Fire') {
				return this.chainModify([4915, 4096]);
			}
		},
		onTakeItem(item, pokemon, source) {
			if ((source && source.baseSpecies.num === 493) || pokemon.baseSpecies.num === 493) {
				return false;
			}
			return true;
		},
		forcedForme: "Arceus-Fire",
		num: 298,
		gen: 4,
		isNonstandard: "Unobtainable",
	},
	floatstone: {
		name: "Float Stone",
		spritenum: 147,
		fling: {
			basePower: 30,
		},
		onModifyWeight(weighthg) {
			return this.trunc(weighthg / 2);
		},
		num: 539,
		gen: 5,
	},
	flowersweet: {
		name: "Flower Sweet",
		spritenum: 708,
		fling: {
			basePower: 0,
		},
		num: 1113,
		gen: 8,
	},
	flyinggem: {
		name: "Flying Gem",
		spritenum: 149,
		isGem: true,
		onSourceTryPrimaryHit(target, source, move) {
			if (target === source || move.category === 'Status') return;
			if (move.type === 'Flying' && source.useItem()) {
				source.addVolatile('gem');
			}
		},
		num: 556,
		gen: 5,
		isNonstandard: "Past",
	},
	flyingmemory: {
		name: "Flying Memory",
		spritenum: 669,
		onMemory: 'Flying',
		onTakeItem(item, pokemon, source) {
			if ((source && source.baseSpecies.num === 773) || pokemon.baseSpecies.num === 773) {
				return false;
			}
			return true;
		},
		forcedForme: "Silvally-Flying",
		itemUser: ["Silvally-Flying"],
		num: 905,
		gen: 7,
	},
	flyiniumz: {
		name: "Flyinium Z",
		spritenum: 640,
		onPlate: 'Flying',
		onTakeItem: false,
		zMove: true,
		zMoveType: "Flying",
		forcedForme: "Arceus-Flying",
		num: 785,
		gen: 7,
		isNonstandard: "Past",
	},
	focusband: {
		name: "Focus Band",
		spritenum: 150,
		fling: {
			basePower: 10,
		},
		onDamagePriority: -40,
		onDamage(damage, target, source, effect) {
			if (this.randomChance(1, 10) && damage >= target.hp && effect && effect.effectType === 'Move') {
				this.add("-activate", target, "item: Focus Band");
				return target.hp - 1;
			}
		},
		num: 230,
		gen: 2,
	},
	focussash: {
		name: "Focus Sash",
		spritenum: 151,
		fling: {
			basePower: 10,
		},
		onDamagePriority: -40,
		onDamage(damage, target, source, effect) {
			if (target.hp === target.maxhp && damage >= target.hp && effect && effect.effectType === 'Move') {
				if (target.useItem()) {
					return target.hp - 1;
				}
			}
		},
		num: 275,
		gen: 4,
	},
	fossilizedbird: {
		name: "Fossilized Bird",
		spritenum: 700,
		fling: {
			basePower: 100,
		},
		num: 1105,
		gen: 8,
	},
	fossilizeddino: {
		name: "Fossilized Dino",
		spritenum: 703,
		fling: {
			basePower: 100,
		},
		num: 1108,
		gen: 8,
	},
	fossilizeddrake: {
		name: "Fossilized Drake",
		spritenum: 702,
		fling: {
			basePower: 100,
		},
		num: 1107,
		gen: 8,
	},
	fossilizedfish: {
		name: "Fossilized Fish",
		spritenum: 701,
		fling: {
			basePower: 100,
		},
		num: 1106,
		gen: 8,
	},
	friendball: {
		name: "Friend Ball",
		spritenum: 153,
		num: 497,
		gen: 2,
		isPokeball: true,
	},
	fullincense: {
		name: "Full Incense",
		spritenum: 155,
		fling: {
			basePower: 10,
		},
		onFractionalPriority: -0.1,
		num: 316,
		gen: 4,
	},
	galaricacuff: {
		name: "Galarica Cuff",
		spritenum: 739,
		fling: {
			basePower: 30,
		},
		num: 1582,
		gen: 8,
	},
	galaricawreath: {
		name: "Galarica Wreath",
		spritenum: 740,
		fling: {
			basePower: 30,
		},
		num: 1592,
		gen: 8,
	},
	galladite: {
		name: "Galladite",
		spritenum: 616,
		megaStone: "Gallade-Mega",
		megaEvolves: "Gallade",
		itemUser: ["Gallade"],
		onTakeItem(item, source) {
			if (item.megaEvolves === source.baseSpecies.baseSpecies) return false;
			return true;
		},
		num: 756,
		gen: 6,
		isNonstandard: "Past",
	},
	ganlonberry: {
		name: "Ganlon Berry",
		spritenum: 158,
		isBerry: true,
		naturalGift: {
			basePower: 100,
			type: "Ice",
		},
		onUpdate(pokemon) {
			if (pokemon.hp <= pokemon.maxhp / 4 || (pokemon.hp <= pokemon.maxhp / 2 && pokemon.hasAbility('gluttony'))) {
				pokemon.eatItem();
			}
		},
		onEat(pokemon) {
			this.boost({def: 1});
		},
		num: 202,
		gen: 3,
	},
	garchompite: {
		name: "Garchompite",
		spritenum: 589,
		megaStone: "Garchomp-Mega",
		megaEvolves: "Garchomp",
		itemUser: ["Garchomp"],
		onTakeItem(item, source) {
			if (item.megaEvolves === source.baseSpecies.baseSpecies) return false;
			return true;
		},
		num: 683,
		gen: 6,
		isNonstandard: "Past",
	},
	gardevoirite: {
		name: "Gardevoirite",
		spritenum: 587,
		megaStone: "Gardevoir-Mega",
		megaEvolves: "Gardevoir",
		itemUser: ["Gardevoir"],
		onTakeItem(item, source) {
			if (item.megaEvolves === source.baseSpecies.baseSpecies) return false;
			return true;
		},
		num: 657,
		gen: 6,
		isNonstandard: "Past",
	},
	gengarite: {
		name: "Gengarite",
		spritenum: 588,
		megaStone: "Gengar-Mega",
		megaEvolves: "Gengar",
		itemUser: ["Gengar"],
		onTakeItem(item, source) {
			if (item.megaEvolves === source.baseSpecies.baseSpecies) return false;
			return true;
		},
		num: 656,
		gen: 6,
		isNonstandard: "Past",
	},
	ghostgem: {
		name: "Ghost Gem",
		spritenum: 161,
		isGem: true,
		onSourceTryPrimaryHit(target, source, move) {
			if (target === source || move.category === 'Status') return;
			if (move.type === 'Ghost' && source.useItem()) {
				source.addVolatile('gem');
			}
		},
		num: 560,
		gen: 5,
		isNonstandard: "Past",
	},
	ghostmemory: {
		name: "Ghost Memory",
		spritenum: 674,
		onMemory: 'Ghost',
		onTakeItem(item, pokemon, source) {
			if ((source && source.baseSpecies.num === 773) || pokemon.baseSpecies.num === 773) {
				return false;
			}
			return true;
		},
		forcedForme: "Silvally-Ghost",
		itemUser: ["Silvally-Ghost"],
		num: 910,
		gen: 7,
	},
	ghostiumz: {
		name: "Ghostium Z",
		spritenum: 644,
		onPlate: 'Ghost',
		onTakeItem: false,
		zMove: true,
		zMoveType: "Ghost",
		forcedForme: "Arceus-Ghost",
		num: 789,
		gen: 7,
		isNonstandard: "Past",
	},
	glalitite: {
		name: "Glalitite",
		spritenum: 623,
		megaStone: "Glalie-Mega",
		megaEvolves: "Glalie",
		itemUser: ["Glalie"],
		onTakeItem(item, source) {
			if (item.megaEvolves === source.baseSpecies.baseSpecies) return false;
			return true;
		},
		num: 763,
		gen: 6,
		isNonstandard: "Past",
	},
	goldbottlecap: {
		name: "Gold Bottle Cap",
		spritenum: 697,
		fling: {
			basePower: 30,
		},
		num: 796,
		gen: 7,
	},
	grassgem: {
		name: "Grass Gem",
		spritenum: 172,
		isGem: true,
		onSourceTryPrimaryHit(target, source, move) {
			const pledges = ['firepledge', 'grasspledge', 'waterpledge'];
			if (target === source || move.category === 'Status' || pledges.includes(move.id)) return;
			if (move.type === 'Grass' && source.useItem()) {
				source.addVolatile('gem');
			}
		},
		num: 551,
		gen: 5,
		isNonstandard: "Past",
	},
	grassmemory: {
		name: "Grass Memory",
		spritenum: 678,
		onMemory: 'Grass',
		onTakeItem(item, pokemon, source) {
			if ((source && source.baseSpecies.num === 773) || pokemon.baseSpecies.num === 773) {
				return false;
			}
			return true;
		},
		forcedForme: "Silvally-Grass",
		itemUser: ["Silvally-Grass"],
		num: 914,
		gen: 7,
	},
	grassiumz: {
		name: "Grassium Z",
		spritenum: 635,
		onPlate: 'Grass',
		onTakeItem: false,
		zMove: true,
		zMoveType: "Grass",
		forcedForme: "Arceus-Grass",
		num: 780,
		gen: 7,
		isNonstandard: "Past",
	},
	grassyseed: {
		name: "Grassy Seed",
		spritenum: 667,
		fling: {
			basePower: 10,
		},
		onStart(pokemon) {
			if (!pokemon.ignoringItem() && this.field.isTerrain('grassyterrain')) {
				pokemon.useItem();
			}
		},
		onAnyTerrainStart() {
			const pokemon = this.effectState.target;
			if (this.field.isTerrain('grassyterrain')) {
				pokemon.useItem();
			}
		},
		boosts: {
			def: 1,
		},
		num: 884,
		gen: 7,
	},
	greatball: {
		name: "Great Ball",
		spritenum: 174,
		num: 3,
		gen: 1,
		isPokeball: true,
	},
	grepaberry: {
		name: "Grepa Berry",
		spritenum: 178,
		isBerry: true,
		naturalGift: {
			basePower: 90,
			type: "Flying",
		},
		onEat: false,
		num: 173,
		gen: 3,
	},
	gripclaw: {
		name: "Grip Claw",
		spritenum: 179,
		fling: {
			basePower: 90,
		},
		// implemented in statuses
		num: 286,
		gen: 4,
	},
	griseousorb: {
		name: "Griseous Orb",
		spritenum: 180,
		fling: {
			basePower: 60,
		},
		onBasePowerPriority: 15,
		onBasePower(basePower, user, target, move) {
			if (user.baseSpecies.num === 487 && (move.type === 'Ghost' || move.type === 'Dragon')) {
				return this.chainModify([4915, 4096]);
			}
		},
		onTakeItem(item, pokemon, source) {
			if ((source && source.baseSpecies.num === 487) || pokemon.baseSpecies.num === 487) {
				return false;
			}
			return true;
		},
		forcedForme: "Giratina-Origin",
		itemUser: ["Giratina-Origin"],
		num: 112,
		gen: 4,
	},
	groundgem: {
		name: "Ground Gem",
		spritenum: 182,
		isGem: true,
		onSourceTryPrimaryHit(target, source, move) {
			if (target === source || move.category === 'Status') return;
			if (move.type === 'Ground' && source.useItem()) {
				source.addVolatile('gem');
			}
		},
		num: 555,
		gen: 5,
		isNonstandard: "Past",
	},
	groundmemory: {
		name: "Ground Memory",
		spritenum: 671,
		onMemory: 'Ground',
		onTakeItem(item, pokemon, source) {
			if ((source && source.baseSpecies.num === 773) || pokemon.baseSpecies.num === 773) {
				return false;
			}
			return true;
		},
		forcedForme: "Silvally-Ground",
		itemUser: ["Silvally-Ground"],
		num: 907,
		gen: 7,
	},
	groundiumz: {
		name: "Groundium Z",
		spritenum: 639,
		onPlate: 'Ground',
		onTakeItem: false,
		zMove: true,
		zMoveType: "Ground",
		forcedForme: "Arceus-Ground",
		num: 784,
		gen: 7,
		isNonstandard: "Past",
	},
	gyaradosite: {
		name: "Gyaradosite",
		spritenum: 589,
		megaStone: "Gyarados-Mega",
		megaEvolves: "Gyarados",
		itemUser: ["Gyarados"],
		onTakeItem(item, source) {
			if (item.megaEvolves === source.baseSpecies.baseSpecies) return false;
			return true;
		},
		num: 676,
		gen: 6,
		isNonstandard: "Past",
	},
	habanberry: {
		name: "Haban Berry",
		spritenum: 185,
		isBerry: true,
		naturalGift: {
			basePower: 80,
			type: "Dragon",
		},
		onSourceModifyDamage(damage, source, target, move) {
			if (move.type === 'Dragon' && target.getMoveHitData(move).typeMod > 0) {
				const hitSub = target.volatiles['substitute'] && !move.flags['bypasssub'] && !(move.infiltrates && this.gen >= 6);
				if (hitSub) return;

				if (target.eatItem()) {
					this.debug('-50% reduction');
					this.add('-enditem', target, this.effect, '[weaken]');
					return this.chainModify(0.5);
				}
			}
		},
		onEat() { },
		num: 197,
		gen: 4,
	},
	hardstone: {
		name: "Hard Stone",
		spritenum: 187,
		fling: {
			basePower: 100,
		},
		onBasePowerPriority: 15,
		onBasePower(basePower, user, target, move) {
			if (move && move.type === 'Rock') {
				return this.chainModify([4915, 4096]);
			}
		},
		num: 238,
		gen: 2,
	},
	healball: {
		name: "Heal Ball",
		spritenum: 188,
		num: 14,
		gen: 4,
		isPokeball: true,
	},
	heatrock: {
		name: "Heat Rock",
		spritenum: 193,
		fling: {
			basePower: 60,
		},
		num: 284,
		gen: 4,
	},
	heavyball: {
		name: "Heavy Ball",
		spritenum: 194,
		num: 495,
		gen: 2,
		isPokeball: true,
	},
	heavydutyboots: {
		name: "Heavy-Duty Boots",
		spritenum: 715,
		fling: {
			basePower: 80,
		},
		num: 1120,
		gen: 8,
		// Hazard Immunity implemented in moves.js
	},
	helixfossil: {
		name: "Helix Fossil",
		spritenum: 195,
		fling: {
			basePower: 100,
		},
		num: 101,
		gen: 3,
		isNonstandard: "Past",
	},
	heracronite: {
		name: "Heracronite",
		spritenum: 590,
		megaStone: "Heracross-Mega",
		megaEvolves: "Heracross",
		itemUser: ["Heracross"],
		onTakeItem(item, source) {
			if (item.megaEvolves === source.baseSpecies.baseSpecies) return false;
			return true;
		},
		num: 680,
		gen: 6,
		isNonstandard: "Past",
	},
	hondewberry: {
		name: "Hondew Berry",
		spritenum: 213,
		isBerry: true,
		naturalGift: {
			basePower: 90,
			type: "Ground",
		},
		onEat: false,
		num: 172,
		gen: 3,
	},
	houndoominite: {
		name: "Houndoominite",
		spritenum: 591,
		megaStone: "Houndoom-Mega",
		megaEvolves: "Houndoom",
		itemUser: ["Houndoom"],
		onTakeItem(item, source) {
			if (item.megaEvolves === source.baseSpecies.baseSpecies) return false;
			return true;
		},
		num: 666,
		gen: 6,
		isNonstandard: "Past",
	},
	iapapaberry: {
		name: "Iapapa Berry",
		spritenum: 217,
		isBerry: true,
		naturalGift: {
			basePower: 80,
			type: "Dark",
		},
		onUpdate(pokemon) {
			if (pokemon.hp <= pokemon.maxhp / 4 || (pokemon.hp <= pokemon.maxhp / 2 && pokemon.hasAbility('gluttony'))) {
				pokemon.eatItem();
			}
		},
		onTryEatItem(item, pokemon) {
			if (!this.runEvent('TryHeal', pokemon)) return false;
		},
		onEat(pokemon) {
			this.heal(pokemon.baseMaxhp * 0.33);
			if (pokemon.getNature().minus === 'def') {
				pokemon.addVolatile('confusion');
			}
		},
		num: 163,
		gen: 3,
	},
	icegem: {
		name: "Ice Gem",
		spritenum: 218,
		isGem: true,
		onSourceTryPrimaryHit(target, source, move) {
			if (target === source || move.category === 'Status') return;
			if (move.type === 'Ice' && source.useItem()) {
				source.addVolatile('gem');
			}
		},
		num: 552,
		gen: 5,
		isNonstandard: "Past",
	},
	icememory: {
		name: "Ice Memory",
		spritenum: 681,
		onMemory: 'Ice',
		onTakeItem(item, pokemon, source) {
			if ((source && source.baseSpecies.num === 773) || pokemon.baseSpecies.num === 773) {
				return false;
			}
			return true;
		},
		forcedForme: "Silvally-Ice",
		itemUser: ["Silvally-Ice"],
		num: 917,
		gen: 7,
	},
	icestone: {
		name: "Ice Stone",
		spritenum: 693,
		fling: {
			basePower: 30,
		},
		num: 849,
		gen: 7,
	},
	icicleplate: {
		name: "Icicle Plate",
		spritenum: 220,
		onPlate: 'Ice',
		onBasePowerPriority: 15,
		onBasePower(basePower, user, target, move) {
			if (move.type === 'Ice') {
				return this.chainModify([4915, 4096]);
			}
		},
		onTakeItem(item, pokemon, source) {
			if ((source && source.baseSpecies.num === 493) || pokemon.baseSpecies.num === 493) {
				return false;
			}
			return true;
		},
		forcedForme: "Arceus-Ice",
		num: 302,
		gen: 4,
		isNonstandard: "Unobtainable",
	},
	iciumz: {
		name: "Icium Z",
		spritenum: 636,
		onPlate: 'Ice',
		onTakeItem: false,
		zMove: true,
		zMoveType: "Ice",
		forcedForme: "Arceus-Ice",
		num: 781,
		gen: 7,
		isNonstandard: "Past",
	},
	icyrock: {
		name: "Icy Rock",
		spritenum: 221,
		fling: {
			basePower: 40,
		},
		num: 282,
		gen: 4,
	},
	inciniumz: {
		name: "Incinium Z",
		spritenum: 651,
		onTakeItem: false,
		zMove: "Malicious Moonsault",
		zMoveFrom: "Darkest Lariat",
		itemUser: ["Incineroar"],
		num: 799,
		gen: 7,
		isNonstandard: "Past",
	},
	insectplate: {
		name: "Insect Plate",
		spritenum: 223,
		onPlate: 'Bug',
		onBasePowerPriority: 15,
		onBasePower(basePower, user, target, move) {
			if (move.type === 'Bug') {
				return this.chainModify([4915, 4096]);
			}
		},
		onTakeItem(item, pokemon, source) {
			if ((source && source.baseSpecies.num === 493) || pokemon.baseSpecies.num === 493) {
				return false;
			}
			return true;
		},
		forcedForme: "Arceus-Bug",
		num: 308,
		gen: 4,
		isNonstandard: "Unobtainable",
	},
	ironball: {
		name: "Iron Ball",
		spritenum: 224,
		fling: {
			basePower: 130,
		},
		onEffectiveness(typeMod, target, type, move) {
			if (!target) return;
			if (target.volatiles['ingrain'] || target.volatiles['smackdown'] || this.field.getPseudoWeather('gravity')) return;
			if (move.type === 'Ground' && target.hasType('Flying')) return 0;
		},
		// airborneness negation implemented in sim/pokemon.js:Pokemon#isGrounded
		onModifySpe(spe) {
			return this.chainModify(0.5);
		},
		num: 278,
		gen: 4,
	},
	ironplate: {
		name: "Iron Plate",
		spritenum: 225,
		onPlate: 'Steel',
		onBasePowerPriority: 15,
		onBasePower(basePower, user, target, move) {
			if (move.type === 'Steel') {
				return this.chainModify([4915, 4096]);
			}
		},
		onTakeItem(item, pokemon, source) {
			if ((source && source.baseSpecies.num === 493) || pokemon.baseSpecies.num === 493) {
				return false;
			}
			return true;
		},
		forcedForme: "Arceus-Steel",
		num: 313,
		gen: 4,
		isNonstandard: "Unobtainable",
	},
	jabocaberry: {
		name: "Jaboca Berry",
		spritenum: 230,
		isBerry: true,
		naturalGift: {
			basePower: 100,
			type: "Dragon",
		},
		onDamagingHit(damage, target, source, move) {
			if (move.category === 'Physical' && source.hp && source.isActive && !source.hasAbility('magicguard')) {
				if (target.eatItem()) {
					this.damage(source.baseMaxhp / (target.hasAbility('ripen') ? 4 : 8), source, target);
				}
			}
		},
		onEat() { },
		num: 211,
		gen: 4,
	},
	jawfossil: {
		name: "Jaw Fossil",
		spritenum: 694,
		fling: {
			basePower: 100,
		},
		num: 710,
		gen: 6,
		isNonstandard: "Past",
	},
	kasibberry: {
		name: "Kasib Berry",
		spritenum: 233,
		isBerry: true,
		naturalGift: {
			basePower: 80,
			type: "Ghost",
		},
		onSourceModifyDamage(damage, source, target, move) {
			if (move.type === 'Ghost' && target.getMoveHitData(move).typeMod > 0) {
				const hitSub = target.volatiles['substitute'] && !move.flags['bypasssub'] && !(move.infiltrates && this.gen >= 6);
				if (hitSub) return;

				if (target.eatItem()) {
					this.debug('-50% reduction');
					this.add('-enditem', target, this.effect, '[weaken]');
					return this.chainModify(0.5);
				}
			}
		},
		onEat() { },
		num: 196,
		gen: 4,
	},
	kebiaberry: {
		name: "Kebia Berry",
		spritenum: 234,
		isBerry: true,
		naturalGift: {
			basePower: 80,
			type: "Poison",
		},
		onSourceModifyDamage(damage, source, target, move) {
			if (move.type === 'Poison' && target.getMoveHitData(move).typeMod > 0) {
				const hitSub = target.volatiles['substitute'] && !move.flags['bypasssub'] && !(move.infiltrates && this.gen >= 6);
				if (hitSub) return;

				if (target.eatItem()) {
					this.debug('-50% reduction');
					this.add('-enditem', target, this.effect, '[weaken]');
					return this.chainModify(0.5);
				}
			}
		},
		onEat() { },
		num: 190,
		gen: 4,
	},
	keeberry: {
		name: "Kee Berry",
		spritenum: 593,
		isBerry: true,
		naturalGift: {
			basePower: 100,
			type: "Fairy",
		},
		onAfterMoveSecondary(target, source, move) {
			if (move.category === 'Physical') {
				if (move.id === 'present' && move.heal) return;
				target.eatItem();
			}
		},
		onEat(pokemon) {
			this.boost({def: 1});
		},
		num: 687,
		gen: 6,
	},
	kelpsyberry: {
		name: "Kelpsy Berry",
		spritenum: 235,
		isBerry: true,
		naturalGift: {
			basePower: 90,
			type: "Fighting",
		},
		onEat: false,
		num: 170,
		gen: 3,
	},
	kangaskhanite: {
		name: "Kangaskhanite",
		spritenum: 592,
		megaStone: "Kangaskhan-Mega",
		megaEvolves: "Kangaskhan",
		itemUser: ["Kangaskhan"],
		onTakeItem(item, source) {
			if (item.megaEvolves === source.baseSpecies.baseSpecies) return false;
			return true;
		},
		num: 675,
		gen: 6,
		isNonstandard: "Past",
	},
	kingsrock: {
		name: "King's Rock",
		spritenum: 236,
		fling: {
			basePower: 30,
			volatileStatus: 'flinch',
		},
		onModifyMovePriority: -1,
		onModifyMove(move) {
			if (move.category !== "Status") {
				if (!move.secondaries) move.secondaries = [];
				for (const secondary of move.secondaries) {
					if (secondary.volatileStatus === 'flinch') return;
				}
				move.secondaries.push({
					chance: 10,
					volatileStatus: 'flinch',
				});
			}
		},
		num: 221,
		gen: 2,
	},
	kommoniumz: {
		name: "Kommonium Z",
		spritenum: 690,
		onTakeItem: false,
		zMove: "Clangorous Soulblaze",
		zMoveFrom: "Clanging Scales",
		itemUser: ["Kommo-o", "Kommo-o-Totem"],
		num: 926,
		gen: 7,
		isNonstandard: "Past",
	},
	laggingtail: {
		name: "Lagging Tail",
		spritenum: 237,
		fling: {
			basePower: 10,
		},
		onFractionalPriority: -0.1,
		num: 279,
		gen: 4,
	},
	lansatberry: {
		name: "Lansat Berry",
		spritenum: 238,
		isBerry: true,
		naturalGift: {
			basePower: 100,
			type: "Flying",
		},
		onUpdate(pokemon) {
			if (pokemon.hp <= pokemon.maxhp / 4 || (pokemon.hp <= pokemon.maxhp / 2 && pokemon.hasAbility('gluttony'))) {
				pokemon.eatItem();
			}
		},
		onEat(pokemon) {
			pokemon.addVolatile('focusenergy');
		},
		num: 206,
		gen: 3,
	},
	latiasite: {
		name: "Latiasite",
		spritenum: 629,
		megaStone: "Latias-Mega",
		megaEvolves: "Latias",
		itemUser: ["Latias"],
		onTakeItem(item, source) {
			if (item.megaEvolves === source.baseSpecies.baseSpecies) return false;
			return true;
		},
		num: 684,
		gen: 6,
		isNonstandard: "Past",
	},
	latiosite: {
		name: "Latiosite",
		spritenum: 630,
		megaStone: "Latios-Mega",
		megaEvolves: "Latios",
		itemUser: ["Latios"],
		onTakeItem(item, source) {
			if (item.megaEvolves === source.baseSpecies.baseSpecies) return false;
			return true;
		},
		num: 685,
		gen: 6,
		isNonstandard: "Past",
	},
	laxincense: {
		name: "Lax Incense",
		spritenum: 240,
		fling: {
			basePower: 10,
		},
		onModifyAccuracyPriority: -2,
		onModifyAccuracy(accuracy) {
			if (typeof accuracy !== 'number') return;
			this.debug('lax incense - decreasing accuracy');
			return this.chainModify([3686, 4096]);
		},
		num: 255,
		gen: 3,
	},
	leafstone: {
		name: "Leaf Stone",
		spritenum: 241,
		fling: {
			basePower: 30,
		},
		num: 85,
		gen: 1,
	},
	leek: {
		name: "Leek",
		fling: {
			basePower: 60,
		},
		spritenum: 475,
		onModifyCritRatio(critRatio, user) {
			if (["farfetchd", "sirfetchd"].includes(this.toID(user.baseSpecies.baseSpecies))) {
				return critRatio + 2;
			}
		},
		itemUser: ["Farfetch\u2019d", "Farfetch\u2019d-Galar", "Sirfetch\u2019d"],
		num: 259,
		gen: 8,
	},
	leftovers: {
		name: "Leftovers",
		spritenum: 242,
		fling: {
			basePower: 10,
		},
		onResidualOrder: 5,
		onResidualSubOrder: 4,
		onResidual(pokemon) {
			this.heal(pokemon.baseMaxhp / 16);
		},
		num: 234,
		gen: 2,
	},
	leppaberry: {
		name: "Leppa Berry",
		spritenum: 244,
		isBerry: true,
		naturalGift: {
			basePower: 80,
			type: "Fighting",
		},
		onUpdate(pokemon) {
			if (!pokemon.hp) return;
			if (pokemon.moveSlots.some(move => move.pp === 0)) {
				pokemon.eatItem();
			}
		},
		onEat(pokemon) {
			const moveSlot = pokemon.moveSlots.find(move => move.pp === 0) ||
				pokemon.moveSlots.find(move => move.pp < move.maxpp);
			if (!moveSlot) return;
			moveSlot.pp += 10;
			if (moveSlot.pp > moveSlot.maxpp) moveSlot.pp = moveSlot.maxpp;
			this.add('-activate', pokemon, 'item: Leppa Berry', moveSlot.move, '[consumed]');
		},
		num: 154,
		gen: 3,
	},
	levelball: {
		name: "Level Ball",
		spritenum: 246,
		num: 493,
		gen: 2,
		isPokeball: true,
	},
	liechiberry: {
		name: "Liechi Berry",
		spritenum: 248,
		isBerry: true,
		naturalGift: {
			basePower: 100,
			type: "Grass",
		},
		onUpdate(pokemon) {
			if (pokemon.hp <= pokemon.maxhp / 4 || (pokemon.hp <= pokemon.maxhp / 2 && pokemon.hasAbility('gluttony'))) {
				pokemon.eatItem();
			}
		},
		onEat(pokemon) {
			this.boost({atk: 1});
		},
		num: 201,
		gen: 3,
	},
	lifeorb: {
		name: "Life Orb",
		spritenum: 249,
		fling: {
			basePower: 30,
		},
		onModifyDamage(damage, source, target, move) {
			return this.chainModify([5324, 4096]);
		},
		onAfterMoveSecondarySelf(source, target, move) {
			if (source && source !== target && move && move.category !== 'Status') {
				this.damage(source.baseMaxhp / 10, source, source, this.dex.items.get('lifeorb'));
			}
		},
		num: 270,
		gen: 4,
	},
	lightball: {
		name: "Light Ball",
		spritenum: 251,
		fling: {
			basePower: 30,
			status: 'par',
		},
		onModifyAtkPriority: 1,
		onModifyAtk(atk, pokemon) {
			if (pokemon.baseSpecies.baseSpecies === 'Pikachu') {
				return this.chainModify(2);
			}
		},
		onModifySpAPriority: 1,
		onModifySpA(spa, pokemon) {
			if (pokemon.baseSpecies.baseSpecies === 'Pikachu') {
				return this.chainModify(2);
			}
		},
		itemUser: ["Pikachu", "Pikachu-Cosplay", "Pikachu-Rock-Star", "Pikachu-Belle", "Pikachu-Pop-Star", "Pikachu-PhD", "Pikachu-Libre", "Pikachu-Original", "Pikachu-Hoenn", "Pikachu-Sinnoh", "Pikachu-Unova", "Pikachu-Kalos", "Pikachu-Alola", "Pikachu-Partner", "Pikachu-Starter", "Pikachu-World"],
		num: 236,
		gen: 2,
	},
	lightclay: {
		name: "Light Clay",
		spritenum: 252,
		fling: {
			basePower: 30,
		},
		// implemented in the corresponding thing
		num: 269,
		gen: 4,
	},
	lopunnite: {
		name: "Lopunnite",
		spritenum: 626,
		megaStone: "Lopunny-Mega",
		megaEvolves: "Lopunny",
		itemUser: ["Lopunny"],
		onTakeItem(item, source) {
			if (item.megaEvolves === source.baseSpecies.baseSpecies) return false;
			return true;
		},
		num: 768,
		gen: 6,
		isNonstandard: "Past",
	},
	loveball: {
		name: "Love Ball",
		spritenum: 258,
		num: 496,
		gen: 2,
		isPokeball: true,
	},
	lovesweet: {
		name: "Love Sweet",
		spritenum: 705,
		fling: {
			basePower: 10,
		},
		num: 1110,
		gen: 8,
	},
	lucarionite: {
		name: "Lucarionite",
		spritenum: 594,
		megaStone: "Lucario-Mega",
		megaEvolves: "Lucario",
		itemUser: ["Lucario"],
		onTakeItem(item, source) {
			if (item.megaEvolves === source.baseSpecies.baseSpecies) return false;
			return true;
		},
		num: 673,
		gen: 6,
		isNonstandard: "Past",
	},
	luckypunch: {
		name: "Lucky Punch",
		spritenum: 261,
		fling: {
			basePower: 40,
		},
		onModifyCritRatio(critRatio, user) {
			if (user.baseSpecies.name === 'Chansey') {
				return critRatio + 2;
			}
		},
		itemUser: ["Chansey"],
		num: 256,
		gen: 2,
		isNonstandard: "Past",
	},
	lumberry: {
		name: "Lum Berry",
		spritenum: 262,
		isBerry: true,
		naturalGift: {
			basePower: 80,
			type: "Flying",
		},
		onAfterSetStatusPriority: -1,
		onAfterSetStatus(status, pokemon) {
			pokemon.eatItem();
		},
		onUpdate(pokemon) {
			if (pokemon.status || pokemon.volatiles['confusion']) {
				pokemon.eatItem();
			}
		},
		onEat(pokemon) {
			pokemon.cureStatus();
			pokemon.removeVolatile('confusion');
		},
		num: 157,
		gen: 3,
	},
	luminousmoss: {
		name: "Luminous Moss",
		spritenum: 595,
		fling: {
			basePower: 30,
		},
		onDamagingHit(damage, target, source, move) {
			if (move.type === 'Water') {
				target.useItem();
			}
		},
		boosts: {
			spd: 1,
		},
		num: 648,
		gen: 6,
	},
	lunaliumz: {
		name: "Lunalium Z",
		spritenum: 686,
		onTakeItem: false,
		zMove: "Menacing Moonraze Maelstrom",
		zMoveFrom: "Moongeist Beam",
		itemUser: ["Lunala", "Necrozma-Dawn-Wings"],
		num: 922,
		gen: 7,
		isNonstandard: "Past",
	},
	lureball: {
		name: "Lure Ball",
		spritenum: 264,
		num: 494,
		gen: 2,
		isPokeball: true,
	},
	lustrousorb: {
		name: "Lustrous Orb",
		spritenum: 265,
		fling: {
			basePower: 60,
		},
		onBasePowerPriority: 15,
		onBasePower(basePower, user, target, move) {
			if (move && user.baseSpecies.name === 'Palkia' && (move.type === 'Water' || move.type === 'Dragon')) {
				return this.chainModify([4915, 4096]);
			}
		},
		itemUser: ["Palkia"],
		num: 136,
		gen: 4,
	},
	luxuryball: {
		name: "Luxury Ball",
		spritenum: 266,
		num: 11,
		gen: 3,
		isPokeball: true,
	},
	lycaniumz: {
		name: "Lycanium Z",
		spritenum: 689,
		onTakeItem: false,
		zMove: "Splintered Stormshards",
		zMoveFrom: "Stone Edge",
		itemUser: ["Lycanroc", "Lycanroc-Midnight", "Lycanroc-Dusk"],
		num: 925,
		gen: 7,
		isNonstandard: "Past",
	},
	machobrace: {
		name: "Macho Brace",
		spritenum: 269,
		ignoreKlutz: true,
		fling: {
			basePower: 60,
		},
		onModifySpe(spe) {
			return this.chainModify(0.5);
		},
		num: 215,
		gen: 3,
	},
	magmarizer: {
		name: "Magmarizer",
		spritenum: 272,
		fling: {
			basePower: 80,
		},
		num: 323,
		gen: 4,
	},
	magnet: {
		name: "Magnet",
		spritenum: 273,
		fling: {
			basePower: 30,
		},
		onBasePowerPriority: 15,
		onBasePower(basePower, user, target, move) {
			if (move.type === 'Electric') {
				return this.chainModify([4915, 4096]);
			}
		},
		num: 242,
		gen: 2,
	},
	magoberry: {
		name: "Mago Berry",
		spritenum: 274,
		isBerry: true,
		naturalGift: {
			basePower: 80,
			type: "Ghost",
		},
		onUpdate(pokemon) {
			if (pokemon.hp <= pokemon.maxhp / 4 || (pokemon.hp <= pokemon.maxhp / 2 && pokemon.hasAbility('gluttony'))) {
				pokemon.eatItem();
			}
		},
		onTryEatItem(item, pokemon) {
			if (!this.runEvent('TryHeal', pokemon)) return false;
		},
		onEat(pokemon) {
			this.heal(pokemon.baseMaxhp * 0.33);
			if (pokemon.getNature().minus === 'spe') {
				pokemon.addVolatile('confusion');
			}
		},
		num: 161,
		gen: 3,
	},
	magostberry: {
		name: "Magost Berry",
		spritenum: 275,
		isBerry: true,
		naturalGift: {
			basePower: 90,
			type: "Rock",
		},
		onEat: false,
		num: 176,
		gen: 3,
		isNonstandard: "Past",
	},
	mail: {
		name: "Mail",
		spritenum: 403,
		onTakeItem(item, source) {
			if (!this.activeMove) return false;
			if (this.activeMove.id !== 'knockoff' && this.activeMove.id !== 'thief' && this.activeMove.id !== 'covet') return false;
		},
		num: 137,
		gen: 2,
		isNonstandard: "Past",
	},
	manectite: {
		name: "Manectite",
		spritenum: 596,
		megaStone: "Manectric-Mega",
		megaEvolves: "Manectric",
		itemUser: ["Manectric"],
		onTakeItem(item, source) {
			if (item.megaEvolves === source.baseSpecies.baseSpecies) return false;
			return true;
		},
		num: 682,
		gen: 6,
		isNonstandard: "Past",
	},
	marangaberry: {
		name: "Maranga Berry",
		spritenum: 597,
		isBerry: true,
		naturalGift: {
			basePower: 100,
			type: "Dark",
		},
		onAfterMoveSecondary(target, source, move) {
			if (move.category === 'Special') {
				target.eatItem();
			}
		},
		onEat(pokemon) {
			this.boost({spd: 1});
		},
		num: 688,
		gen: 6,
	},
	marshadiumz: {
		name: "Marshadium Z",
		spritenum: 654,
		onTakeItem: false,
		zMove: "Soul-Stealing 7-Star Strike",
		zMoveFrom: "Spectral Thief",
		itemUser: ["Marshadow"],
		num: 802,
		gen: 7,
		isNonstandard: "Past",
	},
	masterball: {
		name: "Master Ball",
		spritenum: 276,
		num: 1,
		gen: 1,
		isPokeball: true,
	},
	mawilite: {
		name: "Mawilite",
		spritenum: 598,
		megaStone: "Mawile-Mega",
		megaEvolves: "Mawile",
		itemUser: ["Mawile"],
		onTakeItem(item, source) {
			if (item.megaEvolves === source.baseSpecies.baseSpecies) return false;
			return true;
		},
		num: 681,
		gen: 6,
		isNonstandard: "Past",
	},
	meadowplate: {
		name: "Meadow Plate",
		spritenum: 282,
		onPlate: 'Grass',
		onBasePowerPriority: 15,
		onBasePower(basePower, user, target, move) {
			if (move.type === 'Grass') {
				return this.chainModify([4915, 4096]);
			}
		},
		onTakeItem(item, pokemon, source) {
			if ((source && source.baseSpecies.num === 493) || pokemon.baseSpecies.num === 493) {
				return false;
			}
			return true;
		},
		forcedForme: "Arceus-Grass",
		num: 301,
		gen: 4,
		isNonstandard: "Unobtainable",
	},
	medichamite: {
		name: "Medichamite",
		spritenum: 599,
		megaStone: "Medicham-Mega",
		megaEvolves: "Medicham",
		itemUser: ["Medicham"],
		onTakeItem(item, source) {
			if (item.megaEvolves === source.baseSpecies.baseSpecies) return false;
			return true;
		},
		num: 665,
		gen: 6,
		isNonstandard: "Past",
	},
	mentalherb: {
		name: "Mental Herb",
		spritenum: 285,
		fling: {
			basePower: 10,
			effect(pokemon) {
				const conditions = ['attract', 'taunt', 'encore', 'torment', 'disable', 'healblock'];
				for (const firstCondition of conditions) {
					if (pokemon.volatiles[firstCondition]) {
						for (const secondCondition of conditions) {
							pokemon.removeVolatile(secondCondition);
							if (firstCondition === 'attract' && secondCondition === 'attract') {
								this.add('-end', pokemon, 'move: Attract', '[from] item: Mental Herb');
							}
						}
						return;
					}
				}
			},
		},
		onUpdate(pokemon) {
			const conditions = ['attract', 'taunt', 'encore', 'torment', 'disable', 'healblock'];
			for (const firstCondition of conditions) {
				if (pokemon.volatiles[firstCondition]) {
					if (!pokemon.useItem()) return;
					for (const secondCondition of conditions) {
						pokemon.removeVolatile(secondCondition);
						if (firstCondition === 'attract' && secondCondition === 'attract') {
							this.add('-end', pokemon, 'move: Attract', '[from] item: Mental Herb');
						}
					}
					return;
				}
			}
		},
		num: 219,
		gen: 3,
	},
	metagrossite: {
		name: "Metagrossite",
		spritenum: 618,
		megaStone: "Metagross-Mega",
		megaEvolves: "Metagross",
		itemUser: ["Metagross"],
		onTakeItem(item, source) {
			if (item.megaEvolves === source.baseSpecies.baseSpecies) return false;
			return true;
		},
		num: 758,
		gen: 6,
		isNonstandard: "Past",
	},
	metalcoat: {
		name: "Metal Coat",
		spritenum: 286,
		fling: {
			basePower: 30,
		},
		onBasePowerPriority: 15,
		onBasePower(basePower, user, target, move) {
			if (move.type === 'Steel') {
				return this.chainModify([4915, 4096]);
			}
		},
		num: 233,
		gen: 2,
	},
	metalpowder: {
		name: "Metal Powder",
		fling: {
			basePower: 10,
		},
		spritenum: 287,
		onModifyDefPriority: 2,
		onModifyDef(def, pokemon) {
			if (pokemon.species.name === 'Ditto' && !pokemon.transformed) {
				return this.chainModify(2);
			}
		},
		itemUser: ["Ditto"],
		num: 257,
		gen: 2,
	},
	metronome: {
		name: "Metronome",
		spritenum: 289,
		fling: {
			basePower: 30,
		},
		onStart(pokemon) {
			pokemon.addVolatile('metronome');
		},
		condition: {
			onStart(pokemon) {
				this.effectState.lastMove = '';
				this.effectState.numConsecutive = 0;
			},
			onTryMovePriority: -2,
			onTryMove(pokemon, target, move) {
				if (!pokemon.hasItem('metronome')) {
					pokemon.removeVolatile('metronome');
					return;
				}
				if (this.effectState.lastMove === move.id && pokemon.moveLastTurnResult) {
					this.effectState.numConsecutive++;
				} else if (pokemon.volatiles['twoturnmove']) {
					if (this.effectState.lastMove !== move.id) {
						this.effectState.numConsecutive = 1;
					} else {
						this.effectState.numConsecutive++;
					}
				} else {
					this.effectState.numConsecutive = 0;
				}
				this.effectState.lastMove = move.id;
			},
			onModifyDamage(damage, source, target, move) {
				const dmgMod = [4096, 4915, 5734, 6553, 7372, 8192];
				const numConsecutive = this.effectState.numConsecutive > 5 ? 5 : this.effectState.numConsecutive;
				this.debug(`Current Metronome boost: ${dmgMod[numConsecutive]}/4096`);
				return this.chainModify([dmgMod[numConsecutive], 4096]);
			},
		},
		num: 277,
		gen: 4,
	},
	mewniumz: {
		name: "Mewnium Z",
		spritenum: 658,
		onTakeItem: false,
		zMove: "Genesis Supernova",
		zMoveFrom: "Psychic",
		itemUser: ["Mew"],
		num: 806,
		gen: 7,
		isNonstandard: "Past",
	},
	mewtwonitex: {
		name: "Mewtwonite X",
		spritenum: 600,
		megaStone: "Mewtwo-Mega-X",
		megaEvolves: "Mewtwo",
		itemUser: ["Mewtwo"],
		onTakeItem(item, source) {
			if (item.megaEvolves === source.baseSpecies.baseSpecies) return false;
			return true;
		},
		num: 662,
		gen: 6,
		isNonstandard: "Past",
	},
	mewtwonitey: {
		name: "Mewtwonite Y",
		spritenum: 601,
		megaStone: "Mewtwo-Mega-Y",
		megaEvolves: "Mewtwo",
		itemUser: ["Mewtwo"],
		onTakeItem(item, source) {
			if (item.megaEvolves === source.baseSpecies.baseSpecies) return false;
			return true;
		},
		num: 663,
		gen: 6,
		isNonstandard: "Past",
	},
	micleberry: {
		name: "Micle Berry",
		spritenum: 290,
		isBerry: true,
		naturalGift: {
			basePower: 100,
			type: "Rock",
		},
		onResidual(pokemon) {
			if (pokemon.hp <= pokemon.maxhp / 4 || (pokemon.hp <= pokemon.maxhp / 2 && pokemon.hasAbility('gluttony'))) {
				pokemon.eatItem();
			}
		},
		onEat(pokemon) {
			pokemon.addVolatile('micleberry');
		},
		condition: {
			duration: 2,
			onSourceAccuracy(accuracy, target, source, move) {
				if (!move.ohko) {
					this.add('-enditem', source, 'Micle Berry');
					source.removeVolatile('micleberry');
					if (typeof accuracy === 'number') {
						return this.chainModify([4915, 4096]);
					}
				}
			},
		},
		num: 209,
		gen: 4,
	},
	mimikiumz: {
		name: "Mimikium Z",
		spritenum: 688,
		onTakeItem: false,
		zMove: "Let's Snuggle Forever",
		zMoveFrom: "Play Rough",
		itemUser: ["Mimikyu", "Mimikyu-Busted", "Mimikyu-Totem", "Mimikyu-Busted-Totem"],
		num: 924,
		isNonstandard: "Past",
		gen: 7,
	},
	mindplate: {
		name: "Mind Plate",
		spritenum: 291,
		onPlate: 'Psychic',
		onBasePowerPriority: 15,
		onBasePower(basePower, user, target, move) {
			if (move.type === 'Psychic') {
				return this.chainModify([4915, 4096]);
			}
		},
		onTakeItem(item, pokemon, source) {
			if ((source && source.baseSpecies.num === 493) || pokemon.baseSpecies.num === 493) {
				return false;
			}
			return true;
		},
		forcedForme: "Arceus-Psychic",
		num: 307,
		gen: 4,
		isNonstandard: "Unobtainable",
	},
	miracleseed: {
		name: "Miracle Seed",
		fling: {
			basePower: 30,
		},
		spritenum: 292,
		onBasePowerPriority: 15,
		onBasePower(basePower, user, target, move) {
			if (move.type === 'Grass') {
				return this.chainModify([4915, 4096]);
			}
		},
		num: 239,
		gen: 2,
	},
	mistyseed: {
		name: "Misty Seed",
		spritenum: 666,
		fling: {
			basePower: 10,
		},
		onStart(pokemon) {
			if (!pokemon.ignoringItem() && this.field.isTerrain('mistyterrain')) {
				pokemon.useItem();
			}
		},
		onAnyTerrainStart() {
			const pokemon = this.effectState.target;
			if (this.field.isTerrain('mistyterrain')) {
				pokemon.useItem();
			}
		},
		boosts: {
			spd: 1,
		},
		num: 883,
		gen: 7,
	},
	moonball: {
		name: "Moon Ball",
		spritenum: 294,
		num: 498,
		gen: 2,
		isPokeball: true,
	},
	moonstone: {
		name: "Moon Stone",
		spritenum: 295,
		fling: {
			basePower: 30,
		},
		num: 81,
		gen: 1,
	},
	muscleband: {
		name: "Muscle Band",
		spritenum: 297,
		fling: {
			basePower: 10,
		},
		onBasePowerPriority: 16,
		onBasePower(basePower, user, target, move) {
			if (move.category === 'Physical') {
				return this.chainModify([4505, 4096]);
			}
		},
		num: 266,
		gen: 4,
	},
	mysticwater: {
		name: "Mystic Water",
		spritenum: 300,
		fling: {
			basePower: 30,
		},
		onBasePowerPriority: 15,
		onBasePower(basePower, user, target, move) {
			if (move.type === 'Water') {
				return this.chainModify([4915, 4096]);
			}
		},
		num: 243,
		gen: 2,
	},
	nanabberry: {
		name: "Nanab Berry",
		spritenum: 302,
		isBerry: true,
		naturalGift: {
			basePower: 90,
			type: "Water",
		},
		onEat: false,
		num: 166,
		gen: 3,
		isNonstandard: "Past",
	},
	nestball: {
		name: "Nest Ball",
		spritenum: 303,
		num: 8,
		gen: 3,
		isPokeball: true,
	},
	netball: {
		name: "Net Ball",
		spritenum: 304,
		num: 6,
		gen: 3,
		isPokeball: true,
	},
	nevermeltice: {
		name: "Never-Melt Ice",
		spritenum: 305,
		fling: {
			basePower: 30,
		},
		onBasePowerPriority: 15,
		onBasePower(basePower, user, target, move) {
			if (move.type === 'Ice') {
				return this.chainModify([4915, 4096]);
			}
		},
		num: 246,
		gen: 2,
	},
	nomelberry: {
		name: "Nomel Berry",
		spritenum: 306,
		isBerry: true,
		naturalGift: {
			basePower: 90,
			type: "Dragon",
		},
		onEat: false,
		num: 178,
		gen: 3,
		isNonstandard: "Past",
	},
	normalgem: {
		name: "Normal Gem",
		spritenum: 307,
		isGem: true,
		onSourceTryPrimaryHit(target, source, move) {
			const pledges = ['firepledge', 'grasspledge', 'waterpledge'];
			if (target === source || move.category === 'Status' || pledges.includes(move.id)) return;
			if (move.type === 'Normal' && source.useItem()) {
				source.addVolatile('gem');
			}
		},
		num: 564,
		gen: 5,
	},
	normaliumz: {
		name: "Normalium Z",
		spritenum: 631,
		onTakeItem: false,
		zMove: true,
		zMoveType: "Normal",
		num: 776,
		gen: 7,
		isNonstandard: "Past",
	},
	occaberry: {
		name: "Occa Berry",
		spritenum: 311,
		isBerry: true,
		naturalGift: {
			basePower: 80,
			type: "Fire",
		},
		onSourceModifyDamage(damage, source, target, move) {
			if (move.type === 'Fire' && target.getMoveHitData(move).typeMod > 0) {
				const hitSub = target.volatiles['substitute'] && !move.flags['bypasssub'] && !(move.infiltrates && this.gen >= 6);
				if (hitSub) return;

				if (target.eatItem()) {
					this.debug('-50% reduction');
					this.add('-enditem', target, this.effect, '[weaken]');
					return this.chainModify(0.5);
				}
			}
		},
		onEat() { },
		num: 184,
		gen: 4,
	},
	oddincense: {
		name: "Odd Incense",
		spritenum: 312,
		fling: {
			basePower: 10,
		},
		onBasePowerPriority: 15,
		onBasePower(basePower, user, target, move) {
			if (move.type === 'Psychic') {
				return this.chainModify([4915, 4096]);
			}
		},
		num: 314,
		gen: 4,
	},
	oldamber: {
		name: "Old Amber",
		spritenum: 314,
		fling: {
			basePower: 100,
		},
		num: 103,
		gen: 3,
		isNonstandard: "Past",
	},
	oranberry: {
		name: "Oran Berry",
		spritenum: 319,
		isBerry: true,
		naturalGift: {
			basePower: 80,
			type: "Poison",
		},
		onUpdate(pokemon) {
			if (pokemon.hp <= pokemon.maxhp / 2) {
				pokemon.eatItem();
			}
		},
		onTryEatItem(item, pokemon) {
			if (!this.runEvent('TryHeal', pokemon)) return false;
		},
		onEat(pokemon) {
			this.heal(10);
		},
		num: 155,
		gen: 3,
	},
	ovalstone: {
		name: "Oval Stone",
		spritenum: 321,
		fling: {
			basePower: 80,
		},
		num: 110,
		gen: 4,
	},
	pamtreberry: {
		name: "Pamtre Berry",
		spritenum: 323,
		isBerry: true,
		naturalGift: {
			basePower: 90,
			type: "Steel",
		},
		onEat: false,
		num: 180,
		gen: 3,
		isNonstandard: "Past",
	},
	parkball: {
		name: "Park Ball",
		spritenum: 325,
		num: 500,
		gen: 4,
		isPokeball: true,
	},
	passhoberry: {
		name: "Passho Berry",
		spritenum: 329,
		isBerry: true,
		naturalGift: {
			basePower: 80,
			type: "Water",
		},
		onSourceModifyDamage(damage, source, target, move) {
			if (move.type === 'Water' && target.getMoveHitData(move).typeMod > 0) {
				const hitSub = target.volatiles['substitute'] && !move.flags['bypasssub'] && !(move.infiltrates && this.gen >= 6);
				if (hitSub) return;

				if (target.eatItem()) {
					this.debug('-50% reduction');
					this.add('-enditem', target, this.effect, '[weaken]');
					return this.chainModify(0.5);
				}
			}
		},
		onEat() { },
		num: 185,
		gen: 4,
	},
	payapaberry: {
		name: "Payapa Berry",
		spritenum: 330,
		isBerry: true,
		naturalGift: {
			basePower: 80,
			type: "Psychic",
		},
		onSourceModifyDamage(damage, source, target, move) {
			if (move.type === 'Psychic' && target.getMoveHitData(move).typeMod > 0) {
				const hitSub = target.volatiles['substitute'] && !move.flags['bypasssub'] && !(move.infiltrates && this.gen >= 6);
				if (hitSub) return;

				if (target.eatItem()) {
					this.debug('-50% reduction');
					this.add('-enditem', target, this.effect, '[weaken]');
					return this.chainModify(0.5);
				}
			}
		},
		onEat() { },
		num: 193,
		gen: 4,
	},
	pechaberry: {
		name: "Pecha Berry",
		spritenum: 333,
		isBerry: true,
		naturalGift: {
			basePower: 80,
			type: "Electric",
		},
		onUpdate(pokemon) {
			if (pokemon.status === 'psn' || pokemon.status === 'tox') {
				pokemon.eatItem();
			}
		},
		onEat(pokemon) {
			if (pokemon.status === 'psn' || pokemon.status === 'tox') {
				pokemon.cureStatus();
			}
		},
		num: 151,
		gen: 3,
	},
	persimberry: {
		name: "Persim Berry",
		spritenum: 334,
		isBerry: true,
		naturalGift: {
			basePower: 80,
			type: "Ground",
		},
		onUpdate(pokemon) {
			if (pokemon.volatiles['confusion']) {
				pokemon.eatItem();
			}
		},
		onEat(pokemon) {
			pokemon.removeVolatile('confusion');
		},
		num: 156,
		gen: 3,
	},
	petayaberry: {
		name: "Petaya Berry",
		spritenum: 335,
		isBerry: true,
		naturalGift: {
			basePower: 100,
			type: "Poison",
		},
		onUpdate(pokemon) {
			if (pokemon.hp <= pokemon.maxhp / 4 || (pokemon.hp <= pokemon.maxhp / 2 && pokemon.hasAbility('gluttony'))) {
				pokemon.eatItem();
			}
		},
		onEat(pokemon) {
			this.boost({spa: 1});
		},
		num: 204,
		gen: 3,
	},
	pidgeotite: {
		name: "Pidgeotite",
		spritenum: 622,
		megaStone: "Pidgeot-Mega",
		megaEvolves: "Pidgeot",
		itemUser: ["Pidgeot"],
		onTakeItem(item, source) {
			if (item.megaEvolves === source.baseSpecies.baseSpecies) return false;
			return true;
		},
		num: 762,
		gen: 6,
		isNonstandard: "Past",
	},
	pikaniumz: {
		name: "Pikanium Z",
		spritenum: 649,
		onTakeItem: false,
		zMove: "Catastropika",
		zMoveFrom: "Volt Tackle",
		itemUser: ["Pikachu"],
		num: 794,
		gen: 7,
		isNonstandard: "Past",
	},
	pikashuniumz: {
		name: "Pikashunium Z",
		spritenum: 659,
		onTakeItem: false,
		zMove: "10,000,000 Volt Thunderbolt",
		zMoveFrom: "Thunderbolt",
		itemUser: ["Pikachu-Original", "Pikachu-Hoenn", "Pikachu-Sinnoh", "Pikachu-Unova", "Pikachu-Kalos", "Pikachu-Alola", "Pikachu-Partner"],
		num: 836,
		isNonstandard: "Past",
		gen: 7,
	},
	pinapberry: {
		name: "Pinap Berry",
		spritenum: 337,
		isBerry: true,
		naturalGift: {
			basePower: 90,
			type: "Grass",
		},
		onEat: false,
		num: 168,
		gen: 3,
	},
	pinsirite: {
		name: "Pinsirite",
		spritenum: 602,
		megaStone: "Pinsir-Mega",
		megaEvolves: "Pinsir",
		itemUser: ["Pinsir"],
		onTakeItem(item, source) {
			if (item.megaEvolves === source.baseSpecies.baseSpecies) return false;
			return true;
		},
		num: 671,
		gen: 6,
		isNonstandard: "Past",
	},
	pixieplate: {
		name: "Pixie Plate",
		spritenum: 610,
		onPlate: 'Fairy',
		onBasePowerPriority: 15,
		onBasePower(basePower, user, target, move) {
			if (move && move.type === 'Fairy') {
				return this.chainModify([4915, 4096]);
			}
		},
		onTakeItem(item, pokemon, source) {
			if ((source && source.baseSpecies.num === 493) || pokemon.baseSpecies.num === 493) {
				return false;
			}
			return true;
		},
		forcedForme: "Arceus-Fairy",
		num: 644,
		gen: 6,
	},
	plumefossil: {
		name: "Plume Fossil",
		spritenum: 339,
		fling: {
			basePower: 100,
		},
		num: 573,
		gen: 5,
		isNonstandard: "Past",
	},
	poisonbarb: {
		name: "Poison Barb",
		spritenum: 343,
		fling: {
			basePower: 70,
			status: 'psn',
		},
		onBasePowerPriority: 15,
		onBasePower(basePower, user, target, move) {
			if (move.type === 'Poison') {
				return this.chainModify([4915, 4096]);
			}
		},
		num: 245,
		gen: 2,
	},
	poisongem: {
		name: "Poison Gem",
		spritenum: 344,
		isGem: true,
		onSourceTryPrimaryHit(target, source, move) {
			if (target === source || move.category === 'Status') return;
			if (move.type === 'Poison' && source.useItem()) {
				source.addVolatile('gem');
			}
		},
		num: 554,
		gen: 5,
		isNonstandard: "Past",
	},
	poisonmemory: {
		name: "Poison Memory",
		spritenum: 670,
		onMemory: 'Poison',
		onTakeItem(item, pokemon, source) {
			if ((source && source.baseSpecies.num === 773) || pokemon.baseSpecies.num === 773) {
				return false;
			}
			return true;
		},
		forcedForme: "Silvally-Poison",
		itemUser: ["Silvally-Poison"],
		num: 906,
		gen: 7,
	},
	poisoniumz: {
		name: "Poisonium Z",
		spritenum: 638,
		onPlate: 'Poison',
		onTakeItem: false,
		zMove: true,
		zMoveType: "Poison",
		forcedForme: "Arceus-Poison",
		num: 783,
		gen: 7,
		isNonstandard: "Past",
	},
	pokeball: {
		name: "Poke Ball",
		spritenum: 345,
		num: 4,
		gen: 1,
		isPokeball: true,
	},
	pomegberry: {
		name: "Pomeg Berry",
		spritenum: 351,
		isBerry: true,
		naturalGift: {
			basePower: 90,
			type: "Ice",
		},
		onEat: false,
		num: 169,
		gen: 3,
	},
	poweranklet: {
		name: "Power Anklet",
		spritenum: 354,
		ignoreKlutz: true,
		fling: {
			basePower: 70,
		},
		onModifySpe(spe) {
			return this.chainModify(0.5);
		},
		num: 293,
		gen: 4,
	},
	powerband: {
		name: "Power Band",
		spritenum: 355,
		ignoreKlutz: true,
		fling: {
			basePower: 70,
		},
		onModifySpe(spe) {
			return this.chainModify(0.5);
		},
		num: 292,
		gen: 4,
	},
	powerbelt: {
		name: "Power Belt",
		spritenum: 356,
		ignoreKlutz: true,
		fling: {
			basePower: 70,
		},
		onModifySpe(spe) {
			return this.chainModify(0.5);
		},
		num: 290,
		gen: 4,
	},
	powerbracer: {
		name: "Power Bracer",
		spritenum: 357,
		ignoreKlutz: true,
		fling: {
			basePower: 70,
		},
		onModifySpe(spe) {
			return this.chainModify(0.5);
		},
		num: 289,
		gen: 4,
	},
	powerherb: {
		onChargeMove(pokemon, target, move) {
			if (pokemon.useItem()) {
				this.debug('power herb - remove charge turn for ' + move.id);
				this.attrLastMove('[still]');
				this.addMove('-anim', pokemon, move.name, target);
				return false; // skip charge turn
			}
		},
		name: "Power Herb",
		spritenum: 358,
		fling: {
			basePower: 10,
		},
		num: 271,
		gen: 4,
	},
	powerlens: {
		name: "Power Lens",
		spritenum: 359,
		ignoreKlutz: true,
		fling: {
			basePower: 70,
		},
		onModifySpe(spe) {
			return this.chainModify(0.5);
		},
		num: 291,
		gen: 4,
	},
	powerweight: {
		name: "Power Weight",
		spritenum: 360,
		ignoreKlutz: true,
		fling: {
			basePower: 70,
		},
		onModifySpe(spe) {
			return this.chainModify(0.5);
		},
		num: 294,
		gen: 4,
	},
	premierball: {
		name: "Premier Ball",
		spritenum: 363,
		num: 12,
		gen: 3,
		isPokeball: true,
	},
	primariumz: {
		name: "Primarium Z",
		spritenum: 652,
		onTakeItem: false,
		zMove: "Oceanic Operetta",
		zMoveFrom: "Sparkling Aria",
		itemUser: ["Primarina"],
		num: 800,
		gen: 7,
		isNonstandard: "Past",
	},
	prismscale: {
		name: "Prism Scale",
		spritenum: 365,
		fling: {
			basePower: 30,
		},
		num: 537,
		gen: 5,
	},
	protectivepads: {
		name: "Protective Pads",
		spritenum: 663,
		fling: {
			basePower: 30,
		},
		// protective effect handled in Battle#checkMoveMakesContact
		num: 880,
		gen: 7,
	},
	protector: {
		name: "Protector",
		spritenum: 367,
		fling: {
			basePower: 80,
		},
		num: 321,
		gen: 4,
	},
	psychicgem: {
		name: "Psychic Gem",
		spritenum: 369,
		isGem: true,
		onSourceTryPrimaryHit(target, source, move) {
			if (target === source || move.category === 'Status') return;
			if (move.type === 'Psychic' && source.useItem()) {
				source.addVolatile('gem');
			}
		},
		num: 557,
		gen: 5,
		isNonstandard: "Past",
	},
	psychicmemory: {
		name: "Psychic Memory",
		spritenum: 680,
		onMemory: 'Psychic',
		onTakeItem(item, pokemon, source) {
			if ((source && source.baseSpecies.num === 773) || pokemon.baseSpecies.num === 773) {
				return false;
			}
			return true;
		},
		forcedForme: "Silvally-Psychic",
		itemUser: ["Silvally-Psychic"],
		num: 916,
		gen: 7,
	},
	psychicseed: {
		name: "Psychic Seed",
		spritenum: 665,
		fling: {
			basePower: 10,
		},
		onStart(pokemon) {
			if (!pokemon.ignoringItem() && this.field.isTerrain('psychicterrain')) {
				pokemon.useItem();
			}
		},
		onAnyTerrainStart() {
			const pokemon = this.effectState.target;
			if (this.field.isTerrain('psychicterrain')) {
				pokemon.useItem();
			}
		},
		boosts: {
			spd: 1,
		},
		num: 882,
		gen: 7,
	},
	psychiumz: {
		name: "Psychium Z",
		spritenum: 641,
		onPlate: 'Psychic',
		onTakeItem: false,
		zMove: true,
		zMoveType: "Psychic",
		forcedForme: "Arceus-Psychic",
		num: 786,
		gen: 7,
		isNonstandard: "Past",
	},
	qualotberry: {
		name: "Qualot Berry",
		spritenum: 371,
		isBerry: true,
		naturalGift: {
			basePower: 90,
			type: "Poison",
		},
		onEat: false,
		num: 171,
		gen: 3,
	},
	quickball: {
		name: "Quick Ball",
		spritenum: 372,
		num: 15,
		gen: 4,
		isPokeball: true,
	},
	quickclaw: {
		onFractionalPriorityPriority: -2,
		onFractionalPriority(priority, pokemon) {
			if (priority <= 0 && this.randomChance(1, 5)) {
				this.add('-activate', pokemon, 'item: Quick Claw');
				return 0.1;
			}
		},
		name: "Quick Claw",
		spritenum: 373,
		fling: {
			basePower: 80,
		},
		num: 217,
		gen: 2,
	},
	quickpowder: {
		name: "Quick Powder",
		spritenum: 374,
		fling: {
			basePower: 10,
		},
		onModifySpe(spe, pokemon) {
			if (pokemon.species.name === 'Ditto' && !pokemon.transformed) {
				return this.chainModify(2);
			}
		},
		itemUser: ["Ditto"],
		num: 274,
		gen: 4,
	},
	rabutaberry: {
		name: "Rabuta Berry",
		spritenum: 375,
		isBerry: true,
		naturalGift: {
			basePower: 90,
			type: "Ghost",
		},
		onEat: false,
		num: 177,
		gen: 3,
		isNonstandard: "Past",
	},
	rarebone: {
		name: "Rare Bone",
		spritenum: 379,
		fling: {
			basePower: 100,
		},
		num: 106,
		gen: 4,
	},
	rawstberry: {
		name: "Rawst Berry",
		spritenum: 381,
		isBerry: true,
		naturalGift: {
			basePower: 80,
			type: "Grass",
		},
		onUpdate(pokemon) {
			if (pokemon.status === 'brn') {
				pokemon.eatItem();
			}
		},
		onEat(pokemon) {
			if (pokemon.status === 'brn') {
				pokemon.cureStatus();
			}
		},
		num: 152,
		gen: 3,
	},
	razorclaw: {
		name: "Razor Claw",
		spritenum: 382,
		fling: {
			basePower: 80,
		},
		onModifyCritRatio(critRatio) {
			return critRatio + 1;
		},
		num: 326,
		gen: 4,
	},
	razorfang: {
		name: "Razor Fang",
		spritenum: 383,
		fling: {
			basePower: 30,
			volatileStatus: 'flinch',
		},
		onModifyMovePriority: -1,
		onModifyMove(move) {
			if (move.category !== "Status") {
				if (!move.secondaries) move.secondaries = [];
				for (const secondary of move.secondaries) {
					if (secondary.volatileStatus === 'flinch') return;
				}
				move.secondaries.push({
					chance: 10,
					volatileStatus: 'flinch',
				});
			}
		},
		num: 327,
		gen: 4,
		isNonstandard: "Past",
	},
	razzberry: {
		name: "Razz Berry",
		spritenum: 384,
		isBerry: true,
		naturalGift: {
			basePower: 80,
			type: "Steel",
		},
		onEat: false,
		num: 164,
		gen: 3,
		isNonstandard: "Past",
	},
	reapercloth: {
		name: "Reaper Cloth",
		spritenum: 385,
		fling: {
			basePower: 10,
		},
		num: 325,
		gen: 4,
	},
	redcard: {
		name: "Red Card",
		spritenum: 387,
		fling: {
			basePower: 10,
		},
		onAfterMoveSecondary(target, source, move) {
			if (source && source !== target && source.hp && target.hp && move && move.category !== 'Status') {
				if (!source.isActive || !this.canSwitch(source.side) || source.forceSwitchFlag || target.forceSwitchFlag) {
					return;
				}
				// The item is used up even against a pokemon with Ingrain or that otherwise can't be forced out
				if (target.useItem(source)) {
					if (this.runEvent('DragOut', source, target, move)) {
						source.forceSwitchFlag = true;
					}
				}
			}
		},
		num: 542,
		gen: 5,
	},
	redorb: {
		name: "Red Orb",
		spritenum: 390,
		onSwitchIn(pokemon) {
			if (pokemon.isActive && pokemon.baseSpecies.name === 'Groudon') {
				this.queue.insertChoice({choice: 'runPrimal', pokemon: pokemon});
			}
		},
		onPrimal(pokemon) {
			pokemon.formeChange('Groudon-Primal', this.effect, true);
		},
		onTakeItem(item, source) {
			if (source.baseSpecies.baseSpecies === 'Groudon') return false;
			return true;
		},
		itemUser: ["Groudon"],
		num: 534,
		gen: 6,
		isNonstandard: "Past",
	},
	repeatball: {
		name: "Repeat Ball",
		spritenum: 401,
		num: 9,
		gen: 3,
		isPokeball: true,
	},
	ribbonsweet: {
		name: "Ribbon Sweet",
		spritenum: 710,
		fling: {
			basePower: 10,
		},
		num: 1115,
		gen: 8,
	},
	rindoberry: {
		name: "Rindo Berry",
		spritenum: 409,
		isBerry: true,
		naturalGift: {
			basePower: 80,
			type: "Grass",
		},
		onSourceModifyDamage(damage, source, target, move) {
			if (move.type === 'Grass' && target.getMoveHitData(move).typeMod > 0) {
				const hitSub = target.volatiles['substitute'] && !move.flags['bypasssub'] && !(move.infiltrates && this.gen >= 6);
				if (hitSub) return;

				if (target.eatItem()) {
					this.debug('-50% reduction');
					this.add('-enditem', target, this.effect, '[weaken]');
					return this.chainModify(0.5);
				}
			}
		},
		onEat() { },
		num: 187,
		gen: 4,
	},
	ringtarget: {
		name: "Ring Target",
		spritenum: 410,
		fling: {
			basePower: 10,
		},
		onNegateImmunity: false,
		num: 543,
		gen: 5,
	},
	rockgem: {
		name: "Rock Gem",
		spritenum: 415,
		isGem: true,
		onSourceTryPrimaryHit(target, source, move) {
			if (target === source || move.category === 'Status') return;
			if (move.type === 'Rock' && source.useItem()) {
				source.addVolatile('gem');
			}
		},
		num: 559,
		gen: 5,
		isNonstandard: "Past",
	},
	rockincense: {
		name: "Rock Incense",
		spritenum: 416,
		fling: {
			basePower: 10,
		},
		onBasePowerPriority: 15,
		onBasePower(basePower, user, target, move) {
			if (move.type === 'Rock') {
				return this.chainModify([4915, 4096]);
			}
		},
		num: 315,
		gen: 4,
	},
	rockmemory: {
		name: "Rock Memory",
		spritenum: 672,
		onMemory: 'Rock',
		onTakeItem(item, pokemon, source) {
			if ((source && source.baseSpecies.num === 773) || pokemon.baseSpecies.num === 773) {
				return false;
			}
			return true;
		},
		forcedForme: "Silvally-Rock",
		itemUser: ["Silvally-Rock"],
		num: 908,
		gen: 7,
	},
	rockiumz: {
		name: "Rockium Z",
		spritenum: 643,
		onPlate: 'Rock',
		onTakeItem: false,
		zMove: true,
		zMoveType: "Rock",
		forcedForme: "Arceus-Rock",
		num: 788,
		gen: 7,
		isNonstandard: "Past",
	},
	rockyhelmet: {
		name: "Rocky Helmet",
		spritenum: 417,
		fling: {
			basePower: 60,
		},
		onDamagingHitOrder: 2,
		onDamagingHit(damage, target, source, move) {
			if (this.checkMoveMakesContact(move, source, target)) {
				this.damage(source.baseMaxhp / 6, source, target);
			}
		},
		num: 540,
		gen: 5,
	},
	roomservice: {
		name: "Room Service",
		spritenum: 717,
		fling: {
			basePower: 100,
		},
		onUpdate(pokemon) {
			if (this.field.getPseudoWeather('trickroom')) {
				pokemon.useItem();
			}
		},
		boosts: {
			spe: -1,
		},
		num: 1122,
		gen: 8,
	},
	rootfossil: {
		name: "Root Fossil",
		spritenum: 418,
		fling: {
			basePower: 100,
		},
		num: 99,
		gen: 3,
		isNonstandard: "Past",
	},
	roseincense: {
		name: "Rose Incense",
		spritenum: 419,
		fling: {
			basePower: 10,
		},
		onBasePowerPriority: 15,
		onBasePower(basePower, user, target, move) {
			if (move.type === 'Grass') {
				return this.chainModify([4915, 4096]);
			}
		},
		num: 318,
		gen: 4,
	},
	roseliberry: {
		name: "Roseli Berry",
		spritenum: 603,
		isBerry: true,
		naturalGift: {
			basePower: 80,
			type: "Fairy",
		},
		onSourceModifyDamage(damage, source, target, move) {
			if (move.type === 'Fairy' && target.getMoveHitData(move).typeMod > 0) {
				const hitSub = target.volatiles['substitute'] && !move.flags['bypasssub'] && !(move.infiltrates && this.gen >= 6);
				if (hitSub) return;

				if (target.eatItem()) {
					this.debug('-50% reduction');
					this.add('-enditem', target, this.effect, '[weaken]');
					return this.chainModify(0.5);
				}
			}
		},
		onEat() { },
		num: 686,
		gen: 6,
	},
	rowapberry: {
		name: "Rowap Berry",
		spritenum: 420,
		isBerry: true,
		naturalGift: {
			basePower: 100,
			type: "Dark",
		},
		onDamagingHit(damage, target, source, move) {
			if (move.category === 'Special' && source.hp && source.isActive && !source.hasAbility('magicguard')) {
				if (target.eatItem()) {
					this.damage(source.baseMaxhp / (target.hasAbility('ripen') ? 4 : 8), source, target);
				}
			}
		},
		onEat() { },
		num: 212,
		gen: 4,
	},
	rustedshield: {
		name: "Rusted Shield",
		spritenum: 699,
		onTakeItem(item, pokemon, source) {
			if ((source && source.baseSpecies.num === 889) || pokemon.baseSpecies.num === 889) {
				return false;
			}
			return true;
		},
		forcedForme: "Zamazenta-Crowned",
		itemUser: ["Zamazenta-Crowned"],
		num: 1104,
		gen: 8,
	},
	rustedsword: {
		name: "Rusted Sword",
		spritenum: 698,
		onTakeItem(item, pokemon, source) {
			if ((source && source.baseSpecies.num === 888) || pokemon.baseSpecies.num === 888) {
				return false;
			}
			return true;
		},
		forcedForme: "Zacian-Crowned",
		itemUser: ["Zacian-Crowned"],
		num: 1103,
		gen: 8,
	},
	sablenite: {
		name: "Sablenite",
		spritenum: 614,
		megaStone: "Sableye-Mega",
		megaEvolves: "Sableye",
		itemUser: ["Sableye"],
		onTakeItem(item, source) {
			if (item.megaEvolves === source.baseSpecies.baseSpecies) return false;
			return true;
		},
		num: 754,
		gen: 6,
		isNonstandard: "Past",
	},
	sachet: {
		name: "Sachet",
		spritenum: 691,
		fling: {
			basePower: 80,
		},
		num: 647,
		gen: 6,
	},
	safariball: {
		name: "Safari Ball",
		spritenum: 425,
		num: 5,
		gen: 1,
		isPokeball: true,
	},
	safetygoggles: {
		name: "Safety Goggles",
		spritenum: 604,
		fling: {
			basePower: 80,
		},
		onImmunity(type, pokemon) {
			if (type === 'sandstorm' || type === 'hail' || type === 'powder') return false;
		},
		onTryHit(pokemon, source, move) {
			if (move.flags['powder'] && pokemon !== source && this.dex.getImmunity('powder', pokemon)) {
				this.add('-activate', pokemon, 'item: Safety Goggles', move.name);
				return null;
			}
		},
		num: 650,
		gen: 6,
	},
	sailfossil: {
		name: "Sail Fossil",
		spritenum: 695,
		fling: {
			basePower: 100,
		},
		num: 711,
		gen: 6,
		isNonstandard: "Past",
	},
	salacberry: {
		name: "Salac Berry",
		spritenum: 426,
		isBerry: true,
		naturalGift: {
			basePower: 100,
			type: "Fighting",
		},
		onUpdate(pokemon) {
			if (pokemon.hp <= pokemon.maxhp / 4 || (pokemon.hp <= pokemon.maxhp / 2 && pokemon.hasAbility('gluttony'))) {
				pokemon.eatItem();
			}
		},
		onEat(pokemon) {
			this.boost({spe: 1});
		},
		num: 203,
		gen: 3,
	},
	salamencite: {
		name: "Salamencite",
		spritenum: 627,
		megaStone: "Salamence-Mega",
		megaEvolves: "Salamence",
		itemUser: ["Salamence"],
		onTakeItem(item, source) {
			if (item.megaEvolves === source.baseSpecies.baseSpecies) return false;
			return true;
		},
		num: 769,
		gen: 6,
		isNonstandard: "Past",
	},
	sceptilite: {
		name: "Sceptilite",
		spritenum: 613,
		megaStone: "Sceptile-Mega",
		megaEvolves: "Sceptile",
		itemUser: ["Sceptile"],
		onTakeItem(item, source) {
			if (item.megaEvolves === source.baseSpecies.baseSpecies) return false;
			return true;
		},
		num: 753,
		gen: 6,
		isNonstandard: "Past",
	},
	scizorite: {
		name: "Scizorite",
		spritenum: 605,
		megaStone: "Scizor-Mega",
		megaEvolves: "Scizor",
		itemUser: ["Scizor"],
		onTakeItem(item, source) {
			if (item.megaEvolves === source.baseSpecies.baseSpecies) return false;
			return true;
		},
		num: 670,
		gen: 6,
		isNonstandard: "Past",
	},
	scopelens: {
		name: "Scope Lens",
		spritenum: 429,
		fling: {
			basePower: 30,
		},
		onModifyCritRatio(critRatio) {
			return critRatio + 1;
		},
		num: 232,
		gen: 2,
	},
	seaincense: {
		name: "Sea Incense",
		spritenum: 430,
		fling: {
			basePower: 10,
		},
		onBasePowerPriority: 15,
		onBasePower(basePower, user, target, move) {
			if (move && move.type === 'Water') {
				return this.chainModify([4915, 4096]);
			}
		},
		num: 254,
		gen: 3,
	},
	sharpbeak: {
		name: "Sharp Beak",
		spritenum: 436,
		fling: {
			basePower: 50,
		},
		onBasePowerPriority: 15,
		onBasePower(basePower, user, target, move) {
			if (move && move.type === 'Flying') {
				return this.chainModify([4915, 4096]);
			}
		},
		num: 244,
		gen: 2,
	},
	sharpedonite: {
		name: "Sharpedonite",
		spritenum: 619,
		megaStone: "Sharpedo-Mega",
		megaEvolves: "Sharpedo",
		itemUser: ["Sharpedo"],
		onTakeItem(item, source) {
			if (item.megaEvolves === source.baseSpecies.baseSpecies) return false;
			return true;
		},
		num: 759,
		gen: 6,
		isNonstandard: "Past",
	},
	shedshell: {
		name: "Shed Shell",
		spritenum: 437,
		fling: {
			basePower: 10,
		},
		onTrapPokemonPriority: -10,
		onTrapPokemon(pokemon) {
			pokemon.trapped = pokemon.maybeTrapped = false;
		},
		num: 295,
		gen: 4,
	},
	shellbell: {
		name: "Shell Bell",
		spritenum: 438,
		fling: {
			basePower: 30,
		},
		onAfterMoveSecondarySelfPriority: -1,
		onAfterMoveSecondarySelf(pokemon, target, move) {
			if (move.totalDamage) {
				this.heal(move.totalDamage / 8, pokemon);
			}
		},
		num: 253,
		gen: 3,
	},
	shinystone: {
		name: "Shiny Stone",
		spritenum: 439,
		fling: {
			basePower: 80,
		},
		num: 107,
		gen: 4,
	},
	shockdrive: {
		name: "Shock Drive",
		spritenum: 442,
		onTakeItem(item, pokemon, source) {
			if ((source && source.baseSpecies.num === 649) || pokemon.baseSpecies.num === 649) {
				return false;
			}
			return true;
		},
		onDrive: 'Electric',
		forcedForme: "Genesect-Shock",
		itemUser: ["Genesect-Shock"],
		num: 117,
		gen: 5,
	},
	shucaberry: {
		name: "Shuca Berry",
		spritenum: 443,
		isBerry: true,
		naturalGift: {
			basePower: 80,
			type: "Ground",
		},
		onSourceModifyDamage(damage, source, target, move) {
			if (move.type === 'Ground' && target.getMoveHitData(move).typeMod > 0) {
				const hitSub = target.volatiles['substitute'] && !move.flags['bypasssub'] && !(move.infiltrates && this.gen >= 6);
				if (hitSub) return;

				if (target.eatItem()) {
					this.debug('-50% reduction');
					this.add('-enditem', target, this.effect, '[weaken]');
					return this.chainModify(0.5);
				}
			}
		},
		onEat() { },
		num: 191,
		gen: 4,
	},
	silkscarf: {
		name: "Silk Scarf",
		spritenum: 444,
		fling: {
			basePower: 10,
		},
		onBasePowerPriority: 15,
		onBasePower(basePower, user, target, move) {
			if (move.type === 'Normal') {
				return this.chainModify([4915, 4096]);
			}
		},
		num: 251,
		gen: 3,
	},
	silverpowder: {
		name: "Silver Powder",
		spritenum: 447,
		fling: {
			basePower: 10,
		},
		onBasePowerPriority: 15,
		onBasePower(basePower, user, target, move) {
			if (move.type === 'Bug') {
				return this.chainModify([4915, 4096]);
			}
		},
		num: 222,
		gen: 2,
	},
	sitrusberry: {
		name: "Sitrus Berry",
		spritenum: 448,
		isBerry: true,
		naturalGift: {
			basePower: 80,
			type: "Psychic",
		},
		onUpdate(pokemon) {
			if (pokemon.hp <= pokemon.maxhp / 2) {
				pokemon.eatItem();
			}
		},
		onTryEatItem(item, pokemon) {
			if (!this.runEvent('TryHeal', pokemon)) return false;
		},
		onEat(pokemon) {
			this.heal(pokemon.baseMaxhp / 4);
		},
		num: 158,
		gen: 3,
	},
	skullfossil: {
		name: "Skull Fossil",
		spritenum: 449,
		fling: {
			basePower: 100,
		},
		num: 105,
		gen: 4,
		isNonstandard: "Past",
	},
	skyplate: {
		name: "Sky Plate",
		spritenum: 450,
		onPlate: 'Flying',
		onBasePowerPriority: 15,
		onBasePower(basePower, user, target, move) {
			if (move.type === 'Flying') {
				return this.chainModify([4915, 4096]);
			}
		},
		onTakeItem(item, pokemon, source) {
			if ((source && source.baseSpecies.num === 493) || pokemon.baseSpecies.num === 493) {
				return false;
			}
			return true;
		},
		forcedForme: "Arceus-Flying",
		num: 306,
		gen: 4,
		isNonstandard: "Unobtainable",
	},
	slowbronite: {
		name: "Slowbronite",
		spritenum: 620,
		megaStone: "Slowbro-Mega",
		megaEvolves: "Slowbro",
		itemUser: ["Slowbro"],
		onTakeItem(item, source) {
			if (item.megaEvolves === source.baseSpecies.baseSpecies) return false;
			return true;
		},
		num: 760,
		gen: 6,
		isNonstandard: "Past",
	},
	smoothrock: {
		name: "Smooth Rock",
		spritenum: 453,
		fling: {
			basePower: 10,
		},
		num: 283,
		gen: 4,
	},
	snorliumz: {
		name: "Snorlium Z",
		spritenum: 656,
		onTakeItem: false,
		zMove: "Pulverizing Pancake",
		zMoveFrom: "Giga Impact",
		itemUser: ["Snorlax"],
		num: 804,
		gen: 7,
		isNonstandard: "Past",
	},
	snowball: {
		name: "Snowball",
		spritenum: 606,
		fling: {
			basePower: 30,
		},
		onDamagingHit(damage, target, source, move) {
			if (move.type === 'Ice') {
				target.useItem();
			}
		},
		boosts: {
			atk: 1,
		},
		num: 649,
		gen: 6,
	},
	softsand: {
		name: "Soft Sand",
		spritenum: 456,
		fling: {
			basePower: 10,
		},
		onBasePowerPriority: 15,
		onBasePower(basePower, user, target, move) {
			if (move.type === 'Ground') {
				return this.chainModify([4915, 4096]);
			}
		},
		num: 237,
		gen: 2,
	},
	solganiumz: {
		name: "Solganium Z",
		spritenum: 685,
		onTakeItem: false,
		zMove: "Searing Sunraze Smash",
		zMoveFrom: "Sunsteel Strike",
		itemUser: ["Solgaleo", "Necrozma-Dusk-Mane"],
		num: 921,
		gen: 7,
		isNonstandard: "Past",
	},
	souldew: {
		name: "Soul Dew",
		spritenum: 459,
		fling: {
			basePower: 30,
		},
		onBasePowerPriority: 15,
		onBasePower(basePower, user, target, move) {
			if (
				move && (user.baseSpecies.num === 380 || user.baseSpecies.num === 381) &&
				(move.type === 'Psychic' || move.type === 'Dragon')
			) {
				return this.chainModify([4915, 4096]);
			}
		},
		itemUser: ["Latios", "Latias"],
		num: 225,
		gen: 3,
	},
	spelltag: {
		name: "Spell Tag",
		spritenum: 461,
		fling: {
			basePower: 30,
		},
		onBasePowerPriority: 15,
		onBasePower(basePower, user, target, move) {
			if (move.type === 'Ghost') {
				return this.chainModify([4915, 4096]);
			}
		},
		num: 247,
		gen: 2,
	},
	spelonberry: {
		name: "Spelon Berry",
		spritenum: 462,
		isBerry: true,
		naturalGift: {
			basePower: 90,
			type: "Dark",
		},
		onEat: false,
		num: 179,
		gen: 3,
		isNonstandard: "Past",
	},
	splashplate: {
		name: "Splash Plate",
		spritenum: 463,
		onPlate: 'Water',
		onBasePowerPriority: 15,
		onBasePower(basePower, user, target, move) {
			if (move.type === 'Water') {
				return this.chainModify([4915, 4096]);
			}
		},
		onTakeItem(item, pokemon, source) {
			if ((source && source.baseSpecies.num === 493) || pokemon.baseSpecies.num === 493) {
				return false;
			}
			return true;
		},
		forcedForme: "Arceus-Water",
		num: 299,
		gen: 4,
		isNonstandard: "Unobtainable",
	},
	spookyplate: {
		name: "Spooky Plate",
		spritenum: 464,
		onPlate: 'Ghost',
		onBasePowerPriority: 15,
		onBasePower(basePower, user, target, move) {
			if (move.type === 'Ghost') {
				return this.chainModify([4915, 4096]);
			}
		},
		onTakeItem(item, pokemon, source) {
			if ((source && source.baseSpecies.num === 493) || pokemon.baseSpecies.num === 493) {
				return false;
			}
			return true;
		},
		forcedForme: "Arceus-Ghost",
		num: 310,
		gen: 4,
		isNonstandard: "Unobtainable",
	},
	sportball: {
		name: "Sport Ball",
		spritenum: 465,
		num: 499,
		gen: 2,
		isPokeball: true,
	},
	starfberry: {
		name: "Starf Berry",
		spritenum: 472,
		isBerry: true,
		naturalGift: {
			basePower: 100,
			type: "Psychic",
		},
		onUpdate(pokemon) {
			if (pokemon.hp <= pokemon.maxhp / 4 || (pokemon.hp <= pokemon.maxhp / 2 && pokemon.hasAbility('gluttony'))) {
				pokemon.eatItem();
			}
		},
		onEat(pokemon) {
			const stats: BoostID[] = [];
			let stat: BoostID;
			for (stat in pokemon.boosts) {
				if (stat !== 'accuracy' && stat !== 'evasion' && pokemon.boosts[stat] < 6) {
					stats.push(stat);
				}
			}
			if (stats.length) {
				const randomStat = this.sample(stats);
				const boost: SparseBoostsTable = {};
				boost[randomStat] = 2;
				this.boost(boost);
			}
		},
		num: 207,
		gen: 3,
	},
	starsweet: {
		name: "Star Sweet",
		spritenum: 709,
		fling: {
			basePower: 10,
		},
		num: 1114,
		gen: 8,
	},
	steelixite: {
		name: "Steelixite",
		spritenum: 621,
		megaStone: "Steelix-Mega",
		megaEvolves: "Steelix",
		itemUser: ["Steelix"],
		onTakeItem(item, source) {
			if (item.megaEvolves === source.baseSpecies.baseSpecies) return false;
			return true;
		},
		num: 761,
		gen: 6,
		isNonstandard: "Past",
	},
	steelgem: {
		name: "Steel Gem",
		spritenum: 473,
		isGem: true,
		onSourceTryPrimaryHit(target, source, move) {
			if (target === source || move.category === 'Status') return;
			if (move.type === 'Steel' && source.useItem()) {
				source.addVolatile('gem');
			}
		},
		num: 563,
		gen: 5,
		isNonstandard: "Past",
	},
	steelmemory: {
		name: "Steel Memory",
		spritenum: 675,
		onMemory: 'Steel',
		onTakeItem(item, pokemon, source) {
			if ((source && source.baseSpecies.num === 773) || pokemon.baseSpecies.num === 773) {
				return false;
			}
			return true;
		},
		forcedForme: "Silvally-Steel",
		itemUser: ["Silvally-Steel"],
		num: 911,
		gen: 7,
	},
	steeliumz: {
		name: "Steelium Z",
		spritenum: 647,
		onPlate: 'Steel',
		onTakeItem: false,
		zMove: true,
		zMoveType: "Steel",
		forcedForme: "Arceus-Steel",
		num: 792,
		gen: 7,
		isNonstandard: "Past",
	},
	stick: {
		name: "Stick",
		fling: {
			basePower: 60,
		},
		spritenum: 475,
		onModifyCritRatio(critRatio, user) {
			if (this.toID(user.baseSpecies.baseSpecies) === 'farfetchd') {
				return critRatio + 2;
			}
		},
		itemUser: ["Farfetch\u2019d"],
		num: 259,
		gen: 2,
		isNonstandard: "Past",
	},
	stickybarb: {
		name: "Sticky Barb",
		spritenum: 476,
		fling: {
			basePower: 80,
		},
		onResidualOrder: 28,
		onResidualSubOrder: 3,
		onResidual(pokemon) {
			this.damage(pokemon.baseMaxhp / 8);
		},
		onHit(target, source, move) {
			if (source && source !== target && !source.item && move && this.checkMoveMakesContact(move, source, target)) {
				const barb = target.takeItem();
				if (!barb) return; // Gen 4 Multitype
				source.setItem(barb);
				// no message for Sticky Barb changing hands
			}
		},
		num: 288,
		gen: 4,
	},
	stoneplate: {
		name: "Stone Plate",
		spritenum: 477,
		onPlate: 'Rock',
		onBasePowerPriority: 15,
		onBasePower(basePower, user, target, move) {
			if (move.type === 'Rock') {
				return this.chainModify([4915, 4096]);
			}
		},
		onTakeItem(item, pokemon, source) {
			if ((source && source.baseSpecies.num === 493) || pokemon.baseSpecies.num === 493) {
				return false;
			}
			return true;
		},
		forcedForme: "Arceus-Rock",
		num: 309,
		gen: 4,
		isNonstandard: "Unobtainable",
	},
	strawberrysweet: {
		name: "Strawberry Sweet",
		spritenum: 704,
		fling: {
			basePower: 10,
		},
		num: 1109,
		gen: 8,
	},
	sunstone: {
		name: "Sun Stone",
		spritenum: 480,
		fling: {
			basePower: 30,
		},
		num: 80,
		gen: 2,
	},
	swampertite: {
		name: "Swampertite",
		spritenum: 612,
		megaStone: "Swampert-Mega",
		megaEvolves: "Swampert",
		itemUser: ["Swampert"],
		onTakeItem(item, source) {
			if (item.megaEvolves === source.baseSpecies.baseSpecies) return false;
			return true;
		},
		num: 752,
		gen: 6,
		isNonstandard: "Past",
	},
	sweetapple: {
		name: "Sweet Apple",
		spritenum: 711,
		fling: {
			basePower: 30,
		},
		num: 1116,
		gen: 8,
	},
	tamatoberry: {
		name: "Tamato Berry",
		spritenum: 486,
		isBerry: true,
		naturalGift: {
			basePower: 90,
			type: "Psychic",
		},
		onEat: false,
		num: 174,
		gen: 3,
	},
	tangaberry: {
		name: "Tanga Berry",
		spritenum: 487,
		isBerry: true,
		naturalGift: {
			basePower: 80,
			type: "Bug",
		},
		onSourceModifyDamage(damage, source, target, move) {
			if (move.type === 'Bug' && target.getMoveHitData(move).typeMod > 0) {
				const hitSub = target.volatiles['substitute'] && !move.flags['bypasssub'] && !(move.infiltrates && this.gen >= 6);
				if (hitSub) return;

				if (target.eatItem()) {
					this.debug('-50% reduction');
					this.add('-enditem', target, this.effect, '[weaken]');
					return this.chainModify(0.5);
				}
			}
		},
		onEat() { },
		num: 194,
		gen: 4,
	},
	tapuniumz: {
		name: "Tapunium Z",
		spritenum: 653,
		onTakeItem: false,
		zMove: "Guardian of Alola",
		zMoveFrom: "Nature's Madness",
		itemUser: ["Tapu Koko", "Tapu Lele", "Tapu Bulu", "Tapu Fini"],
		num: 801,
		gen: 7,
		isNonstandard: "Past",
	},
	tartapple: {
		name: "Tart Apple",
		spritenum: 712,
		fling: {
			basePower: 30,
		},
		num: 1117,
		gen: 8,
	},
	terrainextender: {
		name: "Terrain Extender",
		spritenum: 662,
		fling: {
			basePower: 60,
		},
		num: 879,
		gen: 7,
	},
	thickclub: {
		name: "Thick Club",
		spritenum: 491,
		fling: {
			basePower: 90,
		},
		onModifyAtkPriority: 1,
		onModifyAtk(atk, pokemon) {
			if (pokemon.baseSpecies.baseSpecies === 'Cubone' || pokemon.baseSpecies.baseSpecies === 'Marowak') {
				return this.chainModify(2);
			}
		},
		itemUser: ["Marowak", "Marowak-Alola", "Marowak-Alola-Totem", "Cubone"],
		num: 258,
		gen: 2,
	},
	throatspray: {
		name: "Throat Spray",
		spritenum: 713,
		fling: {
			basePower: 30,
		},
		onAfterMoveSecondarySelf(target, source, move) {
			if (move.flags['sound']) {
				target.useItem();
			}
		},
		boosts: {
			spa: 1,
		},
		num: 1118,
		gen: 8,
	},
	thunderstone: {
		name: "Thunder Stone",
		spritenum: 492,
		fling: {
			basePower: 30,
		},
		num: 83,
		gen: 1,
	},
	timerball: {
		name: "Timer Ball",
		spritenum: 494,
		num: 10,
		gen: 3,
		isPokeball: true,
	},
	toxicorb: {
		name: "Toxic Orb",
		spritenum: 515,
		fling: {
			basePower: 30,
			status: 'tox',
		},
		onResidualOrder: 28,
		onResidualSubOrder: 3,
		onResidual(pokemon) {
			pokemon.trySetStatus('tox', pokemon);
		},
		num: 272,
		gen: 4,
	},
	toxicplate: {
		name: "Toxic Plate",
		spritenum: 516,
		onPlate: 'Poison',
		onBasePowerPriority: 15,
		onBasePower(basePower, user, target, move) {
			if (move.type === 'Poison') {
				return this.chainModify([4915, 4096]);
			}
		},
		onTakeItem(item, pokemon, source) {
			if ((source && source.baseSpecies.num === 493) || pokemon.baseSpecies.num === 493) {
				return false;
			}
			return true;
		},
		forcedForme: "Arceus-Poison",
		num: 304,
		gen: 4,
		isNonstandard: "Unobtainable",
	},
	tr00: {
		name: "TR00",
		fling: {
			basePower: 10,
		},
		spritenum: 721,
		num: 1130,
		gen: 8,
	},
	tr01: {
		name: "TR01",
		fling: {
			basePower: 85,
		},
		spritenum: 721,
		num: 1131,
		gen: 8,
	},
	tr02: {
		name: "TR02",
		fling: {
			basePower: 90,
		},
		spritenum: 730,
		num: 1132,
		gen: 8,
	},
	tr03: {
		name: "TR03",
		fling: {
			basePower: 110,
		},
		spritenum: 731,
		num: 1133,
		gen: 8,
	},
	tr04: {
		name: "TR04",
		fling: {
			basePower: 90,
		},
		spritenum: 731,
		num: 1134,
		gen: 8,
	},
	tr05: {
		name: "TR05",
		fling: {
			basePower: 90,
		},
		spritenum: 735,
		num: 1135,
		gen: 8,
	},
	tr06: {
		name: "TR06",
		fling: {
			basePower: 110,
		},
		spritenum: 735,
		num: 1136,
		gen: 8,
	},
	tr07: {
		name: "TR07",
		fling: {
			basePower: 10,
		},
		spritenum: 722,
		num: 1137,
		gen: 8,
	},
	tr08: {
		name: "TR08",
		fling: {
			basePower: 90,
		},
		spritenum: 733,
		num: 1138,
		gen: 8,
	},
	tr09: {
		name: "TR09",
		fling: {
			basePower: 110,
		},
		spritenum: 733,
		num: 1139,
		gen: 8,
	},
	tr10: {
		name: "TR10",
		fling: {
			basePower: 100,
		},
		spritenum: 725,
		num: 1140,
		gen: 8,
	},
	tr11: {
		name: "TR11",
		fling: {
			basePower: 90,
		},
		spritenum: 734,
		num: 1141,
		gen: 8,
	},
	tr12: {
		name: "TR12",
		fling: {
			basePower: 10,
		},
		spritenum: 734,
		num: 1142,
		gen: 8,
	},
	tr13: {
		name: "TR13",
		fling: {
			basePower: 10,
		},
		spritenum: 721,
		num: 1143,
		gen: 8,
	},
	tr14: {
		name: "TR14",
		fling: {
			basePower: 10,
		},
		spritenum: 721,
		num: 1144,
		gen: 8,
	},
	tr15: {
		name: "TR15",
		fling: {
			basePower: 110,
		},
		spritenum: 730,
		num: 1145,
		gen: 8,
	},
	tr16: {
		name: "TR16",
		fling: {
			basePower: 80,
		},
		spritenum: 731,
		num: 1146,
		gen: 8,
	},
	tr17: {
		name: "TR17",
		fling: {
			basePower: 10,
		},
		spritenum: 734,
		num: 1147,
		gen: 8,
	},
	tr18: {
		name: "TR18",
		fling: {
			basePower: 80,
		},
		spritenum: 727,
		num: 1148,
		gen: 8,
	},
	tr19: {
		name: "TR19",
		fling: {
			basePower: 80,
		},
		spritenum: 721,
		num: 1149,
		gen: 8,
	},
	tr20: {
		name: "TR20",
		fling: {
			basePower: 10,
		},
		spritenum: 721,
		num: 1150,
		gen: 8,
	},
	tr21: {
		name: "TR21",
		fling: {
			basePower: 10,
		},
		spritenum: 722,
		num: 1151,
		gen: 8,
	},
	tr22: {
		name: "TR22",
		fling: {
			basePower: 90,
		},
		spritenum: 724,
		num: 1152,
		gen: 8,
	},
	tr23: {
		name: "TR23",
		fling: {
			basePower: 10,
		},
		spritenum: 725,
		num: 1153,
		gen: 8,
	},
	tr24: {
		name: "TR24",
		fling: {
			basePower: 120,
		},
		spritenum: 736,
		num: 1154,
		gen: 8,
	},
	tr25: {
		name: "TR25",
		fling: {
			basePower: 80,
		},
		spritenum: 734,
		num: 1155,
		gen: 8,
	},
	tr26: {
		name: "TR26",
		fling: {
			basePower: 10,
		},
		spritenum: 721,
		num: 1156,
		gen: 8,
	},
	tr27: {
		name: "TR27",
		fling: {
			basePower: 10,
		},
		spritenum: 721,
		num: 1157,
		gen: 8,
	},
	tr28: {
		name: "TR28",
		fling: {
			basePower: 120,
		},
		spritenum: 727,
		num: 1158,
		gen: 8,
	},
	tr29: {
		name: "TR29",
		fling: {
			basePower: 10,
		},
		spritenum: 721,
		num: 1159,
		gen: 8,
	},
	tr30: {
		name: "TR30",
		fling: {
			basePower: 10,
		},
		spritenum: 721,
		num: 1160,
		gen: 8,
	},
	tr31: {
		name: "TR31",
		fling: {
			basePower: 100,
		},
		spritenum: 729,
		num: 1161,
		gen: 8,
	},
	tr32: {
		name: "TR32",
		fling: {
			basePower: 80,
		},
		spritenum: 737,
		num: 1162,
		gen: 8,
	},
	tr33: {
		name: "TR33",
		fling: {
			basePower: 80,
		},
		spritenum: 728,
		num: 1163,
		gen: 8,
	},
	tr34: {
		name: "TR34",
		fling: {
			basePower: 120,
		},
		spritenum: 734,
		num: 1164,
		gen: 8,
	},
	tr35: {
		name: "TR35",
		fling: {
			basePower: 90,
		},
		spritenum: 721,
		num: 1165,
		gen: 8,
	},
	tr36: {
		name: "TR36",
		fling: {
			basePower: 95,
		},
		spritenum: 730,
		num: 1166,
		gen: 8,
	},
	tr37: {
		name: "TR37",
		fling: {
			basePower: 10,
		},
		spritenum: 737,
		num: 1167,
		gen: 8,
	},
	tr38: {
		name: "TR38",
		fling: {
			basePower: 10,
		},
		spritenum: 734,
		num: 1168,
		gen: 8,
	},
	tr39: {
		name: "TR39",
		fling: {
			basePower: 120,
		},
		spritenum: 722,
		num: 1169,
		gen: 8,
	},
	tr40: {
		name: "TR40",
		fling: {
			basePower: 10,
		},
		spritenum: 734,
		num: 1170,
		gen: 8,
	},
	tr41: {
		name: "TR41",
		fling: {
			basePower: 85,
		},
		spritenum: 730,
		num: 1171,
		gen: 8,
	},
	tr42: {
		name: "TR42",
		fling: {
			basePower: 90,
		},
		spritenum: 721,
		num: 1172,
		gen: 8,
	},
	tr43: {
		name: "TR43",
		fling: {
			basePower: 130,
		},
		spritenum: 730,
		num: 1173,
		gen: 8,
	},
	tr44: {
		name: "TR44",
		fling: {
			basePower: 10,
		},
		spritenum: 734,
		num: 1174,
		gen: 8,
	},
	tr45: {
		name: "TR45",
		fling: {
			basePower: 90,
		},
		spritenum: 731,
		num: 1175,
		gen: 8,
	},
	tr46: {
		name: "TR46",
		fling: {
			basePower: 10,
		},
		spritenum: 729,
		num: 1176,
		gen: 8,
	},
	tr47: {
		name: "TR47",
		fling: {
			basePower: 80,
		},
		spritenum: 736,
		num: 1177,
		gen: 8,
	},
	tr48: {
		name: "TR48",
		fling: {
			basePower: 10,
		},
		spritenum: 722,
		num: 1178,
		gen: 8,
	},
	tr49: {
		name: "TR49",
		fling: {
			basePower: 10,
		},
		spritenum: 734,
		num: 1179,
		gen: 8,
	},
	tr50: {
		name: "TR50",
		fling: {
			basePower: 90,
		},
		spritenum: 732,
		num: 1180,
		gen: 8,
	},
	tr51: {
		name: "TR51",
		fling: {
			basePower: 10,
		},
		spritenum: 736,
		num: 1181,
		gen: 8,
	},
	tr52: {
		name: "TR52",
		fling: {
			basePower: 10,
		},
		spritenum: 729,
		num: 1182,
		gen: 8,
	},
	tr53: {
		name: "TR53",
		fling: {
			basePower: 120,
		},
		spritenum: 722,
		num: 1183,
		gen: 8,
	},
	tr54: {
		name: "TR54",
		fling: {
			basePower: 10,
		},
		spritenum: 724,
		num: 1184,
		gen: 8,
	},
	tr55: {
		name: "TR55",
		fling: {
			basePower: 120,
		},
		spritenum: 730,
		num: 1185,
		gen: 8,
	},
	tr56: {
		name: "TR56",
		fling: {
			basePower: 80,
		},
		spritenum: 722,
		num: 1186,
		gen: 8,
	},
	tr57: {
		name: "TR57",
		fling: {
			basePower: 80,
		},
		spritenum: 724,
		num: 1187,
		gen: 8,
	},
	tr58: {
		name: "TR58",
		fling: {
			basePower: 80,
		},
		spritenum: 737,
		num: 1188,
		gen: 8,
	},
	tr59: {
		name: "TR59",
		fling: {
			basePower: 80,
		},
		spritenum: 732,
		num: 1189,
		gen: 8,
	},
	tr60: {
		name: "TR60",
		fling: {
			basePower: 80,
		},
		spritenum: 727,
		num: 1190,
		gen: 8,
	},
	tr61: {
		name: "TR61",
		fling: {
			basePower: 90,
		},
		spritenum: 727,
		num: 1191,
		gen: 8,
	},
	tr62: {
		name: "TR62",
		fling: {
			basePower: 85,
		},
		spritenum: 736,
		num: 1192,
		gen: 8,
	},
	tr63: {
		name: "TR63",
		fling: {
			basePower: 80,
		},
		spritenum: 726,
		num: 1193,
		gen: 8,
	},
	tr64: {
		name: "TR64",
		fling: {
			basePower: 120,
		},
		spritenum: 722,
		num: 1194,
		gen: 8,
	},
	tr65: {
		name: "TR65",
		fling: {
			basePower: 90,
		},
		spritenum: 732,
		num: 1195,
		gen: 8,
	},
	tr66: {
		name: "TR66",
		fling: {
			basePower: 120,
		},
		spritenum: 723,
		num: 1196,
		gen: 8,
	},
	tr67: {
		name: "TR67",
		fling: {
			basePower: 90,
		},
		spritenum: 725,
		num: 1197,
		gen: 8,
	},
	tr68: {
		name: "TR68",
		fling: {
			basePower: 10,
		},
		spritenum: 737,
		num: 1198,
		gen: 8,
	},
	tr69: {
		name: "TR69",
		fling: {
			basePower: 80,
		},
		spritenum: 734,
		num: 1199,
		gen: 8,
	},
	tr70: {
		name: "TR70",
		fling: {
			basePower: 80,
		},
		spritenum: 729,
		num: 1200,
		gen: 8,
	},
	tr71: {
		name: "TR71",
		fling: {
			basePower: 130,
		},
		spritenum: 732,
		num: 1201,
		gen: 8,
	},
	tr72: {
		name: "TR72",
		fling: {
			basePower: 120,
		},
		spritenum: 732,
		num: 1202,
		gen: 8,
	},
	tr73: {
		name: "TR73",
		fling: {
			basePower: 120,
		},
		spritenum: 724,
		num: 1203,
		gen: 8,
	},
	tr74: {
		name: "TR74",
		fling: {
			basePower: 80,
		},
		spritenum: 729,
		num: 1204,
		gen: 8,
	},
	tr75: {
		name: "TR75",
		fling: {
			basePower: 100,
		},
		spritenum: 726,
		num: 1205,
		gen: 8,
	},
	tr76: {
		name: "TR76",
		fling: {
			basePower: 10,
		},
		spritenum: 726,
		num: 1206,
		gen: 8,
	},
	tr77: {
		name: "TR77",
		fling: {
			basePower: 10,
		},
		spritenum: 732,
		num: 1207,
		gen: 8,
	},
	tr78: {
		name: "TR78",
		fling: {
			basePower: 95,
		},
		spritenum: 724,
		num: 1208,
		gen: 8,
	},
	tr79: {
		name: "TR79",
		fling: {
			basePower: 10,
		},
		spritenum: 729,
		num: 1209,
		gen: 8,
	},
	tr80: {
		name: "TR80",
		fling: {
			basePower: 10,
		},
		spritenum: 733,
		num: 1210,
		gen: 8,
	},
	tr81: {
		name: "TR81",
		fling: {
			basePower: 95,
		},
		spritenum: 737,
		num: 1211,
		gen: 8,
	},
	tr82: {
		name: "TR82",
		fling: {
			basePower: 20,
		},
		spritenum: 734,
		num: 1212,
		gen: 8,
	},
	tr83: {
		name: "TR83",
		fling: {
			basePower: 10,
		},
		spritenum: 734,
		num: 1213,
		gen: 8,
	},
	tr84: {
		name: "TR84",
		fling: {
			basePower: 80,
		},
		spritenum: 731,
		num: 1214,
		gen: 8,
	},
	tr85: {
		name: "TR85",
		fling: {
			basePower: 10,
		},
		spritenum: 721,
		num: 1215,
		gen: 8,
	},
	tr86: {
		name: "TR86",
		fling: {
			basePower: 90,
		},
		spritenum: 733,
		num: 1216,
		gen: 8,
	},
	tr87: {
		name: "TR87",
		fling: {
			basePower: 80,
		},
		spritenum: 725,
		num: 1217,
		gen: 8,
	},
	tr88: {
		name: "TR88",
		fling: {
			basePower: 10,
		},
		spritenum: 730,
		num: 1218,
		gen: 8,
	},
	tr89: {
		name: "TR89",
		fling: {
			basePower: 110,
		},
		spritenum: 723,
		num: 1219,
		gen: 8,
	},
	tr90: {
		name: "TR90",
		fling: {
			basePower: 90,
		},
		spritenum: 738,
		num: 1220,
		gen: 8,
	},
	tr91: {
		name: "TR91",
		fling: {
			basePower: 10,
		},
		spritenum: 724,
		num: 1221,
		gen: 8,
	},
	tr92: {
		name: "TR92",
		fling: {
			basePower: 80,
		},
		spritenum: 738,
		num: 1222,
		gen: 8,
	},
	tr93: {
		name: "TR93",
		fling: {
			basePower: 85,
		},
		spritenum: 737,
		num: 1223,
		gen: 8,
	},
	tr94: {
		name: "TR94",
		fling: {
			basePower: 95,
		},
		spritenum: 725,
		num: 1224,
		gen: 8,
	},
	tr95: {
		name: "TR95",
		fling: {
			basePower: 80,
		},
		spritenum: 737,
		num: 1225,
		gen: 8,
	},
	tr96: {
		name: "TR96",
		fling: {
			basePower: 90,
		},
		spritenum: 727,
		num: 1226,
		gen: 8,
	},
	tr97: {
		name: "TR97",
		fling: {
			basePower: 85,
		},
		spritenum: 734,
		num: 1227,
		gen: 8,
	},
	tr98: {
		name: "TR98",
		fling: {
			basePower: 85,
		},
		spritenum: 731,
		num: 1228,
		gen: 8,
	},
	tr99: {
		name: "TR99",
		fling: {
			basePower: 80,
		},
		spritenum: 722,
		num: 1229,
		gen: 8,
	},
	twistedspoon: {
		name: "Twisted Spoon",
		spritenum: 520,
		fling: {
			basePower: 30,
		},
		onBasePowerPriority: 15,
		onBasePower(basePower, user, target, move) {
			if (move.type === 'Psychic') {
				return this.chainModify([4915, 4096]);
			}
		},
		num: 248,
		gen: 2,
	},
	tyranitarite: {
		name: "Tyranitarite",
		spritenum: 607,
		megaStone: "Tyranitar-Mega",
		megaEvolves: "Tyranitar",
		itemUser: ["Tyranitar"],
		onTakeItem(item, source) {
			if (item.megaEvolves === source.baseSpecies.baseSpecies) return false;
			return true;
		},
		num: 669,
		gen: 6,
		isNonstandard: "Past",
	},
	ultraball: {
		name: "Ultra Ball",
		spritenum: 521,
		num: 2,
		gen: 1,
		isPokeball: true,
	},
	ultranecroziumz: {
		name: "Ultranecrozium Z",
		spritenum: 687,
		onTakeItem: false,
		zMove: "Light That Burns the Sky",
		zMoveFrom: "Photon Geyser",
		itemUser: ["Necrozma-Ultra"],
		num: 923,
		gen: 7,
		isNonstandard: "Past",
	},
	upgrade: {
		name: "Up-Grade",
		spritenum: 523,
		fling: {
			basePower: 30,
		},
		num: 252,
		gen: 2,
	},
	utilityumbrella: {
		name: "Utility Umbrella",
		spritenum: 718,
		fling: {
			basePower: 60,
		},
		// Implemented in statuses.js, moves.js, and abilities.js
		num: 1123,
		gen: 8,
	},
	venusaurite: {
		name: "Venusaurite",
		spritenum: 608,
		megaStone: "Venusaur-Mega",
		megaEvolves: "Venusaur",
		itemUser: ["Venusaur"],
		onTakeItem(item, source) {
			if (item.megaEvolves === source.baseSpecies.baseSpecies) return false;
			return true;
		},
		num: 659,
		gen: 6,
		isNonstandard: "Past",
	},
	wacanberry: {
		name: "Wacan Berry",
		spritenum: 526,
		isBerry: true,
		naturalGift: {
			basePower: 80,
			type: "Electric",
		},
		onSourceModifyDamage(damage, source, target, move) {
			if (move.type === 'Electric' && target.getMoveHitData(move).typeMod > 0) {
				const hitSub = target.volatiles['substitute'] && !move.flags['bypasssub'] && !(move.infiltrates && this.gen >= 6);
				if (hitSub) return;
				if (target.eatItem()) {
					this.debug('-50% reduction');
					this.add('-enditem', target, this.effect, '[weaken]');
					return this.chainModify(0.5);
				}
			}
		},
		onEat() { },
		num: 186,
		gen: 4,
	},
	watergem: {
		name: "Water Gem",
		spritenum: 528,
		isGem: true,
		onSourceTryPrimaryHit(target, source, move) {
			const pledges = ['firepledge', 'grasspledge', 'waterpledge'];
			if (target === source || move.category === 'Status' || pledges.includes(move.id)) return;
			if (move.type === 'Water' && source.useItem()) {
				source.addVolatile('gem');
			}
		},
		num: 549,
		gen: 5,
		isNonstandard: "Past",
	},
	watermemory: {
		name: "Water Memory",
		spritenum: 677,
		onMemory: 'Water',
		onTakeItem(item, pokemon, source) {
			if ((source && source.baseSpecies.num === 773) || pokemon.baseSpecies.num === 773) {
				return false;
			}
			return true;
		},
		forcedForme: "Silvally-Water",
		itemUser: ["Silvally-Water"],
		num: 913,
		gen: 7,
	},
	waterstone: {
		name: "Water Stone",
		spritenum: 529,
		fling: {
			basePower: 30,
		},
		num: 84,
		gen: 1,
	},
	wateriumz: {
		name: "Waterium Z",
		spritenum: 633,
		onPlate: 'Water',
		onTakeItem: false,
		zMove: true,
		zMoveType: "Water",
		forcedForme: "Arceus-Water",
		num: 778,
		gen: 7,
		isNonstandard: "Past",
	},
	watmelberry: {
		name: "Watmel Berry",
		spritenum: 530,
		isBerry: true,
		naturalGift: {
			basePower: 100,
			type: "Fire",
		},
		onEat: false,
		num: 181,
		gen: 3,
		isNonstandard: "Past",
	},
	waveincense: {
		name: "Wave Incense",
		spritenum: 531,
		fling: {
			basePower: 10,
		},
		onBasePowerPriority: 15,
		onBasePower(basePower, user, target, move) {
			if (move.type === 'Water') {
				return this.chainModify([4915, 4096]);
			}
		},
		num: 317,
		gen: 4,
	},
	weaknesspolicy: {
		name: "Weakness Policy",
		spritenum: 609,
		fling: {
			basePower: 80,
		},
		onDamagingHit(damage, target, source, move) {
			if (!move.damage && !move.damageCallback && target.getMoveHitData(move).typeMod > 0) {
				target.useItem();
			}
		},
		boosts: {
			atk: 2,
			spa: 2,
		},
		num: 639,
		gen: 6,
	},
	wepearberry: {
		name: "Wepear Berry",
		spritenum: 533,
		isBerry: true,
		naturalGift: {
			basePower: 90,
			type: "Electric",
		},
		onEat: false,
		num: 167,
		gen: 3,
		isNonstandard: "Past",
	},
	whippeddream: {
		name: "Whipped Dream",
		spritenum: 692,
		fling: {
			basePower: 80,
		},
		num: 646,
		gen: 6,
	},
	whiteherb: {
		name: "White Herb",
		spritenum: 535,
		fling: {
			basePower: 10,
			effect(pokemon) {
				let activate = false;
				const boosts: SparseBoostsTable = {};
				let i: BoostID;
				for (i in pokemon.boosts) {
					if (pokemon.boosts[i] < 0) {
						activate = true;
						boosts[i] = 0;
					}
				}
				if (activate) {
					pokemon.setBoost(boosts);
					this.add('-clearnegativeboost', pokemon, '[silent]');
				}
			},
		},
		onUpdate(pokemon) {
			let activate = false;
			const boosts: SparseBoostsTable = {};
			let i: BoostID;
			for (i in pokemon.boosts) {
				if (pokemon.boosts[i] < 0) {
					activate = true;
					boosts[i] = 0;
				}
			}
			if (activate && pokemon.useItem()) {
				pokemon.setBoost(boosts);
				this.add('-clearnegativeboost', pokemon, '[silent]');
			}
		},
		num: 214,
		gen: 3,
	},
	widelens: {
		name: "Wide Lens",
		spritenum: 537,
		fling: {
			basePower: 10,
		},
		onSourceModifyAccuracyPriority: -2,
		onSourceModifyAccuracy(accuracy) {
			if (typeof accuracy === 'number') {
				return this.chainModify([4505, 4096]);
			}
		},
		num: 265,
		gen: 4,
	},
	wikiberry: {
		name: "Wiki Berry",
		spritenum: 538,
		isBerry: true,
		naturalGift: {
			basePower: 80,
			type: "Rock",
		},
		onUpdate(pokemon) {
			if (pokemon.hp <= pokemon.maxhp / 4 || (pokemon.hp <= pokemon.maxhp / 2 && pokemon.hasAbility('gluttony'))) {
				pokemon.eatItem();
			}
		},
		onTryEatItem(item, pokemon) {
			if (!this.runEvent('TryHeal', pokemon)) return false;
		},
		onEat(pokemon) {
			this.heal(pokemon.baseMaxhp * 0.33);
			if (pokemon.getNature().minus === 'spa') {
				pokemon.addVolatile('confusion');
			}
		},
		num: 160,
		gen: 3,
	},
	wiseglasses: {
		name: "Wise Glasses",
		spritenum: 539,
		fling: {
			basePower: 10,
		},
		onBasePowerPriority: 16,
		onBasePower(basePower, user, target, move) {
			if (move.category === 'Special') {
				return this.chainModify([4505, 4096]);
			}
		},
		num: 267,
		gen: 4,
	},
	yacheberry: {
		name: "Yache Berry",
		spritenum: 567,
		isBerry: true,
		naturalGift: {
			basePower: 80,
			type: "Ice",
		},
		onSourceModifyDamage(damage, source, target, move) {
			if (move.type === 'Ice' && target.getMoveHitData(move).typeMod > 0) {
				const hitSub = target.volatiles['substitute'] && !move.flags['bypasssub'] && !(move.infiltrates && this.gen >= 6);
				if (hitSub) return;

				if (target.eatItem()) {
					this.debug('-50% reduction');
					this.add('-enditem', target, this.effect, '[weaken]');
					return this.chainModify(0.5);
				}
			}
		},
		onEat() { },
		num: 188,
		gen: 4,
	},
	zapplate: {
		name: "Zap Plate",
		spritenum: 572,
		onPlate: 'Electric',
		onBasePowerPriority: 15,
		onBasePower(basePower, user, target, move) {
			if (move.type === 'Electric') {
				return this.chainModify([4915, 4096]);
			}
		},
		onTakeItem(item, pokemon, source) {
			if ((source && source.baseSpecies.num === 493) || pokemon.baseSpecies.num === 493) {
				return false;
			}
			return true;
		},
		forcedForme: "Arceus-Electric",
		num: 300,
		gen: 4,
		isNonstandard: "Unobtainable",
	},
	zoomlens: {
		name: "Zoom Lens",
		spritenum: 574,
		fling: {
			basePower: 10,
		},
		onSourceModifyAccuracyPriority: -2,
		onSourceModifyAccuracy(accuracy, target) {
			if (typeof accuracy === 'number' && !this.queue.willMove(target)) {
				this.debug('Zoom Lens boosting accuracy');
				return this.chainModify([4915, 4096]);
			}
		},
		num: 276,
		gen: 4,
	},

	// Gen 2 items

	berserkgene: {
		name: "Berserk Gene",
		spritenum: 388,
		onUpdate(pokemon) {
			if (pokemon.useItem()) {
				pokemon.addVolatile('confusion');
			}
		},
		boosts: {
			atk: 2,
		},
		num: 0,
		gen: 2,
		isNonstandard: "Past",
	},
	berry: {
		name: "Berry",
		spritenum: 319,
		isBerry: true,
		naturalGift: {
			basePower: 80,
			type: "Poison",
		},
		onResidualOrder: 5,
		onResidual(pokemon) {
			if (pokemon.hp <= pokemon.maxhp / 2) {
				pokemon.eatItem();
			}
		},
		onTryEatItem(item, pokemon) {
			if (!this.runEvent('TryHeal', pokemon)) return false;
		},
		onEat(pokemon) {
			this.heal(10);
		},
		num: 155,
		gen: 2,
		isNonstandard: "Past",
	},
	bitterberry: {
		name: "Bitter Berry",
		spritenum: 334,
		isBerry: true,
		naturalGift: {
			basePower: 80,
			type: "Ground",
		},
		onUpdate(pokemon) {
			if (pokemon.volatiles['confusion']) {
				pokemon.eatItem();
			}
		},
		onEat(pokemon) {
			pokemon.removeVolatile('confusion');
		},
		num: 156,
		gen: 2,
		isNonstandard: "Past",
	},
	burntberry: {
		name: "Burnt Berry",
		spritenum: 13,
		isBerry: true,
		naturalGift: {
			basePower: 80,
			type: "Ice",
		},
		onUpdate(pokemon) {
			if (pokemon.status === 'frz') {
				pokemon.eatItem();
			}
		},
		onEat(pokemon) {
			if (pokemon.status === 'frz') {
				pokemon.cureStatus();
			}
		},
		num: 153,
		gen: 2,
		isNonstandard: "Past",
	},
	goldberry: {
		name: "Gold Berry",
		spritenum: 448,
		isBerry: true,
		naturalGift: {
			basePower: 80,
			type: "Psychic",
		},
		onResidualOrder: 5,
		onResidual(pokemon) {
			if (pokemon.hp <= pokemon.maxhp / 2) {
				pokemon.eatItem();
			}
		},
		onTryEatItem(item, pokemon) {
			if (!this.runEvent('TryHeal', pokemon)) return false;
		},
		onEat(pokemon) {
			this.heal(30);
		},
		num: 158,
		gen: 2,
		isNonstandard: "Past",
	},
	iceberry: {
		name: "Ice Berry",
		spritenum: 381,
		isBerry: true,
		naturalGift: {
			basePower: 80,
			type: "Grass",
		},
		onUpdate(pokemon) {
			if (pokemon.status === 'brn') {
				pokemon.eatItem();
			}
		},
		onEat(pokemon) {
			if (pokemon.status === 'brn') {
				pokemon.cureStatus();
			}
		},
		num: 152,
		gen: 2,
		isNonstandard: "Past",
	},
	mintberry: {
		name: "Mint Berry",
		spritenum: 65,
		isBerry: true,
		naturalGift: {
			basePower: 80,
			type: "Water",
		},
		onUpdate(pokemon) {
			if (pokemon.status === 'slp') {
				pokemon.eatItem();
			}
		},
		onEat(pokemon) {
			if (pokemon.status === 'slp') {
				pokemon.cureStatus();
			}
		},
		num: 150,
		gen: 2,
		isNonstandard: "Past",
	},
	miracleberry: {
		name: "Miracle Berry",
		spritenum: 262,
		isBerry: true,
		naturalGift: {
			basePower: 80,
			type: "Flying",
		},
		onUpdate(pokemon) {
			if (pokemon.status || pokemon.volatiles['confusion']) {
				pokemon.eatItem();
			}
		},
		onEat(pokemon) {
			pokemon.cureStatus();
			pokemon.removeVolatile('confusion');
		},
		num: 157,
		gen: 2,
		isNonstandard: "Past",
	},
	mysteryberry: {
		name: "Mystery Berry",
		spritenum: 244,
		isBerry: true,
		naturalGift: {
			basePower: 80,
			type: "Fighting",
		},
		onUpdate(pokemon) {
			if (!pokemon.hp) return;
			const moveSlot = pokemon.lastMove && pokemon.getMoveData(pokemon.lastMove.id);
			if (moveSlot && moveSlot.pp === 0) {
				pokemon.addVolatile('leppaberry');
				pokemon.volatiles['leppaberry'].moveSlot = moveSlot;
				pokemon.eatItem();
			}
		},
		onEat(pokemon) {
			let moveSlot;
			if (pokemon.volatiles['leppaberry']) {
				moveSlot = pokemon.volatiles['leppaberry'].moveSlot;
				pokemon.removeVolatile('leppaberry');
			} else {
				let pp = 99;
				for (const possibleMoveSlot of pokemon.moveSlots) {
					if (possibleMoveSlot.pp < pp) {
						moveSlot = possibleMoveSlot;
						pp = moveSlot.pp;
					}
				}
			}
			moveSlot.pp += 5;
			if (moveSlot.pp > moveSlot.maxpp) moveSlot.pp = moveSlot.maxpp;
			this.add('-activate', pokemon, 'item: Mystery Berry', moveSlot.move);
		},
		num: 154,
		gen: 2,
		isNonstandard: "Past",
	},
	pinkbow: {
		name: "Pink Bow",
		spritenum: 444,
		onBasePower(basePower, user, target, move) {
			if (move.type === 'Normal') {
				return basePower * 1.1;
			}
		},
		num: 251,
		gen: 2,
		isNonstandard: "Past",
	},
	polkadotbow: {
		name: "Polkadot Bow",
		spritenum: 444,
		onBasePower(basePower, user, target, move) {
			if (move.type === 'Normal') {
				return basePower * 1.1;
			}
		},
		num: 251,
		gen: 2,
		isNonstandard: "Past",
	},
	przcureberry: {
		name: "PRZ Cure Berry",
		spritenum: 63,
		isBerry: true,
		naturalGift: {
			basePower: 80,
			type: "Fire",
		},
		onUpdate(pokemon) {
			if (pokemon.status === 'par') {
				pokemon.eatItem();
			}
		},
		onEat(pokemon) {
			if (pokemon.status === 'par') {
				pokemon.cureStatus();
			}
		},
		num: 149,
		gen: 2,
		isNonstandard: "Past",
	},
	psncureberry: {
		name: "PSN Cure Berry",
		spritenum: 333,
		isBerry: true,
		naturalGift: {
			basePower: 80,
			type: "Electric",
		},
		onUpdate(pokemon) {
			if (pokemon.status === 'psn' || pokemon.status === 'tox') {
				pokemon.eatItem();
			}
		},
		onEat(pokemon) {
			if (pokemon.status === 'psn' || pokemon.status === 'tox') {
				pokemon.cureStatus();
			}
		},
		num: 151,
		gen: 2,
		isNonstandard: "Past",
	},

	// CAP items

	crucibellite: {
		name: "Crucibellite",
		spritenum: 577,
		megaStone: "Crucibelle-Mega",
		megaEvolves: "Crucibelle",
		itemUser: ["Crucibelle"],
		onTakeItem(item, source) {
			if (item.megaEvolves === source.baseSpecies.baseSpecies) return false;
			return true;
		},
		num: -1,
		gen: 6,
		isNonstandard: "CAP",
	},
	vilevial: {
		name: "Vile Vial",
		spritenum: 752,
		fling: {
			basePower: 60,
		},
		onBasePowerPriority: 15,
		onBasePower(basePower, user, target, move) {
			if (user.baseSpecies.num === -66 && ['Poison', 'Flying'].includes(move.type)) {
				return this.chainModify([4915, 4096]);
			}
		},
		onTakeItem(item, pokemon, source) {
			if (source?.baseSpecies.num === -66 || pokemon.baseSpecies.num === -66) {
				return false;
			}
			return true;
		},
		forcedForme: "Venomicon-Epilogue",
		itemUser: ["Venomicon-Epilogue"],
		num: -2,
		gen: 8,
		isNonstandard: "CAP",
	},
};<|MERGE_RESOLUTION|>--- conflicted
+++ resolved
@@ -76,11 +76,7 @@
 			if (target.boosts['spe'] === 6 || noAtkChange || noContraryAtkChange) {
 				return;
 			}
-<<<<<<< HEAD
-			if (effect.name === "Intimidate") {
-=======
 			if (effect.name === 'Intimidate') {
->>>>>>> 3e3f7f95
 				target.useItem();
 			}
 		},
