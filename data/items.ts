export const Items: import('../sim/dex-items').ItemDataTable = {
	abilityshield: {
		name: "Ability Shield",
		spritenum: 746,
		fling: {
			basePower: 30,
		},
		ignoreKlutz: true,
		// Neutralizing Gas protection implemented in Pokemon.ignoringAbility() within sim/pokemon.ts
		// and in Neutralizing Gas itself within data/abilities.ts
		onSetAbility(ability, target, source, effect) {
			if (effect && effect.effectType === 'Ability' && effect.name !== 'Trace') {
				this.add('-ability', source, effect);
			}
			this.add('-block', target, 'item: Ability Shield');
			return null;
		},
		// Mold Breaker protection implemented in Battle.suppressingAbility() within sim/battle.ts
		num: 1881,
		gen: 9,
	},
	abomasite: {
		name: "Abomasite",
		spritenum: 575,
		megaStone: "Abomasnow-Mega",
		megaEvolves: "Abomasnow",
		itemUser: ["Abomasnow"],
		onTakeItem(item, source) {
			if (item.megaEvolves === source.baseSpecies.baseSpecies) return false;
			return true;
		},
		num: 674,
		gen: 6,
		isNonstandard: "Past",
	},
	absolite: {
		name: "Absolite",
		spritenum: 576,
		megaStone: "Absol-Mega",
		megaEvolves: "Absol",
		itemUser: ["Absol"],
		onTakeItem(item, source) {
			if (item.megaEvolves === source.baseSpecies.baseSpecies) return false;
			return true;
		},
		num: 677,
		gen: 6,
		isNonstandard: "Past",
	},
	absorbbulb: {
		name: "Absorb Bulb",
		spritenum: 2,
		fling: {
			basePower: 30,
		},
		onDamagingHit(damage, target, source, move) {
			if (move.type === 'Water') {
				target.useItem();
			}
		},
		boosts: {
			spa: 1,
		},
		num: 545,
		gen: 5,
	},
	adamantcrystal: {
		name: "Adamant Crystal",
		spritenum: 741,
		onBasePowerPriority: 15,
		onBasePower(basePower, user, target, move) {
			if (user.baseSpecies.num === 483 && (move.type === 'Steel' || move.type === 'Dragon')) {
				return this.chainModify([4915, 4096]);
			}
		},
		onTakeItem(item, pokemon, source) {
			if (source?.baseSpecies.num === 483 || pokemon.baseSpecies.num === 483) {
				return false;
			}
			return true;
		},
		forcedForme: "Dialga-Origin",
		itemUser: ["Dialga-Origin"],
		num: 1777,
		gen: 8,
	},
	adamantorb: {
		name: "Adamant Orb",
		spritenum: 4,
		fling: {
			basePower: 60,
		},
		onBasePowerPriority: 15,
		onBasePower(basePower, user, target, move) {
			if (user.baseSpecies.num === 483 && (move.type === 'Steel' || move.type === 'Dragon')) {
				return this.chainModify([4915, 4096]);
			}
		},
		itemUser: ["Dialga"],
		num: 135,
		gen: 4,
	},
	adrenalineorb: {
		name: "Adrenaline Orb",
		spritenum: 660,
		fling: {
			basePower: 30,
		},
		onAfterBoost(boost, target, source, effect) {
			// Adrenaline Orb activates if Intimidate is blocked by an ability like Hyper Cutter,
			// which deletes boost.atk,
			// but not if the holder's attack is already at -6 (or +6 if it has Contrary),
			// which sets boost.atk to 0
			if (target.boosts['spe'] === 6 || boost.atk === 0) {
				return;
			}
			if (effect.name === 'Intimidate') {
				target.useItem();
			}
		},
		boosts: {
			spe: 1,
		},
		num: 846,
		gen: 7,
	},
	aerodactylite: {
		name: "Aerodactylite",
		spritenum: 577,
		megaStone: "Aerodactyl-Mega",
		megaEvolves: "Aerodactyl",
		itemUser: ["Aerodactyl"],
		onTakeItem(item, source) {
			if (item.megaEvolves === source.baseSpecies.baseSpecies) return false;
			return true;
		},
		num: 672,
		gen: 6,
		isNonstandard: "Past",
	},
	aggronite: {
		name: "Aggronite",
		spritenum: 578,
		megaStone: "Aggron-Mega",
		megaEvolves: "Aggron",
		itemUser: ["Aggron"],
		onTakeItem(item, source) {
			if (item.megaEvolves === source.baseSpecies.baseSpecies) return false;
			return true;
		},
		num: 667,
		gen: 6,
		isNonstandard: "Past",
	},
	aguavberry: {
		name: "Aguav Berry",
		spritenum: 5,
		isBerry: true,
		naturalGift: {
			basePower: 80,
			type: "Dragon",
		},
		onUpdate(pokemon) {
			if (pokemon.hp <= pokemon.maxhp / 4 || (pokemon.hp <= pokemon.maxhp / 2 &&
					pokemon.hasAbility('gluttony') && pokemon.abilityState.gluttony)) {
				pokemon.eatItem();
			}
		},
		onTryEatItem(item, pokemon) {
			if (!this.runEvent('TryHeal', pokemon, null, this.effect, pokemon.baseMaxhp / 3)) return false;
		},
		onEat(pokemon) {
			this.heal(pokemon.baseMaxhp / 3);
			if (pokemon.getNature().minus === 'spd') {
				pokemon.addVolatile('confusion');
			}
		},
		num: 162,
		gen: 3,
	},
	airballoon: {
		name: "Air Balloon",
		spritenum: 6,
		fling: {
			basePower: 10,
		},
		onStart(target) {
			if (!target.ignoringItem() && !this.field.getPseudoWeather('gravity')) {
				this.add('-item', target, 'Air Balloon');
			}
		},
		// airborneness implemented in sim/pokemon.js:Pokemon#isGrounded
		onDamagingHit(damage, target, source, move) {
			this.add('-enditem', target, 'Air Balloon');
			target.item = '';
			this.clearEffectState(target.itemState);
			this.runEvent('AfterUseItem', target, null, null, this.dex.items.get('airballoon'));
		},
		onAfterSubDamage(damage, target, source, effect) {
			this.debug('effect: ' + effect.id);
			if (effect.effectType === 'Move') {
				this.add('-enditem', target, 'Air Balloon');
				target.item = '';
				this.clearEffectState(target.itemState);
				this.runEvent('AfterUseItem', target, null, null, this.dex.items.get('airballoon'));
			}
		},
		num: 541,
		gen: 5,
	},
	alakazite: {
		name: "Alakazite",
		spritenum: 579,
		megaStone: "Alakazam-Mega",
		megaEvolves: "Alakazam",
		itemUser: ["Alakazam"],
		onTakeItem(item, source) {
			if (item.megaEvolves === source.baseSpecies.baseSpecies) return false;
			return true;
		},
		num: 679,
		gen: 6,
		isNonstandard: "Past",
	},
	aloraichiumz: {
		name: "Aloraichium Z",
		spritenum: 655,
		onTakeItem: false,
		zMove: "Stoked Sparksurfer",
		zMoveFrom: "Thunderbolt",
		itemUser: ["Raichu-Alola"],
		num: 803,
		gen: 7,
		isNonstandard: "Past",
	},
	altarianite: {
		name: "Altarianite",
		spritenum: 615,
		megaStone: "Altaria-Mega",
		megaEvolves: "Altaria",
		itemUser: ["Altaria"],
		onTakeItem(item, source) {
			if (item.megaEvolves === source.baseSpecies.baseSpecies) return false;
			return true;
		},
		num: 755,
		gen: 6,
		isNonstandard: "Past",
	},
	ampharosite: {
		name: "Ampharosite",
		spritenum: 580,
		megaStone: "Ampharos-Mega",
		megaEvolves: "Ampharos",
		itemUser: ["Ampharos"],
		onTakeItem(item, source) {
			if (item.megaEvolves === source.baseSpecies.baseSpecies) return false;
			return true;
		},
		num: 658,
		gen: 6,
		isNonstandard: "Past",
	},
	apicotberry: {
		name: "Apicot Berry",
		spritenum: 10,
		isBerry: true,
		naturalGift: {
			basePower: 100,
			type: "Ground",
		},
		onUpdate(pokemon) {
			if (pokemon.hp <= pokemon.maxhp / 4 || (pokemon.hp <= pokemon.maxhp / 2 &&
					pokemon.hasAbility('gluttony') && pokemon.abilityState.gluttony)) {
				pokemon.eatItem();
			}
		},
		onEat(pokemon) {
			this.boost({spd: 1});
		},
		num: 205,
		gen: 3,
	},
	armorfossil: {
		name: "Armor Fossil",
		spritenum: 12,
		fling: {
			basePower: 100,
		},
		num: 104,
		gen: 4,
		isNonstandard: "Past",
	},
	aspearberry: {
		name: "Aspear Berry",
		spritenum: 13,
		isBerry: true,
		naturalGift: {
			basePower: 80,
			type: "Ice",
		},
		onUpdate(pokemon) {
			if (pokemon.status === 'frz') {
				pokemon.eatItem();
			}
		},
		onEat(pokemon) {
			if (pokemon.status === 'frz') {
				pokemon.cureStatus();
			}
		},
		num: 153,
		gen: 3,
	},
	assaultvest: {
		name: "Assault Vest",
		spritenum: 581,
		fling: {
			basePower: 80,
		},
		onModifySpDPriority: 1,
		onModifySpD(spd) {
			return this.chainModify(1.5);
		},
		onDisableMove(pokemon) {
			for (const moveSlot of pokemon.moveSlots) {
				const move = this.dex.moves.get(moveSlot.id);
				if (move.category === 'Status' && move.id !== 'mefirst') {
					pokemon.disableMove(moveSlot.id);
				}
			}
		},
		num: 640,
		gen: 6,
	},
	audinite: {
		name: "Audinite",
		spritenum: 617,
		megaStone: "Audino-Mega",
		megaEvolves: "Audino",
		itemUser: ["Audino"],
		onTakeItem(item, source) {
			if (item.megaEvolves === source.baseSpecies.baseSpecies) return false;
			return true;
		},
		num: 757,
		gen: 6,
		isNonstandard: "Past",
	},
	auspiciousarmor: {
		name: "Auspicious Armor",
		spritenum: 753,
		fling: {
			basePower: 30,
		},
		num: 2344,
		gen: 9,
	},
	babiriberry: {
		name: "Babiri Berry",
		spritenum: 17,
		isBerry: true,
		naturalGift: {
			basePower: 80,
			type: "Steel",
		},
		onSourceModifyDamage(damage, source, target, move) {
			if (move.type === 'Steel' && target.getMoveHitData(move).typeMod > 0) {
				const hitSub = target.volatiles['substitute'] && !move.flags['bypasssub'] && !(move.infiltrates && this.gen >= 6);
				if (hitSub) return;

				if (target.eatItem()) {
					this.debug('-50% reduction');
					this.add('-enditem', target, this.effect, '[weaken]');
					return this.chainModify(0.5);
				}
			}
		},
		onEat() { },
		num: 199,
		gen: 4,
	},
	banettite: {
		name: "Banettite",
		spritenum: 582,
		megaStone: "Banette-Mega",
		megaEvolves: "Banette",
		itemUser: ["Banette"],
		onTakeItem(item, source) {
			if (item.megaEvolves === source.baseSpecies.baseSpecies) return false;
			return true;
		},
		num: 668,
		gen: 6,
		isNonstandard: "Past",
	},
	beastball: {
		name: "Beast Ball",
		spritenum: 661,
		num: 851,
		gen: 7,
		isPokeball: true,
	},
	beedrillite: {
		name: "Beedrillite",
		spritenum: 628,
		megaStone: "Beedrill-Mega",
		megaEvolves: "Beedrill",
		itemUser: ["Beedrill"],
		onTakeItem(item, source) {
			if (item.megaEvolves === source.baseSpecies.baseSpecies) return false;
			return true;
		},
		num: 770,
		gen: 6,
		isNonstandard: "Past",
	},
	belueberry: {
		name: "Belue Berry",
		spritenum: 21,
		isBerry: true,
		naturalGift: {
			basePower: 100,
			type: "Electric",
		},
		onEat: false,
		num: 183,
		gen: 3,
		isNonstandard: "Past",
	},
	berryjuice: {
		name: "Berry Juice",
		spritenum: 22,
		fling: {
			basePower: 30,
		},
		onUpdate(pokemon) {
			if (pokemon.hp <= pokemon.maxhp / 2) {
				if (this.runEvent('TryHeal', pokemon, null, this.effect, 20) && pokemon.useItem()) {
					this.heal(20);
				}
			}
		},
		num: 43,
		gen: 2,
		isNonstandard: "Past",
	},
	berrysweet: {
		name: "Berry Sweet",
		spritenum: 706,
		fling: {
			basePower: 10,
		},
		num: 1111,
		gen: 8,
	},
	bignugget: {
		name: "Big Nugget",
		spritenum: 27,
		fling: {
			basePower: 130,
		},
		num: 581,
		gen: 5,
	},
	bigroot: {
		name: "Big Root",
		spritenum: 29,
		fling: {
			basePower: 10,
		},
		onTryHealPriority: 1,
		onTryHeal(damage, target, source, effect) {
			const heals = ['drain', 'leechseed', 'ingrain', 'aquaring', 'strengthsap'];
			if (heals.includes(effect.id)) {
				return this.chainModify([5324, 4096]);
			}
		},
		num: 296,
		gen: 4,
	},
	bindingband: {
		name: "Binding Band",
		spritenum: 31,
		fling: {
			basePower: 30,
		},
		// implemented in statuses
		num: 544,
		gen: 5,
	},
	blackbelt: {
		name: "Black Belt",
		spritenum: 32,
		fling: {
			basePower: 30,
		},
		onBasePowerPriority: 15,
		onBasePower(basePower, user, target, move) {
			if (move && move.type === 'Fighting') {
				return this.chainModify([4915, 4096]);
			}
		},
		num: 241,
		gen: 2,
	},
	blackglasses: {
		name: "Black Glasses",
		spritenum: 35,
		fling: {
			basePower: 30,
		},
		onBasePowerPriority: 15,
		onBasePower(basePower, user, target, move) {
			if (move && move.type === 'Dark') {
				return this.chainModify([4915, 4096]);
			}
		},
		num: 240,
		gen: 2,
	},
	blacksludge: {
		name: "Black Sludge",
		spritenum: 34,
		fling: {
			basePower: 30,
		},
		onResidualOrder: 5,
		onResidualSubOrder: 4,
		onResidual(pokemon) {
			if (pokemon.hasType('Poison')) {
				this.heal(pokemon.baseMaxhp / 16);
			} else {
				this.damage(pokemon.baseMaxhp / 8);
			}
		},
		num: 281,
		gen: 4,
	},
	blastoisinite: {
		name: "Blastoisinite",
		spritenum: 583,
		megaStone: "Blastoise-Mega",
		megaEvolves: "Blastoise",
		itemUser: ["Blastoise"],
		onTakeItem(item, source) {
			if (item.megaEvolves === source.baseSpecies.baseSpecies) return false;
			return true;
		},
		num: 661,
		gen: 6,
		isNonstandard: "Past",
	},
	blazikenite: {
		name: "Blazikenite",
		spritenum: 584,
		megaStone: "Blaziken-Mega",
		megaEvolves: "Blaziken",
		itemUser: ["Blaziken"],
		onTakeItem(item, source) {
			if (item.megaEvolves === source.baseSpecies.baseSpecies) return false;
			return true;
		},
		num: 664,
		gen: 6,
		isNonstandard: "Past",
	},
	blueorb: {
		name: "Blue Orb",
		spritenum: 41,
		onSwitchInPriority: -1,
		onSwitchIn(pokemon) {
			if (pokemon.isActive && pokemon.baseSpecies.name === 'Kyogre' && !pokemon.transformed) {
				pokemon.formeChange('Kyogre-Primal', this.effect, true);
			}
		},
		onTakeItem(item, source) {
			if (source.baseSpecies.baseSpecies === 'Kyogre') return false;
			return true;
		},
		itemUser: ["Kyogre"],
		isPrimalOrb: true,
		num: 535,
		gen: 6,
		isNonstandard: "Past",
	},
	blukberry: {
		name: "Bluk Berry",
		spritenum: 44,
		isBerry: true,
		naturalGift: {
			basePower: 90,
			type: "Fire",
		},
		onEat: false,
		num: 165,
		gen: 3,
		isNonstandard: "Past",
	},
	blunderpolicy: {
		name: "Blunder Policy",
		spritenum: 716,
		fling: {
			basePower: 80,
		},
		// Item activation located in scripts.js
		num: 1121,
		gen: 8,
	},
	boosterenergy: {
		name: "Booster Energy",
		spritenum: 745,
		fling: {
			basePower: 30,
		},
		onSwitchInPriority: -2,
		onStart(pokemon) {
			this.effectState.started = true;
<<<<<<< HEAD
			this.singleEvent('Update', this.effect, this.effectState, pokemon);
=======
			((this.effect as any).onUpdate as (p: Pokemon) => void).call(this, pokemon);
>>>>>>> 8d83ecf0
		},
		onUpdate(pokemon) {
			if (!this.effectState.started || pokemon.transformed) return;

			if (pokemon.hasAbility('protosynthesis') && !this.field.isWeather('sunnyday') && pokemon.useItem()) {
				pokemon.addVolatile('protosynthesis');
			}
			if (pokemon.hasAbility('quarkdrive') && !this.field.isTerrain('electricterrain') && pokemon.useItem()) {
				pokemon.addVolatile('quarkdrive');
			}
		},
		onTakeItem(item, source) {
			if (source.baseSpecies.tags.includes("Paradox")) return false;
			return true;
		},
		num: 1880,
		gen: 9,
	},
	bottlecap: {
		name: "Bottle Cap",
		spritenum: 696,
		fling: {
			basePower: 30,
		},
		num: 795,
		gen: 7,
	},
	brightpowder: {
		name: "Bright Powder",
		spritenum: 51,
		fling: {
			basePower: 10,
		},
		onModifyAccuracyPriority: -2,
		onModifyAccuracy(accuracy) {
			if (typeof accuracy !== 'number') return;
			this.debug('brightpowder - decreasing accuracy');
			return this.chainModify([3686, 4096]);
		},
		num: 213,
		gen: 2,
	},
	buggem: {
		name: "Bug Gem",
		spritenum: 53,
		isGem: true,
		onSourceTryPrimaryHit(target, source, move) {
			if (target === source || move.category === 'Status') return;
			if (move.type === 'Bug' && source.useItem()) {
				source.addVolatile('gem');
			}
		},
		num: 558,
		gen: 5,
		isNonstandard: "Past",
	},
	bugmemory: {
		name: "Bug Memory",
		spritenum: 673,
		onMemory: 'Bug',
		onTakeItem(item, pokemon, source) {
			if ((source && source.baseSpecies.num === 773) || pokemon.baseSpecies.num === 773) {
				return false;
			}
			return true;
		},
		forcedForme: "Silvally-Bug",
		itemUser: ["Silvally-Bug"],
		num: 909,
		gen: 7,
		isNonstandard: "Past",
	},
	buginiumz: {
		name: "Buginium Z",
		spritenum: 642,
		onPlate: 'Bug',
		onTakeItem: false,
		zMove: true,
		zMoveType: "Bug",
		forcedForme: "Arceus-Bug",
		num: 787,
		gen: 7,
		isNonstandard: "Past",
	},
	burndrive: {
		name: "Burn Drive",
		spritenum: 54,
		onTakeItem(item, pokemon, source) {
			if ((source && source.baseSpecies.num === 649) || pokemon.baseSpecies.num === 649) {
				return false;
			}
			return true;
		},
		onDrive: 'Fire',
		forcedForme: "Genesect-Burn",
		itemUser: ["Genesect-Burn"],
		num: 118,
		gen: 5,
		isNonstandard: "Past",
	},
	cameruptite: {
		name: "Cameruptite",
		spritenum: 625,
		megaStone: "Camerupt-Mega",
		megaEvolves: "Camerupt",
		itemUser: ["Camerupt"],
		onTakeItem(item, source) {
			if (item.megaEvolves === source.baseSpecies.baseSpecies) return false;
			return true;
		},
		num: 767,
		gen: 6,
		isNonstandard: "Past",
	},
	cellbattery: {
		name: "Cell Battery",
		spritenum: 60,
		fling: {
			basePower: 30,
		},
		onDamagingHit(damage, target, source, move) {
			if (move.type === 'Electric') {
				target.useItem();
			}
		},
		boosts: {
			atk: 1,
		},
		num: 546,
		gen: 5,
	},
	charcoal: {
		name: "Charcoal",
		spritenum: 61,
		fling: {
			basePower: 30,
		},
		onBasePowerPriority: 15,
		onBasePower(basePower, user, target, move) {
			if (move && move.type === 'Fire') {
				return this.chainModify([4915, 4096]);
			}
		},
		num: 249,
		gen: 2,
	},
	charizarditex: {
		name: "Charizardite X",
		spritenum: 585,
		megaStone: "Charizard-Mega-X",
		megaEvolves: "Charizard",
		itemUser: ["Charizard"],
		onTakeItem(item, source) {
			if (item.megaEvolves === source.baseSpecies.baseSpecies) return false;
			return true;
		},
		num: 660,
		gen: 6,
		isNonstandard: "Past",
	},
	charizarditey: {
		name: "Charizardite Y",
		spritenum: 586,
		megaStone: "Charizard-Mega-Y",
		megaEvolves: "Charizard",
		itemUser: ["Charizard"],
		onTakeItem(item, source) {
			if (item.megaEvolves === source.baseSpecies.baseSpecies) return false;
			return true;
		},
		num: 678,
		gen: 6,
		isNonstandard: "Past",
	},
	chartiberry: {
		name: "Charti Berry",
		spritenum: 62,
		isBerry: true,
		naturalGift: {
			basePower: 80,
			type: "Rock",
		},
		onSourceModifyDamage(damage, source, target, move) {
			if (move.type === 'Rock' && target.getMoveHitData(move).typeMod > 0) {
				const hitSub = target.volatiles['substitute'] && !move.flags['bypasssub'] && !(move.infiltrates && this.gen >= 6);
				if (hitSub) return;

				if (target.eatItem()) {
					this.debug('-50% reduction');
					this.add('-enditem', target, this.effect, '[weaken]');
					return this.chainModify(0.5);
				}
			}
		},
		onEat() { },
		num: 195,
		gen: 4,
	},
	cheriberry: {
		name: "Cheri Berry",
		spritenum: 63,
		isBerry: true,
		naturalGift: {
			basePower: 80,
			type: "Fire",
		},
		onUpdate(pokemon) {
			if (pokemon.status === 'par') {
				pokemon.eatItem();
			}
		},
		onEat(pokemon) {
			if (pokemon.status === 'par') {
				pokemon.cureStatus();
			}
		},
		num: 149,
		gen: 3,
	},
	cherishball: {
		name: "Cherish Ball",
		spritenum: 64,
		num: 16,
		gen: 4,
		isPokeball: true,
		isNonstandard: "Unobtainable",
	},
	chestoberry: {
		name: "Chesto Berry",
		spritenum: 65,
		isBerry: true,
		naturalGift: {
			basePower: 80,
			type: "Water",
		},
		onUpdate(pokemon) {
			if (pokemon.status === 'slp') {
				pokemon.eatItem();
			}
		},
		onEat(pokemon) {
			if (pokemon.status === 'slp') {
				pokemon.cureStatus();
			}
		},
		num: 150,
		gen: 3,
	},
	chilanberry: {
		name: "Chilan Berry",
		spritenum: 66,
		isBerry: true,
		naturalGift: {
			basePower: 80,
			type: "Normal",
		},
		onSourceModifyDamage(damage, source, target, move) {
			if (
				move.type === 'Normal' &&
				(!target.volatiles['substitute'] || move.flags['bypasssub'] || (move.infiltrates && this.gen >= 6))
			) {
				if (target.eatItem()) {
					this.debug('-50% reduction');
					this.add('-enditem', target, this.effect, '[weaken]');
					return this.chainModify(0.5);
				}
			}
		},
		onEat() { },
		num: 200,
		gen: 4,
	},
	chilldrive: {
		name: "Chill Drive",
		spritenum: 67,
		onTakeItem(item, pokemon, source) {
			if ((source && source.baseSpecies.num === 649) || pokemon.baseSpecies.num === 649) {
				return false;
			}
			return true;
		},
		onDrive: 'Ice',
		forcedForme: "Genesect-Chill",
		itemUser: ["Genesect-Chill"],
		num: 119,
		gen: 5,
		isNonstandard: "Past",
	},
	chippedpot: {
		name: "Chipped Pot",
		spritenum: 720,
		fling: {
			basePower: 80,
		},
		num: 1254,
		gen: 8,
	},
	choiceband: {
		name: "Choice Band",
		spritenum: 68,
		fling: {
			basePower: 10,
		},
		onStart(pokemon) {
			if (pokemon.volatiles['choicelock']) {
				this.debug('removing choicelock: ' + pokemon.volatiles['choicelock']);
			}
			pokemon.removeVolatile('choicelock');
		},
		onModifyMove(move, pokemon) {
			pokemon.addVolatile('choicelock');
		},
		onModifyAtkPriority: 1,
		onModifyAtk(atk, pokemon) {
			if (pokemon.volatiles['dynamax']) return;
			return this.chainModify(1.5);
		},
		isChoice: true,
		num: 220,
		gen: 3,
	},
	choicescarf: {
		name: "Choice Scarf",
		spritenum: 69,
		fling: {
			basePower: 10,
		},
		onStart(pokemon) {
			if (pokemon.volatiles['choicelock']) {
				this.debug('removing choicelock: ' + pokemon.volatiles['choicelock']);
			}
			pokemon.removeVolatile('choicelock');
		},
		onModifyMove(move, pokemon) {
			pokemon.addVolatile('choicelock');
		},
		onModifySpe(spe, pokemon) {
			if (pokemon.volatiles['dynamax']) return;
			return this.chainModify(1.5);
		},
		isChoice: true,
		num: 287,
		gen: 4,
	},
	choicespecs: {
		name: "Choice Specs",
		spritenum: 70,
		fling: {
			basePower: 10,
		},
		onStart(pokemon) {
			if (pokemon.volatiles['choicelock']) {
				this.debug('removing choicelock: ' + pokemon.volatiles['choicelock']);
			}
			pokemon.removeVolatile('choicelock');
		},
		onModifyMove(move, pokemon) {
			pokemon.addVolatile('choicelock');
		},
		onModifySpAPriority: 1,
		onModifySpA(spa, pokemon) {
			if (pokemon.volatiles['dynamax']) return;
			return this.chainModify(1.5);
		},
		isChoice: true,
		num: 297,
		gen: 4,
	},
	chopleberry: {
		name: "Chople Berry",
		spritenum: 71,
		isBerry: true,
		naturalGift: {
			basePower: 80,
			type: "Fighting",
		},
		onSourceModifyDamage(damage, source, target, move) {
			if (move.type === 'Fighting' && target.getMoveHitData(move).typeMod > 0) {
				const hitSub = target.volatiles['substitute'] && !move.flags['bypasssub'] && !(move.infiltrates && this.gen >= 6);
				if (hitSub) return;

				if (target.eatItem()) {
					this.debug('-50% reduction');
					this.add('-enditem', target, this.effect, '[weaken]');
					return this.chainModify(0.5);
				}
			}
		},
		onEat() { },
		num: 189,
		gen: 4,
	},
	clawfossil: {
		name: "Claw Fossil",
		spritenum: 72,
		fling: {
			basePower: 100,
		},
		num: 100,
		gen: 3,
		isNonstandard: "Past",
	},
	clearamulet: {
		name: "Clear Amulet",
		spritenum: 747,
		fling: {
			basePower: 30,
		},
		onTryBoostPriority: 1,
		onTryBoost(boost, target, source, effect) {
			if (source && target === source) return;
			let showMsg = false;
			let i: BoostID;
			for (i in boost) {
				if (boost[i]! < 0) {
					delete boost[i];
					showMsg = true;
				}
			}
			if (showMsg && !(effect as ActiveMove).secondaries && effect.id !== 'octolock') {
				this.add('-fail', target, 'unboost', '[from] item: Clear Amulet', '[of] ' + target);
			}
		},
		num: 1882,
		gen: 9,
	},
	cloversweet: {
		name: "Clover Sweet",
		spritenum: 707,
		fling: {
			basePower: 10,
		},
		num: 1112,
		gen: 8,
	},
	cobaberry: {
		name: "Coba Berry",
		spritenum: 76,
		isBerry: true,
		naturalGift: {
			basePower: 80,
			type: "Flying",
		},
		onSourceModifyDamage(damage, source, target, move) {
			if (move.type === 'Flying' && target.getMoveHitData(move).typeMod > 0) {
				const hitSub = target.volatiles['substitute'] && !move.flags['bypasssub'] && !(move.infiltrates && this.gen >= 6);
				if (hitSub) return;

				if (target.eatItem()) {
					this.debug('-50% reduction');
					this.add('-enditem', target, this.effect, '[weaken]');
					return this.chainModify(0.5);
				}
			}
		},
		onEat() { },
		num: 192,
		gen: 4,
	},
	colburberry: {
		name: "Colbur Berry",
		spritenum: 78,
		isBerry: true,
		naturalGift: {
			basePower: 80,
			type: "Dark",
		},
		onSourceModifyDamage(damage, source, target, move) {
			if (move.type === 'Dark' && target.getMoveHitData(move).typeMod > 0) {
				const hitSub = target.volatiles['substitute'] && !move.flags['bypasssub'] && !(move.infiltrates && this.gen >= 6);
				if (hitSub) return;

				if (target.eatItem()) {
					this.debug('-50% reduction');
					this.add('-enditem', target, this.effect, '[weaken]');
					return this.chainModify(0.5);
				}
			}
		},
		onEat() { },
		num: 198,
		gen: 4,
	},
	cornerstonemask: {
		name: "Cornerstone Mask",
		spritenum: 758,
		fling: {
			basePower: 60,
		},
		onBasePowerPriority: 15,
		onBasePower(basePower, user, target, move) {
			if (user.baseSpecies.name.startsWith('Ogerpon-Cornerstone')) {
				return this.chainModify([4915, 4096]);
			}
		},
		onTakeItem(item, source) {
			if (source.baseSpecies.baseSpecies === 'Ogerpon') return false;
			return true;
		},
		forcedForme: "Ogerpon-Cornerstone",
		itemUser: ["Ogerpon-Cornerstone"],
		num: 2406,
		gen: 9,
	},
	cornnberry: {
		name: "Cornn Berry",
		spritenum: 81,
		isBerry: true,
		naturalGift: {
			basePower: 90,
			type: "Bug",
		},
		onEat: false,
		num: 175,
		gen: 3,
		isNonstandard: "Past",
	},
	coverfossil: {
		name: "Cover Fossil",
		spritenum: 85,
		fling: {
			basePower: 100,
		},
		num: 572,
		gen: 5,
		isNonstandard: "Past",
	},
	covertcloak: {
		name: "Covert Cloak",
		spritenum: 750,
		fling: {
			basePower: 30,
		},
		onModifySecondaries(secondaries) {
			this.debug('Covert Cloak prevent secondary');
			return secondaries.filter(effect => !!(effect.self || effect.dustproof));
		},
		num: 1885,
		gen: 9,
	},
	crackedpot: {
		name: "Cracked Pot",
		spritenum: 719,
		fling: {
			basePower: 80,
		},
		num: 1253,
		gen: 8,
	},
	custapberry: {
		name: "Custap Berry",
		spritenum: 86,
		isBerry: true,
		naturalGift: {
			basePower: 100,
			type: "Ghost",
		},
		onFractionalPriorityPriority: -2,
		onFractionalPriority(priority, pokemon) {
			if (
				priority <= 0 &&
				(pokemon.hp <= pokemon.maxhp / 4 || (pokemon.hp <= pokemon.maxhp / 2 &&
				pokemon.hasAbility('gluttony') && pokemon.abilityState.gluttony))
			) {
				if (pokemon.eatItem()) {
					this.add('-activate', pokemon, 'item: Custap Berry', '[consumed]');
					return 0.1;
				}
			}
		},
		onEat() { },
		num: 210,
		gen: 4,
	},
	damprock: {
		name: "Damp Rock",
		spritenum: 88,
		fling: {
			basePower: 60,
		},
		num: 285,
		gen: 4,
	},
	darkgem: {
		name: "Dark Gem",
		spritenum: 89,
		isGem: true,
		onSourceTryPrimaryHit(target, source, move) {
			if (target === source || move.category === 'Status') return;
			if (move.type === 'Dark' && source.useItem()) {
				source.addVolatile('gem');
			}
		},
		num: 562,
		gen: 5,
		isNonstandard: "Past",
	},
	darkmemory: {
		name: "Dark Memory",
		spritenum: 683,
		onMemory: 'Dark',
		onTakeItem(item, pokemon, source) {
			if ((source && source.baseSpecies.num === 773) || pokemon.baseSpecies.num === 773) {
				return false;
			}
			return true;
		},
		forcedForme: "Silvally-Dark",
		itemUser: ["Silvally-Dark"],
		num: 919,
		gen: 7,
		isNonstandard: "Past",
	},
	darkiniumz: {
		name: "Darkinium Z",
		spritenum: 646,
		onPlate: 'Dark',
		onTakeItem: false,
		zMove: true,
		zMoveType: "Dark",
		forcedForme: "Arceus-Dark",
		num: 791,
		gen: 7,
		isNonstandard: "Past",
	},
	dawnstone: {
		name: "Dawn Stone",
		spritenum: 92,
		fling: {
			basePower: 80,
		},
		num: 109,
		gen: 4,
	},
	decidiumz: {
		name: "Decidium Z",
		spritenum: 650,
		onTakeItem: false,
		zMove: "Sinister Arrow Raid",
		zMoveFrom: "Spirit Shackle",
		itemUser: ["Decidueye"],
		num: 798,
		gen: 7,
		isNonstandard: "Past",
	},
	deepseascale: {
		name: "Deep Sea Scale",
		spritenum: 93,
		fling: {
			basePower: 30,
		},
		onModifySpDPriority: 2,
		onModifySpD(spd, pokemon) {
			if (pokemon.baseSpecies.name === 'Clamperl') {
				return this.chainModify(2);
			}
		},
		itemUser: ["Clamperl"],
		num: 227,
		gen: 3,
		isNonstandard: "Past",
	},
	deepseatooth: {
		name: "Deep Sea Tooth",
		spritenum: 94,
		fling: {
			basePower: 90,
		},
		onModifySpAPriority: 1,
		onModifySpA(spa, pokemon) {
			if (pokemon.baseSpecies.name === 'Clamperl') {
				return this.chainModify(2);
			}
		},
		itemUser: ["Clamperl"],
		num: 226,
		gen: 3,
		isNonstandard: "Past",
	},
	destinyknot: {
		name: "Destiny Knot",
		spritenum: 95,
		fling: {
			basePower: 10,
		},
		onAttractPriority: -100,
		onAttract(target, source) {
			this.debug('attract intercepted: ' + target + ' from ' + source);
			if (!source || source === target) return;
			if (!source.volatiles['attract']) source.addVolatile('attract', target);
		},
		num: 280,
		gen: 4,
	},
	diancite: {
		name: "Diancite",
		spritenum: 624,
		megaStone: "Diancie-Mega",
		megaEvolves: "Diancie",
		itemUser: ["Diancie"],
		onTakeItem(item, source) {
			if (item.megaEvolves === source.baseSpecies.baseSpecies) return false;
			return true;
		},
		num: 764,
		gen: 6,
		isNonstandard: "Past",
	},
	diveball: {
		name: "Dive Ball",
		spritenum: 101,
		num: 7,
		gen: 3,
		isPokeball: true,
	},
	domefossil: {
		name: "Dome Fossil",
		spritenum: 102,
		fling: {
			basePower: 100,
		},
		num: 102,
		gen: 3,
		isNonstandard: "Past",
	},
	dousedrive: {
		name: "Douse Drive",
		spritenum: 103,
		onTakeItem(item, pokemon, source) {
			if ((source && source.baseSpecies.num === 649) || pokemon.baseSpecies.num === 649) {
				return false;
			}
			return true;
		},
		onDrive: 'Water',
		forcedForme: "Genesect-Douse",
		itemUser: ["Genesect-Douse"],
		num: 116,
		gen: 5,
		isNonstandard: "Past",
	},
	dracoplate: {
		name: "Draco Plate",
		spritenum: 105,
		onPlate: 'Dragon',
		onBasePowerPriority: 15,
		onBasePower(basePower, user, target, move) {
			if (move && move.type === 'Dragon') {
				return this.chainModify([4915, 4096]);
			}
		},
		onTakeItem(item, pokemon, source) {
			if ((source && source.baseSpecies.num === 493) || pokemon.baseSpecies.num === 493) {
				return false;
			}
			return true;
		},
		forcedForme: "Arceus-Dragon",
		num: 311,
		gen: 4,
	},
	dragonfang: {
		name: "Dragon Fang",
		spritenum: 106,
		fling: {
			basePower: 70,
		},
		onBasePowerPriority: 15,
		onBasePower(basePower, user, target, move) {
			if (move && move.type === 'Dragon') {
				return this.chainModify([4915, 4096]);
			}
		},
		num: 250,
		gen: 2,
	},
	dragongem: {
		name: "Dragon Gem",
		spritenum: 107,
		isGem: true,
		onSourceTryPrimaryHit(target, source, move) {
			if (target === source || move.category === 'Status') return;
			if (move.type === 'Dragon' && source.useItem()) {
				source.addVolatile('gem');
			}
		},
		num: 561,
		gen: 5,
		isNonstandard: "Past",
	},
	dragonmemory: {
		name: "Dragon Memory",
		spritenum: 682,
		onMemory: 'Dragon',
		onTakeItem(item, pokemon, source) {
			if ((source && source.baseSpecies.num === 773) || pokemon.baseSpecies.num === 773) {
				return false;
			}
			return true;
		},
		forcedForme: "Silvally-Dragon",
		itemUser: ["Silvally-Dragon"],
		num: 918,
		gen: 7,
		isNonstandard: "Past",
	},
	dragonscale: {
		name: "Dragon Scale",
		spritenum: 108,
		fling: {
			basePower: 30,
		},
		num: 235,
		gen: 2,
	},
	dragoniumz: {
		name: "Dragonium Z",
		spritenum: 645,
		onPlate: 'Dragon',
		onTakeItem: false,
		zMove: true,
		zMoveType: "Dragon",
		forcedForme: "Arceus-Dragon",
		num: 790,
		gen: 7,
		isNonstandard: "Past",
	},
	dreadplate: {
		name: "Dread Plate",
		spritenum: 110,
		onPlate: 'Dark',
		onBasePowerPriority: 15,
		onBasePower(basePower, user, target, move) {
			if (move && move.type === 'Dark') {
				return this.chainModify([4915, 4096]);
			}
		},
		onTakeItem(item, pokemon, source) {
			if ((source && source.baseSpecies.num === 493) || pokemon.baseSpecies.num === 493) {
				return false;
			}
			return true;
		},
		forcedForme: "Arceus-Dark",
		num: 312,
		gen: 4,
	},
	dreamball: {
		name: "Dream Ball",
		spritenum: 111,
		num: 576,
		gen: 5,
		isPokeball: true,
	},
	dubiousdisc: {
		name: "Dubious Disc",
		spritenum: 113,
		fling: {
			basePower: 50,
		},
		num: 324,
		gen: 4,
	},
	durinberry: {
		name: "Durin Berry",
		spritenum: 114,
		isBerry: true,
		naturalGift: {
			basePower: 100,
			type: "Water",
		},
		onEat: false,
		num: 182,
		gen: 3,
		isNonstandard: "Past",
	},
	duskball: {
		name: "Dusk Ball",
		spritenum: 115,
		num: 13,
		gen: 4,
		isPokeball: true,
	},
	duskstone: {
		name: "Dusk Stone",
		spritenum: 116,
		fling: {
			basePower: 80,
		},
		num: 108,
		gen: 4,
	},
	earthplate: {
		name: "Earth Plate",
		spritenum: 117,
		onPlate: 'Ground',
		onBasePowerPriority: 15,
		onBasePower(basePower, user, target, move) {
			if (move && move.type === 'Ground') {
				return this.chainModify([4915, 4096]);
			}
		},
		onTakeItem(item, pokemon, source) {
			if ((source && source.baseSpecies.num === 493) || pokemon.baseSpecies.num === 493) {
				return false;
			}
			return true;
		},
		forcedForme: "Arceus-Ground",
		num: 305,
		gen: 4,
	},
	eeviumz: {
		name: "Eevium Z",
		spritenum: 657,
		onTakeItem: false,
		zMove: "Extreme Evoboost",
		zMoveFrom: "Last Resort",
		itemUser: ["Eevee"],
		num: 805,
		gen: 7,
		isNonstandard: "Past",
	},
	ejectbutton: {
		name: "Eject Button",
		spritenum: 118,
		fling: {
			basePower: 30,
		},
		onAfterMoveSecondaryPriority: 2,
		onAfterMoveSecondary(target, source, move) {
			if (source && source !== target && target.hp && move && move.category !== 'Status' && !move.flags['futuremove']) {
				if (!this.canSwitch(target.side) || target.forceSwitchFlag || target.beingCalledBack || target.isSkyDropped()) return;
				if (target.volatiles['commanding'] || target.volatiles['commanded']) return;
				for (const pokemon of this.getAllActive()) {
					if (pokemon.switchFlag === true) return;
				}
				target.switchFlag = true;
				if (target.useItem()) {
					source.switchFlag = false;
				} else {
					target.switchFlag = false;
				}
			}
		},
		num: 547,
		gen: 5,
	},
	ejectpack: {
		name: "Eject Pack",
		spritenum: 714,
		fling: {
			basePower: 50,
		},
		onAfterBoost(boost, target, source, effect) {
			if (this.activeMove?.id === 'partingshot') return;
			let eject = false;
			let i: BoostID;
			for (i in boost) {
				if (boost[i]! < 0) {
					eject = true;
				}
			}
			if (eject) {
				if (target.hp) {
					if (!this.canSwitch(target.side)) return;
					if (target.volatiles['commanding'] || target.volatiles['commanded']) return;
					for (const pokemon of this.getAllActive()) {
						if (pokemon.switchFlag === true) return;
					}
					if (target.useItem()) target.switchFlag = true;
				}
			}
		},
		num: 1119,
		gen: 8,
	},
	electirizer: {
		name: "Electirizer",
		spritenum: 119,
		fling: {
			basePower: 80,
		},
		num: 322,
		gen: 4,
	},
	electricgem: {
		name: "Electric Gem",
		spritenum: 120,
		isGem: true,
		onSourceTryPrimaryHit(target, source, move) {
			if (target === source || move.category === 'Status' || move.flags['pledgecombo']) return;
			if (move.type === 'Electric' && source.useItem()) {
				source.addVolatile('gem');
			}
		},
		num: 550,
		gen: 5,
		isNonstandard: "Past",
	},
	electricmemory: {
		name: "Electric Memory",
		spritenum: 679,
		onMemory: 'Electric',
		onTakeItem(item, pokemon, source) {
			if ((source && source.baseSpecies.num === 773) || pokemon.baseSpecies.num === 773) {
				return false;
			}
			return true;
		},
		forcedForme: "Silvally-Electric",
		itemUser: ["Silvally-Electric"],
		num: 915,
		gen: 7,
		isNonstandard: "Past",
	},
	electricseed: {
		name: "Electric Seed",
		spritenum: 664,
		fling: {
			basePower: 10,
		},
		onSwitchInPriority: -1,
		onStart(pokemon) {
			if (!pokemon.ignoringItem() && this.field.isTerrain('electricterrain')) {
				pokemon.useItem();
			}
		},
		onTerrainChange(pokemon) {
			if (this.field.isTerrain('electricterrain')) {
				pokemon.useItem();
			}
		},
		boosts: {
			def: 1,
		},
		num: 881,
		gen: 7,
	},
	electriumz: {
		name: "Electrium Z",
		spritenum: 634,
		onPlate: 'Electric',
		onTakeItem: false,
		zMove: true,
		zMoveType: "Electric",
		forcedForme: "Arceus-Electric",
		num: 779,
		gen: 7,
		isNonstandard: "Past",
	},
	enigmaberry: {
		name: "Enigma Berry",
		spritenum: 124,
		isBerry: true,
		naturalGift: {
			basePower: 100,
			type: "Bug",
		},
		onHit(target, source, move) {
			if (move && target.getMoveHitData(move).typeMod > 0) {
				if (target.eatItem()) {
					this.heal(target.baseMaxhp / 4);
				}
			}
		},
		onTryEatItem(item, pokemon) {
			if (!this.runEvent('TryHeal', pokemon, null, this.effect, pokemon.baseMaxhp / 4)) return false;
		},
		onEat() { },
		num: 208,
		gen: 3,
	},
	eviolite: {
		name: "Eviolite",
		spritenum: 130,
		fling: {
			basePower: 40,
		},
		onModifyDefPriority: 2,
		onModifyDef(def, pokemon) {
			if (pokemon.baseSpecies.nfe) {
				return this.chainModify(1.5);
			}
		},
		onModifySpDPriority: 2,
		onModifySpD(spd, pokemon) {
			if (pokemon.baseSpecies.nfe) {
				return this.chainModify(1.5);
			}
		},
		num: 538,
		gen: 5,
	},
	expertbelt: {
		name: "Expert Belt",
		spritenum: 132,
		fling: {
			basePower: 10,
		},
		onModifyDamage(damage, source, target, move) {
			if (move && target.getMoveHitData(move).typeMod > 0) {
				return this.chainModify([4915, 4096]);
			}
		},
		num: 268,
		gen: 4,
	},
	fairiumz: {
		name: "Fairium Z",
		spritenum: 648,
		onPlate: 'Fairy',
		onTakeItem: false,
		zMove: true,
		zMoveType: "Fairy",
		forcedForme: "Arceus-Fairy",
		num: 793,
		gen: 7,
		isNonstandard: "Past",
	},
	fairyfeather: {
		name: "Fairy Feather",
		spritenum: 754,
		fling: {
			basePower: 10,
		},
		onBasePowerPriority: 15,
		onBasePower(basePower, user, target, move) {
			if (move && move.type === 'Fairy') {
				return this.chainModify([4915, 4096]);
			}
		},
		num: 2401,
		gen: 9,
	},
	fairygem: {
		name: "Fairy Gem",
		spritenum: 611,
		isGem: true,
		onSourceTryPrimaryHit(target, source, move) {
			if (target === source || move.category === 'Status') return;
			if (move.type === 'Fairy' && source.useItem()) {
				source.addVolatile('gem');
			}
		},
		num: 715,
		gen: 6,
		isNonstandard: "Past",
	},
	fairymemory: {
		name: "Fairy Memory",
		spritenum: 684,
		onMemory: 'Fairy',
		onTakeItem(item, pokemon, source) {
			if ((source && source.baseSpecies.num === 773) || pokemon.baseSpecies.num === 773) {
				return false;
			}
			return true;
		},
		forcedForme: "Silvally-Fairy",
		itemUser: ["Silvally-Fairy"],
		num: 920,
		gen: 7,
		isNonstandard: "Past",
	},
	fastball: {
		name: "Fast Ball",
		spritenum: 137,
		num: 492,
		gen: 2,
		isPokeball: true,
	},
	fightinggem: {
		name: "Fighting Gem",
		spritenum: 139,
		isGem: true,
		onSourceTryPrimaryHit(target, source, move) {
			if (target === source || move.category === 'Status') return;
			if (move.type === 'Fighting' && source.useItem()) {
				source.addVolatile('gem');
			}
		},
		num: 553,
		gen: 5,
		isNonstandard: "Past",
	},
	fightingmemory: {
		name: "Fighting Memory",
		spritenum: 668,
		onMemory: 'Fighting',
		onTakeItem(item, pokemon, source) {
			if ((source && source.baseSpecies.num === 773) || pokemon.baseSpecies.num === 773) {
				return false;
			}
			return true;
		},
		forcedForme: "Silvally-Fighting",
		itemUser: ["Silvally-Fighting"],
		num: 904,
		gen: 7,
		isNonstandard: "Past",
	},
	fightiniumz: {
		name: "Fightinium Z",
		spritenum: 637,
		onPlate: 'Fighting',
		onTakeItem: false,
		zMove: true,
		zMoveType: "Fighting",
		forcedForme: "Arceus-Fighting",
		num: 782,
		gen: 7,
		isNonstandard: "Past",
	},
	figyberry: {
		name: "Figy Berry",
		spritenum: 140,
		isBerry: true,
		naturalGift: {
			basePower: 80,
			type: "Bug",
		},
		onUpdate(pokemon) {
			if (pokemon.hp <= pokemon.maxhp / 4 || (pokemon.hp <= pokemon.maxhp / 2 &&
					pokemon.hasAbility('gluttony') && pokemon.abilityState.gluttony)) {
				pokemon.eatItem();
			}
		},
		onTryEatItem(item, pokemon) {
			if (!this.runEvent('TryHeal', pokemon, null, this.effect, pokemon.baseMaxhp / 3)) return false;
		},
		onEat(pokemon) {
			this.heal(pokemon.baseMaxhp / 3);
			if (pokemon.getNature().minus === 'atk') {
				pokemon.addVolatile('confusion');
			}
		},
		num: 159,
		gen: 3,
	},
	firegem: {
		name: "Fire Gem",
		spritenum: 141,
		isGem: true,
		onSourceTryPrimaryHit(target, source, move) {
			if (target === source || move.category === 'Status' || move.flags['pledgecombo']) return;
			if (move.type === 'Fire' && source.useItem()) {
				source.addVolatile('gem');
			}
		},
		num: 548,
		gen: 5,
		isNonstandard: "Past",
	},
	firememory: {
		name: "Fire Memory",
		spritenum: 676,
		onMemory: 'Fire',
		onTakeItem(item, pokemon, source) {
			if ((source && source.baseSpecies.num === 773) || pokemon.baseSpecies.num === 773) {
				return false;
			}
			return true;
		},
		forcedForme: "Silvally-Fire",
		itemUser: ["Silvally-Fire"],
		num: 912,
		gen: 7,
		isNonstandard: "Past",
	},
	firestone: {
		name: "Fire Stone",
		spritenum: 142,
		fling: {
			basePower: 30,
		},
		num: 82,
		gen: 1,
	},
	firiumz: {
		name: "Firium Z",
		spritenum: 632,
		onPlate: 'Fire',
		onTakeItem: false,
		zMove: true,
		zMoveType: "Fire",
		forcedForme: "Arceus-Fire",
		num: 777,
		gen: 7,
		isNonstandard: "Past",
	},
	fistplate: {
		name: "Fist Plate",
		spritenum: 143,
		onPlate: 'Fighting',
		onBasePowerPriority: 15,
		onBasePower(basePower, user, target, move) {
			if (move && move.type === 'Fighting') {
				return this.chainModify([4915, 4096]);
			}
		},
		onTakeItem(item, pokemon, source) {
			if ((source && source.baseSpecies.num === 493) || pokemon.baseSpecies.num === 493) {
				return false;
			}
			return true;
		},
		forcedForme: "Arceus-Fighting",
		num: 303,
		gen: 4,
	},
	flameorb: {
		name: "Flame Orb",
		spritenum: 145,
		fling: {
			basePower: 30,
			status: 'brn',
		},
		onResidualOrder: 28,
		onResidualSubOrder: 3,
		onResidual(pokemon) {
			pokemon.trySetStatus('brn', pokemon);
		},
		num: 273,
		gen: 4,
	},
	flameplate: {
		name: "Flame Plate",
		spritenum: 146,
		onPlate: 'Fire',
		onBasePowerPriority: 15,
		onBasePower(basePower, user, target, move) {
			if (move && move.type === 'Fire') {
				return this.chainModify([4915, 4096]);
			}
		},
		onTakeItem(item, pokemon, source) {
			if ((source && source.baseSpecies.num === 493) || pokemon.baseSpecies.num === 493) {
				return false;
			}
			return true;
		},
		forcedForme: "Arceus-Fire",
		num: 298,
		gen: 4,
	},
	floatstone: {
		name: "Float Stone",
		spritenum: 147,
		fling: {
			basePower: 30,
		},
		onModifyWeight(weighthg) {
			return this.trunc(weighthg / 2);
		},
		num: 539,
		gen: 5,
	},
	flowersweet: {
		name: "Flower Sweet",
		spritenum: 708,
		fling: {
			basePower: 0,
		},
		num: 1113,
		gen: 8,
	},
	flyinggem: {
		name: "Flying Gem",
		spritenum: 149,
		isGem: true,
		onSourceTryPrimaryHit(target, source, move) {
			if (target === source || move.category === 'Status') return;
			if (move.type === 'Flying' && source.useItem()) {
				source.addVolatile('gem');
			}
		},
		num: 556,
		gen: 5,
		isNonstandard: "Past",
	},
	flyingmemory: {
		name: "Flying Memory",
		spritenum: 669,
		onMemory: 'Flying',
		onTakeItem(item, pokemon, source) {
			if ((source && source.baseSpecies.num === 773) || pokemon.baseSpecies.num === 773) {
				return false;
			}
			return true;
		},
		forcedForme: "Silvally-Flying",
		itemUser: ["Silvally-Flying"],
		num: 905,
		gen: 7,
		isNonstandard: "Past",
	},
	flyiniumz: {
		name: "Flyinium Z",
		spritenum: 640,
		onPlate: 'Flying',
		onTakeItem: false,
		zMove: true,
		zMoveType: "Flying",
		forcedForme: "Arceus-Flying",
		num: 785,
		gen: 7,
		isNonstandard: "Past",
	},
	focusband: {
		name: "Focus Band",
		spritenum: 150,
		fling: {
			basePower: 10,
		},
		onDamagePriority: -40,
		onDamage(damage, target, source, effect) {
			if (this.randomChance(1, 10) && damage >= target.hp && effect && effect.effectType === 'Move') {
				this.add("-activate", target, "item: Focus Band");
				return target.hp - 1;
			}
		},
		num: 230,
		gen: 2,
	},
	focussash: {
		name: "Focus Sash",
		spritenum: 151,
		fling: {
			basePower: 10,
		},
		onDamagePriority: -40,
		onDamage(damage, target, source, effect) {
			if (target.hp === target.maxhp && damage >= target.hp && effect && effect.effectType === 'Move') {
				if (target.useItem()) {
					return target.hp - 1;
				}
			}
		},
		num: 275,
		gen: 4,
	},
	fossilizedbird: {
		name: "Fossilized Bird",
		spritenum: 700,
		fling: {
			basePower: 100,
		},
		num: 1105,
		gen: 8,
		isNonstandard: "Past",
	},
	fossilizeddino: {
		name: "Fossilized Dino",
		spritenum: 703,
		fling: {
			basePower: 100,
		},
		num: 1108,
		gen: 8,
		isNonstandard: "Past",
	},
	fossilizeddrake: {
		name: "Fossilized Drake",
		spritenum: 702,
		fling: {
			basePower: 100,
		},
		num: 1107,
		gen: 8,
		isNonstandard: "Past",
	},
	fossilizedfish: {
		name: "Fossilized Fish",
		spritenum: 701,
		fling: {
			basePower: 100,
		},
		num: 1106,
		gen: 8,
		isNonstandard: "Past",
	},
	friendball: {
		name: "Friend Ball",
		spritenum: 153,
		num: 497,
		gen: 2,
		isPokeball: true,
	},
	fullincense: {
		name: "Full Incense",
		spritenum: 155,
		fling: {
			basePower: 10,
		},
		onFractionalPriority: -0.1,
		num: 316,
		gen: 4,
		isNonstandard: "Past",
	},
	galaricacuff: {
		name: "Galarica Cuff",
		spritenum: 739,
		fling: {
			basePower: 30,
		},
		num: 1582,
		gen: 8,
	},
	galaricawreath: {
		name: "Galarica Wreath",
		spritenum: 740,
		fling: {
			basePower: 30,
		},
		num: 1592,
		gen: 8,
	},
	galladite: {
		name: "Galladite",
		spritenum: 616,
		megaStone: "Gallade-Mega",
		megaEvolves: "Gallade",
		itemUser: ["Gallade"],
		onTakeItem(item, source) {
			if (item.megaEvolves === source.baseSpecies.baseSpecies) return false;
			return true;
		},
		num: 756,
		gen: 6,
		isNonstandard: "Past",
	},
	ganlonberry: {
		name: "Ganlon Berry",
		spritenum: 158,
		isBerry: true,
		naturalGift: {
			basePower: 100,
			type: "Ice",
		},
		onUpdate(pokemon) {
			if (pokemon.hp <= pokemon.maxhp / 4 || (pokemon.hp <= pokemon.maxhp / 2 &&
					pokemon.hasAbility('gluttony') && pokemon.abilityState.gluttony)) {
				pokemon.eatItem();
			}
		},
		onEat(pokemon) {
			this.boost({def: 1});
		},
		num: 202,
		gen: 3,
	},
	garchompite: {
		name: "Garchompite",
		spritenum: 589,
		megaStone: "Garchomp-Mega",
		megaEvolves: "Garchomp",
		itemUser: ["Garchomp"],
		onTakeItem(item, source) {
			if (item.megaEvolves === source.baseSpecies.baseSpecies) return false;
			return true;
		},
		num: 683,
		gen: 6,
		isNonstandard: "Past",
	},
	gardevoirite: {
		name: "Gardevoirite",
		spritenum: 587,
		megaStone: "Gardevoir-Mega",
		megaEvolves: "Gardevoir",
		itemUser: ["Gardevoir"],
		onTakeItem(item, source) {
			if (item.megaEvolves === source.baseSpecies.baseSpecies) return false;
			return true;
		},
		num: 657,
		gen: 6,
		isNonstandard: "Past",
	},
	gengarite: {
		name: "Gengarite",
		spritenum: 588,
		megaStone: "Gengar-Mega",
		megaEvolves: "Gengar",
		itemUser: ["Gengar"],
		onTakeItem(item, source) {
			if (item.megaEvolves === source.baseSpecies.baseSpecies) return false;
			return true;
		},
		num: 656,
		gen: 6,
		isNonstandard: "Past",
	},
	ghostgem: {
		name: "Ghost Gem",
		spritenum: 161,
		isGem: true,
		onSourceTryPrimaryHit(target, source, move) {
			if (target === source || move.category === 'Status') return;
			if (move.type === 'Ghost' && source.useItem()) {
				source.addVolatile('gem');
			}
		},
		num: 560,
		gen: 5,
		isNonstandard: "Past",
	},
	ghostmemory: {
		name: "Ghost Memory",
		spritenum: 674,
		onMemory: 'Ghost',
		onTakeItem(item, pokemon, source) {
			if ((source && source.baseSpecies.num === 773) || pokemon.baseSpecies.num === 773) {
				return false;
			}
			return true;
		},
		forcedForme: "Silvally-Ghost",
		itemUser: ["Silvally-Ghost"],
		num: 910,
		gen: 7,
		isNonstandard: "Past",
	},
	ghostiumz: {
		name: "Ghostium Z",
		spritenum: 644,
		onPlate: 'Ghost',
		onTakeItem: false,
		zMove: true,
		zMoveType: "Ghost",
		forcedForme: "Arceus-Ghost",
		num: 789,
		gen: 7,
		isNonstandard: "Past",
	},
	glalitite: {
		name: "Glalitite",
		spritenum: 623,
		megaStone: "Glalie-Mega",
		megaEvolves: "Glalie",
		itemUser: ["Glalie"],
		onTakeItem(item, source) {
			if (item.megaEvolves === source.baseSpecies.baseSpecies) return false;
			return true;
		},
		num: 763,
		gen: 6,
		isNonstandard: "Past",
	},
	goldbottlecap: {
		name: "Gold Bottle Cap",
		spritenum: 697,
		fling: {
			basePower: 30,
		},
		num: 796,
		gen: 7,
	},
	grassgem: {
		name: "Grass Gem",
		spritenum: 172,
		isGem: true,
		onSourceTryPrimaryHit(target, source, move) {
			if (target === source || move.category === 'Status' || move.flags['pledgecombo']) return;
			if (move.type === 'Grass' && source.useItem()) {
				source.addVolatile('gem');
			}
		},
		num: 551,
		gen: 5,
		isNonstandard: "Past",
	},
	grassmemory: {
		name: "Grass Memory",
		spritenum: 678,
		onMemory: 'Grass',
		onTakeItem(item, pokemon, source) {
			if ((source && source.baseSpecies.num === 773) || pokemon.baseSpecies.num === 773) {
				return false;
			}
			return true;
		},
		forcedForme: "Silvally-Grass",
		itemUser: ["Silvally-Grass"],
		num: 914,
		gen: 7,
		isNonstandard: "Past",
	},
	grassiumz: {
		name: "Grassium Z",
		spritenum: 635,
		onPlate: 'Grass',
		onTakeItem: false,
		zMove: true,
		zMoveType: "Grass",
		forcedForme: "Arceus-Grass",
		num: 780,
		gen: 7,
		isNonstandard: "Past",
	},
	grassyseed: {
		name: "Grassy Seed",
		spritenum: 667,
		fling: {
			basePower: 10,
		},
		onSwitchInPriority: -1,
		onStart(pokemon) {
			if (!pokemon.ignoringItem() && this.field.isTerrain('grassyterrain')) {
				pokemon.useItem();
			}
		},
		onTerrainChange(pokemon) {
			if (this.field.isTerrain('grassyterrain')) {
				pokemon.useItem();
			}
		},
		boosts: {
			def: 1,
		},
		num: 884,
		gen: 7,
	},
	greatball: {
		name: "Great Ball",
		spritenum: 174,
		num: 3,
		gen: 1,
		isPokeball: true,
	},
	grepaberry: {
		name: "Grepa Berry",
		spritenum: 178,
		isBerry: true,
		naturalGift: {
			basePower: 90,
			type: "Flying",
		},
		onEat: false,
		num: 173,
		gen: 3,
	},
	gripclaw: {
		name: "Grip Claw",
		spritenum: 179,
		fling: {
			basePower: 90,
		},
		// implemented in statuses
		num: 286,
		gen: 4,
	},
	griseouscore: {
		name: "Griseous Core",
		spritenum: 743,
		onBasePowerPriority: 15,
		onBasePower(basePower, user, target, move) {
			if (user.baseSpecies.num === 487 && (move.type === 'Ghost' || move.type === 'Dragon')) {
				return this.chainModify([4915, 4096]);
			}
		},
		onTakeItem(item, pokemon, source) {
			if (source?.baseSpecies.num === 487 || pokemon.baseSpecies.num === 487) {
				return false;
			}
			return true;
		},
		forcedForme: "Giratina-Origin",
		itemUser: ["Giratina-Origin"],
		num: 1779,
		gen: 8,
	},
	griseousorb: {
		name: "Griseous Orb",
		spritenum: 180,
		fling: {
			basePower: 60,
		},
		onBasePowerPriority: 15,
		onBasePower(basePower, user, target, move) {
			if (user.baseSpecies.num === 487 && (move.type === 'Ghost' || move.type === 'Dragon')) {
				return this.chainModify([4915, 4096]);
			}
		},
		itemUser: ["Giratina"],
		num: 112,
		gen: 4,
	},
	groundgem: {
		name: "Ground Gem",
		spritenum: 182,
		isGem: true,
		onSourceTryPrimaryHit(target, source, move) {
			if (target === source || move.category === 'Status') return;
			if (move.type === 'Ground' && source.useItem()) {
				source.addVolatile('gem');
			}
		},
		num: 555,
		gen: 5,
		isNonstandard: "Past",
	},
	groundmemory: {
		name: "Ground Memory",
		spritenum: 671,
		onMemory: 'Ground',
		onTakeItem(item, pokemon, source) {
			if ((source && source.baseSpecies.num === 773) || pokemon.baseSpecies.num === 773) {
				return false;
			}
			return true;
		},
		forcedForme: "Silvally-Ground",
		itemUser: ["Silvally-Ground"],
		num: 907,
		gen: 7,
		isNonstandard: "Past",
	},
	groundiumz: {
		name: "Groundium Z",
		spritenum: 639,
		onPlate: 'Ground',
		onTakeItem: false,
		zMove: true,
		zMoveType: "Ground",
		forcedForme: "Arceus-Ground",
		num: 784,
		gen: 7,
		isNonstandard: "Past",
	},
	gyaradosite: {
		name: "Gyaradosite",
		spritenum: 589,
		megaStone: "Gyarados-Mega",
		megaEvolves: "Gyarados",
		itemUser: ["Gyarados"],
		onTakeItem(item, source) {
			if (item.megaEvolves === source.baseSpecies.baseSpecies) return false;
			return true;
		},
		num: 676,
		gen: 6,
		isNonstandard: "Past",
	},
	habanberry: {
		name: "Haban Berry",
		spritenum: 185,
		isBerry: true,
		naturalGift: {
			basePower: 80,
			type: "Dragon",
		},
		onSourceModifyDamage(damage, source, target, move) {
			if (move.type === 'Dragon' && target.getMoveHitData(move).typeMod > 0) {
				const hitSub = target.volatiles['substitute'] && !move.flags['bypasssub'] && !(move.infiltrates && this.gen >= 6);
				if (hitSub) return;

				if (target.eatItem()) {
					this.debug('-50% reduction');
					this.add('-enditem', target, this.effect, '[weaken]');
					return this.chainModify(0.5);
				}
			}
		},
		onEat() { },
		num: 197,
		gen: 4,
	},
	hardstone: {
		name: "Hard Stone",
		spritenum: 187,
		fling: {
			basePower: 100,
		},
		onBasePowerPriority: 15,
		onBasePower(basePower, user, target, move) {
			if (move && move.type === 'Rock') {
				return this.chainModify([4915, 4096]);
			}
		},
		num: 238,
		gen: 2,
	},
	healball: {
		name: "Heal Ball",
		spritenum: 188,
		num: 14,
		gen: 4,
		isPokeball: true,
	},
	hearthflamemask: {
		name: "Hearthflame Mask",
		spritenum: 760,
		fling: {
			basePower: 60,
		},
		onBasePowerPriority: 15,
		onBasePower(basePower, user, target, move) {
			if (user.baseSpecies.name.startsWith('Ogerpon-Hearthflame')) {
				return this.chainModify([4915, 4096]);
			}
		},
		onTakeItem(item, source) {
			if (source.baseSpecies.baseSpecies === 'Ogerpon') return false;
			return true;
		},
		forcedForme: "Ogerpon-Hearthflame",
		itemUser: ["Ogerpon-Hearthflame"],
		num: 2408,
		gen: 9,
	},
	heatrock: {
		name: "Heat Rock",
		spritenum: 193,
		fling: {
			basePower: 60,
		},
		num: 284,
		gen: 4,
	},
	heavyball: {
		name: "Heavy Ball",
		spritenum: 194,
		num: 495,
		gen: 2,
		isPokeball: true,
	},
	heavydutyboots: {
		name: "Heavy-Duty Boots",
		spritenum: 715,
		fling: {
			basePower: 80,
		},
		num: 1120,
		gen: 8,
		// Hazard Immunity implemented in moves.ts
	},
	helixfossil: {
		name: "Helix Fossil",
		spritenum: 195,
		fling: {
			basePower: 100,
		},
		num: 101,
		gen: 3,
		isNonstandard: "Past",
	},
	heracronite: {
		name: "Heracronite",
		spritenum: 590,
		megaStone: "Heracross-Mega",
		megaEvolves: "Heracross",
		itemUser: ["Heracross"],
		onTakeItem(item, source) {
			if (item.megaEvolves === source.baseSpecies.baseSpecies) return false;
			return true;
		},
		num: 680,
		gen: 6,
		isNonstandard: "Past",
	},
	hondewberry: {
		name: "Hondew Berry",
		spritenum: 213,
		isBerry: true,
		naturalGift: {
			basePower: 90,
			type: "Ground",
		},
		onEat: false,
		num: 172,
		gen: 3,
	},
	houndoominite: {
		name: "Houndoominite",
		spritenum: 591,
		megaStone: "Houndoom-Mega",
		megaEvolves: "Houndoom",
		itemUser: ["Houndoom"],
		onTakeItem(item, source) {
			if (item.megaEvolves === source.baseSpecies.baseSpecies) return false;
			return true;
		},
		num: 666,
		gen: 6,
		isNonstandard: "Past",
	},
	iapapaberry: {
		name: "Iapapa Berry",
		spritenum: 217,
		isBerry: true,
		naturalGift: {
			basePower: 80,
			type: "Dark",
		},
		onUpdate(pokemon) {
			if (pokemon.hp <= pokemon.maxhp / 4 || (pokemon.hp <= pokemon.maxhp / 2 &&
					pokemon.hasAbility('gluttony') && pokemon.abilityState.gluttony)) {
				pokemon.eatItem();
			}
		},
		onTryEatItem(item, pokemon) {
			if (!this.runEvent('TryHeal', pokemon, null, this.effect, pokemon.baseMaxhp / 3)) return false;
		},
		onEat(pokemon) {
			this.heal(pokemon.baseMaxhp / 3);
			if (pokemon.getNature().minus === 'def') {
				pokemon.addVolatile('confusion');
			}
		},
		num: 163,
		gen: 3,
	},
	icegem: {
		name: "Ice Gem",
		spritenum: 218,
		isGem: true,
		onSourceTryPrimaryHit(target, source, move) {
			if (target === source || move.category === 'Status') return;
			if (move.type === 'Ice' && source.useItem()) {
				source.addVolatile('gem');
			}
		},
		num: 552,
		gen: 5,
		isNonstandard: "Past",
	},
	icememory: {
		name: "Ice Memory",
		spritenum: 681,
		onMemory: 'Ice',
		onTakeItem(item, pokemon, source) {
			if ((source && source.baseSpecies.num === 773) || pokemon.baseSpecies.num === 773) {
				return false;
			}
			return true;
		},
		forcedForme: "Silvally-Ice",
		itemUser: ["Silvally-Ice"],
		num: 917,
		gen: 7,
		isNonstandard: "Past",
	},
	icestone: {
		name: "Ice Stone",
		spritenum: 693,
		fling: {
			basePower: 30,
		},
		num: 849,
		gen: 7,
	},
	icicleplate: {
		name: "Icicle Plate",
		spritenum: 220,
		onPlate: 'Ice',
		onBasePowerPriority: 15,
		onBasePower(basePower, user, target, move) {
			if (move.type === 'Ice') {
				return this.chainModify([4915, 4096]);
			}
		},
		onTakeItem(item, pokemon, source) {
			if ((source && source.baseSpecies.num === 493) || pokemon.baseSpecies.num === 493) {
				return false;
			}
			return true;
		},
		forcedForme: "Arceus-Ice",
		num: 302,
		gen: 4,
	},
	iciumz: {
		name: "Icium Z",
		spritenum: 636,
		onPlate: 'Ice',
		onTakeItem: false,
		zMove: true,
		zMoveType: "Ice",
		forcedForme: "Arceus-Ice",
		num: 781,
		gen: 7,
		isNonstandard: "Past",
	},
	icyrock: {
		name: "Icy Rock",
		spritenum: 221,
		fling: {
			basePower: 40,
		},
		num: 282,
		gen: 4,
	},
	inciniumz: {
		name: "Incinium Z",
		spritenum: 651,
		onTakeItem: false,
		zMove: "Malicious Moonsault",
		zMoveFrom: "Darkest Lariat",
		itemUser: ["Incineroar"],
		num: 799,
		gen: 7,
		isNonstandard: "Past",
	},
	insectplate: {
		name: "Insect Plate",
		spritenum: 223,
		onPlate: 'Bug',
		onBasePowerPriority: 15,
		onBasePower(basePower, user, target, move) {
			if (move.type === 'Bug') {
				return this.chainModify([4915, 4096]);
			}
		},
		onTakeItem(item, pokemon, source) {
			if ((source && source.baseSpecies.num === 493) || pokemon.baseSpecies.num === 493) {
				return false;
			}
			return true;
		},
		forcedForme: "Arceus-Bug",
		num: 308,
		gen: 4,
	},
	ironball: {
		name: "Iron Ball",
		spritenum: 224,
		fling: {
			basePower: 130,
		},
		onEffectiveness(typeMod, target, type, move) {
			if (!target) return;
			if (target.volatiles['ingrain'] || target.volatiles['smackdown'] || this.field.getPseudoWeather('gravity')) return;
			if (move.type === 'Ground' && target.hasType('Flying')) return 0;
		},
		// airborneness negation implemented in sim/pokemon.js:Pokemon#isGrounded
		onModifySpe(spe) {
			return this.chainModify(0.5);
		},
		num: 278,
		gen: 4,
	},
	ironplate: {
		name: "Iron Plate",
		spritenum: 225,
		onPlate: 'Steel',
		onBasePowerPriority: 15,
		onBasePower(basePower, user, target, move) {
			if (move.type === 'Steel') {
				return this.chainModify([4915, 4096]);
			}
		},
		onTakeItem(item, pokemon, source) {
			if ((source && source.baseSpecies.num === 493) || pokemon.baseSpecies.num === 493) {
				return false;
			}
			return true;
		},
		forcedForme: "Arceus-Steel",
		num: 313,
		gen: 4,
	},
	jabocaberry: {
		name: "Jaboca Berry",
		spritenum: 230,
		isBerry: true,
		naturalGift: {
			basePower: 100,
			type: "Dragon",
		},
		onDamagingHit(damage, target, source, move) {
			if (move.category === 'Physical' && source.hp && source.isActive && !source.hasAbility('magicguard')) {
				if (target.eatItem()) {
					this.damage(source.baseMaxhp / (target.hasAbility('ripen') ? 4 : 8), source, target);
				}
			}
		},
		onEat() { },
		num: 211,
		gen: 4,
	},
	jawfossil: {
		name: "Jaw Fossil",
		spritenum: 694,
		fling: {
			basePower: 100,
		},
		num: 710,
		gen: 6,
		isNonstandard: "Past",
	},
	kasibberry: {
		name: "Kasib Berry",
		spritenum: 233,
		isBerry: true,
		naturalGift: {
			basePower: 80,
			type: "Ghost",
		},
		onSourceModifyDamage(damage, source, target, move) {
			if (move.type === 'Ghost' && target.getMoveHitData(move).typeMod > 0) {
				const hitSub = target.volatiles['substitute'] && !move.flags['bypasssub'] && !(move.infiltrates && this.gen >= 6);
				if (hitSub) return;

				if (target.eatItem()) {
					this.debug('-50% reduction');
					this.add('-enditem', target, this.effect, '[weaken]');
					return this.chainModify(0.5);
				}
			}
		},
		onEat() { },
		num: 196,
		gen: 4,
	},
	kebiaberry: {
		name: "Kebia Berry",
		spritenum: 234,
		isBerry: true,
		naturalGift: {
			basePower: 80,
			type: "Poison",
		},
		onSourceModifyDamage(damage, source, target, move) {
			if (move.type === 'Poison' && target.getMoveHitData(move).typeMod > 0) {
				const hitSub = target.volatiles['substitute'] && !move.flags['bypasssub'] && !(move.infiltrates && this.gen >= 6);
				if (hitSub) return;

				if (target.eatItem()) {
					this.debug('-50% reduction');
					this.add('-enditem', target, this.effect, '[weaken]');
					return this.chainModify(0.5);
				}
			}
		},
		onEat() { },
		num: 190,
		gen: 4,
	},
	keeberry: {
		name: "Kee Berry",
		spritenum: 593,
		isBerry: true,
		naturalGift: {
			basePower: 100,
			type: "Fairy",
		},
		onAfterMoveSecondary(target, source, move) {
			if (move.category === 'Physical') {
				if (move.id === 'present' && move.heal) return;
				target.eatItem();
			}
		},
		onEat(pokemon) {
			this.boost({def: 1});
		},
		num: 687,
		gen: 6,
	},
	kelpsyberry: {
		name: "Kelpsy Berry",
		spritenum: 235,
		isBerry: true,
		naturalGift: {
			basePower: 90,
			type: "Fighting",
		},
		onEat: false,
		num: 170,
		gen: 3,
	},
	kangaskhanite: {
		name: "Kangaskhanite",
		spritenum: 592,
		megaStone: "Kangaskhan-Mega",
		megaEvolves: "Kangaskhan",
		itemUser: ["Kangaskhan"],
		onTakeItem(item, source) {
			if (item.megaEvolves === source.baseSpecies.baseSpecies) return false;
			return true;
		},
		num: 675,
		gen: 6,
		isNonstandard: "Past",
	},
	kingsrock: {
		name: "King's Rock",
		spritenum: 236,
		fling: {
			basePower: 30,
			volatileStatus: 'flinch',
		},
		onModifyMovePriority: -1,
		onModifyMove(move) {
			if (move.category !== "Status") {
				if (!move.secondaries) move.secondaries = [];
				for (const secondary of move.secondaries) {
					if (secondary.volatileStatus === 'flinch') return;
				}
				move.secondaries.push({
					chance: 10,
					volatileStatus: 'flinch',
				});
			}
		},
		num: 221,
		gen: 2,
	},
	kommoniumz: {
		name: "Kommonium Z",
		spritenum: 690,
		onTakeItem: false,
		zMove: "Clangorous Soulblaze",
		zMoveFrom: "Clanging Scales",
		itemUser: ["Kommo-o", "Kommo-o-Totem"],
		num: 926,
		gen: 7,
		isNonstandard: "Past",
	},
	laggingtail: {
		name: "Lagging Tail",
		spritenum: 237,
		fling: {
			basePower: 10,
		},
		onFractionalPriority: -0.1,
		num: 279,
		gen: 4,
	},
	lansatberry: {
		name: "Lansat Berry",
		spritenum: 238,
		isBerry: true,
		naturalGift: {
			basePower: 100,
			type: "Flying",
		},
		onUpdate(pokemon) {
			if (pokemon.hp <= pokemon.maxhp / 4 || (pokemon.hp <= pokemon.maxhp / 2 &&
					pokemon.hasAbility('gluttony') && pokemon.abilityState.gluttony)) {
				pokemon.eatItem();
			}
		},
		onEat(pokemon) {
			pokemon.addVolatile('focusenergy');
		},
		num: 206,
		gen: 3,
	},
	latiasite: {
		name: "Latiasite",
		spritenum: 629,
		megaStone: "Latias-Mega",
		megaEvolves: "Latias",
		itemUser: ["Latias"],
		onTakeItem(item, source) {
			if (item.megaEvolves === source.baseSpecies.baseSpecies) return false;
			return true;
		},
		num: 684,
		gen: 6,
		isNonstandard: "Past",
	},
	latiosite: {
		name: "Latiosite",
		spritenum: 630,
		megaStone: "Latios-Mega",
		megaEvolves: "Latios",
		itemUser: ["Latios"],
		onTakeItem(item, source) {
			if (item.megaEvolves === source.baseSpecies.baseSpecies) return false;
			return true;
		},
		num: 685,
		gen: 6,
		isNonstandard: "Past",
	},
	laxincense: {
		name: "Lax Incense",
		spritenum: 240,
		fling: {
			basePower: 10,
		},
		onModifyAccuracyPriority: -2,
		onModifyAccuracy(accuracy) {
			if (typeof accuracy !== 'number') return;
			this.debug('lax incense - decreasing accuracy');
			return this.chainModify([3686, 4096]);
		},
		num: 255,
		gen: 3,
		isNonstandard: "Past",
	},
	leafstone: {
		name: "Leaf Stone",
		spritenum: 241,
		fling: {
			basePower: 30,
		},
		num: 85,
		gen: 1,
	},
	leek: {
		name: "Leek",
		fling: {
			basePower: 60,
		},
		spritenum: 475,
		onModifyCritRatio(critRatio, user) {
			if (["farfetchd", "sirfetchd"].includes(this.toID(user.baseSpecies.baseSpecies))) {
				return critRatio + 2;
			}
		},
		itemUser: ["Farfetch\u2019d", "Farfetch\u2019d-Galar", "Sirfetch\u2019d"],
		num: 259,
		gen: 8,
		isNonstandard: "Past",
	},
	leftovers: {
		name: "Leftovers",
		spritenum: 242,
		fling: {
			basePower: 10,
		},
		onResidualOrder: 5,
		onResidualSubOrder: 4,
		onResidual(pokemon) {
			this.heal(pokemon.baseMaxhp / 16);
		},
		num: 234,
		gen: 2,
	},
	leppaberry: {
		name: "Leppa Berry",
		spritenum: 244,
		isBerry: true,
		naturalGift: {
			basePower: 80,
			type: "Fighting",
		},
		onUpdate(pokemon) {
			if (!pokemon.hp) return;
			if (pokemon.moveSlots.some(move => move.pp === 0)) {
				pokemon.eatItem();
			}
		},
		onEat(pokemon) {
			const moveSlot = pokemon.moveSlots.find(move => move.pp === 0) ||
				pokemon.moveSlots.find(move => move.pp < move.maxpp);
			if (!moveSlot) return;
			moveSlot.pp += 10;
			if (moveSlot.pp > moveSlot.maxpp) moveSlot.pp = moveSlot.maxpp;
			this.add('-activate', pokemon, 'item: Leppa Berry', moveSlot.move, '[consumed]');
		},
		num: 154,
		gen: 3,
	},
	levelball: {
		name: "Level Ball",
		spritenum: 246,
		num: 493,
		gen: 2,
		isPokeball: true,
	},
	liechiberry: {
		name: "Liechi Berry",
		spritenum: 248,
		isBerry: true,
		naturalGift: {
			basePower: 100,
			type: "Grass",
		},
		onUpdate(pokemon) {
			if (pokemon.hp <= pokemon.maxhp / 4 || (pokemon.hp <= pokemon.maxhp / 2 &&
					pokemon.hasAbility('gluttony') && pokemon.abilityState.gluttony)) {
				pokemon.eatItem();
			}
		},
		onEat(pokemon) {
			this.boost({atk: 1});
		},
		num: 201,
		gen: 3,
	},
	lifeorb: {
		name: "Life Orb",
		spritenum: 249,
		fling: {
			basePower: 30,
		},
		onModifyDamage(damage, source, target, move) {
			return this.chainModify([5324, 4096]);
		},
		onAfterMoveSecondarySelf(source, target, move) {
			if (source && source !== target && move && move.category !== 'Status' && !source.forceSwitchFlag) {
				this.damage(source.baseMaxhp / 10, source, source, this.dex.items.get('lifeorb'));
			}
		},
		num: 270,
		gen: 4,
	},
	lightball: {
		name: "Light Ball",
		spritenum: 251,
		fling: {
			basePower: 30,
			status: 'par',
		},
		onModifyAtkPriority: 1,
		onModifyAtk(atk, pokemon) {
			if (pokemon.baseSpecies.baseSpecies === 'Pikachu') {
				return this.chainModify(2);
			}
		},
		onModifySpAPriority: 1,
		onModifySpA(spa, pokemon) {
			if (pokemon.baseSpecies.baseSpecies === 'Pikachu') {
				return this.chainModify(2);
			}
		},
		itemUser: ["Pikachu", "Pikachu-Cosplay", "Pikachu-Rock-Star", "Pikachu-Belle", "Pikachu-Pop-Star", "Pikachu-PhD", "Pikachu-Libre", "Pikachu-Original", "Pikachu-Hoenn", "Pikachu-Sinnoh", "Pikachu-Unova", "Pikachu-Kalos", "Pikachu-Alola", "Pikachu-Partner", "Pikachu-Starter", "Pikachu-World"],
		num: 236,
		gen: 2,
	},
	lightclay: {
		name: "Light Clay",
		spritenum: 252,
		fling: {
			basePower: 30,
		},
		// implemented in the corresponding thing
		num: 269,
		gen: 4,
	},
	loadeddice: {
		name: "Loaded Dice",
		spritenum: 751,
		fling: {
			basePower: 30,
		},
		// partially implemented in sim/battle-actions.ts:BattleActions#hitStepMoveHitLoop
		onModifyMove(move) {
			if (move.multiaccuracy) {
				delete move.multiaccuracy;
			}
		},
		num: 1886,
		gen: 9,
	},
	lopunnite: {
		name: "Lopunnite",
		spritenum: 626,
		megaStone: "Lopunny-Mega",
		megaEvolves: "Lopunny",
		itemUser: ["Lopunny"],
		onTakeItem(item, source) {
			if (item.megaEvolves === source.baseSpecies.baseSpecies) return false;
			return true;
		},
		num: 768,
		gen: 6,
		isNonstandard: "Past",
	},
	loveball: {
		name: "Love Ball",
		spritenum: 258,
		num: 496,
		gen: 2,
		isPokeball: true,
	},
	lovesweet: {
		name: "Love Sweet",
		spritenum: 705,
		fling: {
			basePower: 10,
		},
		num: 1110,
		gen: 8,
	},
	lucarionite: {
		name: "Lucarionite",
		spritenum: 594,
		megaStone: "Lucario-Mega",
		megaEvolves: "Lucario",
		itemUser: ["Lucario"],
		onTakeItem(item, source) {
			if (item.megaEvolves === source.baseSpecies.baseSpecies) return false;
			return true;
		},
		num: 673,
		gen: 6,
		isNonstandard: "Past",
	},
	luckypunch: {
		name: "Lucky Punch",
		spritenum: 261,
		fling: {
			basePower: 40,
		},
		onModifyCritRatio(critRatio, user) {
			if (user.baseSpecies.name === 'Chansey') {
				return critRatio + 2;
			}
		},
		itemUser: ["Chansey"],
		num: 256,
		gen: 2,
		isNonstandard: "Past",
	},
	lumberry: {
		name: "Lum Berry",
		spritenum: 262,
		isBerry: true,
		naturalGift: {
			basePower: 80,
			type: "Flying",
		},
		onAfterSetStatusPriority: -1,
		onAfterSetStatus(status, pokemon) {
			pokemon.eatItem();
		},
		onUpdate(pokemon) {
			if (pokemon.status || pokemon.volatiles['confusion']) {
				pokemon.eatItem();
			}
		},
		onEat(pokemon) {
			pokemon.cureStatus();
			pokemon.removeVolatile('confusion');
		},
		num: 157,
		gen: 3,
	},
	luminousmoss: {
		name: "Luminous Moss",
		spritenum: 595,
		fling: {
			basePower: 30,
		},
		onDamagingHit(damage, target, source, move) {
			if (move.type === 'Water') {
				target.useItem();
			}
		},
		boosts: {
			spd: 1,
		},
		num: 648,
		gen: 6,
	},
	lunaliumz: {
		name: "Lunalium Z",
		spritenum: 686,
		onTakeItem: false,
		zMove: "Menacing Moonraze Maelstrom",
		zMoveFrom: "Moongeist Beam",
		itemUser: ["Lunala", "Necrozma-Dawn-Wings"],
		num: 922,
		gen: 7,
		isNonstandard: "Past",
	},
	lureball: {
		name: "Lure Ball",
		spritenum: 264,
		num: 494,
		gen: 2,
		isPokeball: true,
	},
	lustrousglobe: {
		name: "Lustrous Globe",
		spritenum: 742,
		onBasePowerPriority: 15,
		onBasePower(basePower, user, target, move) {
			if (user.baseSpecies.num === 484 && (move.type === 'Water' || move.type === 'Dragon')) {
				return this.chainModify([4915, 4096]);
			}
		},
		onTakeItem(item, pokemon, source) {
			if (source?.baseSpecies.num === 484 || pokemon.baseSpecies.num === 484) {
				return false;
			}
			return true;
		},
		forcedForme: "Palkia-Origin",
		itemUser: ["Palkia-Origin"],
		num: 1778,
		gen: 8,
	},
	lustrousorb: {
		name: "Lustrous Orb",
		spritenum: 265,
		fling: {
			basePower: 60,
		},
		onBasePowerPriority: 15,
		onBasePower(basePower, user, target, move) {
			if (user.baseSpecies.num === 484 && (move.type === 'Water' || move.type === 'Dragon')) {
				return this.chainModify([4915, 4096]);
			}
		},
		itemUser: ["Palkia"],
		num: 136,
		gen: 4,
	},
	luxuryball: {
		name: "Luxury Ball",
		spritenum: 266,
		num: 11,
		gen: 3,
		isPokeball: true,
	},
	lycaniumz: {
		name: "Lycanium Z",
		spritenum: 689,
		onTakeItem: false,
		zMove: "Splintered Stormshards",
		zMoveFrom: "Stone Edge",
		itemUser: ["Lycanroc", "Lycanroc-Midnight", "Lycanroc-Dusk"],
		num: 925,
		gen: 7,
		isNonstandard: "Past",
	},
	machobrace: {
		name: "Macho Brace",
		spritenum: 269,
		ignoreKlutz: true,
		fling: {
			basePower: 60,
		},
		onModifySpe(spe) {
			return this.chainModify(0.5);
		},
		num: 215,
		gen: 3,
		isNonstandard: "Past",
	},
	magmarizer: {
		name: "Magmarizer",
		spritenum: 272,
		fling: {
			basePower: 80,
		},
		num: 323,
		gen: 4,
	},
	magnet: {
		name: "Magnet",
		spritenum: 273,
		fling: {
			basePower: 30,
		},
		onBasePowerPriority: 15,
		onBasePower(basePower, user, target, move) {
			if (move.type === 'Electric') {
				return this.chainModify([4915, 4096]);
			}
		},
		num: 242,
		gen: 2,
	},
	magoberry: {
		name: "Mago Berry",
		spritenum: 274,
		isBerry: true,
		naturalGift: {
			basePower: 80,
			type: "Ghost",
		},
		onUpdate(pokemon) {
			if (pokemon.hp <= pokemon.maxhp / 4 || (pokemon.hp <= pokemon.maxhp / 2 &&
					pokemon.hasAbility('gluttony') && pokemon.abilityState.gluttony)) {
				pokemon.eatItem();
			}
		},
		onTryEatItem(item, pokemon) {
			if (!this.runEvent('TryHeal', pokemon, null, this.effect, pokemon.baseMaxhp / 3)) return false;
		},
		onEat(pokemon) {
			this.heal(pokemon.baseMaxhp / 3);
			if (pokemon.getNature().minus === 'spe') {
				pokemon.addVolatile('confusion');
			}
		},
		num: 161,
		gen: 3,
	},
	magostberry: {
		name: "Magost Berry",
		spritenum: 275,
		isBerry: true,
		naturalGift: {
			basePower: 90,
			type: "Rock",
		},
		onEat: false,
		num: 176,
		gen: 3,
		isNonstandard: "Past",
	},
	mail: {
		name: "Mail",
		spritenum: 403,
		onTakeItem(item, source) {
			if (!this.activeMove) return false;
			if (this.activeMove.id !== 'knockoff' && this.activeMove.id !== 'thief' && this.activeMove.id !== 'covet') return false;
		},
		num: 137,
		gen: 2,
		isNonstandard: "Past",
	},
	maliciousarmor: {
		name: "Malicious Armor",
		spritenum: 744,
		fling: {
			basePower: 30,
		},
		num: 1861,
		gen: 9,
	},
	manectite: {
		name: "Manectite",
		spritenum: 596,
		megaStone: "Manectric-Mega",
		megaEvolves: "Manectric",
		itemUser: ["Manectric"],
		onTakeItem(item, source) {
			if (item.megaEvolves === source.baseSpecies.baseSpecies) return false;
			return true;
		},
		num: 682,
		gen: 6,
		isNonstandard: "Past",
	},
	marangaberry: {
		name: "Maranga Berry",
		spritenum: 597,
		isBerry: true,
		naturalGift: {
			basePower: 100,
			type: "Dark",
		},
		onAfterMoveSecondary(target, source, move) {
			if (move.category === 'Special') {
				target.eatItem();
			}
		},
		onEat(pokemon) {
			this.boost({spd: 1});
		},
		num: 688,
		gen: 6,
	},
	marshadiumz: {
		name: "Marshadium Z",
		spritenum: 654,
		onTakeItem: false,
		zMove: "Soul-Stealing 7-Star Strike",
		zMoveFrom: "Spectral Thief",
		itemUser: ["Marshadow"],
		num: 802,
		gen: 7,
		isNonstandard: "Past",
	},
	masterball: {
		name: "Master Ball",
		spritenum: 276,
		num: 1,
		gen: 1,
		isPokeball: true,
	},
	masterpieceteacup: {
		name: "Masterpiece Teacup",
		spritenum: 757,
		fling: {
			basePower: 80,
		},
		num: 2404,
		gen: 9,
	},
	mawilite: {
		name: "Mawilite",
		spritenum: 598,
		megaStone: "Mawile-Mega",
		megaEvolves: "Mawile",
		itemUser: ["Mawile"],
		onTakeItem(item, source) {
			if (item.megaEvolves === source.baseSpecies.baseSpecies) return false;
			return true;
		},
		num: 681,
		gen: 6,
		isNonstandard: "Past",
	},
	meadowplate: {
		name: "Meadow Plate",
		spritenum: 282,
		onPlate: 'Grass',
		onBasePowerPriority: 15,
		onBasePower(basePower, user, target, move) {
			if (move.type === 'Grass') {
				return this.chainModify([4915, 4096]);
			}
		},
		onTakeItem(item, pokemon, source) {
			if ((source && source.baseSpecies.num === 493) || pokemon.baseSpecies.num === 493) {
				return false;
			}
			return true;
		},
		forcedForme: "Arceus-Grass",
		num: 301,
		gen: 4,
	},
	medichamite: {
		name: "Medichamite",
		spritenum: 599,
		megaStone: "Medicham-Mega",
		megaEvolves: "Medicham",
		itemUser: ["Medicham"],
		onTakeItem(item, source) {
			if (item.megaEvolves === source.baseSpecies.baseSpecies) return false;
			return true;
		},
		num: 665,
		gen: 6,
		isNonstandard: "Past",
	},
	mentalherb: {
		name: "Mental Herb",
		spritenum: 285,
		fling: {
			basePower: 10,
			effect(pokemon) {
				const conditions = ['attract', 'taunt', 'encore', 'torment', 'disable', 'healblock'];
				for (const firstCondition of conditions) {
					if (pokemon.volatiles[firstCondition]) {
						for (const secondCondition of conditions) {
							pokemon.removeVolatile(secondCondition);
							if (firstCondition === 'attract' && secondCondition === 'attract') {
								this.add('-end', pokemon, 'move: Attract', '[from] item: Mental Herb');
							}
						}
						return;
					}
				}
			},
		},
		onUpdate(pokemon) {
			const conditions = ['attract', 'taunt', 'encore', 'torment', 'disable', 'healblock'];
			for (const firstCondition of conditions) {
				if (pokemon.volatiles[firstCondition]) {
					if (!pokemon.useItem()) return;
					for (const secondCondition of conditions) {
						pokemon.removeVolatile(secondCondition);
						if (firstCondition === 'attract' && secondCondition === 'attract') {
							this.add('-end', pokemon, 'move: Attract', '[from] item: Mental Herb');
						}
					}
					return;
				}
			}
		},
		num: 219,
		gen: 3,
	},
	metagrossite: {
		name: "Metagrossite",
		spritenum: 618,
		megaStone: "Metagross-Mega",
		megaEvolves: "Metagross",
		itemUser: ["Metagross"],
		onTakeItem(item, source) {
			if (item.megaEvolves === source.baseSpecies.baseSpecies) return false;
			return true;
		},
		num: 758,
		gen: 6,
		isNonstandard: "Past",
	},
	metalalloy: {
		name: "Metal Alloy",
		spritenum: 761,
		num: 2482,
		gen: 9,
	},
	metalcoat: {
		name: "Metal Coat",
		spritenum: 286,
		fling: {
			basePower: 30,
		},
		onBasePowerPriority: 15,
		onBasePower(basePower, user, target, move) {
			if (move.type === 'Steel') {
				return this.chainModify([4915, 4096]);
			}
		},
		num: 233,
		gen: 2,
	},
	metalpowder: {
		name: "Metal Powder",
		fling: {
			basePower: 10,
		},
		spritenum: 287,
		onModifyDefPriority: 2,
		onModifyDef(def, pokemon) {
			if (pokemon.species.name === 'Ditto' && !pokemon.transformed) {
				return this.chainModify(2);
			}
		},
		itemUser: ["Ditto"],
		num: 257,
		gen: 2,
		isNonstandard: "Past",
	},
	metronome: {
		name: "Metronome",
		spritenum: 289,
		fling: {
			basePower: 30,
		},
		onStart(pokemon) {
			pokemon.addVolatile('metronome');
		},
		condition: {
			onStart(pokemon) {
				this.effectState.lastMove = '';
				this.effectState.numConsecutive = 0;
			},
			onTryMovePriority: -2,
			onTryMove(pokemon, target, move) {
				if (!pokemon.hasItem('metronome')) {
					pokemon.removeVolatile('metronome');
					return;
				}
				if (move.callsMove) return;
				if (this.effectState.lastMove === move.id && pokemon.moveLastTurnResult) {
					this.effectState.numConsecutive++;
				} else if (pokemon.volatiles['twoturnmove']) {
					if (this.effectState.lastMove !== move.id) {
						this.effectState.numConsecutive = 1;
					} else {
						this.effectState.numConsecutive++;
					}
				} else {
					this.effectState.numConsecutive = 0;
				}
				this.effectState.lastMove = move.id;
			},
			onModifyDamage(damage, source, target, move) {
				const dmgMod = [4096, 4915, 5734, 6553, 7372, 8192];
				const numConsecutive = this.effectState.numConsecutive > 5 ? 5 : this.effectState.numConsecutive;
				this.debug(`Current Metronome boost: ${dmgMod[numConsecutive]}/4096`);
				return this.chainModify([dmgMod[numConsecutive], 4096]);
			},
		},
		num: 277,
		gen: 4,
	},
	mewniumz: {
		name: "Mewnium Z",
		spritenum: 658,
		onTakeItem: false,
		zMove: "Genesis Supernova",
		zMoveFrom: "Psychic",
		itemUser: ["Mew"],
		num: 806,
		gen: 7,
		isNonstandard: "Past",
	},
	mewtwonitex: {
		name: "Mewtwonite X",
		spritenum: 600,
		megaStone: "Mewtwo-Mega-X",
		megaEvolves: "Mewtwo",
		itemUser: ["Mewtwo"],
		onTakeItem(item, source) {
			if (item.megaEvolves === source.baseSpecies.baseSpecies) return false;
			return true;
		},
		num: 662,
		gen: 6,
		isNonstandard: "Past",
	},
	mewtwonitey: {
		name: "Mewtwonite Y",
		spritenum: 601,
		megaStone: "Mewtwo-Mega-Y",
		megaEvolves: "Mewtwo",
		itemUser: ["Mewtwo"],
		onTakeItem(item, source) {
			if (item.megaEvolves === source.baseSpecies.baseSpecies) return false;
			return true;
		},
		num: 663,
		gen: 6,
		isNonstandard: "Past",
	},
	micleberry: {
		name: "Micle Berry",
		spritenum: 290,
		isBerry: true,
		naturalGift: {
			basePower: 100,
			type: "Rock",
		},
		onResidual(pokemon) {
			if (pokemon.hp <= pokemon.maxhp / 4 || (pokemon.hp <= pokemon.maxhp / 2 &&
					pokemon.hasAbility('gluttony') && pokemon.abilityState.gluttony)) {
				pokemon.eatItem();
			}
		},
		onEat(pokemon) {
			pokemon.addVolatile('micleberry');
		},
		condition: {
			duration: 2,
			onSourceAccuracy(accuracy, target, source, move) {
				if (!move.ohko) {
					this.add('-enditem', source, 'Micle Berry');
					source.removeVolatile('micleberry');
					if (typeof accuracy === 'number') {
						return this.chainModify([4915, 4096]);
					}
				}
			},
		},
		num: 209,
		gen: 4,
	},
	mimikiumz: {
		name: "Mimikium Z",
		spritenum: 688,
		onTakeItem: false,
		zMove: "Let's Snuggle Forever",
		zMoveFrom: "Play Rough",
		itemUser: ["Mimikyu", "Mimikyu-Busted", "Mimikyu-Totem", "Mimikyu-Busted-Totem"],
		num: 924,
		isNonstandard: "Past",
		gen: 7,
	},
	mindplate: {
		name: "Mind Plate",
		spritenum: 291,
		onPlate: 'Psychic',
		onBasePowerPriority: 15,
		onBasePower(basePower, user, target, move) {
			if (move.type === 'Psychic') {
				return this.chainModify([4915, 4096]);
			}
		},
		onTakeItem(item, pokemon, source) {
			if ((source && source.baseSpecies.num === 493) || pokemon.baseSpecies.num === 493) {
				return false;
			}
			return true;
		},
		forcedForme: "Arceus-Psychic",
		num: 307,
		gen: 4,
	},
	miracleseed: {
		name: "Miracle Seed",
		fling: {
			basePower: 30,
		},
		spritenum: 292,
		onBasePowerPriority: 15,
		onBasePower(basePower, user, target, move) {
			if (move.type === 'Grass') {
				return this.chainModify([4915, 4096]);
			}
		},
		num: 239,
		gen: 2,
	},
	mirrorherb: {
		name: "Mirror Herb",
		spritenum: 748,
		fling: {
			basePower: 30,
		},
		onFoeAfterBoost(boost, target, source, effect) {
			if (effect?.name === 'Opportunist' || effect?.name === 'Mirror Herb') return;
			if (!this.effectState.boosts) this.effectState.boosts = {} as SparseBoostsTable;
			const boostPlus = this.effectState.boosts;
			let i: BoostID;
			for (i in boost) {
				if (boost[i]! > 0) {
					boostPlus[i] = (boostPlus[i] || 0) + boost[i];
					this.effectState.ready = true;
				}
			}
		},
		onAnySwitchInPriority: -3,
		onAnySwitchIn() {
			if (!this.effectState.ready || !this.effectState.boosts) return;
			(this.effectState.target as Pokemon).useItem();
		},
		onAnyAfterMove() {
			if (!this.effectState.ready || !this.effectState.boosts) return;
			(this.effectState.target as Pokemon).useItem();
		},
		onResidualOrder: 29,
		onResidual(pokemon) {
			if (!this.effectState.ready || !this.effectState.boosts) return;
			(this.effectState.target as Pokemon).useItem();
		},
		onUse(pokemon) {
			this.boost(this.effectState.boosts, pokemon);
		},
		onEnd() {
			delete this.effectState.boosts;
			delete this.effectState.ready;
		},
		num: 1883,
		gen: 9,
	},
	mistyseed: {
		name: "Misty Seed",
		spritenum: 666,
		fling: {
			basePower: 10,
		},
		onSwitchInPriority: -1,
		onStart(pokemon) {
			if (!pokemon.ignoringItem() && this.field.isTerrain('mistyterrain')) {
				pokemon.useItem();
			}
		},
		onTerrainChange(pokemon) {
			if (this.field.isTerrain('mistyterrain')) {
				pokemon.useItem();
			}
		},
		boosts: {
			spd: 1,
		},
		num: 883,
		gen: 7,
	},
	moonball: {
		name: "Moon Ball",
		spritenum: 294,
		num: 498,
		gen: 2,
		isPokeball: true,
	},
	moonstone: {
		name: "Moon Stone",
		spritenum: 295,
		fling: {
			basePower: 30,
		},
		num: 81,
		gen: 1,
	},
	muscleband: {
		name: "Muscle Band",
		spritenum: 297,
		fling: {
			basePower: 10,
		},
		onBasePowerPriority: 16,
		onBasePower(basePower, user, target, move) {
			if (move.category === 'Physical') {
				return this.chainModify([4505, 4096]);
			}
		},
		num: 266,
		gen: 4,
	},
	mysticwater: {
		name: "Mystic Water",
		spritenum: 300,
		fling: {
			basePower: 30,
		},
		onBasePowerPriority: 15,
		onBasePower(basePower, user, target, move) {
			if (move.type === 'Water') {
				return this.chainModify([4915, 4096]);
			}
		},
		num: 243,
		gen: 2,
	},
	nanabberry: {
		name: "Nanab Berry",
		spritenum: 302,
		isBerry: true,
		naturalGift: {
			basePower: 90,
			type: "Water",
		},
		onEat: false,
		num: 166,
		gen: 3,
		isNonstandard: "Past",
	},
	nestball: {
		name: "Nest Ball",
		spritenum: 303,
		num: 8,
		gen: 3,
		isPokeball: true,
	},
	netball: {
		name: "Net Ball",
		spritenum: 304,
		num: 6,
		gen: 3,
		isPokeball: true,
	},
	nevermeltice: {
		name: "Never-Melt Ice",
		spritenum: 305,
		fling: {
			basePower: 30,
		},
		onBasePowerPriority: 15,
		onBasePower(basePower, user, target, move) {
			if (move.type === 'Ice') {
				return this.chainModify([4915, 4096]);
			}
		},
		num: 246,
		gen: 2,
	},
	nomelberry: {
		name: "Nomel Berry",
		spritenum: 306,
		isBerry: true,
		naturalGift: {
			basePower: 90,
			type: "Dragon",
		},
		onEat: false,
		num: 178,
		gen: 3,
		isNonstandard: "Past",
	},
	normalgem: {
		name: "Normal Gem",
		spritenum: 307,
		isGem: true,
		onSourceTryPrimaryHit(target, source, move) {
			if (target === source || move.category === 'Status' || move.flags['pledgecombo']) return;
			if (move.type === 'Normal' && source.useItem()) {
				source.addVolatile('gem');
			}
		},
		num: 564,
		gen: 5,
	},
	normaliumz: {
		name: "Normalium Z",
		spritenum: 631,
		onTakeItem: false,
		zMove: true,
		zMoveType: "Normal",
		num: 776,
		gen: 7,
		isNonstandard: "Past",
	},
	occaberry: {
		name: "Occa Berry",
		spritenum: 311,
		isBerry: true,
		naturalGift: {
			basePower: 80,
			type: "Fire",
		},
		onSourceModifyDamage(damage, source, target, move) {
			if (move.type === 'Fire' && target.getMoveHitData(move).typeMod > 0) {
				const hitSub = target.volatiles['substitute'] && !move.flags['bypasssub'] && !(move.infiltrates && this.gen >= 6);
				if (hitSub) return;

				if (target.eatItem()) {
					this.debug('-50% reduction');
					this.add('-enditem', target, this.effect, '[weaken]');
					return this.chainModify(0.5);
				}
			}
		},
		onEat() { },
		num: 184,
		gen: 4,
	},
	oddincense: {
		name: "Odd Incense",
		spritenum: 312,
		fling: {
			basePower: 10,
		},
		onBasePowerPriority: 15,
		onBasePower(basePower, user, target, move) {
			if (move.type === 'Psychic') {
				return this.chainModify([4915, 4096]);
			}
		},
		num: 314,
		gen: 4,
		isNonstandard: "Past",
	},
	oldamber: {
		name: "Old Amber",
		spritenum: 314,
		fling: {
			basePower: 100,
		},
		num: 103,
		gen: 3,
		isNonstandard: "Past",
	},
	oranberry: {
		name: "Oran Berry",
		spritenum: 319,
		isBerry: true,
		naturalGift: {
			basePower: 80,
			type: "Poison",
		},
		onUpdate(pokemon) {
			if (pokemon.hp <= pokemon.maxhp / 2) {
				pokemon.eatItem();
			}
		},
		onTryEatItem(item, pokemon) {
			if (!this.runEvent('TryHeal', pokemon, null, this.effect, 10)) return false;
		},
		onEat(pokemon) {
			this.heal(10);
		},
		num: 155,
		gen: 3,
	},
	ovalstone: {
		name: "Oval Stone",
		spritenum: 321,
		fling: {
			basePower: 80,
		},
		num: 110,
		gen: 4,
	},
	pamtreberry: {
		name: "Pamtre Berry",
		spritenum: 323,
		isBerry: true,
		naturalGift: {
			basePower: 90,
			type: "Steel",
		},
		onEat: false,
		num: 180,
		gen: 3,
		isNonstandard: "Past",
	},
	parkball: {
		name: "Park Ball",
		spritenum: 325,
		num: 500,
		gen: 4,
		isPokeball: true,
		isNonstandard: "Unobtainable",
	},
	passhoberry: {
		name: "Passho Berry",
		spritenum: 329,
		isBerry: true,
		naturalGift: {
			basePower: 80,
			type: "Water",
		},
		onSourceModifyDamage(damage, source, target, move) {
			if (move.type === 'Water' && target.getMoveHitData(move).typeMod > 0) {
				const hitSub = target.volatiles['substitute'] && !move.flags['bypasssub'] && !(move.infiltrates && this.gen >= 6);
				if (hitSub) return;

				if (target.eatItem()) {
					this.debug('-50% reduction');
					this.add('-enditem', target, this.effect, '[weaken]');
					return this.chainModify(0.5);
				}
			}
		},
		onEat() { },
		num: 185,
		gen: 4,
	},
	payapaberry: {
		name: "Payapa Berry",
		spritenum: 330,
		isBerry: true,
		naturalGift: {
			basePower: 80,
			type: "Psychic",
		},
		onSourceModifyDamage(damage, source, target, move) {
			if (move.type === 'Psychic' && target.getMoveHitData(move).typeMod > 0) {
				const hitSub = target.volatiles['substitute'] && !move.flags['bypasssub'] && !(move.infiltrates && this.gen >= 6);
				if (hitSub) return;

				if (target.eatItem()) {
					this.debug('-50% reduction');
					this.add('-enditem', target, this.effect, '[weaken]');
					return this.chainModify(0.5);
				}
			}
		},
		onEat() { },
		num: 193,
		gen: 4,
	},
	pechaberry: {
		name: "Pecha Berry",
		spritenum: 333,
		isBerry: true,
		naturalGift: {
			basePower: 80,
			type: "Electric",
		},
		onUpdate(pokemon) {
			if (pokemon.status === 'psn' || pokemon.status === 'tox') {
				pokemon.eatItem();
			}
		},
		onEat(pokemon) {
			if (pokemon.status === 'psn' || pokemon.status === 'tox') {
				pokemon.cureStatus();
			}
		},
		num: 151,
		gen: 3,
	},
	persimberry: {
		name: "Persim Berry",
		spritenum: 334,
		isBerry: true,
		naturalGift: {
			basePower: 80,
			type: "Ground",
		},
		onUpdate(pokemon) {
			if (pokemon.volatiles['confusion']) {
				pokemon.eatItem();
			}
		},
		onEat(pokemon) {
			pokemon.removeVolatile('confusion');
		},
		num: 156,
		gen: 3,
	},
	petayaberry: {
		name: "Petaya Berry",
		spritenum: 335,
		isBerry: true,
		naturalGift: {
			basePower: 100,
			type: "Poison",
		},
		onUpdate(pokemon) {
			if (pokemon.hp <= pokemon.maxhp / 4 || (pokemon.hp <= pokemon.maxhp / 2 &&
					pokemon.hasAbility('gluttony') && pokemon.abilityState.gluttony)) {
				pokemon.eatItem();
			}
		},
		onEat(pokemon) {
			this.boost({spa: 1});
		},
		num: 204,
		gen: 3,
	},
	pidgeotite: {
		name: "Pidgeotite",
		spritenum: 622,
		megaStone: "Pidgeot-Mega",
		megaEvolves: "Pidgeot",
		itemUser: ["Pidgeot"],
		onTakeItem(item, source) {
			if (item.megaEvolves === source.baseSpecies.baseSpecies) return false;
			return true;
		},
		num: 762,
		gen: 6,
		isNonstandard: "Past",
	},
	pikaniumz: {
		name: "Pikanium Z",
		spritenum: 649,
		onTakeItem: false,
		zMove: "Catastropika",
		zMoveFrom: "Volt Tackle",
		itemUser: ["Pikachu"],
		num: 794,
		gen: 7,
		isNonstandard: "Past",
	},
	pikashuniumz: {
		name: "Pikashunium Z",
		spritenum: 659,
		onTakeItem: false,
		zMove: "10,000,000 Volt Thunderbolt",
		zMoveFrom: "Thunderbolt",
		itemUser: ["Pikachu-Original", "Pikachu-Hoenn", "Pikachu-Sinnoh", "Pikachu-Unova", "Pikachu-Kalos", "Pikachu-Alola", "Pikachu-Partner"],
		num: 836,
		isNonstandard: "Past",
		gen: 7,
	},
	pinapberry: {
		name: "Pinap Berry",
		spritenum: 337,
		isBerry: true,
		naturalGift: {
			basePower: 90,
			type: "Grass",
		},
		onEat: false,
		num: 168,
		gen: 3,
		isNonstandard: "Past",
	},
	pinsirite: {
		name: "Pinsirite",
		spritenum: 602,
		megaStone: "Pinsir-Mega",
		megaEvolves: "Pinsir",
		itemUser: ["Pinsir"],
		onTakeItem(item, source) {
			if (item.megaEvolves === source.baseSpecies.baseSpecies) return false;
			return true;
		},
		num: 671,
		gen: 6,
		isNonstandard: "Past",
	},
	pixieplate: {
		name: "Pixie Plate",
		spritenum: 610,
		onPlate: 'Fairy',
		onBasePowerPriority: 15,
		onBasePower(basePower, user, target, move) {
			if (move && move.type === 'Fairy') {
				return this.chainModify([4915, 4096]);
			}
		},
		onTakeItem(item, pokemon, source) {
			if ((source && source.baseSpecies.num === 493) || pokemon.baseSpecies.num === 493) {
				return false;
			}
			return true;
		},
		forcedForme: "Arceus-Fairy",
		num: 644,
		gen: 6,
	},
	plumefossil: {
		name: "Plume Fossil",
		spritenum: 339,
		fling: {
			basePower: 100,
		},
		num: 573,
		gen: 5,
		isNonstandard: "Past",
	},
	poisonbarb: {
		name: "Poison Barb",
		spritenum: 343,
		fling: {
			basePower: 70,
			status: 'psn',
		},
		onBasePowerPriority: 15,
		onBasePower(basePower, user, target, move) {
			if (move.type === 'Poison') {
				return this.chainModify([4915, 4096]);
			}
		},
		num: 245,
		gen: 2,
	},
	poisongem: {
		name: "Poison Gem",
		spritenum: 344,
		isGem: true,
		onSourceTryPrimaryHit(target, source, move) {
			if (target === source || move.category === 'Status') return;
			if (move.type === 'Poison' && source.useItem()) {
				source.addVolatile('gem');
			}
		},
		num: 554,
		gen: 5,
		isNonstandard: "Past",
	},
	poisonmemory: {
		name: "Poison Memory",
		spritenum: 670,
		onMemory: 'Poison',
		onTakeItem(item, pokemon, source) {
			if ((source && source.baseSpecies.num === 773) || pokemon.baseSpecies.num === 773) {
				return false;
			}
			return true;
		},
		forcedForme: "Silvally-Poison",
		itemUser: ["Silvally-Poison"],
		num: 906,
		gen: 7,
		isNonstandard: "Past",
	},
	poisoniumz: {
		name: "Poisonium Z",
		spritenum: 638,
		onPlate: 'Poison',
		onTakeItem: false,
		zMove: true,
		zMoveType: "Poison",
		forcedForme: "Arceus-Poison",
		num: 783,
		gen: 7,
		isNonstandard: "Past",
	},
	pokeball: {
		name: "Poke Ball",
		spritenum: 345,
		num: 4,
		gen: 1,
		isPokeball: true,
	},
	pomegberry: {
		name: "Pomeg Berry",
		spritenum: 351,
		isBerry: true,
		naturalGift: {
			basePower: 90,
			type: "Ice",
		},
		onEat: false,
		num: 169,
		gen: 3,
	},
	poweranklet: {
		name: "Power Anklet",
		spritenum: 354,
		ignoreKlutz: true,
		fling: {
			basePower: 70,
		},
		onModifySpe(spe) {
			return this.chainModify(0.5);
		},
		num: 293,
		gen: 4,
	},
	powerband: {
		name: "Power Band",
		spritenum: 355,
		ignoreKlutz: true,
		fling: {
			basePower: 70,
		},
		onModifySpe(spe) {
			return this.chainModify(0.5);
		},
		num: 292,
		gen: 4,
	},
	powerbelt: {
		name: "Power Belt",
		spritenum: 356,
		ignoreKlutz: true,
		fling: {
			basePower: 70,
		},
		onModifySpe(spe) {
			return this.chainModify(0.5);
		},
		num: 290,
		gen: 4,
	},
	powerbracer: {
		name: "Power Bracer",
		spritenum: 357,
		ignoreKlutz: true,
		fling: {
			basePower: 70,
		},
		onModifySpe(spe) {
			return this.chainModify(0.5);
		},
		num: 289,
		gen: 4,
	},
	powerherb: {
		onChargeMove(pokemon, target, move) {
			if (pokemon.useItem()) {
				this.debug('power herb - remove charge turn for ' + move.id);
				this.attrLastMove('[still]');
				this.addMove('-anim', pokemon, move.name, target);
				return false; // skip charge turn
			}
		},
		name: "Power Herb",
		spritenum: 358,
		fling: {
			basePower: 10,
		},
		num: 271,
		gen: 4,
	},
	powerlens: {
		name: "Power Lens",
		spritenum: 359,
		ignoreKlutz: true,
		fling: {
			basePower: 70,
		},
		onModifySpe(spe) {
			return this.chainModify(0.5);
		},
		num: 291,
		gen: 4,
	},
	powerweight: {
		name: "Power Weight",
		spritenum: 360,
		ignoreKlutz: true,
		fling: {
			basePower: 70,
		},
		onModifySpe(spe) {
			return this.chainModify(0.5);
		},
		num: 294,
		gen: 4,
	},
	premierball: {
		name: "Premier Ball",
		spritenum: 363,
		num: 12,
		gen: 3,
		isPokeball: true,
	},
	primariumz: {
		name: "Primarium Z",
		spritenum: 652,
		onTakeItem: false,
		zMove: "Oceanic Operetta",
		zMoveFrom: "Sparkling Aria",
		itemUser: ["Primarina"],
		num: 800,
		gen: 7,
		isNonstandard: "Past",
	},
	prismscale: {
		name: "Prism Scale",
		spritenum: 365,
		fling: {
			basePower: 30,
		},
		num: 537,
		gen: 5,
	},
	protectivepads: {
		name: "Protective Pads",
		spritenum: 663,
		fling: {
			basePower: 30,
		},
		// protective effect handled in Battle#checkMoveMakesContact
		num: 880,
		gen: 7,
	},
	protector: {
		name: "Protector",
		spritenum: 367,
		fling: {
			basePower: 80,
		},
		num: 321,
		gen: 4,
	},
	psychicgem: {
		name: "Psychic Gem",
		spritenum: 369,
		isGem: true,
		onSourceTryPrimaryHit(target, source, move) {
			if (target === source || move.category === 'Status') return;
			if (move.type === 'Psychic' && source.useItem()) {
				source.addVolatile('gem');
			}
		},
		num: 557,
		gen: 5,
		isNonstandard: "Past",
	},
	psychicmemory: {
		name: "Psychic Memory",
		spritenum: 680,
		onMemory: 'Psychic',
		onTakeItem(item, pokemon, source) {
			if ((source && source.baseSpecies.num === 773) || pokemon.baseSpecies.num === 773) {
				return false;
			}
			return true;
		},
		forcedForme: "Silvally-Psychic",
		itemUser: ["Silvally-Psychic"],
		num: 916,
		gen: 7,
		isNonstandard: "Past",
	},
	psychicseed: {
		name: "Psychic Seed",
		spritenum: 665,
		fling: {
			basePower: 10,
		},
		onSwitchInPriority: -1,
		onStart(pokemon) {
			if (!pokemon.ignoringItem() && this.field.isTerrain('psychicterrain')) {
				pokemon.useItem();
			}
		},
		onTerrainChange(pokemon) {
			if (this.field.isTerrain('psychicterrain')) {
				pokemon.useItem();
			}
		},
		boosts: {
			spd: 1,
		},
		num: 882,
		gen: 7,
	},
	psychiumz: {
		name: "Psychium Z",
		spritenum: 641,
		onPlate: 'Psychic',
		onTakeItem: false,
		zMove: true,
		zMoveType: "Psychic",
		forcedForme: "Arceus-Psychic",
		num: 786,
		gen: 7,
		isNonstandard: "Past",
	},
	punchingglove: {
		name: "Punching Glove",
		spritenum: 749,
		fling: {
			basePower: 30,
		},
		onBasePowerPriority: 23,
		onBasePower(basePower, attacker, defender, move) {
			if (move.flags['punch']) {
				this.debug('Punching Glove boost');
				return this.chainModify([4506, 4096]);
			}
		},
		onModifyMovePriority: 1,
		onModifyMove(move) {
			if (move.flags['punch']) delete move.flags['contact'];
		},
		num: 1884,
		gen: 9,
	},
	qualotberry: {
		name: "Qualot Berry",
		spritenum: 371,
		isBerry: true,
		naturalGift: {
			basePower: 90,
			type: "Poison",
		},
		onEat: false,
		num: 171,
		gen: 3,
	},
	quickball: {
		name: "Quick Ball",
		spritenum: 372,
		num: 15,
		gen: 4,
		isPokeball: true,
	},
	quickclaw: {
		onFractionalPriorityPriority: -2,
		onFractionalPriority(priority, pokemon, target, move) {
			if (move.category === "Status" && pokemon.hasAbility("myceliummight")) return;
			if (priority <= 0 && this.randomChance(1, 5)) {
				this.add('-activate', pokemon, 'item: Quick Claw');
				return 0.1;
			}
		},
		name: "Quick Claw",
		spritenum: 373,
		fling: {
			basePower: 80,
		},
		num: 217,
		gen: 2,
	},
	quickpowder: {
		name: "Quick Powder",
		spritenum: 374,
		fling: {
			basePower: 10,
		},
		onModifySpe(spe, pokemon) {
			if (pokemon.species.name === 'Ditto' && !pokemon.transformed) {
				return this.chainModify(2);
			}
		},
		itemUser: ["Ditto"],
		num: 274,
		gen: 4,
		isNonstandard: "Past",
	},
	rabutaberry: {
		name: "Rabuta Berry",
		spritenum: 375,
		isBerry: true,
		naturalGift: {
			basePower: 90,
			type: "Ghost",
		},
		onEat: false,
		num: 177,
		gen: 3,
		isNonstandard: "Past",
	},
	rarebone: {
		name: "Rare Bone",
		spritenum: 379,
		fling: {
			basePower: 100,
		},
		num: 106,
		gen: 4,
	},
	rawstberry: {
		name: "Rawst Berry",
		spritenum: 381,
		isBerry: true,
		naturalGift: {
			basePower: 80,
			type: "Grass",
		},
		onUpdate(pokemon) {
			if (pokemon.status === 'brn') {
				pokemon.eatItem();
			}
		},
		onEat(pokemon) {
			if (pokemon.status === 'brn') {
				pokemon.cureStatus();
			}
		},
		num: 152,
		gen: 3,
	},
	razorclaw: {
		name: "Razor Claw",
		spritenum: 382,
		fling: {
			basePower: 80,
		},
		onModifyCritRatio(critRatio) {
			return critRatio + 1;
		},
		num: 326,
		gen: 4,
	},
	razorfang: {
		name: "Razor Fang",
		spritenum: 383,
		fling: {
			basePower: 30,
			volatileStatus: 'flinch',
		},
		onModifyMovePriority: -1,
		onModifyMove(move) {
			if (move.category !== "Status") {
				if (!move.secondaries) move.secondaries = [];
				for (const secondary of move.secondaries) {
					if (secondary.volatileStatus === 'flinch') return;
				}
				move.secondaries.push({
					chance: 10,
					volatileStatus: 'flinch',
				});
			}
		},
		num: 327,
		gen: 4,
	},
	razzberry: {
		name: "Razz Berry",
		spritenum: 384,
		isBerry: true,
		naturalGift: {
			basePower: 80,
			type: "Steel",
		},
		onEat: false,
		num: 164,
		gen: 3,
		isNonstandard: "Past",
	},
	reapercloth: {
		name: "Reaper Cloth",
		spritenum: 385,
		fling: {
			basePower: 10,
		},
		num: 325,
		gen: 4,
	},
	redcard: {
		name: "Red Card",
		spritenum: 387,
		fling: {
			basePower: 10,
		},
		onAfterMoveSecondary(target, source, move) {
			if (source && source !== target && source.hp && target.hp && move && move.category !== 'Status') {
				if (!source.isActive || !this.canSwitch(source.side) || source.forceSwitchFlag || target.forceSwitchFlag) {
					return;
				}
				// The item is used up even against a pokemon with Ingrain or that otherwise can't be forced out
				if (target.useItem(source)) {
					if (this.runEvent('DragOut', source, target, move)) {
						source.forceSwitchFlag = true;
					}
				}
			}
		},
		num: 542,
		gen: 5,
	},
	redorb: {
		name: "Red Orb",
		spritenum: 390,
		onSwitchInPriority: -1,
		onSwitchIn(pokemon) {
			if (pokemon.isActive && pokemon.baseSpecies.name === 'Groudon' && !pokemon.transformed) {
				pokemon.formeChange('Groudon-Primal', this.effect, true);
			}
		},
		onTakeItem(item, source) {
			if (source.baseSpecies.baseSpecies === 'Groudon') return false;
			return true;
		},
		itemUser: ["Groudon"],
		isPrimalOrb: true,
		num: 534,
		gen: 6,
		isNonstandard: "Past",
	},
	repeatball: {
		name: "Repeat Ball",
		spritenum: 401,
		num: 9,
		gen: 3,
		isPokeball: true,
	},
	ribbonsweet: {
		name: "Ribbon Sweet",
		spritenum: 710,
		fling: {
			basePower: 10,
		},
		num: 1115,
		gen: 8,
	},
	rindoberry: {
		name: "Rindo Berry",
		spritenum: 409,
		isBerry: true,
		naturalGift: {
			basePower: 80,
			type: "Grass",
		},
		onSourceModifyDamage(damage, source, target, move) {
			if (move.type === 'Grass' && target.getMoveHitData(move).typeMod > 0) {
				const hitSub = target.volatiles['substitute'] && !move.flags['bypasssub'] && !(move.infiltrates && this.gen >= 6);
				if (hitSub) return;

				if (target.eatItem()) {
					this.debug('-50% reduction');
					this.add('-enditem', target, this.effect, '[weaken]');
					return this.chainModify(0.5);
				}
			}
		},
		onEat() { },
		num: 187,
		gen: 4,
	},
	ringtarget: {
		name: "Ring Target",
		spritenum: 410,
		fling: {
			basePower: 10,
		},
		onNegateImmunity: false,
		num: 543,
		gen: 5,
	},
	rockgem: {
		name: "Rock Gem",
		spritenum: 415,
		isGem: true,
		onSourceTryPrimaryHit(target, source, move) {
			if (target === source || move.category === 'Status') return;
			if (move.type === 'Rock' && source.useItem()) {
				source.addVolatile('gem');
			}
		},
		num: 559,
		gen: 5,
		isNonstandard: "Past",
	},
	rockincense: {
		name: "Rock Incense",
		spritenum: 416,
		fling: {
			basePower: 10,
		},
		onBasePowerPriority: 15,
		onBasePower(basePower, user, target, move) {
			if (move.type === 'Rock') {
				return this.chainModify([4915, 4096]);
			}
		},
		num: 315,
		gen: 4,
		isNonstandard: "Past",
	},
	rockmemory: {
		name: "Rock Memory",
		spritenum: 672,
		onMemory: 'Rock',
		onTakeItem(item, pokemon, source) {
			if ((source && source.baseSpecies.num === 773) || pokemon.baseSpecies.num === 773) {
				return false;
			}
			return true;
		},
		forcedForme: "Silvally-Rock",
		itemUser: ["Silvally-Rock"],
		num: 908,
		gen: 7,
		isNonstandard: "Past",
	},
	rockiumz: {
		name: "Rockium Z",
		spritenum: 643,
		onPlate: 'Rock',
		onTakeItem: false,
		zMove: true,
		zMoveType: "Rock",
		forcedForme: "Arceus-Rock",
		num: 788,
		gen: 7,
		isNonstandard: "Past",
	},
	rockyhelmet: {
		name: "Rocky Helmet",
		spritenum: 417,
		fling: {
			basePower: 60,
		},
		onDamagingHitOrder: 2,
		onDamagingHit(damage, target, source, move) {
			if (this.checkMoveMakesContact(move, source, target)) {
				this.damage(source.baseMaxhp / 6, source, target);
			}
		},
		num: 540,
		gen: 5,
	},
	roomservice: {
		name: "Room Service",
		spritenum: 717,
		fling: {
			basePower: 100,
		},
		onSwitchInPriority: -1,
		onStart(pokemon) {
			if (!pokemon.ignoringItem() && this.field.getPseudoWeather('trickroom')) {
				pokemon.useItem();
			}
		},
		onAnyPseudoWeatherChange() {
			const pokemon = this.effectState.target;
			if (this.field.getPseudoWeather('trickroom')) {
				pokemon.useItem(pokemon);
			}
		},
		boosts: {
			spe: -1,
		},
		num: 1122,
		gen: 8,
	},
	rootfossil: {
		name: "Root Fossil",
		spritenum: 418,
		fling: {
			basePower: 100,
		},
		num: 99,
		gen: 3,
		isNonstandard: "Past",
	},
	roseincense: {
		name: "Rose Incense",
		spritenum: 419,
		fling: {
			basePower: 10,
		},
		onBasePowerPriority: 15,
		onBasePower(basePower, user, target, move) {
			if (move.type === 'Grass') {
				return this.chainModify([4915, 4096]);
			}
		},
		num: 318,
		gen: 4,
		isNonstandard: "Past",
	},
	roseliberry: {
		name: "Roseli Berry",
		spritenum: 603,
		isBerry: true,
		naturalGift: {
			basePower: 80,
			type: "Fairy",
		},
		onSourceModifyDamage(damage, source, target, move) {
			if (move.type === 'Fairy' && target.getMoveHitData(move).typeMod > 0) {
				const hitSub = target.volatiles['substitute'] && !move.flags['bypasssub'] && !(move.infiltrates && this.gen >= 6);
				if (hitSub) return;

				if (target.eatItem()) {
					this.debug('-50% reduction');
					this.add('-enditem', target, this.effect, '[weaken]');
					return this.chainModify(0.5);
				}
			}
		},
		onEat() { },
		num: 686,
		gen: 6,
	},
	rowapberry: {
		name: "Rowap Berry",
		spritenum: 420,
		isBerry: true,
		naturalGift: {
			basePower: 100,
			type: "Dark",
		},
		onDamagingHit(damage, target, source, move) {
			if (move.category === 'Special' && source.hp && source.isActive && !source.hasAbility('magicguard')) {
				if (target.eatItem()) {
					this.damage(source.baseMaxhp / (target.hasAbility('ripen') ? 4 : 8), source, target);
				}
			}
		},
		onEat() { },
		num: 212,
		gen: 4,
	},
	rustedshield: {
		name: "Rusted Shield",
		spritenum: 699,
		onTakeItem(item, pokemon, source) {
			if ((source && source.baseSpecies.num === 889) || pokemon.baseSpecies.num === 889) {
				return false;
			}
			return true;
		},
		itemUser: ["Zamazenta-Crowned"],
		num: 1104,
		gen: 8,
	},
	rustedsword: {
		name: "Rusted Sword",
		spritenum: 698,
		onTakeItem(item, pokemon, source) {
			if ((source && source.baseSpecies.num === 888) || pokemon.baseSpecies.num === 888) {
				return false;
			}
			return true;
		},
		itemUser: ["Zacian-Crowned"],
		num: 1103,
		gen: 8,
	},
	sablenite: {
		name: "Sablenite",
		spritenum: 614,
		megaStone: "Sableye-Mega",
		megaEvolves: "Sableye",
		itemUser: ["Sableye"],
		onTakeItem(item, source) {
			if (item.megaEvolves === source.baseSpecies.baseSpecies) return false;
			return true;
		},
		num: 754,
		gen: 6,
		isNonstandard: "Past",
	},
	sachet: {
		name: "Sachet",
		spritenum: 691,
		fling: {
			basePower: 80,
		},
		num: 647,
		gen: 6,
		isNonstandard: "Past",
	},
	safariball: {
		name: "Safari Ball",
		spritenum: 425,
		num: 5,
		gen: 1,
		isPokeball: true,
	},
	safetygoggles: {
		name: "Safety Goggles",
		spritenum: 604,
		fling: {
			basePower: 80,
		},
		onImmunity(type, pokemon) {
			if (type === 'sandstorm' || type === 'hail' || type === 'powder') return false;
		},
		onTryHit(pokemon, source, move) {
			if (move.flags['powder'] && pokemon !== source && this.dex.getImmunity('powder', pokemon)) {
				this.add('-activate', pokemon, 'item: Safety Goggles', move.name);
				return null;
			}
		},
		num: 650,
		gen: 6,
	},
	sailfossil: {
		name: "Sail Fossil",
		spritenum: 695,
		fling: {
			basePower: 100,
		},
		num: 711,
		gen: 6,
		isNonstandard: "Past",
	},
	salacberry: {
		name: "Salac Berry",
		spritenum: 426,
		isBerry: true,
		naturalGift: {
			basePower: 100,
			type: "Fighting",
		},
		onUpdate(pokemon) {
			if (pokemon.hp <= pokemon.maxhp / 4 || (pokemon.hp <= pokemon.maxhp / 2 &&
					pokemon.hasAbility('gluttony') && pokemon.abilityState.gluttony)) {
				pokemon.eatItem();
			}
		},
		onEat(pokemon) {
			this.boost({spe: 1});
		},
		num: 203,
		gen: 3,
	},
	salamencite: {
		name: "Salamencite",
		spritenum: 627,
		megaStone: "Salamence-Mega",
		megaEvolves: "Salamence",
		itemUser: ["Salamence"],
		onTakeItem(item, source) {
			if (item.megaEvolves === source.baseSpecies.baseSpecies) return false;
			return true;
		},
		num: 769,
		gen: 6,
		isNonstandard: "Past",
	},
	sceptilite: {
		name: "Sceptilite",
		spritenum: 613,
		megaStone: "Sceptile-Mega",
		megaEvolves: "Sceptile",
		itemUser: ["Sceptile"],
		onTakeItem(item, source) {
			if (item.megaEvolves === source.baseSpecies.baseSpecies) return false;
			return true;
		},
		num: 753,
		gen: 6,
		isNonstandard: "Past",
	},
	scizorite: {
		name: "Scizorite",
		spritenum: 605,
		megaStone: "Scizor-Mega",
		megaEvolves: "Scizor",
		itemUser: ["Scizor"],
		onTakeItem(item, source) {
			if (item.megaEvolves === source.baseSpecies.baseSpecies) return false;
			return true;
		},
		num: 670,
		gen: 6,
		isNonstandard: "Past",
	},
	scopelens: {
		name: "Scope Lens",
		spritenum: 429,
		fling: {
			basePower: 30,
		},
		onModifyCritRatio(critRatio) {
			return critRatio + 1;
		},
		num: 232,
		gen: 2,
	},
	seaincense: {
		name: "Sea Incense",
		spritenum: 430,
		fling: {
			basePower: 10,
		},
		onBasePowerPriority: 15,
		onBasePower(basePower, user, target, move) {
			if (move && move.type === 'Water') {
				return this.chainModify([4915, 4096]);
			}
		},
		num: 254,
		gen: 3,
		isNonstandard: "Past",
	},
	sharpbeak: {
		name: "Sharp Beak",
		spritenum: 436,
		fling: {
			basePower: 50,
		},
		onBasePowerPriority: 15,
		onBasePower(basePower, user, target, move) {
			if (move && move.type === 'Flying') {
				return this.chainModify([4915, 4096]);
			}
		},
		num: 244,
		gen: 2,
	},
	sharpedonite: {
		name: "Sharpedonite",
		spritenum: 619,
		megaStone: "Sharpedo-Mega",
		megaEvolves: "Sharpedo",
		itemUser: ["Sharpedo"],
		onTakeItem(item, source) {
			if (item.megaEvolves === source.baseSpecies.baseSpecies) return false;
			return true;
		},
		num: 759,
		gen: 6,
		isNonstandard: "Past",
	},
	shedshell: {
		name: "Shed Shell",
		spritenum: 437,
		fling: {
			basePower: 10,
		},
		onTrapPokemonPriority: -10,
		onTrapPokemon(pokemon) {
			pokemon.trapped = pokemon.maybeTrapped = false;
		},
		num: 295,
		gen: 4,
	},
	shellbell: {
		name: "Shell Bell",
		spritenum: 438,
		fling: {
			basePower: 30,
		},
		onAfterMoveSecondarySelfPriority: -1,
		onAfterMoveSecondarySelf(pokemon, target, move) {
			if (move.totalDamage && !pokemon.forceSwitchFlag) {
				this.heal(move.totalDamage / 8, pokemon);
			}
		},
		num: 253,
		gen: 3,
	},
	shinystone: {
		name: "Shiny Stone",
		spritenum: 439,
		fling: {
			basePower: 80,
		},
		num: 107,
		gen: 4,
	},
	shockdrive: {
		name: "Shock Drive",
		spritenum: 442,
		onTakeItem(item, pokemon, source) {
			if ((source && source.baseSpecies.num === 649) || pokemon.baseSpecies.num === 649) {
				return false;
			}
			return true;
		},
		onDrive: 'Electric',
		forcedForme: "Genesect-Shock",
		itemUser: ["Genesect-Shock"],
		num: 117,
		gen: 5,
		isNonstandard: "Past",
	},
	shucaberry: {
		name: "Shuca Berry",
		spritenum: 443,
		isBerry: true,
		naturalGift: {
			basePower: 80,
			type: "Ground",
		},
		onSourceModifyDamage(damage, source, target, move) {
			if (move.type === 'Ground' && target.getMoveHitData(move).typeMod > 0) {
				const hitSub = target.volatiles['substitute'] && !move.flags['bypasssub'] && !(move.infiltrates && this.gen >= 6);
				if (hitSub) return;

				if (target.eatItem()) {
					this.debug('-50% reduction');
					this.add('-enditem', target, this.effect, '[weaken]');
					return this.chainModify(0.5);
				}
			}
		},
		onEat() { },
		num: 191,
		gen: 4,
	},
	silkscarf: {
		name: "Silk Scarf",
		spritenum: 444,
		fling: {
			basePower: 10,
		},
		onBasePowerPriority: 15,
		onBasePower(basePower, user, target, move) {
			if (move.type === 'Normal') {
				return this.chainModify([4915, 4096]);
			}
		},
		num: 251,
		gen: 3,
	},
	silverpowder: {
		name: "Silver Powder",
		spritenum: 447,
		fling: {
			basePower: 10,
		},
		onBasePowerPriority: 15,
		onBasePower(basePower, user, target, move) {
			if (move.type === 'Bug') {
				return this.chainModify([4915, 4096]);
			}
		},
		num: 222,
		gen: 2,
	},
	sitrusberry: {
		name: "Sitrus Berry",
		spritenum: 448,
		isBerry: true,
		naturalGift: {
			basePower: 80,
			type: "Psychic",
		},
		onUpdate(pokemon) {
			if (pokemon.hp <= pokemon.maxhp / 2) {
				pokemon.eatItem();
			}
		},
		onTryEatItem(item, pokemon) {
			if (!this.runEvent('TryHeal', pokemon, null, this.effect, pokemon.baseMaxhp / 4)) return false;
		},
		onEat(pokemon) {
			this.heal(pokemon.baseMaxhp / 4);
		},
		num: 158,
		gen: 3,
	},
	skullfossil: {
		name: "Skull Fossil",
		spritenum: 449,
		fling: {
			basePower: 100,
		},
		num: 105,
		gen: 4,
		isNonstandard: "Past",
	},
	skyplate: {
		name: "Sky Plate",
		spritenum: 450,
		onPlate: 'Flying',
		onBasePowerPriority: 15,
		onBasePower(basePower, user, target, move) {
			if (move.type === 'Flying') {
				return this.chainModify([4915, 4096]);
			}
		},
		onTakeItem(item, pokemon, source) {
			if ((source && source.baseSpecies.num === 493) || pokemon.baseSpecies.num === 493) {
				return false;
			}
			return true;
		},
		forcedForme: "Arceus-Flying",
		num: 306,
		gen: 4,
	},
	slowbronite: {
		name: "Slowbronite",
		spritenum: 620,
		megaStone: "Slowbro-Mega",
		megaEvolves: "Slowbro",
		itemUser: ["Slowbro"],
		onTakeItem(item, source) {
			if (item.megaEvolves === source.baseSpecies.baseSpecies) return false;
			return true;
		},
		num: 760,
		gen: 6,
		isNonstandard: "Past",
	},
	smoothrock: {
		name: "Smooth Rock",
		spritenum: 453,
		fling: {
			basePower: 10,
		},
		num: 283,
		gen: 4,
	},
	snorliumz: {
		name: "Snorlium Z",
		spritenum: 656,
		onTakeItem: false,
		zMove: "Pulverizing Pancake",
		zMoveFrom: "Giga Impact",
		itemUser: ["Snorlax"],
		num: 804,
		gen: 7,
		isNonstandard: "Past",
	},
	snowball: {
		name: "Snowball",
		spritenum: 606,
		fling: {
			basePower: 30,
		},
		onDamagingHit(damage, target, source, move) {
			if (move.type === 'Ice') {
				target.useItem();
			}
		},
		boosts: {
			atk: 1,
		},
		num: 649,
		gen: 6,
	},
	softsand: {
		name: "Soft Sand",
		spritenum: 456,
		fling: {
			basePower: 10,
		},
		onBasePowerPriority: 15,
		onBasePower(basePower, user, target, move) {
			if (move.type === 'Ground') {
				return this.chainModify([4915, 4096]);
			}
		},
		num: 237,
		gen: 2,
	},
	solganiumz: {
		name: "Solganium Z",
		spritenum: 685,
		onTakeItem: false,
		zMove: "Searing Sunraze Smash",
		zMoveFrom: "Sunsteel Strike",
		itemUser: ["Solgaleo", "Necrozma-Dusk-Mane"],
		num: 921,
		gen: 7,
		isNonstandard: "Past",
	},
	souldew: {
		name: "Soul Dew",
		spritenum: 459,
		fling: {
			basePower: 30,
		},
		onBasePowerPriority: 15,
		onBasePower(basePower, user, target, move) {
			if (
				move && (user.baseSpecies.num === 380 || user.baseSpecies.num === 381) &&
				(move.type === 'Psychic' || move.type === 'Dragon')
			) {
				return this.chainModify([4915, 4096]);
			}
		},
		itemUser: ["Latios", "Latias"],
		num: 225,
		gen: 3,
	},
	spelltag: {
		name: "Spell Tag",
		spritenum: 461,
		fling: {
			basePower: 30,
		},
		onBasePowerPriority: 15,
		onBasePower(basePower, user, target, move) {
			if (move.type === 'Ghost') {
				return this.chainModify([4915, 4096]);
			}
		},
		num: 247,
		gen: 2,
	},
	spelonberry: {
		name: "Spelon Berry",
		spritenum: 462,
		isBerry: true,
		naturalGift: {
			basePower: 90,
			type: "Dark",
		},
		onEat: false,
		num: 179,
		gen: 3,
		isNonstandard: "Past",
	},
	splashplate: {
		name: "Splash Plate",
		spritenum: 463,
		onPlate: 'Water',
		onBasePowerPriority: 15,
		onBasePower(basePower, user, target, move) {
			if (move.type === 'Water') {
				return this.chainModify([4915, 4096]);
			}
		},
		onTakeItem(item, pokemon, source) {
			if ((source && source.baseSpecies.num === 493) || pokemon.baseSpecies.num === 493) {
				return false;
			}
			return true;
		},
		forcedForme: "Arceus-Water",
		num: 299,
		gen: 4,
	},
	spookyplate: {
		name: "Spooky Plate",
		spritenum: 464,
		onPlate: 'Ghost',
		onBasePowerPriority: 15,
		onBasePower(basePower, user, target, move) {
			if (move.type === 'Ghost') {
				return this.chainModify([4915, 4096]);
			}
		},
		onTakeItem(item, pokemon, source) {
			if ((source && source.baseSpecies.num === 493) || pokemon.baseSpecies.num === 493) {
				return false;
			}
			return true;
		},
		forcedForme: "Arceus-Ghost",
		num: 310,
		gen: 4,
	},
	sportball: {
		name: "Sport Ball",
		spritenum: 465,
		num: 499,
		gen: 2,
		isPokeball: true,
	},
	starfberry: {
		name: "Starf Berry",
		spritenum: 472,
		isBerry: true,
		naturalGift: {
			basePower: 100,
			type: "Psychic",
		},
		onUpdate(pokemon) {
			if (pokemon.hp <= pokemon.maxhp / 4 || (pokemon.hp <= pokemon.maxhp / 2 &&
					pokemon.hasAbility('gluttony') && pokemon.abilityState.gluttony)) {
				pokemon.eatItem();
			}
		},
		onEat(pokemon) {
			const stats: BoostID[] = [];
			let stat: BoostID;
			for (stat in pokemon.boosts) {
				if (stat !== 'accuracy' && stat !== 'evasion' && pokemon.boosts[stat] < 6) {
					stats.push(stat);
				}
			}
			if (stats.length) {
				const randomStat = this.sample(stats);
				const boost: SparseBoostsTable = {};
				boost[randomStat] = 2;
				this.boost(boost);
			}
		},
		num: 207,
		gen: 3,
	},
	starsweet: {
		name: "Star Sweet",
		spritenum: 709,
		fling: {
			basePower: 10,
		},
		num: 1114,
		gen: 8,
	},
	steelixite: {
		name: "Steelixite",
		spritenum: 621,
		megaStone: "Steelix-Mega",
		megaEvolves: "Steelix",
		itemUser: ["Steelix"],
		onTakeItem(item, source) {
			if (item.megaEvolves === source.baseSpecies.baseSpecies) return false;
			return true;
		},
		num: 761,
		gen: 6,
		isNonstandard: "Past",
	},
	steelgem: {
		name: "Steel Gem",
		spritenum: 473,
		isGem: true,
		onSourceTryPrimaryHit(target, source, move) {
			if (target === source || move.category === 'Status') return;
			if (move.type === 'Steel' && source.useItem()) {
				source.addVolatile('gem');
			}
		},
		num: 563,
		gen: 5,
		isNonstandard: "Past",
	},
	steelmemory: {
		name: "Steel Memory",
		spritenum: 675,
		onMemory: 'Steel',
		onTakeItem(item, pokemon, source) {
			if ((source && source.baseSpecies.num === 773) || pokemon.baseSpecies.num === 773) {
				return false;
			}
			return true;
		},
		forcedForme: "Silvally-Steel",
		itemUser: ["Silvally-Steel"],
		num: 911,
		gen: 7,
		isNonstandard: "Past",
	},
	steeliumz: {
		name: "Steelium Z",
		spritenum: 647,
		onPlate: 'Steel',
		onTakeItem: false,
		zMove: true,
		zMoveType: "Steel",
		forcedForme: "Arceus-Steel",
		num: 792,
		gen: 7,
		isNonstandard: "Past",
	},
	stick: {
		name: "Stick",
		fling: {
			basePower: 60,
		},
		spritenum: 475,
		onModifyCritRatio(critRatio, user) {
			if (this.toID(user.baseSpecies.baseSpecies) === 'farfetchd') {
				return critRatio + 2;
			}
		},
		itemUser: ["Farfetch\u2019d"],
		num: 259,
		gen: 2,
		isNonstandard: "Past",
	},
	stickybarb: {
		name: "Sticky Barb",
		spritenum: 476,
		fling: {
			basePower: 80,
		},
		onResidualOrder: 28,
		onResidualSubOrder: 3,
		onResidual(pokemon) {
			this.damage(pokemon.baseMaxhp / 8);
		},
		onHit(target, source, move) {
			if (source && source !== target && !source.item && move && this.checkMoveMakesContact(move, source, target)) {
				const barb = target.takeItem();
				if (!barb) return; // Gen 4 Multitype
				source.setItem(barb);
				// no message for Sticky Barb changing hands
			}
		},
		num: 288,
		gen: 4,
	},
	stoneplate: {
		name: "Stone Plate",
		spritenum: 477,
		onPlate: 'Rock',
		onBasePowerPriority: 15,
		onBasePower(basePower, user, target, move) {
			if (move.type === 'Rock') {
				return this.chainModify([4915, 4096]);
			}
		},
		onTakeItem(item, pokemon, source) {
			if ((source && source.baseSpecies.num === 493) || pokemon.baseSpecies.num === 493) {
				return false;
			}
			return true;
		},
		forcedForme: "Arceus-Rock",
		num: 309,
		gen: 4,
	},
	strangeball: {
		name: "Strange Ball",
		spritenum: 308,
		num: 1785,
		gen: 8,
		isPokeball: true,
		isNonstandard: "Unobtainable",
	},
	strawberrysweet: {
		name: "Strawberry Sweet",
		spritenum: 704,
		fling: {
			basePower: 10,
		},
		num: 1109,
		gen: 8,
	},
	sunstone: {
		name: "Sun Stone",
		spritenum: 480,
		fling: {
			basePower: 30,
		},
		num: 80,
		gen: 2,
	},
	swampertite: {
		name: "Swampertite",
		spritenum: 612,
		megaStone: "Swampert-Mega",
		megaEvolves: "Swampert",
		itemUser: ["Swampert"],
		onTakeItem(item, source) {
			if (item.megaEvolves === source.baseSpecies.baseSpecies) return false;
			return true;
		},
		num: 752,
		gen: 6,
		isNonstandard: "Past",
	},
	sweetapple: {
		name: "Sweet Apple",
		spritenum: 711,
		fling: {
			basePower: 30,
		},
		num: 1116,
		gen: 8,
	},
	syrupyapple: {
		name: "Syrupy Apple",
		spritenum: 755,
		fling: {
			basePower: 30,
		},
		num: 2402,
		gen: 9,
	},
	tamatoberry: {
		name: "Tamato Berry",
		spritenum: 486,
		isBerry: true,
		naturalGift: {
			basePower: 90,
			type: "Psychic",
		},
		onEat: false,
		num: 174,
		gen: 3,
	},
	tangaberry: {
		name: "Tanga Berry",
		spritenum: 487,
		isBerry: true,
		naturalGift: {
			basePower: 80,
			type: "Bug",
		},
		onSourceModifyDamage(damage, source, target, move) {
			if (move.type === 'Bug' && target.getMoveHitData(move).typeMod > 0) {
				const hitSub = target.volatiles['substitute'] && !move.flags['bypasssub'] && !(move.infiltrates && this.gen >= 6);
				if (hitSub) return;

				if (target.eatItem()) {
					this.debug('-50% reduction');
					this.add('-enditem', target, this.effect, '[weaken]');
					return this.chainModify(0.5);
				}
			}
		},
		onEat() { },
		num: 194,
		gen: 4,
	},
	tapuniumz: {
		name: "Tapunium Z",
		spritenum: 653,
		onTakeItem: false,
		zMove: "Guardian of Alola",
		zMoveFrom: "Nature's Madness",
		itemUser: ["Tapu Koko", "Tapu Lele", "Tapu Bulu", "Tapu Fini"],
		num: 801,
		gen: 7,
		isNonstandard: "Past",
	},
	tartapple: {
		name: "Tart Apple",
		spritenum: 712,
		fling: {
			basePower: 30,
		},
		num: 1117,
		gen: 8,
	},
	terrainextender: {
		name: "Terrain Extender",
		spritenum: 662,
		fling: {
			basePower: 60,
		},
		num: 879,
		gen: 7,
	},
	thickclub: {
		name: "Thick Club",
		spritenum: 491,
		fling: {
			basePower: 90,
		},
		onModifyAtkPriority: 1,
		onModifyAtk(atk, pokemon) {
			if (pokemon.baseSpecies.baseSpecies === 'Cubone' || pokemon.baseSpecies.baseSpecies === 'Marowak') {
				return this.chainModify(2);
			}
		},
		itemUser: ["Marowak", "Marowak-Alola", "Marowak-Alola-Totem", "Cubone"],
		num: 258,
		gen: 2,
		isNonstandard: "Past",
	},
	throatspray: {
		name: "Throat Spray",
		spritenum: 713,
		fling: {
			basePower: 30,
		},
		onAfterMoveSecondarySelf(target, source, move) {
			if (move.flags['sound']) {
				target.useItem();
			}
		},
		boosts: {
			spa: 1,
		},
		num: 1118,
		gen: 8,
	},
	thunderstone: {
		name: "Thunder Stone",
		spritenum: 492,
		fling: {
			basePower: 30,
		},
		num: 83,
		gen: 1,
	},
	timerball: {
		name: "Timer Ball",
		spritenum: 494,
		num: 10,
		gen: 3,
		isPokeball: true,
	},
	toxicorb: {
		name: "Toxic Orb",
		spritenum: 515,
		fling: {
			basePower: 30,
			status: 'tox',
		},
		onResidualOrder: 28,
		onResidualSubOrder: 3,
		onResidual(pokemon) {
			pokemon.trySetStatus('tox', pokemon);
		},
		num: 272,
		gen: 4,
	},
	toxicplate: {
		name: "Toxic Plate",
		spritenum: 516,
		onPlate: 'Poison',
		onBasePowerPriority: 15,
		onBasePower(basePower, user, target, move) {
			if (move.type === 'Poison') {
				return this.chainModify([4915, 4096]);
			}
		},
		onTakeItem(item, pokemon, source) {
			if ((source && source.baseSpecies.num === 493) || pokemon.baseSpecies.num === 493) {
				return false;
			}
			return true;
		},
		forcedForme: "Arceus-Poison",
		num: 304,
		gen: 4,
	},
	tr00: {
		name: "TR00",
		fling: {
			basePower: 10,
		},
		spritenum: 721,
		num: 1130,
		gen: 8,
		isNonstandard: "Past",
	},
	tr01: {
		name: "TR01",
		fling: {
			basePower: 85,
		},
		spritenum: 721,
		num: 1131,
		gen: 8,
		isNonstandard: "Past",
	},
	tr02: {
		name: "TR02",
		fling: {
			basePower: 90,
		},
		spritenum: 730,
		num: 1132,
		gen: 8,
		isNonstandard: "Past",
	},
	tr03: {
		name: "TR03",
		fling: {
			basePower: 110,
		},
		spritenum: 731,
		num: 1133,
		gen: 8,
		isNonstandard: "Past",
	},
	tr04: {
		name: "TR04",
		fling: {
			basePower: 90,
		},
		spritenum: 731,
		num: 1134,
		gen: 8,
		isNonstandard: "Past",
	},
	tr05: {
		name: "TR05",
		fling: {
			basePower: 90,
		},
		spritenum: 735,
		num: 1135,
		gen: 8,
		isNonstandard: "Past",
	},
	tr06: {
		name: "TR06",
		fling: {
			basePower: 110,
		},
		spritenum: 735,
		num: 1136,
		gen: 8,
		isNonstandard: "Past",
	},
	tr07: {
		name: "TR07",
		fling: {
			basePower: 10,
		},
		spritenum: 722,
		num: 1137,
		gen: 8,
		isNonstandard: "Past",
	},
	tr08: {
		name: "TR08",
		fling: {
			basePower: 90,
		},
		spritenum: 733,
		num: 1138,
		gen: 8,
		isNonstandard: "Past",
	},
	tr09: {
		name: "TR09",
		fling: {
			basePower: 110,
		},
		spritenum: 733,
		num: 1139,
		gen: 8,
		isNonstandard: "Past",
	},
	tr10: {
		name: "TR10",
		fling: {
			basePower: 100,
		},
		spritenum: 725,
		num: 1140,
		gen: 8,
		isNonstandard: "Past",
	},
	tr11: {
		name: "TR11",
		fling: {
			basePower: 90,
		},
		spritenum: 734,
		num: 1141,
		gen: 8,
		isNonstandard: "Past",
	},
	tr12: {
		name: "TR12",
		fling: {
			basePower: 10,
		},
		spritenum: 734,
		num: 1142,
		gen: 8,
		isNonstandard: "Past",
	},
	tr13: {
		name: "TR13",
		fling: {
			basePower: 10,
		},
		spritenum: 721,
		num: 1143,
		gen: 8,
		isNonstandard: "Past",
	},
	tr14: {
		name: "TR14",
		fling: {
			basePower: 10,
		},
		spritenum: 721,
		num: 1144,
		gen: 8,
		isNonstandard: "Past",
	},
	tr15: {
		name: "TR15",
		fling: {
			basePower: 110,
		},
		spritenum: 730,
		num: 1145,
		gen: 8,
		isNonstandard: "Past",
	},
	tr16: {
		name: "TR16",
		fling: {
			basePower: 80,
		},
		spritenum: 731,
		num: 1146,
		gen: 8,
		isNonstandard: "Past",
	},
	tr17: {
		name: "TR17",
		fling: {
			basePower: 10,
		},
		spritenum: 734,
		num: 1147,
		gen: 8,
		isNonstandard: "Past",
	},
	tr18: {
		name: "TR18",
		fling: {
			basePower: 80,
		},
		spritenum: 727,
		num: 1148,
		gen: 8,
		isNonstandard: "Past",
	},
	tr19: {
		name: "TR19",
		fling: {
			basePower: 80,
		},
		spritenum: 721,
		num: 1149,
		gen: 8,
		isNonstandard: "Past",
	},
	tr20: {
		name: "TR20",
		fling: {
			basePower: 10,
		},
		spritenum: 721,
		num: 1150,
		gen: 8,
		isNonstandard: "Past",
	},
	tr21: {
		name: "TR21",
		fling: {
			basePower: 10,
		},
		spritenum: 722,
		num: 1151,
		gen: 8,
		isNonstandard: "Past",
	},
	tr22: {
		name: "TR22",
		fling: {
			basePower: 90,
		},
		spritenum: 724,
		num: 1152,
		gen: 8,
		isNonstandard: "Past",
	},
	tr23: {
		name: "TR23",
		fling: {
			basePower: 10,
		},
		spritenum: 725,
		num: 1153,
		gen: 8,
		isNonstandard: "Past",
	},
	tr24: {
		name: "TR24",
		fling: {
			basePower: 120,
		},
		spritenum: 736,
		num: 1154,
		gen: 8,
		isNonstandard: "Past",
	},
	tr25: {
		name: "TR25",
		fling: {
			basePower: 80,
		},
		spritenum: 734,
		num: 1155,
		gen: 8,
		isNonstandard: "Past",
	},
	tr26: {
		name: "TR26",
		fling: {
			basePower: 10,
		},
		spritenum: 721,
		num: 1156,
		gen: 8,
		isNonstandard: "Past",
	},
	tr27: {
		name: "TR27",
		fling: {
			basePower: 10,
		},
		spritenum: 721,
		num: 1157,
		gen: 8,
		isNonstandard: "Past",
	},
	tr28: {
		name: "TR28",
		fling: {
			basePower: 120,
		},
		spritenum: 727,
		num: 1158,
		gen: 8,
		isNonstandard: "Past",
	},
	tr29: {
		name: "TR29",
		fling: {
			basePower: 10,
		},
		spritenum: 721,
		num: 1159,
		gen: 8,
		isNonstandard: "Past",
	},
	tr30: {
		name: "TR30",
		fling: {
			basePower: 10,
		},
		spritenum: 721,
		num: 1160,
		gen: 8,
		isNonstandard: "Past",
	},
	tr31: {
		name: "TR31",
		fling: {
			basePower: 100,
		},
		spritenum: 729,
		num: 1161,
		gen: 8,
		isNonstandard: "Past",
	},
	tr32: {
		name: "TR32",
		fling: {
			basePower: 80,
		},
		spritenum: 737,
		num: 1162,
		gen: 8,
		isNonstandard: "Past",
	},
	tr33: {
		name: "TR33",
		fling: {
			basePower: 80,
		},
		spritenum: 728,
		num: 1163,
		gen: 8,
		isNonstandard: "Past",
	},
	tr34: {
		name: "TR34",
		fling: {
			basePower: 120,
		},
		spritenum: 734,
		num: 1164,
		gen: 8,
		isNonstandard: "Past",
	},
	tr35: {
		name: "TR35",
		fling: {
			basePower: 90,
		},
		spritenum: 721,
		num: 1165,
		gen: 8,
		isNonstandard: "Past",
	},
	tr36: {
		name: "TR36",
		fling: {
			basePower: 95,
		},
		spritenum: 730,
		num: 1166,
		gen: 8,
		isNonstandard: "Past",
	},
	tr37: {
		name: "TR37",
		fling: {
			basePower: 10,
		},
		spritenum: 737,
		num: 1167,
		gen: 8,
		isNonstandard: "Past",
	},
	tr38: {
		name: "TR38",
		fling: {
			basePower: 10,
		},
		spritenum: 734,
		num: 1168,
		gen: 8,
		isNonstandard: "Past",
	},
	tr39: {
		name: "TR39",
		fling: {
			basePower: 120,
		},
		spritenum: 722,
		num: 1169,
		gen: 8,
		isNonstandard: "Past",
	},
	tr40: {
		name: "TR40",
		fling: {
			basePower: 10,
		},
		spritenum: 734,
		num: 1170,
		gen: 8,
		isNonstandard: "Past",
	},
	tr41: {
		name: "TR41",
		fling: {
			basePower: 85,
		},
		spritenum: 730,
		num: 1171,
		gen: 8,
		isNonstandard: "Past",
	},
	tr42: {
		name: "TR42",
		fling: {
			basePower: 90,
		},
		spritenum: 721,
		num: 1172,
		gen: 8,
		isNonstandard: "Past",
	},
	tr43: {
		name: "TR43",
		fling: {
			basePower: 130,
		},
		spritenum: 730,
		num: 1173,
		gen: 8,
		isNonstandard: "Past",
	},
	tr44: {
		name: "TR44",
		fling: {
			basePower: 10,
		},
		spritenum: 734,
		num: 1174,
		gen: 8,
		isNonstandard: "Past",
	},
	tr45: {
		name: "TR45",
		fling: {
			basePower: 90,
		},
		spritenum: 731,
		num: 1175,
		gen: 8,
		isNonstandard: "Past",
	},
	tr46: {
		name: "TR46",
		fling: {
			basePower: 10,
		},
		spritenum: 729,
		num: 1176,
		gen: 8,
		isNonstandard: "Past",
	},
	tr47: {
		name: "TR47",
		fling: {
			basePower: 80,
		},
		spritenum: 736,
		num: 1177,
		gen: 8,
		isNonstandard: "Past",
	},
	tr48: {
		name: "TR48",
		fling: {
			basePower: 10,
		},
		spritenum: 722,
		num: 1178,
		gen: 8,
		isNonstandard: "Past",
	},
	tr49: {
		name: "TR49",
		fling: {
			basePower: 10,
		},
		spritenum: 734,
		num: 1179,
		gen: 8,
		isNonstandard: "Past",
	},
	tr50: {
		name: "TR50",
		fling: {
			basePower: 90,
		},
		spritenum: 732,
		num: 1180,
		gen: 8,
		isNonstandard: "Past",
	},
	tr51: {
		name: "TR51",
		fling: {
			basePower: 10,
		},
		spritenum: 736,
		num: 1181,
		gen: 8,
		isNonstandard: "Past",
	},
	tr52: {
		name: "TR52",
		fling: {
			basePower: 10,
		},
		spritenum: 729,
		num: 1182,
		gen: 8,
		isNonstandard: "Past",
	},
	tr53: {
		name: "TR53",
		fling: {
			basePower: 120,
		},
		spritenum: 722,
		num: 1183,
		gen: 8,
		isNonstandard: "Past",
	},
	tr54: {
		name: "TR54",
		fling: {
			basePower: 10,
		},
		spritenum: 724,
		num: 1184,
		gen: 8,
		isNonstandard: "Past",
	},
	tr55: {
		name: "TR55",
		fling: {
			basePower: 120,
		},
		spritenum: 730,
		num: 1185,
		gen: 8,
		isNonstandard: "Past",
	},
	tr56: {
		name: "TR56",
		fling: {
			basePower: 80,
		},
		spritenum: 722,
		num: 1186,
		gen: 8,
		isNonstandard: "Past",
	},
	tr57: {
		name: "TR57",
		fling: {
			basePower: 80,
		},
		spritenum: 724,
		num: 1187,
		gen: 8,
		isNonstandard: "Past",
	},
	tr58: {
		name: "TR58",
		fling: {
			basePower: 80,
		},
		spritenum: 737,
		num: 1188,
		gen: 8,
		isNonstandard: "Past",
	},
	tr59: {
		name: "TR59",
		fling: {
			basePower: 80,
		},
		spritenum: 732,
		num: 1189,
		gen: 8,
		isNonstandard: "Past",
	},
	tr60: {
		name: "TR60",
		fling: {
			basePower: 80,
		},
		spritenum: 727,
		num: 1190,
		gen: 8,
		isNonstandard: "Past",
	},
	tr61: {
		name: "TR61",
		fling: {
			basePower: 90,
		},
		spritenum: 727,
		num: 1191,
		gen: 8,
		isNonstandard: "Past",
	},
	tr62: {
		name: "TR62",
		fling: {
			basePower: 85,
		},
		spritenum: 736,
		num: 1192,
		gen: 8,
		isNonstandard: "Past",
	},
	tr63: {
		name: "TR63",
		fling: {
			basePower: 80,
		},
		spritenum: 726,
		num: 1193,
		gen: 8,
		isNonstandard: "Past",
	},
	tr64: {
		name: "TR64",
		fling: {
			basePower: 120,
		},
		spritenum: 722,
		num: 1194,
		gen: 8,
		isNonstandard: "Past",
	},
	tr65: {
		name: "TR65",
		fling: {
			basePower: 90,
		},
		spritenum: 732,
		num: 1195,
		gen: 8,
		isNonstandard: "Past",
	},
	tr66: {
		name: "TR66",
		fling: {
			basePower: 120,
		},
		spritenum: 723,
		num: 1196,
		gen: 8,
		isNonstandard: "Past",
	},
	tr67: {
		name: "TR67",
		fling: {
			basePower: 90,
		},
		spritenum: 725,
		num: 1197,
		gen: 8,
		isNonstandard: "Past",
	},
	tr68: {
		name: "TR68",
		fling: {
			basePower: 10,
		},
		spritenum: 737,
		num: 1198,
		gen: 8,
		isNonstandard: "Past",
	},
	tr69: {
		name: "TR69",
		fling: {
			basePower: 80,
		},
		spritenum: 734,
		num: 1199,
		gen: 8,
		isNonstandard: "Past",
	},
	tr70: {
		name: "TR70",
		fling: {
			basePower: 80,
		},
		spritenum: 729,
		num: 1200,
		gen: 8,
		isNonstandard: "Past",
	},
	tr71: {
		name: "TR71",
		fling: {
			basePower: 130,
		},
		spritenum: 732,
		num: 1201,
		gen: 8,
		isNonstandard: "Past",
	},
	tr72: {
		name: "TR72",
		fling: {
			basePower: 120,
		},
		spritenum: 732,
		num: 1202,
		gen: 8,
		isNonstandard: "Past",
	},
	tr73: {
		name: "TR73",
		fling: {
			basePower: 120,
		},
		spritenum: 724,
		num: 1203,
		gen: 8,
		isNonstandard: "Past",
	},
	tr74: {
		name: "TR74",
		fling: {
			basePower: 80,
		},
		spritenum: 729,
		num: 1204,
		gen: 8,
		isNonstandard: "Past",
	},
	tr75: {
		name: "TR75",
		fling: {
			basePower: 100,
		},
		spritenum: 726,
		num: 1205,
		gen: 8,
		isNonstandard: "Past",
	},
	tr76: {
		name: "TR76",
		fling: {
			basePower: 10,
		},
		spritenum: 726,
		num: 1206,
		gen: 8,
		isNonstandard: "Past",
	},
	tr77: {
		name: "TR77",
		fling: {
			basePower: 10,
		},
		spritenum: 732,
		num: 1207,
		gen: 8,
		isNonstandard: "Past",
	},
	tr78: {
		name: "TR78",
		fling: {
			basePower: 95,
		},
		spritenum: 724,
		num: 1208,
		gen: 8,
		isNonstandard: "Past",
	},
	tr79: {
		name: "TR79",
		fling: {
			basePower: 10,
		},
		spritenum: 729,
		num: 1209,
		gen: 8,
		isNonstandard: "Past",
	},
	tr80: {
		name: "TR80",
		fling: {
			basePower: 10,
		},
		spritenum: 733,
		num: 1210,
		gen: 8,
		isNonstandard: "Past",
	},
	tr81: {
		name: "TR81",
		fling: {
			basePower: 95,
		},
		spritenum: 737,
		num: 1211,
		gen: 8,
		isNonstandard: "Past",
	},
	tr82: {
		name: "TR82",
		fling: {
			basePower: 20,
		},
		spritenum: 734,
		num: 1212,
		gen: 8,
		isNonstandard: "Past",
	},
	tr83: {
		name: "TR83",
		fling: {
			basePower: 10,
		},
		spritenum: 734,
		num: 1213,
		gen: 8,
		isNonstandard: "Past",
	},
	tr84: {
		name: "TR84",
		fling: {
			basePower: 80,
		},
		spritenum: 731,
		num: 1214,
		gen: 8,
		isNonstandard: "Past",
	},
	tr85: {
		name: "TR85",
		fling: {
			basePower: 10,
		},
		spritenum: 721,
		num: 1215,
		gen: 8,
		isNonstandard: "Past",
	},
	tr86: {
		name: "TR86",
		fling: {
			basePower: 90,
		},
		spritenum: 733,
		num: 1216,
		gen: 8,
		isNonstandard: "Past",
	},
	tr87: {
		name: "TR87",
		fling: {
			basePower: 80,
		},
		spritenum: 725,
		num: 1217,
		gen: 8,
		isNonstandard: "Past",
	},
	tr88: {
		name: "TR88",
		fling: {
			basePower: 10,
		},
		spritenum: 730,
		num: 1218,
		gen: 8,
		isNonstandard: "Past",
	},
	tr89: {
		name: "TR89",
		fling: {
			basePower: 110,
		},
		spritenum: 723,
		num: 1219,
		gen: 8,
		isNonstandard: "Past",
	},
	tr90: {
		name: "TR90",
		fling: {
			basePower: 90,
		},
		spritenum: 738,
		num: 1220,
		gen: 8,
		isNonstandard: "Past",
	},
	tr91: {
		name: "TR91",
		fling: {
			basePower: 10,
		},
		spritenum: 724,
		num: 1221,
		gen: 8,
		isNonstandard: "Past",
	},
	tr92: {
		name: "TR92",
		fling: {
			basePower: 80,
		},
		spritenum: 738,
		num: 1222,
		gen: 8,
		isNonstandard: "Past",
	},
	tr93: {
		name: "TR93",
		fling: {
			basePower: 85,
		},
		spritenum: 737,
		num: 1223,
		gen: 8,
		isNonstandard: "Past",
	},
	tr94: {
		name: "TR94",
		fling: {
			basePower: 95,
		},
		spritenum: 725,
		num: 1224,
		gen: 8,
		isNonstandard: "Past",
	},
	tr95: {
		name: "TR95",
		fling: {
			basePower: 80,
		},
		spritenum: 737,
		num: 1225,
		gen: 8,
		isNonstandard: "Past",
	},
	tr96: {
		name: "TR96",
		fling: {
			basePower: 90,
		},
		spritenum: 727,
		num: 1226,
		gen: 8,
		isNonstandard: "Past",
	},
	tr97: {
		name: "TR97",
		fling: {
			basePower: 85,
		},
		spritenum: 734,
		num: 1227,
		gen: 8,
		isNonstandard: "Past",
	},
	tr98: {
		name: "TR98",
		fling: {
			basePower: 85,
		},
		spritenum: 731,
		num: 1228,
		gen: 8,
		isNonstandard: "Past",
	},
	tr99: {
		name: "TR99",
		fling: {
			basePower: 80,
		},
		spritenum: 722,
		num: 1229,
		gen: 8,
		isNonstandard: "Past",
	},
	twistedspoon: {
		name: "Twisted Spoon",
		spritenum: 520,
		fling: {
			basePower: 30,
		},
		onBasePowerPriority: 15,
		onBasePower(basePower, user, target, move) {
			if (move.type === 'Psychic') {
				return this.chainModify([4915, 4096]);
			}
		},
		num: 248,
		gen: 2,
	},
	tyranitarite: {
		name: "Tyranitarite",
		spritenum: 607,
		megaStone: "Tyranitar-Mega",
		megaEvolves: "Tyranitar",
		itemUser: ["Tyranitar"],
		onTakeItem(item, source) {
			if (item.megaEvolves === source.baseSpecies.baseSpecies) return false;
			return true;
		},
		num: 669,
		gen: 6,
		isNonstandard: "Past",
	},
	ultraball: {
		name: "Ultra Ball",
		spritenum: 521,
		num: 2,
		gen: 1,
		isPokeball: true,
	},
	ultranecroziumz: {
		name: "Ultranecrozium Z",
		spritenum: 687,
		onTakeItem: false,
		zMove: "Light That Burns the Sky",
		zMoveFrom: "Photon Geyser",
		itemUser: ["Necrozma-Ultra"],
		num: 923,
		gen: 7,
		isNonstandard: "Past",
	},
	unremarkableteacup: {
		name: "Unremarkable Teacup",
		spritenum: 756,
		fling: {
			basePower: 80,
		},
		num: 2403,
		gen: 9,
	},
	upgrade: {
		name: "Up-Grade",
		spritenum: 523,
		fling: {
			basePower: 30,
		},
		num: 252,
		gen: 2,
	},
	utilityumbrella: {
		name: "Utility Umbrella",
		spritenum: 718,
		fling: {
			basePower: 60,
		},
		// Partially implemented in Pokemon.effectiveWeather() in sim/pokemon.ts
		onStart(pokemon) {
			if (!pokemon.ignoringItem()) return;
			if (['sunnyday', 'raindance', 'desolateland', 'primordialsea'].includes(this.field.effectiveWeather())) {
				this.runEvent('WeatherChange', pokemon, pokemon, this.effect);
			}
		},
		onUpdate(pokemon) {
			if (!this.effectState.inactive) return;
			this.effectState.inactive = false;
			if (['sunnyday', 'raindance', 'desolateland', 'primordialsea'].includes(this.field.effectiveWeather())) {
				this.runEvent('WeatherChange', pokemon, pokemon, this.effect);
			}
		},
		onEnd(pokemon) {
			if (['sunnyday', 'raindance', 'desolateland', 'primordialsea'].includes(this.field.effectiveWeather())) {
				this.runEvent('WeatherChange', pokemon, pokemon, this.effect);
			}
			this.effectState.inactive = true;
		},
		num: 1123,
		gen: 8,
	},
	venusaurite: {
		name: "Venusaurite",
		spritenum: 608,
		megaStone: "Venusaur-Mega",
		megaEvolves: "Venusaur",
		itemUser: ["Venusaur"],
		onTakeItem(item, source) {
			if (item.megaEvolves === source.baseSpecies.baseSpecies) return false;
			return true;
		},
		num: 659,
		gen: 6,
		isNonstandard: "Past",
	},
	wacanberry: {
		name: "Wacan Berry",
		spritenum: 526,
		isBerry: true,
		naturalGift: {
			basePower: 80,
			type: "Electric",
		},
		onSourceModifyDamage(damage, source, target, move) {
			if (move.type === 'Electric' && target.getMoveHitData(move).typeMod > 0) {
				const hitSub = target.volatiles['substitute'] && !move.flags['bypasssub'] && !(move.infiltrates && this.gen >= 6);
				if (hitSub) return;
				if (target.eatItem()) {
					this.debug('-50% reduction');
					this.add('-enditem', target, this.effect, '[weaken]');
					return this.chainModify(0.5);
				}
			}
		},
		onEat() { },
		num: 186,
		gen: 4,
	},
	watergem: {
		name: "Water Gem",
		spritenum: 528,
		isGem: true,
		onSourceTryPrimaryHit(target, source, move) {
			if (target === source || move.category === 'Status' || move.flags['pledgecombo']) return;
			if (move.type === 'Water' && source.useItem()) {
				source.addVolatile('gem');
			}
		},
		num: 549,
		gen: 5,
		isNonstandard: "Past",
	},
	watermemory: {
		name: "Water Memory",
		spritenum: 677,
		onMemory: 'Water',
		onTakeItem(item, pokemon, source) {
			if ((source && source.baseSpecies.num === 773) || pokemon.baseSpecies.num === 773) {
				return false;
			}
			return true;
		},
		forcedForme: "Silvally-Water",
		itemUser: ["Silvally-Water"],
		num: 913,
		gen: 7,
		isNonstandard: "Past",
	},
	waterstone: {
		name: "Water Stone",
		spritenum: 529,
		fling: {
			basePower: 30,
		},
		num: 84,
		gen: 1,
	},
	wateriumz: {
		name: "Waterium Z",
		spritenum: 633,
		onPlate: 'Water',
		onTakeItem: false,
		zMove: true,
		zMoveType: "Water",
		forcedForme: "Arceus-Water",
		num: 778,
		gen: 7,
		isNonstandard: "Past",
	},
	watmelberry: {
		name: "Watmel Berry",
		spritenum: 530,
		isBerry: true,
		naturalGift: {
			basePower: 100,
			type: "Fire",
		},
		onEat: false,
		num: 181,
		gen: 3,
		isNonstandard: "Past",
	},
	waveincense: {
		name: "Wave Incense",
		spritenum: 531,
		fling: {
			basePower: 10,
		},
		onBasePowerPriority: 15,
		onBasePower(basePower, user, target, move) {
			if (move.type === 'Water') {
				return this.chainModify([4915, 4096]);
			}
		},
		num: 317,
		gen: 4,
		isNonstandard: "Past",
	},
	weaknesspolicy: {
		name: "Weakness Policy",
		spritenum: 609,
		fling: {
			basePower: 80,
		},
		onDamagingHit(damage, target, source, move) {
			if (!move.damage && !move.damageCallback && target.getMoveHitData(move).typeMod > 0) {
				target.useItem();
			}
		},
		boosts: {
			atk: 2,
			spa: 2,
		},
		num: 639,
		gen: 6,
	},
	wellspringmask: {
		name: "Wellspring Mask",
		spritenum: 759,
		fling: {
			basePower: 60,
		},
		onBasePowerPriority: 15,
		onBasePower(basePower, user, target, move) {
			if (user.baseSpecies.name.startsWith('Ogerpon-Wellspring')) {
				return this.chainModify([4915, 4096]);
			}
		},
		onTakeItem(item, source) {
			if (source.baseSpecies.baseSpecies === 'Ogerpon') return false;
			return true;
		},
		forcedForme: "Ogerpon-Wellspring",
		itemUser: ["Ogerpon-Wellspring"],
		num: 2407,
		gen: 9,
	},
	wepearberry: {
		name: "Wepear Berry",
		spritenum: 533,
		isBerry: true,
		naturalGift: {
			basePower: 90,
			type: "Electric",
		},
		onEat: false,
		num: 167,
		gen: 3,
		isNonstandard: "Past",
	},
	whippeddream: {
		name: "Whipped Dream",
		spritenum: 692,
		fling: {
			basePower: 80,
		},
		num: 646,
		gen: 6,
		isNonstandard: "Past",
	},
	whiteherb: {
		name: "White Herb",
		spritenum: 535,
		fling: {
			basePower: 10,
			effect(pokemon) {
				let activate = false;
				const boosts: SparseBoostsTable = {};
				let i: BoostID;
				for (i in pokemon.boosts) {
					if (pokemon.boosts[i] < 0) {
						activate = true;
						boosts[i] = 0;
					}
				}
				if (activate) {
					pokemon.setBoost(boosts);
					this.add('-clearnegativeboost', pokemon, '[silent]');
				}
			},
		},
		onAnySwitchInPriority: -2,
		onAnySwitchIn() {
<<<<<<< HEAD
			this.singleEvent('Update', this.effect, this.effectState, this.effectState.target);
		},
		onStart(pokemon) {
			this.singleEvent('Update', this.effect, this.effectState, pokemon);
=======
			((this.effect as any).onUpdate as (p: Pokemon) => void).call(this, this.effectState.target);
		},
		onStart(pokemon) {
			((this.effect as any).onUpdate as (p: Pokemon) => void).call(this, pokemon);
>>>>>>> 8d83ecf0
		},
		onUpdate(pokemon) {
			let activate = false;
			const boosts: SparseBoostsTable = {};
			let i: BoostID;
			for (i in pokemon.boosts) {
				if (pokemon.boosts[i] < 0) {
					activate = true;
					boosts[i] = 0;
				}
			}
			if (activate && pokemon.useItem()) {
				pokemon.setBoost(boosts);
				this.add('-clearnegativeboost', pokemon, '[silent]');
			}
		},
		num: 214,
		gen: 3,
	},
	widelens: {
		name: "Wide Lens",
		spritenum: 537,
		fling: {
			basePower: 10,
		},
		onSourceModifyAccuracyPriority: -2,
		onSourceModifyAccuracy(accuracy) {
			if (typeof accuracy === 'number') {
				return this.chainModify([4505, 4096]);
			}
		},
		num: 265,
		gen: 4,
	},
	wikiberry: {
		name: "Wiki Berry",
		spritenum: 538,
		isBerry: true,
		naturalGift: {
			basePower: 80,
			type: "Rock",
		},
		onUpdate(pokemon) {
			if (pokemon.hp <= pokemon.maxhp / 4 || (pokemon.hp <= pokemon.maxhp / 2 &&
					pokemon.hasAbility('gluttony') && pokemon.abilityState.gluttony)) {
				pokemon.eatItem();
			}
		},
		onTryEatItem(item, pokemon) {
			if (!this.runEvent('TryHeal', pokemon, null, this.effect, pokemon.baseMaxhp / 3)) return false;
		},
		onEat(pokemon) {
			this.heal(pokemon.baseMaxhp / 3);
			if (pokemon.getNature().minus === 'spa') {
				pokemon.addVolatile('confusion');
			}
		},
		num: 160,
		gen: 3,
	},
	wiseglasses: {
		name: "Wise Glasses",
		spritenum: 539,
		fling: {
			basePower: 10,
		},
		onBasePowerPriority: 16,
		onBasePower(basePower, user, target, move) {
			if (move.category === 'Special') {
				return this.chainModify([4505, 4096]);
			}
		},
		num: 267,
		gen: 4,
	},
	yacheberry: {
		name: "Yache Berry",
		spritenum: 567,
		isBerry: true,
		naturalGift: {
			basePower: 80,
			type: "Ice",
		},
		onSourceModifyDamage(damage, source, target, move) {
			if (move.type === 'Ice' && target.getMoveHitData(move).typeMod > 0) {
				const hitSub = target.volatiles['substitute'] && !move.flags['bypasssub'] && !(move.infiltrates && this.gen >= 6);
				if (hitSub) return;

				if (target.eatItem()) {
					this.debug('-50% reduction');
					this.add('-enditem', target, this.effect, '[weaken]');
					return this.chainModify(0.5);
				}
			}
		},
		onEat() { },
		num: 188,
		gen: 4,
	},
	zapplate: {
		name: "Zap Plate",
		spritenum: 572,
		onPlate: 'Electric',
		onBasePowerPriority: 15,
		onBasePower(basePower, user, target, move) {
			if (move.type === 'Electric') {
				return this.chainModify([4915, 4096]);
			}
		},
		onTakeItem(item, pokemon, source) {
			if ((source && source.baseSpecies.num === 493) || pokemon.baseSpecies.num === 493) {
				return false;
			}
			return true;
		},
		forcedForme: "Arceus-Electric",
		num: 300,
		gen: 4,
	},
	zoomlens: {
		name: "Zoom Lens",
		spritenum: 574,
		fling: {
			basePower: 10,
		},
		onSourceModifyAccuracyPriority: -2,
		onSourceModifyAccuracy(accuracy, target) {
			if (typeof accuracy === 'number' && !this.queue.willMove(target)) {
				this.debug('Zoom Lens boosting accuracy');
				return this.chainModify([4915, 4096]);
			}
		},
		num: 276,
		gen: 4,
	},

	// Gen 2 items

	berserkgene: {
		name: "Berserk Gene",
		spritenum: 388,
		onUpdate(pokemon) {
			if (pokemon.useItem()) {
				pokemon.addVolatile('confusion');
			}
		},
		boosts: {
			atk: 2,
		},
		num: 0,
		gen: 2,
		isNonstandard: "Past",
	},
	berry: {
		name: "Berry",
		spritenum: 319,
		isBerry: true,
		naturalGift: {
			basePower: 80,
			type: "Poison",
		},
		onResidualOrder: 10,
		onResidual(pokemon) {
			if (pokemon.hp <= pokemon.maxhp / 2) {
				pokemon.eatItem();
			}
		},
		onTryEatItem(item, pokemon) {
			if (!this.runEvent('TryHeal', pokemon, null, this.effect, 10)) return false;
		},
		onEat(pokemon) {
			this.heal(10);
		},
		num: 155,
		gen: 2,
		isNonstandard: "Past",
	},
	bitterberry: {
		name: "Bitter Berry",
		spritenum: 334,
		isBerry: true,
		naturalGift: {
			basePower: 80,
			type: "Ground",
		},
		onUpdate(pokemon) {
			if (pokemon.volatiles['confusion']) {
				pokemon.eatItem();
			}
		},
		onEat(pokemon) {
			pokemon.removeVolatile('confusion');
		},
		num: 156,
		gen: 2,
		isNonstandard: "Past",
	},
	burntberry: {
		name: "Burnt Berry",
		spritenum: 13,
		isBerry: true,
		naturalGift: {
			basePower: 80,
			type: "Ice",
		},
		onUpdate(pokemon) {
			if (pokemon.status === 'frz') {
				pokemon.eatItem();
			}
		},
		onEat(pokemon) {
			if (pokemon.status === 'frz') {
				pokemon.cureStatus();
			}
		},
		num: 153,
		gen: 2,
		isNonstandard: "Past",
	},
	goldberry: {
		name: "Gold Berry",
		spritenum: 448,
		isBerry: true,
		naturalGift: {
			basePower: 80,
			type: "Psychic",
		},
		onResidualOrder: 10,
		onResidual(pokemon) {
			if (pokemon.hp <= pokemon.maxhp / 2) {
				pokemon.eatItem();
			}
		},
		onTryEatItem(item, pokemon) {
			if (!this.runEvent('TryHeal', pokemon, null, this.effect, 30)) return false;
		},
		onEat(pokemon) {
			this.heal(30);
		},
		num: 158,
		gen: 2,
		isNonstandard: "Past",
	},
	iceberry: {
		name: "Ice Berry",
		spritenum: 381,
		isBerry: true,
		naturalGift: {
			basePower: 80,
			type: "Grass",
		},
		onUpdate(pokemon) {
			if (pokemon.status === 'brn') {
				pokemon.eatItem();
			}
		},
		onEat(pokemon) {
			if (pokemon.status === 'brn') {
				pokemon.cureStatus();
			}
		},
		num: 152,
		gen: 2,
		isNonstandard: "Past",
	},
	mintberry: {
		name: "Mint Berry",
		spritenum: 65,
		isBerry: true,
		naturalGift: {
			basePower: 80,
			type: "Water",
		},
		onUpdate(pokemon) {
			if (pokemon.status === 'slp') {
				pokemon.eatItem();
			}
		},
		onEat(pokemon) {
			if (pokemon.status === 'slp') {
				pokemon.cureStatus();
			}
		},
		num: 150,
		gen: 2,
		isNonstandard: "Past",
	},
	miracleberry: {
		name: "Miracle Berry",
		spritenum: 262,
		isBerry: true,
		naturalGift: {
			basePower: 80,
			type: "Flying",
		},
		onUpdate(pokemon) {
			if (pokemon.status || pokemon.volatiles['confusion']) {
				pokemon.eatItem();
			}
		},
		onEat(pokemon) {
			pokemon.cureStatus();
			pokemon.removeVolatile('confusion');
		},
		num: 157,
		gen: 2,
		isNonstandard: "Past",
	},
	mysteryberry: {
		name: "Mystery Berry",
		spritenum: 244,
		isBerry: true,
		naturalGift: {
			basePower: 80,
			type: "Fighting",
		},
		onUpdate(pokemon) {
			if (!pokemon.hp) return;
			const moveSlot = pokemon.lastMove && pokemon.getMoveData(pokemon.lastMove.id);
			if (moveSlot && moveSlot.pp === 0) {
				pokemon.addVolatile('leppaberry');
				pokemon.volatiles['leppaberry'].moveSlot = moveSlot;
				pokemon.eatItem();
			}
		},
		onEat(pokemon) {
			let moveSlot;
			if (pokemon.volatiles['leppaberry']) {
				moveSlot = pokemon.volatiles['leppaberry'].moveSlot;
				pokemon.removeVolatile('leppaberry');
			} else {
				let pp = 99;
				for (const possibleMoveSlot of pokemon.moveSlots) {
					if (possibleMoveSlot.pp < pp) {
						moveSlot = possibleMoveSlot;
						pp = moveSlot.pp;
					}
				}
			}
			moveSlot.pp += 5;
			if (moveSlot.pp > moveSlot.maxpp) moveSlot.pp = moveSlot.maxpp;
			this.add('-activate', pokemon, 'item: Mystery Berry', moveSlot.move);
		},
		num: 154,
		gen: 2,
		isNonstandard: "Past",
	},
	pinkbow: {
		name: "Pink Bow",
		spritenum: 444,
		onBasePower(basePower, user, target, move) {
			if (move.type === 'Normal') {
				return basePower * 1.1;
			}
		},
		num: 251,
		gen: 2,
		isNonstandard: "Past",
	},
	polkadotbow: {
		name: "Polkadot Bow",
		spritenum: 444,
		onBasePower(basePower, user, target, move) {
			if (move.type === 'Normal') {
				return basePower * 1.1;
			}
		},
		num: 251,
		gen: 2,
		isNonstandard: "Past",
	},
	przcureberry: {
		name: "PRZ Cure Berry",
		spritenum: 63,
		isBerry: true,
		naturalGift: {
			basePower: 80,
			type: "Fire",
		},
		onUpdate(pokemon) {
			if (pokemon.status === 'par') {
				pokemon.eatItem();
			}
		},
		onEat(pokemon) {
			if (pokemon.status === 'par') {
				pokemon.cureStatus();
			}
		},
		num: 149,
		gen: 2,
		isNonstandard: "Past",
	},
	psncureberry: {
		name: "PSN Cure Berry",
		spritenum: 333,
		isBerry: true,
		naturalGift: {
			basePower: 80,
			type: "Electric",
		},
		onUpdate(pokemon) {
			if (pokemon.status === 'psn' || pokemon.status === 'tox') {
				pokemon.eatItem();
			}
		},
		onEat(pokemon) {
			if (pokemon.status === 'psn' || pokemon.status === 'tox') {
				pokemon.cureStatus();
			}
		},
		num: 151,
		gen: 2,
		isNonstandard: "Past",
	},

	// CAP items

	crucibellite: {
		name: "Crucibellite",
		spritenum: 577,
		megaStone: "Crucibelle-Mega",
		megaEvolves: "Crucibelle",
		itemUser: ["Crucibelle"],
		onTakeItem(item, source) {
			if (item.megaEvolves === source.baseSpecies.baseSpecies) return false;
			return true;
		},
		num: -1,
		gen: 6,
		isNonstandard: "CAP",
	},
	vilevial: {
		name: "Vile Vial",
		spritenum: 752,
		fling: {
			basePower: 60,
		},
		onBasePowerPriority: 15,
		onBasePower(basePower, user, target, move) {
			if (user.baseSpecies.num === -66 && ['Poison', 'Flying'].includes(move.type)) {
				return this.chainModify([4915, 4096]);
			}
		},
		onTakeItem(item, pokemon, source) {
			if (source?.baseSpecies.num === -66 || pokemon.baseSpecies.num === -66) {
				return false;
			}
			return true;
		},
		forcedForme: "Venomicon-Epilogue",
		itemUser: ["Venomicon-Epilogue"],
		num: -2,
		gen: 8,
		isNonstandard: "CAP",
	},
};<|MERGE_RESOLUTION|>--- conflicted
+++ resolved
@@ -616,11 +616,7 @@
 		onSwitchInPriority: -2,
 		onStart(pokemon) {
 			this.effectState.started = true;
-<<<<<<< HEAD
 			this.singleEvent('Update', this.effect, this.effectState, pokemon);
-=======
-			((this.effect as any).onUpdate as (p: Pokemon) => void).call(this, pokemon);
->>>>>>> 8d83ecf0
 		},
 		onUpdate(pokemon) {
 			if (!this.effectState.started || pokemon.transformed) return;
@@ -7197,17 +7193,10 @@
 		},
 		onAnySwitchInPriority: -2,
 		onAnySwitchIn() {
-<<<<<<< HEAD
 			this.singleEvent('Update', this.effect, this.effectState, this.effectState.target);
 		},
 		onStart(pokemon) {
 			this.singleEvent('Update', this.effect, this.effectState, pokemon);
-=======
-			((this.effect as any).onUpdate as (p: Pokemon) => void).call(this, this.effectState.target);
-		},
-		onStart(pokemon) {
-			((this.effect as any).onUpdate as (p: Pokemon) => void).call(this, pokemon);
->>>>>>> 8d83ecf0
 		},
 		onUpdate(pokemon) {
 			let activate = false;
