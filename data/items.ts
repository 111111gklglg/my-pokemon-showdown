--- conflicted
+++ resolved
@@ -163,15 +163,12 @@
 		onStart(pokemon) {
 			if (pokemon.hp <= pokemon.maxhp / 4 || (pokemon.hp <= pokemon.maxhp / 2 &&
 				pokemon.hasAbility('gluttony') && pokemon.abilityState.gluttony)) {
-<<<<<<< HEAD
 				pokemon.eatItem();
 			}
 		},
 		onAfterDamage(damage, pokemon) {
 			if (pokemon.hp <= pokemon.maxhp / 4 || (pokemon.hp <= pokemon.maxhp / 2 &&
 				pokemon.hasAbility('gluttony') && pokemon.abilityState.gluttony)) {
-=======
->>>>>>> 62023bd2
 				pokemon.eatItem();
 			}
 		},
@@ -281,15 +278,12 @@
 		onStart(pokemon) {
 			if (pokemon.hp <= pokemon.maxhp / 4 || (pokemon.hp <= pokemon.maxhp / 2 &&
 				pokemon.hasAbility('gluttony') && pokemon.abilityState.gluttony)) {
-<<<<<<< HEAD
 				pokemon.eatItem();
 			}
 		},
 		onAfterDamage(damage, pokemon) {
 			if (pokemon.hp <= pokemon.maxhp / 4 || (pokemon.hp <= pokemon.maxhp / 2 &&
 				pokemon.hasAbility('gluttony') && pokemon.abilityState.gluttony)) {
-=======
->>>>>>> 62023bd2
 				pokemon.eatItem();
 			}
 		},
@@ -1867,15 +1861,12 @@
 		onStart(pokemon) {
 			if (pokemon.hp <= pokemon.maxhp / 4 || (pokemon.hp <= pokemon.maxhp / 2 &&
 				pokemon.hasAbility('gluttony') && pokemon.abilityState.gluttony)) {
-<<<<<<< HEAD
 				pokemon.eatItem();
 			}
 		},
 		onAfterDamage(damage, pokemon) {
 			if (pokemon.hp <= pokemon.maxhp / 4 || (pokemon.hp <= pokemon.maxhp / 2 &&
 				pokemon.hasAbility('gluttony') && pokemon.abilityState.gluttony)) {
-=======
->>>>>>> 62023bd2
 				pokemon.eatItem();
 			}
 		},
@@ -2194,15 +2185,12 @@
 		onStart(pokemon) {
 			if (pokemon.hp <= pokemon.maxhp / 4 || (pokemon.hp <= pokemon.maxhp / 2 &&
 				pokemon.hasAbility('gluttony') && pokemon.abilityState.gluttony)) {
-<<<<<<< HEAD
 				pokemon.eatItem();
 			}
 		},
 		onAfterDamage(damage, pokemon) {
 			if (pokemon.hp <= pokemon.maxhp / 4 || (pokemon.hp <= pokemon.maxhp / 2 &&
 				pokemon.hasAbility('gluttony') && pokemon.abilityState.gluttony)) {
-=======
->>>>>>> 62023bd2
 				pokemon.eatItem();
 			}
 		},
@@ -2659,15 +2647,12 @@
 		onStart(pokemon) {
 			if (pokemon.hp <= pokemon.maxhp / 4 || (pokemon.hp <= pokemon.maxhp / 2 &&
 				pokemon.hasAbility('gluttony') && pokemon.abilityState.gluttony)) {
-<<<<<<< HEAD
 				pokemon.eatItem();
 			}
 		},
 		onAfterDamage(damage, pokemon) {
 			if (pokemon.hp <= pokemon.maxhp / 4 || (pokemon.hp <= pokemon.maxhp / 2 &&
 				pokemon.hasAbility('gluttony') && pokemon.abilityState.gluttony)) {
-=======
->>>>>>> 62023bd2
 				pokemon.eatItem();
 			}
 		},
@@ -3010,15 +2995,12 @@
 		onStart(pokemon) {
 			if (pokemon.hp <= pokemon.maxhp / 4 || (pokemon.hp <= pokemon.maxhp / 2 &&
 				pokemon.hasAbility('gluttony') && pokemon.abilityState.gluttony)) {
-<<<<<<< HEAD
 				pokemon.eatItem();
 			}
 		},
 		onAfterDamage(damage, pokemon) {
 			if (pokemon.hp <= pokemon.maxhp / 4 || (pokemon.hp <= pokemon.maxhp / 2 &&
 				pokemon.hasAbility('gluttony') && pokemon.abilityState.gluttony)) {
-=======
->>>>>>> 62023bd2
 				pokemon.eatItem();
 			}
 		},
@@ -3154,15 +3136,12 @@
 		onStart(pokemon) {
 			if (pokemon.hp <= pokemon.maxhp / 4 || (pokemon.hp <= pokemon.maxhp / 2 &&
 				pokemon.hasAbility('gluttony') && pokemon.abilityState.gluttony)) {
-<<<<<<< HEAD
 				pokemon.eatItem();
 			}
 		},
 		onAfterDamage(damage, pokemon) {
 			if (pokemon.hp <= pokemon.maxhp / 4 || (pokemon.hp <= pokemon.maxhp / 2 &&
 				pokemon.hasAbility('gluttony') && pokemon.abilityState.gluttony)) {
-=======
->>>>>>> 62023bd2
 				pokemon.eatItem();
 			}
 		},
@@ -3459,15 +3438,12 @@
 		onStart(pokemon) {
 			if (pokemon.hp <= pokemon.maxhp / 4 || (pokemon.hp <= pokemon.maxhp / 2 &&
 				pokemon.hasAbility('gluttony') && pokemon.abilityState.gluttony)) {
-<<<<<<< HEAD
 				pokemon.eatItem();
 			}
 		},
 		onAfterDamage(damage, pokemon) {
 			if (pokemon.hp <= pokemon.maxhp / 4 || (pokemon.hp <= pokemon.maxhp / 2 &&
 				pokemon.hasAbility('gluttony') && pokemon.abilityState.gluttony)) {
-=======
->>>>>>> 62023bd2
 				pokemon.eatItem();
 			}
 		},
@@ -4270,15 +4246,12 @@
 		onStart(pokemon) {
 			if (pokemon.hp <= pokemon.maxhp / 4 || (pokemon.hp <= pokemon.maxhp / 2 &&
 				pokemon.hasAbility('gluttony') && pokemon.abilityState.gluttony)) {
-<<<<<<< HEAD
 				pokemon.eatItem();
 			}
 		},
 		onAfterDamage(damage, pokemon) {
 			if (pokemon.hp <= pokemon.maxhp / 4 || (pokemon.hp <= pokemon.maxhp / 2 &&
 				pokemon.hasAbility('gluttony') && pokemon.abilityState.gluttony)) {
-=======
->>>>>>> 62023bd2
 				pokemon.eatItem();
 			}
 		},
@@ -5192,7 +5165,6 @@
 				pokemon.eatItem();
 			}
 		},
-<<<<<<< HEAD
 		onAfterDamage(damage, pokemon) {
 			if (pokemon.hp <= pokemon.maxhp / 4 || (pokemon.hp <= pokemon.maxhp / 2 &&
 				pokemon.hasAbility('gluttony') && pokemon.abilityState.gluttony)) {
@@ -5201,10 +5173,6 @@
 		},
 		onEat() {
 			this.boost({spe: 1});
-=======
-		onEat(pokemon) {
-			this.boost({ spe: 1 });
->>>>>>> 62023bd2
 		},
 		num: 203,
 		gen: 3,
@@ -5654,15 +5622,12 @@
 		onStart(pokemon) {
 			if (pokemon.hp <= pokemon.maxhp / 4 || (pokemon.hp <= pokemon.maxhp / 2 &&
 				pokemon.hasAbility('gluttony') && pokemon.abilityState.gluttony)) {
-<<<<<<< HEAD
 				pokemon.eatItem();
 			}
 		},
 		onAfterDamage(damage, pokemon) {
 			if (pokemon.hp <= pokemon.maxhp / 4 || (pokemon.hp <= pokemon.maxhp / 2 &&
 				pokemon.hasAbility('gluttony') && pokemon.abilityState.gluttony)) {
-=======
->>>>>>> 62023bd2
 				pokemon.eatItem();
 			}
 		},
@@ -7360,15 +7325,12 @@
 		onStart(pokemon) {
 			if (pokemon.hp <= pokemon.maxhp / 4 || (pokemon.hp <= pokemon.maxhp / 2 &&
 				pokemon.hasAbility('gluttony') && pokemon.abilityState.gluttony)) {
-<<<<<<< HEAD
 				pokemon.eatItem();
 			}
 		},
 		onAfterDamage(damage, pokemon) {
 			if (pokemon.hp <= pokemon.maxhp / 4 || (pokemon.hp <= pokemon.maxhp / 2 &&
 				pokemon.hasAbility('gluttony') && pokemon.abilityState.gluttony)) {
-=======
->>>>>>> 62023bd2
 				pokemon.eatItem();
 			}
 		},
