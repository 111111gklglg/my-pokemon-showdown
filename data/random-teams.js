'use strict';

const Dex = require('./../sim/dex');
const PRNG = require('./../sim/prng');

const randomBSSFactorySets = require('./bss-factory-sets.json');
const randomFactorySets = require('./factory-sets.json');

class RandomTeams extends Dex.ModdedDex {
	constructor(format, seed) {
		format = Dex.getFormat(format);
		super(format.mod);
		this.randomBSSFactorySets = randomBSSFactorySets;
		this.randomFactorySets = randomFactorySets;

		this.factoryTier = '';
		this.format = format;
		this.prng = new PRNG(seed);
	}
	generateTeam() {
		const generatorName = typeof this.format.team === 'string' && this.format.team.startsWith('random') ? this.format.team + 'Team' : '';
		return this[generatorName || 'randomTeam']();
	}
	random(m, n) {
		return this.prng.next(m, n);
	}
	/**
	 * Remove an element from an unsorted array significantly faster
	 * than .splice
	 *
	 * @param {any[]} list
	 * @param {number} index
	 */
	fastPop(list, index) {
		// If an array doesn't need to be in order, replacing the
		// element at the given index with the removed element
		// is much, much faster than using list.splice(index, 1).
		let length = list.length;
		let element = list[index];
		list[index] = list[length - 1];
		list.pop();
		return element;
	}
	/**
	 * Remove a random element from an unsorted array and return it.
	 * Uses the battle's RNG if in a battle.
	 *
	 * @param {any[]} list
	 */
	sampleNoReplace(list) {
		let length = list.length;
		let index = this.random(length);
		return this.fastPop(list, index);
	}
	checkBattleForme(template) {
		// If the Pokémon has a Mega or Primal alt forme, that's its preferred battle forme.
		// No randomization, no choice. We are just checking its existence.
		// Returns a Pokémon template for further details.
		if (!template.otherFormes) return null;
		let firstForme = this.getTemplate(template.otherFormes[0]);
		if (firstForme.isMega || firstForme.isPrimal) return firstForme;
		return null;
	}
	// checkAbilities(selectedAbilities, defaultAbilities) {
	// 	if (!selectedAbilities.length) return true;
	// 	let selectedAbility = selectedAbilities.pop();
	// 	let isValid = false;
	// 	for (let i = 0; i < defaultAbilities.length; i++) {
	// 		let defaultAbility = defaultAbilities[i];
	// 		if (!defaultAbility) break;
	// 		if (defaultAbility.includes(selectedAbility)) {
	// 			defaultAbilities.splice(i, 1);
	// 			isValid = this.checkAbilities(selectedAbilities, defaultAbilities);
	// 			if (isValid) break;
	// 			defaultAbilities.splice(i, 0, defaultAbility);
	// 		}
	// 	}
	// 	if (!isValid) selectedAbilities.push(selectedAbility);
	// 	return isValid;
	// }
	// hasMegaEvo(template) {
	// 	if (!template.otherFormes) return false;
	// 	let firstForme = this.getTemplate(template.otherFormes[0]);
	// 	return !!firstForme.isMega;
	// }
	randomCCTeam() {
		let team = [];

		let natures = Object.keys(this.data.Natures);
		let items = Object.keys(this.data.Items);

		let random6 = this.random6Pokemon();

		for (let i = 0; i < 6; i++) {
			let species = random6[i];
			let template = this.getTemplate(species);

			// Random legal item
			let item = '';
			if (this.gen >= 2) {
				do {
					item = items[this.random(items.length)];
				} while (this.getItem(item).gen > this.gen || this.data.Items[item].isNonstandard);
			}

			// Make sure forme is legal
			if (template.battleOnly || template.requiredItems && !template.requiredItems.some(req => toId(req) === item)) {
				template = this.getTemplate(template.baseSpecies);
				species = template.name;
			}

			// Make sure that a base forme does not hold any forme-modifier items.
			let itemData = this.getItem(item);
			if (itemData.forcedForme && species === this.getTemplate(itemData.forcedForme).baseSpecies) {
				do {
					item = items[this.random(items.length)];
					itemData = this.getItem(item);
				} while (itemData.gen > this.gen || itemData.isNonstandard || itemData.forcedForme && species === this.getTemplate(itemData.forcedForme).baseSpecies);
			}

			// Random legal ability
			let abilities = Object.values(template.abilities).filter(a => this.getAbility(a).gen <= this.gen);
			let ability = this.gen <= 2 ? 'None' : abilities[this.random(abilities.length)];

			// Four random unique moves from the movepool
			let moves;
			let pool = ['struggle'];
			if (species === 'Smeargle') {
				pool = Object.keys(this.data.Movedex).filter(moveid => !(moveid in {'chatter':1, 'struggle':1, 'paleowave':1, 'shadowstrike':1, 'magikarpsrevenge':1} || this.data.Movedex[moveid].isZ));
			} else if (template.learnset) {
				pool = Object.keys(template.learnset);
				if (template.species.substr(0, 6) === 'Rotom-') {
					pool = Array.from(new Set(pool.concat(Object.keys(this.getTemplate(template.baseSpecies).learnset))));
				}
			} else {
				const learnset = this.getTemplate(template.baseSpecies).learnset;
				pool = Object.keys(learnset);
			}
			if (pool.length <= 4) {
				moves = pool;
			} else {
				moves = [this.sampleNoReplace(pool), this.sampleNoReplace(pool), this.sampleNoReplace(pool), this.sampleNoReplace(pool)];
			}

			// Random EVs
			let evs = {hp: 0, atk: 0, def: 0, spa: 0, spd: 0, spe: 0};
			let s = ["hp", "atk", "def", "spa", "spd", "spe"];
			let evpool = 510;
			do {
				let x = s[this.random(s.length)];
				let y = this.random(Math.min(256 - evs[x], evpool + 1));
				evs[x] += y;
				evpool -= y;
			} while (evpool > 0);

			// Random IVs
			let ivs = {hp: this.random(32), atk: this.random(32), def: this.random(32), spa: this.random(32), spd: this.random(32), spe: this.random(32)};

			// Random nature
			let nature = natures[this.random(natures.length)];

			// Level balance--calculate directly from stats rather than using some silly lookup table
			let mbstmin = 1307; // Sunkern has the lowest modified base stat total, and that total is 807

			let stats = template.baseStats;
			// If Wishiwashi, use the school-forme's much higher stats
			if (template.baseSpecies === 'Wishiwashi') stats = Dex.getTemplate('wishiwashischool').baseStats;

			// Modified base stat total assumes 31 IVs, 85 EVs in every stat
			let mbst = (stats["hp"] * 2 + 31 + 21 + 100) + 10;
			mbst += (stats["atk"] * 2 + 31 + 21 + 100) + 5;
			mbst += (stats["def"] * 2 + 31 + 21 + 100) + 5;
			mbst += (stats["spa"] * 2 + 31 + 21 + 100) + 5;
			mbst += (stats["spd"] * 2 + 31 + 21 + 100) + 5;
			mbst += (stats["spe"] * 2 + 31 + 21 + 100) + 5;

			let level = Math.floor(100 * mbstmin / mbst); // Initial level guess will underestimate

			while (level < 100) {
				mbst = Math.floor((stats["hp"] * 2 + 31 + 21 + 100) * level / 100 + 10);
				mbst += Math.floor(((stats["atk"] * 2 + 31 + 21 + 100) * level / 100 + 5) * level / 100); // Since damage is roughly proportional to level
				mbst += Math.floor((stats["def"] * 2 + 31 + 21 + 100) * level / 100 + 5);
				mbst += Math.floor(((stats["spa"] * 2 + 31 + 21 + 100) * level / 100 + 5) * level / 100);
				mbst += Math.floor((stats["spd"] * 2 + 31 + 21 + 100) * level / 100 + 5);
				mbst += Math.floor((stats["spe"] * 2 + 31 + 21 + 100) * level / 100 + 5);

				if (mbst >= mbstmin) break;
				level++;
			}

			// Random gender--already handled by PS

			// Random happiness
			let happiness = this.random(256);

			// Random shininess
			let shiny = !this.random(1024);

			team.push({
				name: template.baseSpecies,
				species: template.species,
				item: item,
				ability: ability,
				moves: moves,
				evs: evs,
				ivs: ivs,
				nature: nature,
				level: level,
				happiness: happiness,
				shiny: shiny,
			});
		}

		return team;
	}
	random6Pokemon() {
		// Pick six random pokemon--no repeats, even among formes
		// Also need to either normalize for formes or select formes at random
		// Unreleased are okay but no CAP
		let last = [0, 151, 251, 386, 493, 649, 721, 802][this.gen];
		let hasDexNumber = {};
		for (let i = 0; i < 6; i++) {
			let num;
			do {
				num = this.random(last) + 1;
			} while (num in hasDexNumber);
			hasDexNumber[num] = i;
		}

		let formes = [[], [], [], [], [], []];
		for (let id in this.data.Pokedex) {
			if (!(this.data.Pokedex[id].num in hasDexNumber)) continue;
			let template = this.getTemplate(id);
			if (template.gen <= this.gen && template.learnset && template.species !== 'Pichu-Spiky-eared' && template.species.substr(0, 8) !== 'Pikachu-') {
				formes[hasDexNumber[template.num]].push(template.species);
			}
		}

		let sixPokemon = [];
		for (let i = 0; i < 6; i++) {
			if (!formes[i].length) {
				throw new Error("Invalid pokemon gen " + this.gen + ": " + JSON.stringify(formes) + " numbers " + JSON.stringify(hasDexNumber));
			}
			sixPokemon.push(formes[i][this.random(formes[i].length)]);
		}
		return sixPokemon;
	}
	randomHCTeam() {
		let team = [];

		let itemPool = Object.keys(this.data.Items);
		let abilityPool = Object.keys(this.data.Abilities);
		let movePool = Object.keys(this.data.Movedex);
		let naturePool = Object.keys(this.data.Natures);

		let random6 = this.random6Pokemon();

		for (let i = 0; i < 6; i++) {
			// Choose forme
			let template = this.getTemplate(random6[i]);

			// Random unique item
			let item = '';
			if (this.gen >= 2) {
				do {
					item = this.sampleNoReplace(itemPool);
				} while (this.getItem(item).gen > this.gen || this.data.Items[item].isNonstandard);
			}

			// Random unique ability
			let ability = 'None';
			if (this.gen >= 3) {
				do {
					ability = this.sampleNoReplace(abilityPool);
				} while (this.getAbility(ability).gen > this.gen || this.data.Abilities[ability].isNonstandard);
			}

			// Random unique moves
			let m = [];
			do {
				let moveid = this.sampleNoReplace(movePool);
				if (this.getMove(moveid).gen <= this.gen && !this.data.Movedex[moveid].isNonstandard && (moveid === 'hiddenpower' || moveid.substr(0, 11) !== 'hiddenpower')) {
					m.push(moveid);
				}
			} while (m.length < 4);

			// Random EVs
			let evs = {hp: 0, atk: 0, def: 0, spa: 0, spd: 0, spe: 0};
			let s = ['hp', 'atk', 'def', 'spa', 'spd', 'spe'];
			if (this.gen === 6) {
				let evpool = 510;
				do {
					let x = s[this.random(s.length)];
					let y = this.random(Math.min(256 - evs[x], evpool + 1));
					evs[x] += y;
					evpool -= y;
				} while (evpool > 0);
			} else {
				for (let x of s) evs[x] = this.random(256);
			}

			// Random IVs
			let ivs = {hp: this.random(32), atk: this.random(32), def: this.random(32), spa: this.random(32), spd: this.random(32), spe: this.random(32)};

			// Random nature
			let nature = naturePool[this.random(naturePool.length)];

			// Level balance
			let mbstmin = 1307;
			let stats = template.baseStats;
			let mbst = (stats['hp'] * 2 + 31 + 21 + 100) + 10;
			mbst += (stats['atk'] * 2 + 31 + 21 + 100) + 5;
			mbst += (stats['def'] * 2 + 31 + 21 + 100) + 5;
			mbst += (stats['spa'] * 2 + 31 + 21 + 100) + 5;
			mbst += (stats['spd'] * 2 + 31 + 21 + 100) + 5;
			mbst += (stats['spe'] * 2 + 31 + 21 + 100) + 5;
			let level = Math.floor(100 * mbstmin / mbst);
			while (level < 100) {
				mbst = Math.floor((stats['hp'] * 2 + 31 + 21 + 100) * level / 100 + 10);
				mbst += Math.floor(((stats['atk'] * 2 + 31 + 21 + 100) * level / 100 + 5) * level / 100);
				mbst += Math.floor((stats['def'] * 2 + 31 + 21 + 100) * level / 100 + 5);
				mbst += Math.floor(((stats['spa'] * 2 + 31 + 21 + 100) * level / 100 + 5) * level / 100);
				mbst += Math.floor((stats['spd'] * 2 + 31 + 21 + 100) * level / 100 + 5);
				mbst += Math.floor((stats['spe'] * 2 + 31 + 21 + 100) * level / 100 + 5);
				if (mbst >= mbstmin) break;
				level++;
			}

			// Random happiness
			let happiness = this.random(256);

			// Random shininess
			let shiny = !this.random(1024);

			team.push({
				name: template.baseSpecies,
				species: template.species,
				item: item,
				ability: ability,
				moves: m,
				evs: evs,
				ivs: ivs,
				nature: nature,
				level: level,
				happiness: happiness,
				shiny: shiny,
			});
		}

		return team;
	}
	queryMoves(moves, hasType, hasAbility, movePool) {
		// This is primarily a helper function for random setbuilder functions.
		let counter = {
			Physical: 0, Special: 0, Status: 0, damage: 0, recovery: 0, stab: 0, inaccurate: 0, priority: 0, recoil: 0, drain: 0,
			adaptability: 0, bite: 0, contrary: 0, hustle: 0, ironfist: 0, serenegrace: 0, sheerforce: 0, skilllink: 0, technician: 0,
			physicalsetup: 0, specialsetup: 0, mixedsetup: 0, defensesetup: 0, speedsetup: 0, physicalpool: 0, specialpool: 0,
			damagingMoves: [],
			damagingMoveIndex: {},
			setupType: '',
		};

		for (let type in Dex.data.TypeChart) {
			counter[type] = 0;
		}

		if (!moves || !moves.length) return counter;
		if (!hasType) hasType = {};
		if (!hasAbility) hasAbility = {};
		if (!movePool) movePool = [];

		// Moves that heal a fixed amount:
		let RecoveryMove = {
			healorder: 1, milkdrink: 1, recover: 1, roost: 1, slackoff: 1, softboiled: 1,
		};
		// Moves which drop stats:
		let ContraryMove = {
			closecombat: 1, leafstorm: 1, overheat: 1, superpower: 1, vcreate: 1,
		};
		// Moves that boost Attack:
		let PhysicalSetup = {
			bellydrum:1, bulkup:1, coil:1, curse:1, dragondance:1, honeclaws:1, howl:1, poweruppunch:1, shiftgear:1, swordsdance:1,
		};
		// Moves which boost Special Attack:
		let SpecialSetup = {
			calmmind:1, chargebeam:1, geomancy:1, nastyplot:1, quiverdance:1, tailglow:1,
		};
		// Moves which boost Attack AND Special Attack:
		let MixedSetup = {
			conversion: 1, growth:1, shellsmash:1, workup:1,
		};
		// Moves which boost Defense and/or Special Defense:
		let DefenseSetup = {
			cosmicpower:1, cottonguard:1, defendorder:1,
		};
		// Moves which boost Speed:
		let SpeedSetup = {
			agility:1, autotomize:1, rockpolish:1,
		};
		// Moves that shouldn't be the only STAB moves:
		let NoStab = {
			aquajet:1, bounce:1, explosion:1, fakeout:1, flamecharge:1, fly:1, iceshard:1, pursuit:1, quickattack:1, skyattack:1,
			chargebeam:1, clearsmog:1, eruption:1, vacuumwave:1, waterspout:1,
		};

		// Iterate through all moves we've chosen so far and keep track of what they do:
		for (let k = 0; k < moves.length; k++) {
			let move = this.getMove(moves[k]);
			let moveid = move.id;
			let movetype = move.type;
			if (moveid === 'judgment' || moveid === 'multiattack') movetype = Object.keys(hasType)[0];
			if (move.damage || move.damageCallback) {
				// Moves that do a set amount of damage:
				counter['damage']++;
				counter.damagingMoves.push(move);
				counter.damagingMoveIndex[moveid] = k;
			} else {
				// Are Physical/Special/Status moves:
				counter[move.category]++;
			}
			// Moves that have a low base power:
			if (moveid === 'lowkick' || (move.basePower && move.basePower <= 60 && moveid !== 'rapidspin')) counter['technician']++;
			// Moves that hit up to 5 times:
			if (move.multihit && move.multihit[1] === 5) counter['skilllink']++;
			if (move.recoil) counter['recoil']++;
			if (move.drain) counter['drain']++;
			// Moves which have a base power, but aren't super-weak like Rapid Spin:
			if (move.basePower > 30 || move.multihit || move.basePowerCallback || moveid === 'naturepower') {
				counter[movetype]++;
				if (hasType[movetype]) {
					counter['adaptability']++;
					// STAB:
					// Certain moves aren't acceptable as a Pokemon's only STAB attack
					if (!(moveid in NoStab) && (moveid !== 'hiddenpower' || Object.keys(hasType).length === 1)) counter['stab']++;
				}
				if (move.priority === 0 && (hasAbility['Protean'] || moves.includes('conversion')) && !(moveid in NoStab)) counter['stab']++;
				if (move.category === 'Physical') counter['hustle']++;
				if (movetype === 'Normal' && !(moveid in NoStab)) {
					if (hasAbility['Aerilate'] || hasAbility['Pixilate'] || hasAbility['Refrigerate']) counter['stab']++;
				}
				if (move.flags['bite']) counter['bite']++;
				if (move.flags['punch']) counter['ironfist']++;
				counter.damagingMoves.push(move);
				counter.damagingMoveIndex[moveid] = k;
			}
			// Moves with secondary effects:
			if (move.secondary) {
				counter['sheerforce']++;
				if (move.secondary.chance >= 20) counter['serenegrace']++;
			}
			// Moves with low accuracy:
			if (move.accuracy && move.accuracy !== true && move.accuracy < 90) counter['inaccurate']++;
			// Moves with non-zero priority:
			if (move.priority !== 0) counter['priority']++;

			// Moves that change stats:
			if (RecoveryMove[moveid]) counter['recovery']++;
			if (ContraryMove[moveid]) counter['contrary']++;
			if (PhysicalSetup[moveid]) counter['physicalsetup']++;
			if (SpecialSetup[moveid]) counter['specialsetup']++;
			if (MixedSetup[moveid]) counter['mixedsetup']++;
			if (DefenseSetup[moveid]) counter['defensesetup']++;
			if (SpeedSetup[moveid]) counter['speedsetup']++;
		}

		// Keep track of the available moves
		for (let i = 0; i < movePool.length; i++) {
			let move = this.getMove(movePool[i]);
			if (move.category === 'Physical') counter['physicalpool']++;
			if (move.category === 'Special') counter['specialpool']++;
		}

		// Choose a setup type:
		if (counter['mixedsetup']) {
			counter.setupType = 'Mixed';
		} else if (counter['physicalsetup'] || counter['specialsetup']) {
			let physical = counter.Physical + counter['physicalpool'];
			let special = counter.Special + counter['specialpool'];
			if (counter['physicalsetup'] && counter['specialsetup']) {
				if (physical === special) {
					counter.setupType = counter.Physical > counter.Special ? 'Physical' : 'Special';
				} else {
					counter.setupType = physical > special ? 'Physical' : 'Special';
				}
			} else if (counter['physicalsetup'] && physical >= 1) {
				if (physical >= 2 || moves.includes('rest') && moves.includes('sleeptalk')) {
					counter.setupType = 'Physical';
				}
			} else if (counter['specialsetup'] && special >= 1) {
				if (special >= 2 || moves.includes('rest') && moves.includes('sleeptalk')) {
					counter.setupType = 'Special';
				}
			}
		}

		return counter;
	}
	randomSet(template, slot, teamDetails) {
		if (slot === undefined) slot = 1;
		let baseTemplate = (template = this.getTemplate(template));
		let species = template.species;

		if (!template.exists || (!template.randomBattleMoves && !template.learnset)) {
			// GET IT? UNOWN? BECAUSE WE CAN'T TELL WHAT THE POKEMON IS
			template = this.getTemplate('unown');

			let err = new Error('Template incompatible with random battles: ' + species);
			require('../crashlogger')(err, 'The randbat set generator');
		}

		if (typeof teamDetails !== 'object') teamDetails = {megaStone: teamDetails};

		if (template.battleOnly) {
			// Only change the species. The template has custom moves, and may have different typing and requirements.
			species = template.baseSpecies;
		}
		let battleForme = this.checkBattleForme(template);
		if (battleForme && battleForme.randomBattleMoves && (battleForme.isMega ? !teamDetails.megaStone : this.random(2))) {
			template = this.getTemplate(template.otherFormes.length >= 2 ? template.otherFormes[this.random(template.otherFormes.length)] : template.otherFormes[0]);
		}

		let movePool = (template.randomBattleMoves ? template.randomBattleMoves.slice() : Object.keys(template.learnset));
		let moves = [];
		let ability = '';
		let item = '';
		let evs = {
			hp: 85,
			atk: 85,
			def: 85,
			spa: 85,
			spd: 85,
			spe: 85,
		};
		let ivs = {
			hp: 31,
			atk: 31,
			def: 31,
			spa: 31,
			spd: 31,
			spe: 31,
		};
		let hasType = {};
		hasType[template.types[0]] = true;
		if (template.types[1]) {
			hasType[template.types[1]] = true;
		}
		let hasAbility = {};
		hasAbility[template.abilities[0]] = true;
		if (template.abilities[1]) {
			hasAbility[template.abilities[1]] = true;
		}
		if (template.abilities['H']) {
			hasAbility[template.abilities['H']] = true;
		}
		let availableHP = 0;
		for (let i = 0, len = movePool.length; i < len; i++) {
			if (movePool[i].substr(0, 11) === 'hiddenpower') availableHP++;
		}

		// These moves can be used even if we aren't setting up to use them:
		let SetupException = {
			closecombat:1, extremespeed:1, suckerpunch:1, superpower:1,
			dracometeor:1, leafstorm:1, overheat:1,
		};
		let counterAbilities = {
			'Adaptability':1, 'Contrary':1, 'Hustle':1, 'Iron Fist':1, 'Skill Link':1,
		};
		let ateAbilities = {
			'Aerilate':1, 'Pixilate':1, 'Refrigerate':1,
		};

		let hasMove, counter;

		do {
			// Keep track of all moves we have:
			hasMove = {};
			for (let k = 0; k < moves.length; k++) {
				if (moves[k].substr(0, 11) === 'hiddenpower') {
					hasMove['hiddenpower'] = true;
				} else {
					hasMove[moves[k]] = true;
				}
			}

			// Choose next 4 moves from learnset/viable moves and add them to moves list:
			while (moves.length < 4 && movePool.length) {
				let moveid = this.sampleNoReplace(movePool);
				if (moveid.substr(0, 11) === 'hiddenpower') {
					availableHP--;
					if (hasMove['hiddenpower']) continue;
					hasMove['hiddenpower'] = true;
				} else {
					hasMove[moveid] = true;
				}
				moves.push(moveid);
			}

			counter = this.queryMoves(moves, hasType, hasAbility, movePool);

			// Iterate through the moves again, this time to cull them:
			for (let k = 0; k < moves.length; k++) {
				let move = this.getMove(moves[k]);
				let moveid = move.id;
				let rejected = false;
				let isSetup = false;

				switch (moveid) {
				// Not very useful without their supporting moves
				case 'batonpass':
					if (!counter.setupType && !counter['speedsetup'] && !hasMove['substitute'] && !hasMove['wish'] && !hasAbility['Speed Boost']) rejected = true;
					break;
				case 'focuspunch':
					if (!hasMove['substitute'] || counter.damagingMoves.length < 2) rejected = true;
					break;
				case 'perishsong':
					if (!hasMove['protect']) rejected = true;
					break;
				case 'reflect':
					if (!hasMove['calmmind'] && !hasMove['lightscreen']) rejected = true;
					if (movePool.length > 1) {
						let screen = movePool.indexOf('lightscreen');
						if (screen >= 0) this.fastPop(movePool, screen);
					}
					break;
				case 'rest': {
					if (movePool.includes('sleeptalk')) rejected = true;
					break;
				}
				case 'sleeptalk':
					if (!hasMove['rest']) rejected = true;
					if (movePool.length > 1) {
						let rest = movePool.indexOf('rest');
						if (rest >= 0) this.fastPop(movePool, rest);
					}
					break;
				case 'storedpower':
					if (!counter.setupType && !hasMove['cosmicpower']) rejected = true;
					break;

				// Set up once and only if we have the moves for it
				case 'bellydrum': case 'bulkup': case 'coil': case 'curse': case 'dragondance': case 'honeclaws': case 'swordsdance':
					if (counter.setupType !== 'Physical' || counter['physicalsetup'] > 1) {
						if (!hasMove['growth'] || hasMove['sunnyday']) rejected = true;
					}
					if (counter.Physical + counter['physicalpool'] < 2 && !hasMove['batonpass'] && (!hasMove['rest'] || !hasMove['sleeptalk'])) rejected = true;
					isSetup = true;
					break;
				case 'calmmind': case 'geomancy': case 'nastyplot': case 'quiverdance': case 'tailglow':
					if (counter.setupType !== 'Special' || counter['specialsetup'] > 1) rejected = true;
					if (counter.Special + counter['specialpool'] < 2 && !hasMove['batonpass'] && (!hasMove['rest'] || !hasMove['sleeptalk'])) rejected = true;
					isSetup = true;
					break;
				case 'growth': case 'shellsmash': case 'workup':
					if (counter.setupType !== 'Mixed' || counter['mixedsetup'] > 1) rejected = true;
					if (counter.damagingMoves.length + counter['physicalpool'] + counter['specialpool'] < 2 && !hasMove['batonpass']) rejected = true;
					if (moveid === 'growth' && !hasMove['sunnyday']) rejected = true;
					isSetup = true;
					break;
				case 'agility': case 'autotomize': case 'rockpolish':
					if (counter.damagingMoves.length < 2 && !hasMove['batonpass']) rejected = true;
					if (hasMove['rest'] && hasMove['sleeptalk']) rejected = true;
					if (!counter.setupType) isSetup = true;
					break;
				case 'flamecharge':
					if (counter.damagingMoves.length < 3 && !counter.setupType && !hasMove['batonpass']) rejected = true;
					if (hasMove['dracometeor'] || hasMove['overheat']) rejected = true;
					break;
				case 'conversion':
					if (teamDetails.zMove || hasMove['triattack']) rejected = true;
					break;

				// Bad after setup
				case 'circlethrow': case 'dragontail':
					if (counter.setupType && ((!hasMove['rest'] && !hasMove['sleeptalk']) || hasMove['stormthrow'])) rejected = true;
					if (!!counter['speedsetup'] || hasMove['encore'] || hasMove['raindance'] || hasMove['roar'] || hasMove['whirlwind']) rejected = true;
					break;
				case 'defog':
					if (counter.setupType || hasMove['spikes'] || (hasMove['rest'] && hasMove['sleeptalk']) || teamDetails.hazardClear) rejected = true;
					break;
				case 'fakeout': case 'superfang':
					if (counter.setupType || hasMove['substitute'] || hasMove['switcheroo'] || hasMove['trick']) rejected = true;
					break;
				case 'foulplay':
					if (counter.setupType || !!counter['speedsetup'] || counter['Dark'] > 2 || (hasMove['rest'] && hasMove['sleeptalk'])) rejected = true;
					if (counter.damagingMoves.length - 1 === counter['priority']) rejected = true;
					break;
				case 'haze': case 'spikes': case 'waterspout':
					if (counter.setupType || !!counter['speedsetup'] || (hasMove['rest'] && hasMove['sleeptalk'])) rejected = true;
					break;
				case 'healbell':
					if (counter['speedsetup']) rejected = true;
					break;
				case 'healingwish': case 'memento':
					if (counter.setupType || !!counter['recovery'] || hasMove['substitute']) rejected = true;
					break;
				case 'leechseed': case 'roar': case 'whirlwind':
					if (counter.setupType || hasMove['dragontail']) rejected = true;
					break;
				case 'nightshade': case 'seismictoss':
					if (counter.stab || counter.setupType || counter.damagingMoves.length > 2) rejected = true;
					break;
				case 'protect':
					if (counter.setupType && (hasAbility['Guts'] || hasAbility['Speed Boost']) && !hasMove['batonpass']) rejected = true;
					if ((hasMove['lightscreen'] && hasMove['reflect']) || (hasMove['rest'] && hasMove['sleeptalk'])) rejected = true;
					break;
				case 'pursuit':
					if (counter.setupType || (hasMove['rest'] && hasMove['sleeptalk']) || (hasMove['knockoff'] && !hasType['Dark'])) rejected = true;
					break;
				case 'rapidspin':
					if (counter.setupType || teamDetails.hazardClear) rejected = true;
					break;
				case 'reversal':
					if (hasMove['substitute'] && teamDetails.zMove) rejected = true;
					break;
				case 'stealthrock':
					if (counter.setupType || !!counter['speedsetup'] || hasMove['rest'] || teamDetails.stealthRock) rejected = true;
					break;
				case 'switcheroo': case 'trick':
					if (counter.Physical + counter.Special < 3 || counter.setupType) rejected = true;
					if (hasMove['acrobatics'] || hasMove['lightscreen'] || hasMove['reflect'] || hasMove['suckerpunch'] || hasMove['trickroom']) rejected = true;
					break;
				case 'toxicspikes':
					if (counter.setupType || teamDetails.toxicSpikes) rejected = true;
					break;
				case 'trickroom':
					if (counter.setupType || !!counter['speedsetup'] || counter.damagingMoves.length < 2) rejected = true;
					if (hasMove['lightscreen'] || hasMove['reflect']) rejected = true;
					break;
				case 'uturn':
					if (counter.setupType || !!counter['speedsetup'] || hasMove['batonpass']) rejected = true;
					if (hasType['Bug'] && counter.stab < 2 && counter.damagingMoves.length > 2 && !hasAbility['Adaptability'] && !hasMove['technoblast']) rejected = true;
					break;
				case 'voltswitch':
					if (counter.setupType || !!counter['speedsetup'] || hasMove['batonpass'] || hasMove['magnetrise'] || hasMove['uturn']) rejected = true;
					if (hasMove['nuzzle'] && hasMove['thunderbolt']) rejected = true;
					break;

				// Bit redundant to have both
				// Attacks:
				case 'bugbite': case 'bugbuzz': case 'signalbeam':
					if (hasMove['uturn'] && !counter.setupType) rejected = true;
					break;
				case 'lunge':
					if (hasMove['leechlife']) rejected = true;
					break;
				case 'darkpulse':
					if (hasMove['shadowball']) rejected = true;
					if ((hasMove['crunch'] || hasMove['hyperspacefury']) && counter.setupType !== 'Special') rejected = true;
					break;
				case 'suckerpunch':
					if (counter['Dark'] > 2 || (counter.setupType === 'Special' && hasType['Dark'] && counter.stab < 2)) rejected = true;
					if (counter['Dark'] > 1 && !hasType['Dark']) rejected = true;
					if (counter.damagingMoves.length < 2 || hasMove['rest'] && hasMove['sleeptalk']) rejected = true;
					break;
				case 'dragonclaw':
					if (hasMove['outrage'] || hasMove['dragontail']) rejected = true;
					break;
				case 'dracometeor':
					if (hasMove['swordsdance'] || counter.setupType === 'Physical' && hasMove['outrage']) rejected = true;
					break;
				case 'dragonpulse': case 'spacialrend':
					if (hasMove['dracometeor'] || hasMove['outrage']) rejected = true;
					break;
				case 'outrage':
					if (hasMove['dracometeor'] && counter.damagingMoves.length < 3) rejected = true;
					break;
				case 'chargebeam':
					if (hasMove['thunderbolt'] && counter.Special < 3) rejected = true;
					break;
				case 'thunder':
					if (hasMove['thunderbolt'] && !hasMove['raindance']) rejected = true;
					break;
				case 'thunderbolt':
					if (hasMove['discharge'] || (hasMove['raindance'] && hasMove['thunder']) || (hasMove['voltswitch'] && hasMove['wildcharge'])) rejected = true;
					if (!counter.setupType && !counter['speedsetup'] && hasMove['voltswitch'] && template.types.length > 1 && !counter[template.types.find(type => type !== 'Electric')]) rejected = true;
					break;
				case 'dazzlinggleam':
					if (hasMove['playrough'] && counter.setupType !== 'Special') rejected = true;
					break;
				case 'drainingkiss':
					if (hasMove['dazzlinggleam'] || counter.setupType !== 'Special' && !hasAbility['triage']) rejected = true;
					break;
				case 'aurasphere': case 'focusblast':
					if ((hasMove['closecombat'] || hasMove['superpower']) && counter.setupType !== 'Special') rejected = true;
					if (hasMove['rest'] && hasMove['sleeptalk']) rejected = true;
					break;
				case 'drainpunch':
					if (!hasMove['bulkup'] && (hasMove['closecombat'] || hasMove['highjumpkick'])) rejected = true;
					if (hasMove['focusblast'] || hasMove['superpower']) rejected = true;
					break;
				case 'closecombat': case 'highjumpkick':
					if ((hasMove['aurasphere'] || hasMove['focusblast'] || movePool.includes('aurasphere')) && counter.setupType === 'Special') rejected = true;
					if (hasMove['bulkup'] && hasMove['drainpunch']) rejected = true;
					break;
				case 'machpunch':
					if (hasType['Fighting'] && counter.stab < 2 && !hasAbility['Technician']) rejected = true;
					break;
				case 'stormthrow':
					if (hasMove['circlethrow'] && hasMove['rest'] && hasMove['sleeptalk']) rejected = true;
					break;
				case 'superpower':
					if (counter['Fighting'] > 1 && counter.setupType) rejected = true;
					if (hasMove['rest'] && hasMove['sleeptalk']) rejected = true;
					break;
				case 'vacuumwave':
					if ((hasMove['closecombat'] || hasMove['machpunch']) && counter.setupType !== 'Special') rejected = true;
					break;
				case 'blazekick':
					if (hasMove['flamethrower'] && counter.setupType !== 'Physical') rejected = true;
					break;
				case 'fierydance': case 'firefang': case 'flamethrower':
					if ((hasMove['fireblast'] && counter.setupType !== 'Physical') || hasMove['overheat']) rejected = true;
					break;
				case 'fireblast':
					if (hasMove['lavaplume'] && !counter.setupType && !counter['speedsetup']) rejected = true;
					if (hasMove['flareblitz'] && counter.setupType !== 'Special') rejected = true;
					break;
				case 'firepunch': case 'sacredfire':
					if (hasMove['fireblast'] || hasMove['flareblitz']) rejected = true;
					break;
				case 'lavaplume':
					if (hasMove['fireblast'] && (counter.setupType || !!counter['speedsetup'])) rejected = true;
					break;
				case 'overheat':
					if (hasMove['lavaplume'] || counter.setupType === 'Special') rejected = true;
					break;
				case 'acrobatics':
					if (hasMove['hurricane'] && counter.setupType !== 'Physical') rejected = true;
					break;
				case 'airslash': case 'oblivionwing':
					if (hasMove['acrobatics'] || hasMove['bravebird'] || hasMove['hurricane']) rejected = true;
					break;
				case 'fly':
					if (teamDetails.zMove || counter.setupType !== 'Physical') rejected = true;
					break;
				case 'hex':
					if (!hasMove['willowisp']) rejected = true;
					break;
				case 'shadowball':
					if (hasMove['hex'] && hasMove['willowisp']) rejected = true;
					break;
				case 'shadowclaw':
					if (hasMove['phantomforce'] || (hasMove['shadowball'] && counter.setupType !== 'Physical') || hasMove['shadowsneak']) rejected = true;
					break;
				case 'shadowsneak':
					if (hasType['Ghost'] && template.types.length > 1 && counter.stab < 2) rejected = true;
					if (hasMove['rest'] && hasMove['sleeptalk']) rejected = true;
					break;
				case 'solarbeam':
					if ((!hasAbility['Drought'] && !hasMove['sunnyday']) || hasMove['gigadrain'] || hasMove['leafstorm']) rejected = true;
					break;
				case 'gigadrain':
					if (hasMove['petaldance'] || counter.Special < 4 && !counter.setupType && hasMove['leafstorm']) rejected = true;
					break;
				case 'leafblade': case 'seedbomb': case 'woodhammer':
					if (hasMove['gigadrain'] && counter.setupType !== 'Physical') rejected = true;
					break;
				case 'leafstorm':
					if (counter['Grass'] > 1 && counter.setupType) rejected = true;
					break;
				case 'bonemerang': case 'precipiceblades':
					if (hasMove['earthquake']) rejected = true;
					break;
				case 'earthpower':
					if (hasMove['earthquake'] && counter.setupType !== 'Special') rejected = true;
					break;
				case 'icebeam':
					if (hasMove['blizzard'] || hasMove['freezedry']) rejected = true;
					break;
				case 'iceshard':
					if (hasMove['freezedry']) rejected = true;
					break;
				case 'bodyslam':
					if (hasMove['glare'] || hasMove['headbutt']) rejected = true;
					break;
				case 'endeavor':
					if (slot > 0) rejected = true;
					break;
				case 'explosion':
					if (counter.setupType || (hasAbility['Refrigerate'] && hasMove['freezedry']) || hasMove['wish']) rejected = true;
					break;
				case 'extremespeed':
					if (counter.setupType !== 'Physical' && hasMove['vacuumwave']) rejected = true;
					break;
				case 'facade':
					if (hasMove['rest'] && hasMove['sleeptalk']) rejected = true;
					break;
				case 'hiddenpower':
					if (hasMove['rest'] || !counter.stab && counter.damagingMoves.length < 2) rejected = true;
					break;
				case 'hypervoice':
					if (hasMove['naturepower'] || hasMove['return']) rejected = true;
					break;
				case 'judgment':
					if (counter.setupType !== 'Special' && counter.stab > 1) rejected = true;
					break;
				case 'quickattack':
					if (hasType['Normal'] && counter['Normal'] > 1 && template.types.length > 1 && counter.stab < 2) rejected = true;
					break;
				case 'return': case 'rockclimb':
					if (hasMove['bodyslam'] || hasMove['doubleedge']) rejected = true;
					break;
				case 'weatherball':
					if (!hasMove['raindance'] && !hasMove['sunnyday']) rejected = true;
					break;
				case 'acidspray':
					if (hasMove['sludgebomb'] || counter.Special < 2) rejected = true;
					break;
				case 'poisonjab':
					if (hasMove['gunkshot']) rejected = true;
					break;
				case 'sludgewave':
					if (hasMove['poisonjab']) rejected = true;
					break;
				case 'psychic':
					if (hasMove['psyshock'] || hasMove['storedpower']) rejected = true;
					break;
				case 'psychocut': case 'zenheadbutt':
					if ((hasMove['psychic'] || hasMove['psyshock']) && counter.setupType !== 'Physical') rejected = true;
					break;
				case 'psyshock':
					if (movePool.length > 1) {
						let psychic = movePool.indexOf('psychic');
						if (psychic >= 0) this.fastPop(movePool, psychic);
					}
					break;
				case 'headsmash':
					if (hasMove['stoneedge']) rejected = true;
					break;
				case 'rockblast': case 'rockslide':
					if (hasMove['headsmash'] || hasMove['stoneedge']) rejected = true;
					break;
				case 'bulletpunch':
					if (hasType['Steel'] && counter.stab < 2 && !hasAbility['Adaptability'] && !hasAbility['Technician']) rejected = true;
					break;
				case 'flashcannon':
					if (hasMove['ironhead']) rejected = true;
					break;
				case 'hydropump':
					if (hasMove['razorshell'] || hasMove['waterfall'] || (hasMove['rest'] && hasMove['sleeptalk'])) rejected = true;
					if (hasMove['scald'] && counter.Special < 4) rejected = true;
					break;
				case 'originpulse': case 'surf':
					if (hasMove['hydropump'] || hasMove['scald']) rejected = true;
					break;
				case 'scald':
					if (hasMove['liquidation'] || hasMove['waterfall'] || hasMove['waterpulse']) rejected = true;
					break;

				// Status:
				case 'raindance':
					if (counter.Physical + counter.Special < 2 || hasMove['rest'] && hasMove['sleeptalk']) rejected = true;
					if (!hasType['Water'] && !hasMove['thunder']) rejected = true;
					break;
				case 'sunnyday':
					if (counter.Physical + counter.Special < 2 || hasMove['rest'] && hasMove['sleeptalk']) rejected = true;
					if (!hasAbility['Chlorophyll'] && !hasAbility['Flower Gift'] && !hasMove['solarbeam']) rejected = true;
					if (rejected && movePool.length > 1) {
						let solarbeam = movePool.indexOf('solarbeam');
						if (solarbeam >= 0) this.fastPop(movePool, solarbeam);
						if (movePool.length > 1) {
							let weatherball = movePool.indexOf('weatherball');
							if (weatherball >= 0) this.fastPop(movePool, weatherball);
						}
					}
					break;
				case 'stunspore': case 'thunderwave':
					if (counter.setupType || !!counter['speedsetup'] || (hasMove['rest'] && hasMove['sleeptalk'])) rejected = true;
					if (hasMove['discharge'] || hasMove['gyroball'] || hasMove['spore'] || hasMove['toxic'] || hasMove['trickroom'] || hasMove['yawn']) rejected = true;
					break;
				case 'toxic':
					if (counter.setupType || hasMove['flamecharge'] || (hasMove['rest'] && hasMove['sleeptalk'])) rejected = true;
					if (hasMove['hypnosis'] || hasMove['sleeppowder'] || hasMove['willowisp'] || hasMove['yawn']) rejected = true;
					break;
				case 'willowisp':
					if (hasMove['scald']) rejected = true;
					break;
				case 'moonlight': case 'painsplit': case 'recover': case 'roost': case 'softboiled': case 'synthesis':
					if (hasMove['leechseed'] || hasMove['rest'] || hasMove['wish']) rejected = true;
					break;
				case 'safeguard':
					if (hasMove['destinybond']) rejected = true;
					break;
				case 'substitute':
					if (hasMove['dracometeor'] || (hasMove['leafstorm'] && !hasAbility['Contrary']) || hasMove['pursuit'] || hasMove['rest'] || hasMove['taunt'] || hasMove['uturn'] || hasMove['voltswitch']) rejected = true;
					break;
				}

				// Increased/decreased priority moves are unneeded with moves that boost only speed
				if (move.priority !== 0 && (!!counter['speedsetup'] || hasMove['copycat'])) {
					rejected = true;
				}

				// Certain Pokemon should always have a recovery move
				if (!counter.recovery && template.baseStats.hp >= 165 && movePool.includes('wish')) {
					if (move.category === 'Status' || !hasType[move.type] && !move.damage) rejected = true;
				}
				if (template.nfe && !isSetup && !counter.recovery && !!counter['Status'] && (movePool.includes('recover') || movePool.includes('roost'))) {
					if (move.category === 'Status' || !hasType[move.type]) rejected = true;
				}

				// This move doesn't satisfy our setup requirements:
				if ((move.category === 'Physical' && counter.setupType === 'Special') || (move.category === 'Special' && counter.setupType === 'Physical')) {
					// Reject STABs last in case the setup type changes later on
					if (!SetupException[moveid] && (!hasType[move.type] || counter.stab > 1 || counter[move.category] < 2)) rejected = true;
				}
				if (counter.setupType && !isSetup && counter.setupType !== 'Mixed' && move.category !== counter.setupType && counter[counter.setupType] < 2 && !hasMove['batonpass'] && moveid !== 'rest' && moveid !== 'sleeptalk') {
					// Mono-attacking with setup and RestTalk is allowed
					// Reject Status moves only if there is nothing else to reject
					if (move.category !== 'Status' || counter[counter.setupType] + counter.Status > 3 && counter['physicalsetup'] + counter['specialsetup'] < 2) rejected = true;
				}
				if (counter.setupType === 'Special' && moveid === 'hiddenpower' && template.types.length > 1 && counter['Special'] <= 2 && !hasType[move.type] && !counter['Physical'] && counter['specialpool']) {
					// Hidden Power isn't good enough
					rejected = true;
				}

				// Pokemon should have moves that benefit their Ability/Type/Weather, as well as moves required by its forme
				if ((hasType['Bug'] && !hasMove['batonpass'] && (movePool.includes('megahorn') || movePool.includes('pinmissile') || (hasType['Flying'] && !hasMove['hurricane'] && movePool.includes('bugbuzz')))) ||
					(hasType['Dark'] && hasMove['suckerpunch'] && counter.stab < template.types.length) ||
					(hasType['Dragon'] && !counter['Dragon'] && !hasAbility['Aerilate'] && !hasAbility['Pixilate'] && !hasMove['rest'] && !hasMove['sleeptalk']) ||
					(hasType['Electric'] && !counter['Electric']) ||
					(hasType['Fighting'] && !counter['Fighting'] && (counter.setupType || !counter['Status'])) ||
					(hasType['Fire'] && !counter['Fire']) ||
					(hasType['Ground'] && !counter['Ground'] && !hasMove['rest'] && !hasMove['sleeptalk']) ||
					(hasType['Ice'] && !counter['Ice'] && !hasAbility['Refrigerate']) ||
					(hasType['Psychic'] && !!counter['Psychic'] && !hasType['Flying'] && !hasAbility['Pixilate'] && template.types.length > 1 && counter.stab < 2) ||
					(hasType['Water'] && !counter['Water'] && (!hasType['Ice'] || !counter['Ice']) && !hasAbility['Protean']) ||
					((hasAbility['Adaptability'] && !counter.setupType && template.types.length > 1 && (!counter[template.types[0]] || !counter[template.types[1]])) ||
					((hasAbility['Aerilate'] || hasAbility['Pixilate'] || hasAbility['Refrigerate']) && !counter['Normal']) ||
					(hasAbility['Contrary'] && !counter['contrary'] && template.species !== 'Shuckle') ||
					(hasAbility['Dark Aura'] && !counter['Dark']) ||
					(hasAbility['Electric Surge'] && !counter['Electric']) ||
					(hasAbility['Gale Wings'] && !counter['Flying']) ||
					(hasAbility['Grassy Surge'] && !counter['Grass']) ||
					(hasAbility['Guts'] && hasType['Normal'] && movePool.includes('facade')) ||
					(hasAbility['Psychic Surge'] && !counter['Psychic']) ||
					(hasAbility['Slow Start'] && movePool.includes('substitute')) ||
					(hasAbility['Stance Change'] && !counter.setupType && movePool.includes('kingsshield')) ||
					(hasAbility['Water Bubble'] && !counter['Water']) ||
					(counter['defensesetup'] && !counter.recovery && !hasMove['rest']) ||
					(movePool.includes('technoblast') || template.requiredMove && movePool.includes(toId(template.requiredMove)))) &&
					(counter['physicalsetup'] + counter['specialsetup'] < 2 && (!counter.setupType || counter.setupType === 'Mixed' || (move.category !== counter.setupType && move.category !== 'Status') || counter[counter.setupType] + counter.Status > 3))) {
					// Reject Status or non-STAB
					if (!isSetup && !move.weather && moveid !== 'judgment' && moveid !== 'rest' && moveid !== 'sleeptalk') {
						if (move.category === 'Status' || !hasType[move.type] || (move.basePower && move.basePower < 40 && !move.multihit)) rejected = true;
					}
				}

				// Sleep Talk shouldn't be selected without Rest
				if (moveid === 'rest' && rejected) {
					let sleeptalk = movePool.indexOf('sleeptalk');
					if (sleeptalk >= 0) {
						if (movePool.length < 2) {
							rejected = false;
						} else {
							this.fastPop(movePool, sleeptalk);
						}
					}
				}

				// Remove rejected moves from the move list
				if (rejected && (movePool.length - availableHP || availableHP && (moveid === 'hiddenpower' || !hasMove['hiddenpower']))) {
					moves.splice(k, 1);
					break;
				}
			}
			if (moves.length === 4 && !counter.stab && !hasMove['metalburst'] && (counter['physicalpool'] || counter['specialpool'])) {
				// Move post-processing:
				if (counter.damagingMoves.length === 0) {
					// A set shouldn't have no attacking moves
					moves.splice(this.random(moves.length), 1);
				} else if (counter.damagingMoves.length === 1) {
					// In most cases, a set shouldn't have no STAB
					let damagingid = counter.damagingMoves[0].id;
					if (movePool.length - availableHP || availableHP && (damagingid === 'hiddenpower' || !hasMove['hiddenpower'])) {
						let replace = false;
						if (!counter.damagingMoves[0].damage && template.species !== 'Porygon2') {
							let damagingType = counter.damagingMoves[0].type;
							if (damagingType === 'Fairy') {
								// Mono-Fairy is acceptable for Psychic types
								if (counter.setupType !== 'Special' || template.types.length > 1 || !hasType['Psychic']) replace = true;
							} else {
								replace = true;
							}
						}
						if (replace) moves.splice(counter.damagingMoveIndex[damagingid], 1);
					}
				} else if (!counter.damagingMoves[0].damage && !counter.damagingMoves[1].damage && template.species !== 'Porygon2') {
					// If you have three or more attacks, and none of them are STAB, reject one of them at random.
					let rejectableMoves = [];
					let baseDiff = movePool.length - availableHP;
					for (let l = 0; l < counter.damagingMoves.length; l++) {
						if (counter.damagingMoves[l].id === 'technoblast') continue;
						if (baseDiff || availableHP && (!hasMove['hiddenpower'] || counter.damagingMoves[l].id === 'hiddenpower')) {
							rejectableMoves.push(counter.damagingMoveIndex[counter.damagingMoves[l].id]);
						}
					}
					if (rejectableMoves.length) {
						moves.splice(rejectableMoves[this.random(rejectableMoves.length)], 1);
					}
				}
			}
		} while (moves.length < 4 && movePool.length);

		// Moveset modifications
		if (hasMove['autotomize'] && hasMove['heavyslam'] && template.id !== 'celesteela') {
			moves[moves.indexOf('autotomize')] = 'rockpolish';
		}
		if (moves[0] === 'conversion') {
			moves[0] = moves[3];
			moves[3] = 'conversion';
		}

		let abilities = Object.values(baseTemplate.abilities);
		abilities.sort((a, b) => this.getAbility(b).rating - this.getAbility(a).rating);
		let ability0 = this.getAbility(abilities[0]);
		let ability1 = this.getAbility(abilities[1]);
		let ability2 = this.getAbility(abilities[2]);
		ability = ability0.name;
		if (abilities[1]) {
			if (abilities[2] && ability2.rating === ability1.rating) {
				if (this.random(2)) ability1 = ability2;
			}
			if (ability0.rating <= ability1.rating) {
				if (this.random(2)) ability = ability1.name;
			} else if (ability0.rating - 0.6 <= ability1.rating) {
				if (!this.random(3)) ability = ability1.name;
			}

<<<<<<< HEAD
			let rejectAbility;
			do {
				rejectAbility = false;
				if (ability in counterAbilities) {
					// Adaptability, Contrary, Hustle, Iron Fist, Skill Link
					rejectAbility = !counter[toId(ability)];
				} else if (ability in ateAbilities) {
					rejectAbility = !counter['Normal'];
				} else if (ability === 'Blaze') {
					rejectAbility = !counter['Fire'];
				} else if (ability === 'Chlorophyll') {
					rejectAbility = !hasMove['sunnyday'];
				} else if (ability === 'Compound Eyes' || ability === 'No Guard') {
					rejectAbility = !counter['inaccurate'];
				} else if (ability === 'Defiant' || ability === 'Moxie') {
					rejectAbility = !counter['Physical'] && !hasMove['batonpass'];
				} else if (ability === 'Flare Boost' || ability === 'Moody') {
					rejectAbility = true;
				} else if (ability === 'Gluttony') {
					rejectAbility = !hasMove['bellydrum'];
				} else if (ability === 'Lightning Rod') {
					rejectAbility = template.types.includes('Ground');
				} else if (ability === 'Limber') {
					rejectAbility = template.types.includes('Electric');
				} else if (ability === 'Liquid Voice') {
					rejectAbility = !hasMove['hypervoice'];
				} else if (ability === 'Overgrow') {
					rejectAbility = !counter['Grass'];
				} else if (ability === 'Poison Heal') {
					rejectAbility = abilities.includes('Technician') && !!counter['technician'];
				} else if (ability === 'Prankster') {
					rejectAbility = !counter['Status'];
				} else if (ability === 'Quick Feet') {
					rejectAbility = hasMove['bellydrum'];
				} else if (ability === 'Reckless' || ability === 'Rock Head') {
					rejectAbility = !counter['recoil'];
				} else if (ability === 'Sand Veil') {
					rejectAbility = !teamDetails['sand'];
				} else if (ability === 'Serene Grace') {
					rejectAbility = !counter['serenegrace'] || template.id === 'chansey' || template.id === 'blissey';
				} else if (ability === 'Sheer Force') {
					rejectAbility = !counter['sheerforce'] || (abilities.includes('Iron Fist') && counter['sheerforce'] < 2 && counter['ironfist'] > counter['sheerforce']);
				} else if (ability === 'Simple') {
					rejectAbility = !counter.setupType && !hasMove['cosmicpower'] && !hasMove['flamecharge'];
				} else if (ability === 'Snow Cloak') {
					rejectAbility = !teamDetails['hail'];
				} else if (ability === 'Solar Power') {
					rejectAbility = !counter['Special'] || template.isMega;
				} else if (ability === 'Strong Jaw') {
					rejectAbility = !counter['bite'];
				} else if (ability === 'Sturdy') {
					rejectAbility = !!counter['recoil'] && !counter['recovery'];
				} else if (ability === 'Swift Swim') {
					rejectAbility = !hasMove['raindance'] && !teamDetails['rain'];
				} else if (ability === 'Swarm') {
					rejectAbility = !counter['Bug'];
				} else if (ability === 'Synchronize') {
					rejectAbility = counter.Status < 2;
				} else if (ability === 'Technician') {
					rejectAbility = !counter['technician'] || (abilities.includes('Skill Link') && counter['skilllink'] >= counter['technician']);
				} else if (ability === 'Tinted Lens') {
					rejectAbility = counter['damage'] >= counter.damagingMoves.length;
				} else if (ability === 'Torrent') {
					rejectAbility = !counter['Water'];
				} else if (ability === 'Triage') {
					rejectAbility = !counter['recovery'] && !counter['drain'];
				} else if (ability === 'Unburden') {
					rejectAbility = !counter.setupType && !hasMove['acrobatics'];
				}
=======
			let rejectAbility = false;
			if (ability in counterAbilities) {
				// Adaptability, Contrary, Hustle, Iron Fist, Skill Link
				rejectAbility = !counter[toId(ability)];
			} else if (ability in ateAbilities) {
				rejectAbility = !counter['Normal'];
			} else if (ability === 'Blaze') {
				rejectAbility = !counter['Fire'];
			} else if (ability === 'Chlorophyll') {
				rejectAbility = !hasMove['sunnyday'];
			} else if (ability === 'Compound Eyes' || ability === 'No Guard') {
				rejectAbility = !counter['inaccurate'];
			} else if (ability === 'Defiant' || ability === 'Moxie') {
				rejectAbility = !counter['Physical'] && !hasMove['batonpass'];
			} else if (ability === 'Flare Boost' || ability === 'Moody') {
				rejectAbility = true;
			} else if (ability === 'Gluttony') {
				rejectAbility = !hasMove['bellydrum'];
			} else if (ability === 'Lightning Rod') {
				rejectAbility = template.types.includes('Ground');
			} else if (ability === 'Limber') {
				rejectAbility = template.types.includes('Electric');
			} else if (ability === 'Liquid Voice') {
				rejectAbility = !hasMove['hypervoice'];
			} else if (ability === 'Overgrow') {
				rejectAbility = !counter['Grass'];
			} else if (ability === 'Poison Heal') {
				rejectAbility = abilities.includes('Technician') && !!counter['technician'];
			} else if (ability === 'Prankster') {
				rejectAbility = !counter['Status'];
			} else if (ability === 'Quick Feet') {
				rejectAbility = hasMove['bellydrum'];
			} else if (ability === 'Reckless' || ability === 'Rock Head') {
				rejectAbility = !counter['recoil'];
			} else if (ability === 'Sand Veil') {
				rejectAbility = !teamDetails['sand'];
			} else if (ability === 'Serene Grace') {
				rejectAbility = !counter['serenegrace'] || template.id === 'chansey' || template.id === 'blissey';
			} else if (ability === 'Sheer Force') {
				rejectAbility = !counter['sheerforce'] || (abilities.includes('Iron Fist') && counter['sheerforce'] < 2 && counter['ironfist'] > counter['sheerforce']);
			} else if (ability === 'Simple') {
				rejectAbility = !counter.setupType && !hasMove['cosmicpower'] && !hasMove['flamecharge'];
			} else if (ability === 'Snow Cloak') {
				rejectAbility = !teamDetails['hail'];
			} else if (ability === 'Solar Power') {
				rejectAbility = !counter['Special'] || template.isMega;
			} else if (ability === 'Strong Jaw') {
				rejectAbility = !counter['bite'];
			} else if (ability === 'Sturdy') {
				rejectAbility = !!counter['recoil'] && !counter['recovery'];
			} else if (ability === 'Swift Swim') {
				rejectAbility = !hasMove['raindance'] && !teamDetails['rain'];
			} else if (ability === 'Swarm') {
				rejectAbility = !counter['Bug'];
			} else if (ability === 'Synchronize') {
				rejectAbility = counter.Status < 2;
			} else if (ability === 'Technician') {
				rejectAbility = !counter['technician'] || (abilities.includes('Skill Link') && counter['skilllink'] >= counter['technician']);
			} else if (ability === 'Tinted Lens') {
				rejectAbility = counter['damage'] >= counter.damagingMoves.length;
			} else if (ability === 'Torrent') {
				rejectAbility = !counter['Water'];
			} else if (ability === 'Triage') {
				rejectAbility = !counter['recovery'] && !counter['drain'];
			} else if (ability === 'Unburden') {
				rejectAbility = template.isMega || (!counter.setupType && !hasMove['acrobatics']);
			} else if (ability === 'Water Absorb') {
				rejectAbility = abilities.includes('Volt Absorb') || (abilities.includes('Water Bubble') && counter['Water']);
			}
>>>>>>> f4f406c5

				if (rejectAbility) {
					if (ability === ability1.name) { // or not
						ability = ability0.name;
					} else if (ability1.rating > 1) { // only switch if the alternative doesn't suck
						ability = ability1.name;
					}
				}
			} while (rejectAbility && ability === ability1.name);

			if (abilities.includes('Chlorophyll') && ability !== 'Solar Power' && hasMove['sunnyday']) {
				ability = 'Chlorophyll';
			}
			if (abilities.includes('Guts') && ability !== 'Quick Feet' && (hasMove['facade'] || hasMove['protect'] || (hasMove['rest'] && hasMove['sleeptalk']))) {
				ability = 'Guts';
			}
			if (abilities.includes('Marvel Scale') && hasMove['rest'] && hasMove['sleeptalk']) {
				ability = 'Marvel Scale';
			}
			if (abilities.includes('Own Tempo') && hasMove['petaldance']) {
				ability = 'Own Tempo';
			}
			if (abilities.includes('Prankster') && counter.Status > 1) {
				ability = 'Prankster';
			}
			if (abilities.includes('Swift Swim') && hasMove['raindance']) {
				ability = 'Swift Swim';
			}
			if (abilities.includes('Triage') && hasMove['drainingkiss']) {
				ability = 'Triage';
			}
			if (abilities.includes('Unburden') && hasMove['acrobatics']) {
				ability = 'Unburden';
			}
			if (template.id === 'ambipom' && !counter['technician']) {
				// If it doesn't qualify for Technician, Skill Link is useless on it
				ability = 'Pickup';
			} else if (template.id === 'aurorus' && ability === 'Snow Warning' && hasMove['hypervoice']) {
				for (let i = 0; i < moves.length; i++) {
					if (moves[i] === 'hypervoice') {
						moves[i] = 'blizzard';
						counter['Normal'] = 0;
						break;
					}
				}
			} else if (template.baseSpecies === 'Basculin') {
				ability = 'Adaptability';
			} else if (template.id === 'lopunny' && hasMove['switcheroo'] && this.random(3)) {
				ability = 'Klutz';
			} else if (template.id === 'mawilemega') {
				ability = 'Intimidate';
			} else if (template.id === 'rampardos' && !hasMove['headsmash']) {
				ability = 'Sheer Force';
			} else if (template.id === 'rhyperior') {
				ability = 'Solid Rock';
			} else if (template.id === 'reuniclus') {
				ability = 'Magic Guard';
			} else if (template.id === 'togetic' || template.id === 'unfezant') {
				ability = 'Super Luck';
			} else if (template.id === 'venusaurmega') {
				ability = 'Chlorophyll';
			}
		}

		if (hasMove['rockclimb'] && ability !== 'Sheer Force') {
			moves[moves.indexOf('rockclimb')] = 'doubleedge';
		}
		if (hasMove['thunderpunch'] && ability === 'Galvanize') {
			moves[moves.indexOf('thunderpunch')] = 'return';
		}

		item = 'Leftovers';
		if (template.requiredItems) {
			if (template.baseSpecies === 'Arceus' && hasMove['judgment']) {
				// Judgment doesn't change type with Z-Crystals
				item = template.requiredItems[0];
			} else {
				item = template.requiredItems[this.random(template.requiredItems.length)];
			}
		} else if (hasMove['magikarpsrevenge']) {
			// PoTD Magikarp
			item = 'Choice Band';
		} else if (template.species === 'Rotom-Fan') {
			// This is just to amuse Zarel
			item = 'Air Balloon';

		// First, the extra high-priority items
		} else if (template.species === 'Clamperl' && !hasMove['shellsmash']) {
			item = 'Deep Sea Tooth';
		} else if (template.species === 'Cubone' || template.baseSpecies === 'Marowak') {
			item = 'Thick Club';
		} else if (template.species === 'Dedenne') {
			item = 'Petaya Berry';
		} else if (template.species === 'Deoxys-Attack') {
			item = (slot === 0 && hasMove['stealthrock']) ? 'Focus Sash' : 'Life Orb';
		} else if (template.species === 'Farfetch\'d') {
			item = 'Stick';
		} else if (template.baseSpecies === 'Pikachu') {
			item = 'Light Ball';
		} else if (template.species === 'Shedinja' || template.species === 'Smeargle') {
			item = 'Focus Sash';
		} else if (template.species === 'Unfezant' && counter['Physical'] >= 2) {
			item = 'Scope Lens';
		} else if (template.species === 'Unown') {
			item = 'Choice Specs';
		} else if (template.species === 'Wobbuffet') {
			item = hasMove['destinybond'] ? 'Custap Berry' : ['Leftovers', 'Sitrus Berry'][this.random(2)];
		} else if (template.species === 'Raichu-Alola' && hasMove['thunderbolt'] && !teamDetails.zMove && this.random(4) < 1) {
			item = 'Aloraichium Z';
		} else if (ability === 'Imposter') {
			item = 'Choice Scarf';
		} else if (ability === 'Klutz' && hasMove['switcheroo']) {
			// To perma-taunt a Pokemon by giving it Assault Vest
			item = 'Assault Vest';
		} else if (hasMove['conversion']) {
			item = 'Normalium Z';
		} else if (!teamDetails.zMove && (hasMove['fly'] || hasMove['bounce'] && counter.setupType)) {
			item = 'Flyinium Z';
		} else if (hasMove['geomancy']) {
			item = 'Power Herb';
		} else if (hasMove['switcheroo'] || hasMove['trick']) {
			let randomNum = this.random(3);
			if (counter.Physical >= 3 && (template.baseStats.spe < 60 || template.baseStats.spe > 108 || randomNum)) {
				item = 'Choice Band';
			} else if (counter.Special >= 3 && (template.baseStats.spe < 60 || template.baseStats.spe > 108 || randomNum)) {
				item = 'Choice Specs';
			} else {
				item = 'Choice Scarf';
			}
		} else if (template.evos.length) {
			item = (ability === 'Technician' && counter.Physical >= 4) ? 'Choice Band' : 'Eviolite';
		} else if (template.species === 'Latias' || template.species === 'Latios') {
			item = 'Soul Dew';
		} else if (hasMove['bellydrum']) {
			if (ability === 'Gluttony') {
				item = ['Aguav', 'Figy', 'Iapapa', 'Mago', 'Wiki'][this.random(5)] + ' Berry';
			} else if (template.baseStats.spe <= 50 && !teamDetails.zMove && this.random(2)) {
				item = 'Normalium Z';
			} else {
				item = 'Sitrus Berry';
			}
		} else if (hasMove['shellsmash']) {
			item = (ability === 'Solid Rock' && counter['priority']) ? 'Weakness Policy' : 'White Herb';
		} else if (ability === 'Harvest') {
			item = hasMove['rest'] ? 'Lum Berry' : 'Sitrus Berry';
		} else if (ability === 'Magic Guard' || ability === 'Sheer Force') {
			item = hasMove['psychoshift'] ? 'Flame Orb' : 'Life Orb';
		} else if (ability === 'Poison Heal' || ability === 'Toxic Boost') {
			item = 'Toxic Orb';
		} else if (hasMove['rest'] && !hasMove['sleeptalk'] && ability !== 'Natural Cure' && ability !== 'Shed Skin') {
			item = (hasMove['raindance'] && ability === 'Hydration') ? 'Damp Rock' : 'Chesto Berry';
		} else if (hasMove['raindance']) {
			item = (ability === 'Swift Swim' && counter.Status < 2) ? 'Life Orb' : 'Damp Rock';
		} else if (hasMove['sunnyday']) {
			item = (ability === 'Chlorophyll' && counter.Status < 2) ? 'Life Orb' : 'Heat Rock';
		} else if ((hasMove['lightscreen'] && hasMove['reflect']) || hasMove['auroraveil']) {
			item = 'Light Clay';
		} else if ((ability === 'Guts' || hasMove['facade']) && !hasMove['sleeptalk']) {
			item = (hasType['Fire'] || ability === 'Quick Feet') ? 'Toxic Orb' : 'Flame Orb';
		} else if (ability === 'Unburden') {
			if (hasMove['fakeout']) {
				item = 'Normal Gem';
			} else {
				item = 'Sitrus Berry';
			}
		} else if (hasMove['acrobatics']) {
			item = '';

		// Medium priority
		} else if (((ability === 'Speed Boost' && !hasMove['substitute']) || (ability === 'Stance Change')) && counter.Physical + counter.Special > 2) {
			item = 'Life Orb';
		} else if (template.baseStats.spe <= 50 && hasMove['sleeppowder'] && counter.setupType && !teamDetails.zMove) {
			item = 'Grassium Z';
		} else if (counter.Physical >= 4 && !hasMove['bodyslam'] && !hasMove['dragontail'] && !hasMove['fakeout'] && !hasMove['flamecharge'] && !hasMove['rapidspin'] && !hasMove['suckerpunch']) {
			item = template.baseStats.atk >= 100 && template.baseStats.spe >= 60 && template.baseStats.spe <= 108 && !counter['priority'] && this.random(3) ? 'Choice Scarf' : 'Choice Band';
		} else if (counter.Special >= 4 && !hasMove['acidspray'] && !hasMove['chargebeam'] && !hasMove['clearsmog'] && !hasMove['fierydance']) {
			item = template.baseStats.spa >= 100 && template.baseStats.spe >= 60 && template.baseStats.spe <= 108 && !counter['priority'] && this.random(3) ? 'Choice Scarf' : 'Choice Specs';
		} else if (((counter.Physical >= 3 && hasMove['defog']) || (counter.Special >= 3 && hasMove['uturn'])) && template.baseStats.spe >= 60 && template.baseStats.spe <= 108 && !counter['priority'] && this.random(3)) {
			item = 'Choice Scarf';
		} else if (ability === 'Defeatist' || hasMove['eruption'] || hasMove['waterspout']) {
			item = counter.Status <= 1 ? 'Expert Belt' : 'Leftovers';
		} else if (hasMove['reversal'] && hasMove['substitute'] && !teamDetails.zMove) {
			item = 'Fightinium Z';
		} else if ((hasMove['endeavor'] || hasMove['flail'] || hasMove['reversal']) && ability !== 'Sturdy') {
			item = 'Focus Sash';
		} else if (this.getEffectiveness('Ground', template) >= 2 && ability !== 'Levitate' && !hasMove['magnetrise']) {
			item = 'Air Balloon';
		} else if (hasMove['outrage'] && (counter.setupType || ability === 'Multiscale')) {
			item = 'Lum Berry';
		} else if (ability === 'Slow Start' || hasMove['clearsmog'] || hasMove['curse'] || hasMove['detect'] || hasMove['protect'] || hasMove['sleeptalk']) {
			item = 'Leftovers';
		} else if (hasMove['substitute']) {
			item = !counter['drain'] || counter.damagingMoves.length < 2 ? 'Leftovers' : 'Life Orb';
		} else if (ability === 'Iron Barbs' || ability === 'Rough Skin') {
			item = 'Rocky Helmet';
		} else if (counter.Physical + counter.Special >= 4 && template.baseStats.spd >= 65 && template.baseStats.hp + template.baseStats.def + template.baseStats.spd >= 235) {
			item = 'Assault Vest';
		} else if (counter.damagingMoves.length >= 4) {
			item = (!!counter['Normal'] || (hasMove['suckerpunch'] && !hasType['Dark'])) ? 'Life Orb' : 'Expert Belt';
		} else if (counter.damagingMoves.length >= 3 && !!counter['speedsetup'] && template.baseStats.hp + template.baseStats.def + template.baseStats.spd >= 300) {
			item = 'Weakness Policy';
		} else if (counter.damagingMoves.length >= 3 && ability !== 'Sturdy' && !hasMove['clearsmog'] && !hasMove['dragontail'] && !hasMove['foulplay'] && !hasMove['superfang']) {
			item = (template.baseStats.hp + template.baseStats.def + template.baseStats.spd < 285 || !!counter['speedsetup'] || hasMove['trickroom']) ? 'Life Orb' : 'Leftovers';
		} else if (template.species === 'Palkia' && (hasMove['dracometeor'] || hasMove['spacialrend']) && hasMove['hydropump']) {
			item = 'Lustrous Orb';
		} else if (slot === 0 && ability !== 'Regenerator' && ability !== 'Sturdy' && !counter['recoil'] && !counter['recovery'] && template.baseStats.hp + template.baseStats.def + template.baseStats.spd < 285) {
			item = 'Focus Sash';

		// This is the "REALLY can't think of a good item" cutoff
		} else if (ability === 'Super Luck') {
			item = 'Scope Lens';
		} else if (ability === 'Sturdy' && hasMove['explosion'] && !counter['speedsetup']) {
			item = 'Custap Berry';
		} else if (hasType['Poison']) {
			item = 'Black Sludge';
		} else if (ability === 'Gale Wings' && hasMove['bravebird']) {
			item = !teamDetails.zMove ? 'Flyinium Z' : 'Sharp Beak';
		} else if (this.getEffectiveness('Rock', template) >= 1 || hasMove['dragontail']) {
			item = 'Leftovers';
		} else if (this.getImmunity('Ground', template) && this.getEffectiveness('Ground', template) >= 1 && ability !== 'Levitate' && ability !== 'Solid Rock' && !hasMove['magnetrise'] && !hasMove['sleeptalk']) {
			item = 'Air Balloon';
		} else if (counter.Status <= 1 && ability !== 'Sturdy' && !hasMove['rapidspin']) {
			item = 'Life Orb';
		} else {
			item = 'Leftovers';
		}

		// For Trick / Switcheroo
		if (item === 'Leftovers' && hasType['Poison']) {
			item = 'Black Sludge';
		}

		let levelScale = {
			LC: 87,
			'LC Uber': 86,
			NFE: 84,
			PU: 83,
			BL4: 82,
			NU: 81,
			BL3: 80,
			RU: 79,
			BL2: 78,
			UU: 77,
			BL: 76,
			OU: 75,
			Uber: 73,
			AG: 71,
		};
		let customScale = {
			// Banned Abilities
			Gothitelle: 77, Politoed: 79, Wobbuffet: 77,

			// Holistic judgement
			Unown: 100,
		};
		let tier = template.tier;
		if (tier.includes('Unreleased') && baseTemplate.tier === 'Uber') {
			tier = 'Uber';
		}
		if (tier.charAt(0) === '(') {
			tier = tier.slice(1, -1);
		}
		let level = levelScale[tier] || 75;
		if (customScale[template.name]) level = customScale[template.name];

		// Custom level based on moveset
		if (ability === 'Power Construct') level = 73;
		if (hasMove['batonpass'] && counter.setupType && level > 77) level = 77;
		// if (template.name === 'Slurpuff' && !counter.setupType) level = 81;
		// if (template.name === 'Xerneas' && hasMove['geomancy']) level = 71;

		// Prepare optimal HP
		let hp = Math.floor(Math.floor(2 * template.baseStats.hp + ivs.hp + Math.floor(evs.hp / 4) + 100) * level / 100 + 10);
		if (hasMove['substitute'] && (item === 'Sitrus Berry' || (ability === 'Power Construct' && item !== 'Leftovers'))) {
			// Two Substitutes should activate Sitrus Berry or Power Construct
			while (hp % 4 > 0) {
				evs.hp -= 4;
				hp = Math.floor(Math.floor(2 * template.baseStats.hp + ivs.hp + Math.floor(evs.hp / 4) + 100) * level / 100 + 10);
			}
		} else if (hasMove['bellydrum'] && (item === 'Sitrus Berry' || ability === 'Gluttony')) {
			// Belly Drum should activate Sitrus Berry
			if (hp % 2 > 0) evs.hp -= 4;
		} else if (hasMove['substitute'] && hasMove['reversal']) {
			// Reversal users should be able to use four Substitutes
			if (hp % 4 === 0) evs.hp -= 4;
		} else {
			// Maximize number of Stealth Rock switch-ins
			let srWeakness = this.getEffectiveness('Rock', template);
			if (srWeakness > 0 && hp % (4 / srWeakness) === 0) evs.hp -= 4;
		}

		// Minimize confusion damage
		if (!counter['Physical'] && !hasMove['copycat'] && !hasMove['transform']) {
			evs.atk = 0;
			ivs.atk = 0;
		}

		if (hasMove['gyroball'] || hasMove['trickroom']) {
			evs.spe = 0;
			ivs.spe = 0;
		}

		return {
			name: template.baseSpecies,
			species: species,
			moves: moves,
			ability: ability,
			evs: evs,
			ivs: ivs,
			item: item,
			level: level,
			shiny: !this.random(1024),
		};
	}
	randomTeam() {
		let pokemon = [];

		let excludedTiers = {'NFE':1, 'LC Uber':1, 'LC':1};
		let allowedNFE = {'Chansey':1, 'Doublade':1, 'Gligar':1, 'Porygon2':1, 'Scyther':1, 'Togetic':1};

		// For Monotype
		let isMonotype = this.format.id === 'gen7monotyperandombattle';
		let typePool = Object.keys(this.data.TypeChart);
		let type = typePool[this.random(typePool.length)];

		let pokemonPool = [];
		for (let id in this.data.FormatsData) {
			let template = this.getTemplate(id);
			if (isMonotype) {
				let types = template.types;
				if (template.battleOnly) types = this.getTemplate(template.baseSpecies).types;
				if (types.indexOf(type) < 0) continue;
			}
			if (template.gen <= this.gen && !excludedTiers[template.tier] && !template.isMega && !template.isPrimal && !template.isNonstandard && template.randomBattleMoves) {
				pokemonPool.push(id);
			}
		}

		// PotD stuff
		let potd;
		if (global.Config && Config.potd && this.getRuleTable(this.getFormat()).has('potd')) {
			potd = this.getTemplate(Config.potd);
		}

		let typeCount = {};
		let typeComboCount = {};
		let baseFormes = {};
		let uberCount = 0;
		let puCount = 0;
		let teamDetails = {};

		while (pokemonPool.length && pokemon.length < 6) {
			let template = this.getTemplate(this.sampleNoReplace(pokemonPool));
			if (!template.exists) continue;

			// Limit to one of each species (Species Clause)
			if (baseFormes[template.baseSpecies]) continue;

			// Only certain NFE Pokemon are allowed
			if (template.evos.length && !allowedNFE[template.species]) continue;

			let tier = template.tier;
			switch (tier) {
			case 'Uber':
				// Ubers are limited to 2 but have a 20% chance of being added anyway.
				if (uberCount > 1 && this.random(5) >= 1) continue;
				break;
			case 'PU':
				// PUs are limited to 2 but have a 20% chance of being added anyway.
				if (puCount > 1 && this.random(5) >= 1) continue;
				break;
			case 'Unreleased': case 'CAP':
				// Unreleased and CAP have 20% the normal rate
				if (this.random(5) >= 1) continue;
			}

			// Adjust rate for species with multiple formes
			switch (template.baseSpecies) {
			case 'Arceus': case 'Silvally':
				if (this.random(18) >= 1) continue;
				break;
			case 'Pikachu':
				if (this.random(7) >= 1) continue;
				continue;
			case 'Genesect':
				if (this.random(5) >= 1) continue;
				break;
			case 'Castform': case 'Gourgeist': case 'Oricorio':
				if (this.random(4) >= 1) continue;
				break;
			case 'Basculin': case 'Cherrim': case 'Greninja': case 'Hoopa': case 'Meloetta': case 'Meowstic':
				if (this.random(2) >= 1) continue;
				break;
			}

			if (potd && potd.exists) {
				// The Pokemon of the Day belongs in slot 2
				if (pokemon.length === 1) {
					template = potd;
					if (template.species === 'Magikarp') {
						template.randomBattleMoves = ['bounce', 'flail', 'splash', 'magikarpsrevenge'];
					} else if (template.species === 'Delibird') {
						template.randomBattleMoves = ['present', 'bestow'];
					}
				} else if (template.species === potd.species) {
					continue; // No thanks, I've already got one
				}
			}

			let types = template.types;

			if (!isMonotype) {
				// Limit 2 of any type
				let skip = false;
				for (let t = 0; t < types.length; t++) {
					if (typeCount[types[t]] > 1 && this.random(5) >= 1) {
						skip = true;
						break;
					}
				}
				if (skip) continue;
			}

			let set = this[this.format.gameType === 'singles' ? 'randomSet' : 'randomDoublesSet'](template, pokemon.length, teamDetails);

			// Illusion shouldn't be the last Pokemon of the team
			if (set.ability === 'Illusion' && pokemon.length > 4) continue;

			// Pokemon shouldn't have Physical and Special setup on the same set
			let incompatibleMoves = ['bellydrum', 'swordsdance', 'calmmind', 'nastyplot'];
			let intersectMoves = set.moves.filter(move => incompatibleMoves.includes(move));
			if (intersectMoves.length > 1) continue;

			// Limit 1 of any type combination, 2 in monotype
			let typeCombo = types.slice().sort().join();
			if (set.ability === 'Drought' || set.ability === 'Drizzle' || set.ability === 'Sand Stream') {
				// Drought, Drizzle and Sand Stream don't count towards the type combo limit
				typeCombo = set.ability;
				if (typeCombo in typeComboCount) continue;
			} else {
				if (typeComboCount[typeCombo] >= (isMonotype ? 2 : 1)) continue;
			}

			// Okay, the set passes, add it to our team
			pokemon.push(set);

			// Now that our Pokemon has passed all checks, we can increment our counters
			baseFormes[template.baseSpecies] = 1;

			// Increment type counters
			for (let t = 0; t < types.length; t++) {
				if (types[t] in typeCount) {
					typeCount[types[t]]++;
				} else {
					typeCount[types[t]] = 1;
				}
			}
			if (typeCombo in typeComboCount) {
				typeComboCount[typeCombo]++;
			} else {
				typeComboCount[typeCombo] = 1;
			}

			// Increment Uber/PU counters
			if (tier === 'Uber') {
				uberCount++;
			} else if (tier === 'PU') {
				puCount++;
			}

			// Team has Mega/weather/hazards
			let item = this.getItem(set.item);
			if (item.megaStone) teamDetails['megaStone'] = 1;
			if (item.zMove) teamDetails['zMove'] = 1;
			if (set.ability === 'Snow Warning') teamDetails['hail'] = 1;
			if (set.ability === 'Drizzle' || set.moves.includes('raindance')) teamDetails['rain'] = 1;
			if (set.ability === 'Sand Stream') teamDetails['sand'] = 1;
			if (set.moves.includes('stealthrock')) teamDetails['stealthRock'] = 1;
			if (set.moves.includes('toxicspikes')) teamDetails['toxicSpikes'] = 1;
			if (set.moves.includes('defog') || set.moves.includes('rapidspin')) teamDetails['hazardClear'] = 1;
		}
		return pokemon;
	}
	randomDoublesSet(template, slot, teamDetails) {
		let baseTemplate = (template = this.getTemplate(template));
		let species = template.species;

		if (!template.exists || (!template.randomDoubleBattleMoves && !template.randomBattleMoves && !template.learnset)) {
			template = this.getTemplate('unown');

			let err = new Error('Template incompatible with random battles: ' + species);
			require('../crashlogger')(err, 'The doubles randbat set generator');
		}

		if (typeof teamDetails !== 'object') teamDetails = {megaStone: teamDetails};

		if (template.battleOnly) {
			// Only change the species. The template has custom moves, and may have different typing and requirements.
			species = template.baseSpecies;
		}
		let battleForme = this.checkBattleForme(template);
		if (battleForme && (battleForme.isMega ? !teamDetails.megaStone : this.random(2))) {
			template = this.getTemplate(template.otherFormes.length >= 2 ? template.otherFormes[this.random(template.otherFormes.length)] : template.otherFormes[0]);
		}

		let movePool = (template.randomDoubleBattleMoves || template.randomBattleMoves);
		movePool = movePool ? movePool.slice() : Object.keys(template.learnset);

		let moves = [];
		let ability = '';
		let item = '';
		let evs = {
			hp: 85,
			atk: 85,
			def: 85,
			spa: 85,
			spd: 85,
			spe: 85,
		};
		let ivs = {
			hp: 31,
			atk: 31,
			def: 31,
			spa: 31,
			spd: 31,
			spe: 31,
		};
		let hasType = {};
		hasType[template.types[0]] = true;
		if (template.types[1]) {
			hasType[template.types[1]] = true;
		}
		let hasAbility = {};
		hasAbility[template.abilities[0]] = true;
		if (template.abilities[1]) {
			hasAbility[template.abilities[1]] = true;
		}
		if (template.abilities['H']) {
			hasAbility[template.abilities['H']] = true;
		}
		let availableHP = 0;
		for (let i = 0, len = movePool.length; i < len; i++) {
			if (movePool[i].substr(0, 11) === 'hiddenpower') availableHP++;
		}

		// These moves can be used even if we aren't setting up to use them:
		let SetupException = {
			dracometeor:1, leafstorm:1, overheat:1,
			extremespeed:1, suckerpunch:1, superpower:1,
		};
		let counterAbilities = {
			'Adaptability':1, 'Contrary':1, 'Hustle':1, 'Iron Fist':1, 'Skill Link':1,
		};
		// -ate Abilities
		let ateAbilities = {
			'Aerilate':1, 'Pixilate':1, 'Refrigerate':1,
		};

		let hasMove, counter;

		do {
			// Keep track of all moves we have:
			hasMove = {};
			for (let k = 0; k < moves.length; k++) {
				if (moves[k].substr(0, 11) === 'hiddenpower') {
					hasMove['hiddenpower'] = true;
				} else {
					hasMove[moves[k]] = true;
				}
			}

			// Choose next 4 moves from learnset/viable moves and add them to moves list:
			while (moves.length < 4 && movePool.length) {
				let moveid = toId(this.sampleNoReplace(movePool));
				if (moveid.substr(0, 11) === 'hiddenpower') {
					availableHP--;
					if (hasMove['hiddenpower']) continue;
					hasMove['hiddenpower'] = true;
				} else {
					hasMove[moveid] = true;
				}
				moves.push(moveid);
			}

			counter = this.queryMoves(moves, hasType, hasAbility);

			// Iterate through the moves again, this time to cull them:
			for (let k = 0; k < moves.length; k++) {
				let move = this.getMove(moves[k]);
				let moveid = move.id;
				let rejected = false;
				let isSetup = false;

				switch (moveid) {
				// not very useful without their supporting moves
				case 'sleeptalk':
					if (!hasMove['rest']) rejected = true;
					break;
				case 'endure':
					if (!hasMove['flail'] && !hasMove['endeavor'] && !hasMove['reversal']) rejected = true;
					break;
				case 'focuspunch':
					if (hasMove['sleeptalk'] || !hasMove['substitute']) rejected = true;
					break;
				case 'storedpower':
					if (!hasMove['cosmicpower'] && !counter.setupType) rejected = true;
					break;
				case 'batonpass':
					if (!counter.setupType && !hasMove['substitute'] && !hasMove['cosmicpower'] && !counter['speedsetup'] && !hasAbility['Speed Boost']) rejected = true;
					break;

				// we only need to set up once
				case 'swordsdance': case 'dragondance': case 'coil': case 'curse': case 'bulkup': case 'bellydrum':
					if (counter.Physical < 2 && !hasMove['batonpass']) rejected = true;
					if (counter.setupType !== 'Physical' || counter['physicalsetup'] > 1) rejected = true;
					isSetup = true;
					break;
				case 'nastyplot': case 'tailglow': case 'quiverdance': case 'calmmind': case 'geomancy':
					if (counter.Special < 2 && !hasMove['batonpass']) rejected = true;
					if (counter.setupType !== 'Special' || counter['specialsetup'] > 1) rejected = true;
					isSetup = true;
					break;
				case 'shellsmash': case 'growth': case 'workup':
					if (counter.Physical + counter.Special < 2 && !hasMove['batonpass']) rejected = true;
					if (counter.setupType !== 'Mixed' || counter['mixedsetup'] > 1) rejected = true;
					isSetup = true;
					break;

				// bad after setup
				case 'nightshade': case 'seismictoss': case 'superfang':
					if (counter.setupType) rejected = true;
					break;
				case 'uturn': case 'voltswitch':
					if (counter.setupType || hasMove['agility'] || hasMove['rockpolish'] || hasMove['magnetrise']) rejected = true;
					break;
				case 'perishsong':
					if (hasMove['roar'] || hasMove['whirlwind'] || hasMove['haze']) rejected = true;
					if (counter.setupType || hasMove['agility'] || hasMove['rockpolish'] || hasMove['magnetrise']) rejected = true;
					break;
				case 'haze': case 'magiccoat': case 'protect': case 'pursuit': case 'rapidspin': case 'spikes': case 'stealthrock': case 'toxicspikes':
					if (counter.setupType || (hasMove['rest'] && hasMove['sleeptalk'])) rejected = true;
					break;
				case 'trick': case 'switcheroo':
					if (counter.setupType || counter.Physical + counter.Special < 2) rejected = true;
					if ((hasMove['rest'] && hasMove['sleeptalk']) || hasMove['trickroom'] || hasMove['reflect'] || hasMove['lightscreen'] || hasMove['acrobatics']) rejected = true;
					break;
				case 'circlethrow': case 'dragontail':
					if (hasMove['agility'] || hasMove['rockpolish']) rejected = true;
					if (hasMove['encore'] || hasMove['roar'] || hasMove['whirlwind']) rejected = true;
					break;

				// bit redundant to have both
				// Attacks:
				case 'flamethrower': case 'fierydance':
					if (hasMove['heatwave'] || hasMove['overheat'] || hasMove['fireblast'] || hasMove['blueflare']) rejected = true;
					break;
				case 'overheat':
					if (counter.setupType === 'Special' || hasMove['fireblast']) rejected = true;
					break;
				case 'icebeam':
					if (hasMove['blizzard'] || hasMove['freezedry']) rejected = true;
					break;
				case 'iceshard':
					if (hasMove['freezedry']) rejected = true;
					break;
				case 'aquatail': case 'hydropump':
					if (hasMove['muddywater'] || hasMove['razorshell'] || hasMove['scald'] || hasMove['waterfall']) rejected = true;
					break;
				case 'surf':
					if (hasMove['hydropump'] || hasMove['muddywater'] || hasMove['scald']) rejected = true;
					break;
				case 'airslash':
					if (hasMove['hurricane']) rejected = true;
					break;
				case 'acrobatics': case 'pluck': case 'drillpeck':
					if (hasMove['bravebird']) rejected = true;
					break;
				case 'lunge':
					if (hasMove['leechlife']) rejected = true;
					break;
				case 'solarbeam':
					if ((!hasMove['sunnyday'] && !hasAbility['Drought']) || hasMove['gigadrain'] || hasMove['leafstorm']) rejected = true;
					break;
				case 'gigadrain':
					if ((!counter.setupType && hasMove['leafstorm']) || hasMove['petaldance']) rejected = true;
					break;
				case 'leafstorm':
					if (counter.setupType && hasMove['gigadrain']) rejected = true;
					break;
				case 'seedbomb': case 'woodhammer':
					if (hasMove['gigadrain']) rejected = true;
					break;
				case 'weatherball':
					if (!hasMove['sunnyday']) rejected = true;
					break;
				case 'firepunch':
					if (hasMove['flareblitz'] || hasMove['fireblast']) rejected = true;
					break;
				case 'crosschop': case 'highjumpkick':
					if (hasMove['closecombat']) rejected = true;
					break;
				case 'drainpunch':
					if (hasMove['closecombat'] || hasMove['crosschop']) rejected = true;
					break;
				case 'machpunch':
					if (hasType['Fighting'] && counter.stab < 2 && !hasAbility['Technician']) rejected = true;
					break;
				case 'thunder':
					if (hasMove['thunderbolt']) rejected = true;
					break;
				case 'thunderbolt': case 'electroweb':
					if (hasMove['discharge']) rejected = true;
					break;
				case 'stoneedge':
					if (hasMove['rockslide'] || hasMove['headsmash'] || hasMove['rockblast']) rejected = true;
					break;
				case 'headsmash':
					if (hasMove['rockslide']) rejected = true;
					break;
				case 'bonemerang': case 'earthpower':
					if (hasMove['earthquake']) rejected = true;
					break;
				case 'outrage':
					if (hasMove['dragonclaw'] || hasMove['dragontail']) rejected = true;
					break;
				case 'ancientpower':
					if (hasMove['paleowave']) rejected = true;
					break;
				case 'dragonpulse':
					if (hasMove['dracometeor']) rejected = true;
					break;
				case 'moonblast':
					if (hasMove['dazzlinggleam']) rejected = true;
					break;
				case 'acidspray':
					if (hasMove['sludgebomb']) rejected = true;
					break;
				case 'return':
					if (hasMove['bodyslam'] || hasMove['facade'] || hasMove['doubleedge'] || hasMove['tailslap'] || hasMove['doublehit']) rejected = true;
					break;
				case 'poisonjab':
					if (hasMove['gunkshot']) rejected = true;
					break;
				case 'psychic':
					if (hasMove['psyshock'] || hasMove['hyperspacehole']) rejected = true;
					break;
				case 'fusionbolt':
					if (counter.setupType && hasMove['boltstrike']) rejected = true;
					break;
				case 'boltstrike':
					if (!counter.setupType && hasMove['fusionbolt']) rejected = true;
					break;
				case 'darkpulse':
					if (hasMove['crunch'] && counter.setupType !== 'Special') rejected = true;
					break;
				case 'quickattack':
					if (hasMove['feint']) rejected = true;
					break;
				case 'bulletpunch':
					if (hasType['Steel'] && counter.stab < 2 && !hasAbility['Technician']) rejected = true;
					break;
				case 'flashcannon':
					if (hasMove['ironhead']) rejected = true;
					break;
				case 'wideguard':
					if (hasMove['protect']) rejected = true;
					break;
				case 'powersplit':
					if (hasMove['guardsplit']) rejected = true;
					break;

				// Status:
				case 'rest':
					if (hasMove['painsplit'] || hasMove['wish'] || hasMove['recover'] || hasMove['moonlight'] || hasMove['synthesis']) rejected = true;
					break;
				case 'softboiled': case 'roost':
					if (hasMove['wish'] || hasMove['recover']) rejected = true;
					break;
				case 'roar':
					// Whirlwind outclasses Roar because Soundproof
					if (hasMove['whirlwind'] || hasMove['dragontail'] || hasMove['haze'] || hasMove['circlethrow']) rejected = true;
					break;
				case 'substitute':
					if (hasMove['uturn'] || hasMove['voltswitch'] || hasMove['pursuit']) rejected = true;
					break;
				case 'fakeout':
					if (hasMove['trick'] || hasMove['switcheroo']) rejected = true;
					break;
				case 'feint':
					if (hasMove['fakeout']) rejected = true;
					break;
				case 'encore':
					if (hasMove['rest'] && hasMove['sleeptalk']) rejected = true;
					if (hasMove['whirlwind'] || hasMove['dragontail'] || hasMove['roar'] || hasMove['circlethrow']) rejected = true;
					break;
				case 'suckerpunch':
					if (hasMove['rest'] && hasMove['sleeptalk']) rejected = true;
					break;
				case 'cottonguard':
					if (hasMove['reflect']) rejected = true;
					break;
				case 'lightscreen':
					if (hasMove['calmmind']) rejected = true;
					break;
				case 'rockpolish': case 'agility': case 'autotomize':
					if (!counter.setupType && !hasMove['batonpass'] && hasMove['thunderwave']) rejected = true;
					if ((hasMove['stealthrock'] || hasMove['spikes'] || hasMove['toxicspikes']) && !hasMove['batonpass']) rejected = true;
					break;
				case 'thunderwave':
					if (counter.setupType && (hasMove['rockpolish'] || hasMove['agility'])) rejected = true;
					if (hasMove['discharge'] || hasMove['trickroom']) rejected = true;
					if (hasMove['rest'] && hasMove['sleeptalk']) rejected = true;
					if (hasMove['yawn'] || hasMove['spore'] || hasMove['sleeppowder']) rejected = true;
					break;
				case 'lavaplume':
					if (hasMove['willowisp']) rejected = true;
					break;
				case 'trickroom':
					if (hasMove['rockpolish'] || hasMove['agility'] || hasMove['icywind']) rejected = true;
					break;
				case 'willowisp':
					if (hasMove['scald'] || hasMove['yawn'] || hasMove['spore'] || hasMove['sleeppowder']) rejected = true;
					break;
				case 'toxic':
					if (hasMove['thunderwave'] || hasMove['willowisp'] || hasMove['scald'] || hasMove['yawn'] || hasMove['spore'] || hasMove['sleeppowder']) rejected = true;
					break;

				// Z-status
				case 'hypnosis':
					if ((teamDetails.zMove || !counter.setupType) && template.baseStats.spe < 100) rejected = true;
					break;
				}

				// Increased/decreased priority moves unneeded with moves that boost only speed
				if (move.priority !== 0 && (hasMove['rockpolish'] || hasMove['agility'])) {
					rejected = true;
				}

				if (move.category === 'Special' && counter.setupType === 'Physical' && !SetupException[moveid]) {
					rejected = true;
				}
				if (move.category === 'Physical' && (counter.setupType === 'Special' || hasMove['acidspray']) && !SetupException[moveid]) {
					rejected = true;
				}

				// This move doesn't satisfy our setup requirements:
				if (counter.setupType === 'Physical' && move.category !== 'Physical' && counter['Physical'] < 2) {
					rejected = true;
				}
				if (counter.setupType === 'Special' && move.category !== 'Special' && counter['Special'] < 2) {
					rejected = true;
				}

				// Hidden Power isn't good enough
				if (counter.setupType === 'Special' && moveid === 'hiddenpower' && counter['Special'] <= 2 && (!hasMove['shadowball'] || move.type !== 'Fighting')) {
					rejected = true;
				}

				// Pokemon should have moves that benefit their Ability/Type/Weather, as well as moves required by its forme
				if ((hasType['Bug'] && !hasMove['batonpass'] && (movePool.includes('megahorn') || movePool.includes('pinmissile') || (hasType['Flying'] && !hasMove['hurricane'] && movePool.includes('bugbuzz')))) ||
					(hasType['Dark'] && hasMove['suckerpunch'] && counter.stab < template.types.length) ||
					(hasType['Dragon'] && !counter['Dragon'] && !hasAbility['Aerilate'] && !hasAbility['Pixilate'] && !hasMove['rest'] && !hasMove['sleeptalk']) ||
					(hasType['Electric'] && !counter['Electric']) ||
					(hasType['Fighting'] && !counter['Fighting'] && (counter.setupType || !counter['Status'])) ||
					(hasType['Fire'] && !counter['Fire']) ||
					(hasType['Ground'] && !counter['Ground']) ||
					(hasType['Ice'] && !counter['Ice'] && !hasAbility['Refrigerate']) ||
					(hasType['Psychic'] && !!counter['Psychic'] && !hasType['Flying'] && !hasAbility['Pixilate'] && template.types.length > 1 && counter.stab < 2) ||
					(hasType['Water'] && !counter['Water'] && (!hasType['Ice'] || !counter['Ice']) && !hasAbility['Protean']) ||
					((hasAbility['Adaptability'] && !counter.setupType && template.types.length > 1 && (!counter[template.types[0]] || !counter[template.types[1]])) ||
					((hasAbility['Aerilate'] || hasAbility['Pixilate'] || hasAbility['Refrigerate']) && !counter['Normal']) ||
					(hasAbility['Contrary'] && !counter['contrary'] && template.species !== 'Shuckle') ||
					(hasAbility['Dark Aura'] && !counter['Dark']) ||
					(hasAbility['Electric Surge'] && !counter['Electric']) ||
					(hasAbility['Gale Wings'] && !counter['Flying']) ||
					(hasAbility['Grassy Surge'] && !counter['Grass']) ||
					(hasAbility['Guts'] && hasType['Normal'] && movePool.includes('facade')) ||
					(hasAbility['Psychic Surge'] && !counter['Psychic']) ||
					(hasAbility['Slow Start'] && movePool.includes('substitute')) ||
					(hasAbility['Stance Change'] && !counter.setupType && movePool.includes('kingsshield')) ||
					(hasAbility['Water Bubble'] && !counter['Water']) ||
					(counter['defensesetup'] && !counter.recovery && !hasMove['rest']) ||
					(movePool.includes('technoblast') || template.requiredMove && movePool.includes(toId(template.requiredMove)))) &&
					(counter['physicalsetup'] + counter['specialsetup'] < 2 && (!counter.setupType || counter.setupType === 'Mixed' || (move.category !== counter.setupType && move.category !== 'Status') || counter[counter.setupType] + counter.Status > 3))) {
					// Reject Status or non-STAB
					if (!isSetup && !move.weather && moveid !== 'judgment' && moveid !== 'rest' && moveid !== 'sleeptalk') {
						if (move.category === 'Status' || !hasType[move.type] || (move.basePower && move.basePower < 40 && !move.multihit)) rejected = true;
					}
				}

				// Remove rejected moves from the move list.
				if (rejected && (movePool.length - availableHP || availableHP && (moveid === 'hiddenpower' || !hasMove['hiddenpower']))) {
					moves.splice(k, 1);
					break;
				}
			}
			if (moves.length === 4 && !counter.stab && !hasMove['metalburst'] && (counter['physicalpool'] || counter['specialpool'])) {
				// Move post-processing:
				if (counter.damagingMoves.length === 0) {
					// A set shouldn't have no attacking moves
					moves.splice(this.random(moves.length), 1);
				} else if (counter.damagingMoves.length === 1) {
					// In most cases, a set shouldn't have no STAB
					let damagingid = counter.damagingMoves[0].id;
					if (movePool.length - availableHP || availableHP && (damagingid === 'hiddenpower' || !hasMove['hiddenpower'])) {
						let replace = false;
						if (!counter.damagingMoves[0].damage && template.species !== 'Porygon2') {
							let damagingType = counter.damagingMoves[0].type;
							if (damagingType === 'Fairy') {
								// Mono-Fairy is acceptable for Psychic types
								if (counter.setupType !== 'Special' || template.types.length > 1 || !hasType['Psychic']) replace = true;
							} else {
								replace = true;
							}
						}
						if (replace) moves.splice(counter.damagingMoveIndex[damagingid], 1);
					}
				} else if (!counter.damagingMoves[0].damage && !counter.damagingMoves[1].damage && template.species !== 'Porygon2') {
					// If you have three or more attacks, and none of them are STAB, reject one of them at random.
					let rejectableMoves = [];
					let baseDiff = movePool.length - availableHP;
					for (let l = 0; l < counter.damagingMoves.length; l++) {
						if (counter.damagingMoves[l].id === 'technoblast') continue;
						if (baseDiff || availableHP && (!hasMove['hiddenpower'] || counter.damagingMoves[l].id === 'hiddenpower')) {
							rejectableMoves.push(counter.damagingMoveIndex[counter.damagingMoves[l].id]);
						}
					}
					if (rejectableMoves.length) {
						moves.splice(rejectableMoves[this.random(rejectableMoves.length)], 1);
					}
				}
			}
		} while (moves.length < 4 && movePool.length);

		// any moveset modification goes here
		//moves[0] = 'safeguard';
		let changedMove = false;
		if (template.requiredMove && !hasMove[toId(template.requiredMove)]) {
			delete hasMove[this.getMove(moves[3]).id];
			moves[3] = toId(template.requiredMove);
			hasMove[toId(template.requiredMove)] = true;
			changedMove = true;
		}

		// Re-query in case a moveset modification occurred
		if (changedMove) counter = this.queryMoves(moves, hasType, hasAbility);

		let abilities = Object.values(baseTemplate.abilities);
		abilities.sort((a, b) => this.getAbility(b).rating - this.getAbility(a).rating);
		let ability0 = this.getAbility(abilities[0]);
		let ability1 = this.getAbility(abilities[1]);
		let ability2 = this.getAbility(abilities[2]);
		ability = ability0.name;
		if (abilities[1]) {
			if (abilities[2] && ability2.rating === ability1.rating) {
				if (this.random(2)) ability1 = ability2;
			}
			if (ability0.rating <= ability1.rating) {
				if (this.random(2)) ability = ability1.name;
			} else if (ability0.rating - 0.6 <= ability1.rating) {
				if (!this.random(3)) ability = ability1.name;
			}

			let rejectAbility = false;
			if (ability in counterAbilities) {
				rejectAbility = !counter[toId(ability)];
			} else if (ability in ateAbilities) {
				rejectAbility = !counter['Normal'];
			} else if (ability === 'Blaze') {
				rejectAbility = !counter['Fire'];
			} else if (ability === 'Chlorophyll') {
				rejectAbility = !hasMove['sunnyday'];
			} else if (ability === 'Compound Eyes' || ability === 'No Guard') {
				rejectAbility = !counter['inaccurate'];
			} else if (ability === 'Defiant' || ability === 'Moxie') {
				rejectAbility = !counter['Physical'] && !hasMove['batonpass'];
			} else if (ability === 'Limber') {
				rejectAbility = template.types.includes('Electric');
			} else if (ability === 'Lightning Rod') {
				rejectAbility = template.types.includes('Ground');
			} else if (ability === 'Liquid Voice') {
				rejectAbility = !hasMove['hypervoice'];
			} else if (ability === 'Moody') {
				rejectAbility = template.id !== 'bidoof';
			} else if (ability === 'Overgrow') {
				rejectAbility = !counter['Grass'];
			} else if (ability === 'Poison Heal') {
				rejectAbility = abilities.includes('Technician') && !!counter['technician'];
			} else if (ability === 'Prankster') {
				rejectAbility = !counter['Status'];
			} else if (ability === 'Quick Feet') {
				rejectAbility = hasMove['bellydrum'] && abilities.includes('Gluttony');
			} else if (ability === 'Reckless' || ability === 'Rock Head') {
				rejectAbility = !counter['recoil'];
			} else if (ability === 'Serene Grace') {
				rejectAbility = !counter['serenegrace'] || template.id === 'chansey' || template.id === 'blissey';
			} else if (ability === 'Sheer Force') {
				rejectAbility = !counter['sheerforce'] || hasMove['fakeout'] || (abilities.includes('Iron Fist') && counter['sheerforce'] < 2 && counter['ironfist'] > counter['sheerforce']);
			} else if (ability === 'Simple') {
				rejectAbility = !counter.setupType && !hasMove['cosmicpower'] && !hasMove['flamecharge'];
			} else if (ability === 'Snow Cloak') {
				rejectAbility = !teamDetails['hail'];
			} else if (ability === 'Solar Power') {
				rejectAbility = !counter['Special'] || template.isMega;
			} else if (ability === 'Strong Jaw') {
				rejectAbility = !counter['bite'];
			} else if (ability === 'Sturdy') {
				rejectAbility = !!counter['recoil'] && !counter['recovery'];
			} else if (ability === 'Swift Swim') {
				rejectAbility = !hasMove['raindance'] && !teamDetails['rain'];
			} else if (ability === 'Swarm') {
				rejectAbility = !counter['Bug'];
			} else if (ability === 'Synchronize') {
				rejectAbility = counter.Status < 2;
			} else if (ability === 'Technician') {
				rejectAbility = !counter['technician'] || (abilities.includes('Skill Link') && counter['skilllink'] >= counter['technician']);
			} else if (ability === 'Tinted Lens') {
				rejectAbility = counter['damage'] >= counter.damagingMoves.length;
			} else if (ability === 'Torrent') {
				rejectAbility = !counter['Water'];
			} else if (ability === 'Unburden') {
				rejectAbility = template.baseStats.spe > 120 || (template.id === 'slurpuff' && !counter.setupType);
			} else if (ability === 'Water Absorb') {
				rejectAbility = abilities.includes('Volt Absorb') || (abilities.includes('Water Bubble') && counter['Water']);
			}

			if (rejectAbility) {
				if (ability === ability1.name) { // or not
					ability = ability0.name;
				} else if (ability1.rating > 0) { // only switch if the alternative doesn't suck
					ability = ability1.name;
				}
			}
			if (abilities.includes('Chlorophyll') && ability !== 'Solar Power') {
				ability = 'Chlorophyll';
			}
			if (abilities.includes('Guts') && ability !== 'Quick Feet' && hasMove['facade']) {
				ability = 'Guts';
			}
			if (abilities.includes('Intimidate') || template.id === 'mawilemega') {
				ability = 'Intimidate';
			}
			if (abilities.includes('Liquid Voice') && hasMove['hypervoice']) {
				ability = 'Liquid Voice';
			}
			if (abilities.includes('Swift Swim') && hasMove['raindance']) {
				ability = 'Swift Swim';
			}

			if (template.id === 'ambipom' && !counter['technician']) {
				// If it doesn't qualify for Technician, Skill Link is useless on it
				// Might as well give it Pickup just in case
				ability = 'Pickup';
			} else if (template.id === 'aurorus' && ability === 'Snow Warning' && hasMove['hypervoice']) {
				for (let i = 0; i < moves.length; i++) {
					if (moves[i] === 'hypervoice') {
						moves[i] = 'blizzard';
						counter['Normal'] = 0;
						break;
					}
				}
			} else if (template.baseSpecies === 'Basculin') {
				ability = 'Adaptability';
			} else if (template.id === 'gligar') {
				ability = 'Immunity';
			} else if (template.id === 'lilligant' && hasMove['petaldance']) {
				ability = 'Own Tempo';
			} else if (template.id === 'rampardos' && !hasMove['headsmash']) {
				ability = 'Sheer Force';
			} else if (template.id === 'rhyperior') {
				ability = 'Solid Rock';
			} else if (template.id === 'unfezant') {
				ability = 'Super Luck';
			} else if (template.id === 'venusaurmega') {
				ability = 'Chlorophyll';
			}
		}

		// check IVs/EVs for Gyro Ball and TR
		if (hasMove['gyroball'] || hasMove['trickroom']) {
			ivs.spe = 0;
			evs.spe = 0;
		}

		item = 'Sitrus Berry';
		// First, the extra high-priority items
		if (template.requiredItems) {
			if (template.baseSpecies === 'Arceus' && hasMove['judgment'] && !teamDetails.zMove) {
				// Judgment doesn't change type with Z-Crystals
				item = template.requiredItems[0];
			} else {
				item = template.requiredItems[this.random(template.requiredItems.length)];
			}
		} else if (ability === 'Imposter') {
			item = 'Choice Scarf';
		} else if (ability === 'Wonder Guard') {
			item = 'Focus Sash';
		} else if (template.species === 'Unown') {
			item = 'Choice Specs';
		} else if (hasMove['trick'] || hasMove['switcheroo']) {
			let randomNum = this.random(2);
			if (counter.Physical >= 3 && (template.baseStats.spe >= 95 || randomNum)) {
				item = 'Choice Band';
			} else if (counter.Special >= 3 && (template.baseStats.spe >= 95 || randomNum)) {
				item = 'Choice Specs';
			} else {
				item = 'Choice Scarf';
			}
		} else if (ability === 'Gluttony' || ability === 'Schooling') {
			item = ['Aguav', 'Figy', 'Iapapa', 'Mago', 'Wiki'][this.random(5)] + ' Berry';
		} else if (hasMove['bellydrum']) {
			if (template.baseStats.spe <= 50 && !teamDetails.zMove && this.random(2)) {
				item = 'Normalium Z';
			} else {
				item = 'Sitrus Berry';
			}
		} else if (hasMove['hypnosis'] && (!teamDetails.zMove && counter.setupType && template.baseStats.spe < 100)) {
			item = 'Psychium Z';
		} else if (hasMove['rest'] && !hasMove['sleeptalk'] && ability !== 'Natural Cure' && ability !== 'Shed Skin') {
			item = 'Chesto Berry';
		} else if (hasMove['naturalgift']) {
			item = 'Liechi Berry';
		} else if (hasMove['geomancy']) {
			item = 'Power Herb';
		} else if (ability === 'Harvest') {
			item = 'Sitrus Berry';
		} else if (template.species === 'Cubone' || template.baseSpecies === 'Marowak') {
			item = 'Thick Club';
		} else if (template.baseSpecies === 'Pikachu') {
			item = 'Light Ball';
		} else if (template.species === 'Clamperl') {
			item = 'Deep Sea Tooth';
		} else if (template.species === 'Spiritomb') {
			item = 'Leftovers';
		} else if (template.species === 'Scrafty' && counter['Status'] === 0) {
			item = 'Assault Vest';
		} else if (template.species === 'Farfetch\'d') {
			item = 'Stick';
		} else if (template.species === 'Amoonguss') {
			item = 'Black Sludge';
		} else if (template.species === 'Dedenne') {
			item = 'Petaya Berry';
		} else if (template.species === 'Wobbuffet') {
			item = hasMove['destinybond'] ? 'Custap Berry' : 'Sitrus Berry';
		} else if (template.species === 'Raichu-Alola' && hasMove['thunderbolt'] && !teamDetails.zMove && this.random(4) < 1) {
			item = 'Aloraichium Z';
		} else if (hasMove['focusenergy'] || (template.species === 'Unfezant' && counter['Physical'] >= 2)) {
			item = 'Scope Lens';
		} else if (template.evos.length) {
			item = 'Eviolite';
		} else if ((hasMove['reflect'] && hasMove['lightscreen']) || hasMove['auroraveil']) {
			item = 'Light Clay';
		} else if (hasMove['shellsmash']) {
			item = (ability === 'Solid Rock' && counter['priority']) ? 'Weakness Policy' : 'White Herb';
		} else if (hasMove['facade'] || ability === 'Poison Heal' || ability === 'Toxic Boost') {
			item = 'Toxic Orb';
		} else if (hasMove['raindance']) {
			item = 'Damp Rock';
		} else if (hasMove['sunnyday']) {
			item = 'Heat Rock';
		} else if (hasMove['sandstorm']) {
			item = 'Smooth Rock';
		} else if (hasMove['hail']) {
			item = 'Icy Rock';
		} else if (ability === 'Magic Guard' && hasMove['psychoshift']) {
			item = 'Flame Orb';
		} else if (ability === 'Sheer Force' || ability === 'Magic Guard') {
			item = 'Life Orb';
		} else if (ability === 'Unburden') {
			if (hasMove['fakeout']) {
				item = 'Normal Gem';
			} else {
				item = 'Sitrus Berry';
			}
		} else if (hasMove['acrobatics']) {
			item = '';

		// medium priority
		} else if (ability === 'Guts') {
			item = hasType['Fire'] ? 'Toxic Orb' : 'Flame Orb';
		} else if (ability === 'Marvel Scale') {
			item = 'Flame Orb';
		} else if (counter.Physical >= 4 && template.baseStats.spe > 55 && !hasMove['fakeout'] && !hasMove['flamecharge'] && !hasMove['rapidspin'] && !hasMove['suckerpunch'] && ability !== 'Sturdy' && ability !== 'Multiscale') {
			item = 'Life Orb';
		} else if (counter.Special >= 4 && template.baseStats.spe > 55 && !hasMove['eruption'] && !hasMove['waterspout'] && ability !== 'Sturdy') {
			item = 'Life Orb';
		} else if (this.getImmunity('Ground', template) && this.getEffectiveness('Ground', template) >= 2 && ability !== 'Levitate' && !hasMove['magnetrise']) {
			item = 'Air Balloon';
		} else if (this.getEffectiveness('Ice', template) >= 2) {
			item = 'Yache Berry';
		} else if (this.getEffectiveness('Rock', template) >= 2) {
			item = 'Charti Berry';
		} else if (this.getEffectiveness('Fire', template) >= 2) {
			item = 'Occa Berry';
		} else if (this.getImmunity('Fighting', template) && this.getEffectiveness('Fighting', template) >= 2) {
			item = 'Chople Berry';
		} else if (ability === 'Iron Barbs' || ability === 'Rough Skin') {
			item = 'Rocky Helmet';
		} else if (counter.Physical + counter.Special >= 4 && ability === 'Regenerator' && template.baseStats[counter.Special >= 2 ? 'atk' : 'spa'] > 99 && template.baseStats.spe <= 80) {
			item = 'Assault Vest';
		} else if ((template.baseStats.hp + 75) * (template.baseStats.def + template.baseStats.spd + 175) > 60000 || template.species === 'Skarmory' || template.species === 'Forretress') {
			// Skarmory and Forretress get exceptions for their typing
			item = 'Sitrus Berry';
		} else if (counter.Physical + counter.Special >= 3 && counter.setupType && ability !== 'Sturdy' && ability !== 'Multiscale') {
			item = 'Life Orb';
		} else if (counter.Special >= 3 && counter.setupType && ability !== 'Sturdy') {
			item = 'Life Orb';
		} else if (counter.Physical + counter.Special >= 4 && template.baseStats.def + template.baseStats.spd > 179) {
			item = 'Assault Vest';
		} else if (counter.damagingMoves.length >= 3 && !!counter['speedsetup'] && template.baseStats.hp + template.baseStats.def + template.baseStats.spd >= 300) {
			item = 'Weakness Policy';
		} else if (counter.Physical + counter.Special >= 4) {
			item = 'Expert Belt';
		} else if (hasMove['outrage']) {
			item = 'Lum Berry';
		} else if (hasMove['substitute'] || hasMove['detect'] || hasMove['protect'] || ability === 'Moody') {
			item = 'Leftovers';
		} else if (this.getImmunity('Ground', template) && this.getEffectiveness('Ground', template) >= 1 && ability !== 'Levitate' && !hasMove['magnetrise']) {
			item = 'Air Balloon';
		} else if (this.getEffectiveness('Ice', template) >= 1) {
			item = 'Yache Berry';

		// this is the "REALLY can't think of a good item" cutoff
		} else if (counter.Physical + counter.Special >= 2 && template.baseStats.hp + template.baseStats.def + template.baseStats.spd > 315) {
			item = 'Weakness Policy';
		} else if (ability === 'Sturdy' && hasMove['explosion'] && !counter['speedsetup']) {
			item = 'Custap Berry';
		} else if (ability === 'Super Luck') {
			item = 'Scope Lens';
		} else if (ability === 'Gale Wings' && hasMove['bravebird']) {
			item = !teamDetails.zMove ? 'Flyinium Z' : 'Sharp Beak';
		} else if (hasType['Poison']) {
			item = 'Black Sludge';
		} else if (counter.Status <= 1 && ability !== 'Sturdy' && ability !== 'Multiscale') {
			item = 'Life Orb';
		} else {
			item = 'Sitrus Berry';
		}

		// For Trick / Switcheroo
		if (item === 'Leftovers' && hasType['Poison']) {
			item = 'Black Sludge';
		}

		// We choose level based on BST. Min level is 70, max level is 99. 600+ BST is 70, less than 300 is 99. Calculate with those values.
		// Every 10.34 BST adds a level from 70 up to 99. Results are floored. Uses the Mega's stats if holding a Mega Stone
		let baseStats = template.baseStats;
		// If Wishiwashi, use the school-forme's much higher stats
		if (template.baseSpecies === 'Wishiwashi') baseStats = Dex.getTemplate('wishiwashischool').baseStats;

		let bst = baseStats.hp + baseStats.atk + baseStats.def + baseStats.spa + baseStats.spd + baseStats.spe;
		// Adjust levels of mons based on abilities (Pure Power, Sheer Force, etc.) and also Eviolite
		// For the stat boosted, treat the Pokemon's base stat as if it were multiplied by the boost. (Actual effective base stats are higher.)
		let templateAbility = (baseTemplate === template ? ability : template.abilities[0]);
		if (templateAbility === 'Huge Power' || templateAbility === 'Pure Power') {
			bst += baseStats.atk;
		} else if (templateAbility === 'Parental Bond') {
			bst += 0.25 * (counter.Physical > counter.Special ? baseStats.atk : baseStats.spa);
		} else if (templateAbility === 'Protean') {
			bst += 0.3 * (counter.Physical > counter.Special ? baseStats.atk : baseStats.spa);
		} else if (templateAbility === 'Fur Coat') {
			bst += baseStats.def;
		} else if (templateAbility === 'Slow Start') {
			bst -= baseStats.atk / 2 + baseStats.spe / 2;
		} else if (templateAbility === 'Truant') {
			bst *= 2 / 3;
		}
		if (item === 'Eviolite') {
			bst += 0.5 * (baseStats.def + baseStats.spd);
		}
		let level = 70 + Math.floor(((600 - this.clampIntRange(bst, 300, 600)) / 10.34));

		// Prepare optimal HP
		let hp = Math.floor(Math.floor(2 * template.baseStats.hp + ivs.hp + Math.floor(evs.hp / 4) + 100) * level / 100 + 10);
		if (hasMove['substitute'] && (item === 'Sitrus Berry' || (ability === 'Power Construct' && item !== 'Leftovers'))) {
			// Two Substitutes should activate Sitrus Berry or Power Construct
			while (hp % 4 > 0) {
				evs.hp -= 4;
				hp = Math.floor(Math.floor(2 * template.baseStats.hp + ivs.hp + Math.floor(evs.hp / 4) + 100) * level / 100 + 10);
			}
		} else if (hasMove['bellydrum'] && (item === 'Sitrus Berry' || ability === 'Gluttony')) {
			// Belly Drum should activate Sitrus Berry
			if (hp % 2 > 0) evs.hp -= 4;
		} else if (hasMove['substitute'] && hasMove['reversal']) {
			// Reversal users should be able to use four Substitutes
			if (hp % 4 === 0) evs.hp -= 4;
		}

		// Minimize unused attack stats
		if (!counter['Physical'] && !hasMove['copycat'] && !hasMove['transform'] && !hasMove['mirrormove']) {
			evs.atk = 0;
			ivs.atk = 0;
		}
		if (!counter['Special'] && !hasMove['copycat'] && !hasMove['transform'] && !hasMove['mirrormove']) {
			evs.spa = 0;
			ivs.spa = 0;
		}

		return {
			name: template.baseSpecies,
			species: species,
			moves: moves,
			ability: ability,
			evs: evs,
			ivs: ivs,
			item: item,
			level: level,
			shiny: !this.random(template.id === 'missingno' ? 4 : 1024),
		};
	}
	randomFactorySet(template, slot, teamData, tier) {
		let speciesId = toId(template.species);
		// let flags = this.randomFactorySets[tier][speciesId].flags;
		let setList = this.randomFactorySets[tier][speciesId].sets;
		let effectivePool, priorityPool;

		let itemsMax = {'choicespecs':1, 'choiceband':1, 'choicescarf':1};
		let movesMax = {'rapidspin':1, 'batonpass':1, 'stealthrock':1, 'defog':1, 'spikes':1, 'toxicspikes':1};
		let requiredMoves = {'stealthrock': 'hazardSet', 'rapidspin': 'hazardClear', 'defog': 'hazardClear'};
		let weatherAbilitiesRequire = {
			'hydration': 'raindance', 'swiftswim': 'raindance',
			'leafguard': 'sunnyday', 'solarpower': 'sunnyday', 'chlorophyll': 'sunnyday',
			'sandforce': 'sandstorm', 'sandrush': 'sandstorm', 'sandveil': 'sandstorm',
			'snowcloak': 'hail',
		};
		let weatherAbilitiesSet = {'drizzle':1, 'drought':1, 'snowwarning':1, 'sandstream':1};

		// Build a pool of eligible sets, given the team partners
		// Also keep track of sets with moves the team requires
		effectivePool = [];
		priorityPool = [];
		for (let i = 0, l = setList.length; i < l; i++) {
			let curSet = setList[i];
			let itemData = this.getItem(curSet.item);
			if (teamData.megaCount > 0 && itemData.megaStone) continue; // reject 2+ mega stones
			if (itemsMax[itemData.id] && teamData.has[itemData.id] >= itemsMax[itemData.id]) continue;

			let abilityData = this.getAbility(curSet.ability);
			if (weatherAbilitiesRequire[abilityData.id] && teamData.weather !== weatherAbilitiesRequire[abilityData.id]) continue;
			if (teamData.weather && weatherAbilitiesSet[abilityData.id]) continue; // reject 2+ weather setters

			let reject = false;
			let hasRequiredMove = false;
			let curSetVariants = [];
			for (let j = 0, m = curSet.moves.length; j < m; j++) {
				let variantIndex = this.random(curSet.moves[j].length);
				let moveId = toId(curSet.moves[j][variantIndex]);
				if (movesMax[moveId] && teamData.has[moveId] >= movesMax[moveId]) {
					reject = true;
					break;
				}
				if (requiredMoves[moveId] && !teamData.has[requiredMoves[moveId]]) {
					hasRequiredMove = true;
				}
				curSetVariants.push(variantIndex);
			}
			if (reject) continue;
			effectivePool.push({set: curSet, moveVariants: curSetVariants});
			if (hasRequiredMove) priorityPool.push({set: curSet, moveVariants: curSetVariants});
		}
		if (priorityPool.length) effectivePool = priorityPool;

		if (!effectivePool.length) {
			if (!teamData.forceResult) return false;
			for (let i = 0; i < setList.length; i++) {
				effectivePool.push({set: setList[i]});
			}
		}

		let setData = effectivePool[this.random(effectivePool.length)];
		let moves = [];
		for (let i = 0; i < setData.set.moves.length; i++) {
			let moveSlot = setData.set.moves[i];
			moves.push(setData.moveVariants ? moveSlot[setData.moveVariants[i]] : moveSlot[this.random(moveSlot.length)]);
		}

		return {
			name: setData.set.name || template.baseSpecies,
			species: setData.set.species,
			gender: setData.set.gender || template.gender || (this.random(2) ? 'M' : 'F'),
			item: setData.set.item || '',
			ability: setData.set.ability || template.abilities['0'],
			shiny: typeof setData.set.shiny === 'undefined' ? !this.random(1024) : setData.set.shiny,
			level: 100,
			happiness: typeof setData.set.happiness === 'undefined' ? 255 : setData.set.happiness,
			evs: setData.set.evs || {hp: 84, atk: 84, def: 84, spa: 84, spd: 84, spe: 84},
			ivs: setData.set.ivs || {hp: 31, atk: 31, def: 31, spa: 31, spd: 31, spe: 31},
			nature: setData.set.nature || 'Serious',
			moves: moves,
		};
	}
	randomFactoryTeam(depth = 0) {
		let forceResult = (depth >= 4);

		// The teams generated depend on the tier choice in such a way that
		// no exploitable information is leaked from rolling the tier in getTeam(p1).
		let availableTiers = ['Uber', 'OU', 'UU', 'RU', 'NU', 'PU'];
		if (!this.factoryTier) this.factoryTier = availableTiers[this.random(availableTiers.length)];
		const chosenTier = this.factoryTier;

		let pokemon = [];

		let pokemonPool = Object.keys(this.randomFactorySets[chosenTier]);

		let teamData = {typeCount: {}, typeComboCount: {}, baseFormes: {}, megaCount: 0, has: {}, forceResult: forceResult, weaknesses: {}, resistances: {}};
		let requiredMoveFamilies = {'hazardSet': 1, 'hazardClear':1};
		let requiredMoves = {'stealthrock': 'hazardSet', 'rapidspin': 'hazardClear', 'defog': 'hazardClear'};
		let weatherAbilitiesSet = {'drizzle': 'raindance', 'drought': 'sunnyday', 'snowwarning': 'hail', 'sandstream': 'sandstorm'};
		let resistanceAbilities = {
			'dryskin': ['Water'], 'waterabsorb': ['Water'], 'stormdrain': ['Water'],
			'flashfire': ['Fire'], 'heatproof': ['Fire'],
			'lightningrod': ['Electric'], 'motordrive': ['Electric'], 'voltabsorb': ['Electric'],
			'sapsipper': ['Grass'],
			'thickfat': ['Ice', 'Fire'],
			'levitate': ['Ground'],
		};

		while (pokemonPool.length && pokemon.length < 6) {
			let template = this.getTemplate(this.sampleNoReplace(pokemonPool));
			if (!template.exists) continue;

			let speciesFlags = this.randomFactorySets[chosenTier][template.speciesid].flags;

			// Limit to one of each species (Species Clause)
			if (teamData.baseFormes[template.baseSpecies]) continue;

			// Limit the number of Megas to one
			if (teamData.megaCount >= 1 && speciesFlags.megaOnly) continue;

			// Limit 2 of any type
			let types = template.types;
			let skip = false;
			for (let t = 0; t < types.length; t++) {
				if (teamData.typeCount[types[t]] > 1 && this.random(5)) {
					skip = true;
					break;
				}
			}
			if (skip) continue;

			let set = this.randomFactorySet(template, pokemon.length, teamData, chosenTier);
			if (!set) continue;

			// Limit 1 of any type combination
			let typeCombo = types.slice().sort().join();
			if (set.ability === 'Drought' || set.ability === 'Drizzle') {
				// Drought and Drizzle don't count towards the type combo limit
				typeCombo = set.ability;
			}
			if (typeCombo in teamData.typeComboCount) continue;

			// Okay, the set passes, add it to our team
			pokemon.push(set);

			// Now that our Pokemon has passed all checks, we can update team data:
			for (let t = 0; t < types.length; t++) {
				if (types[t] in teamData.typeCount) {
					teamData.typeCount[types[t]]++;
				} else {
					teamData.typeCount[types[t]] = 1;
				}
			}
			teamData.typeComboCount[typeCombo] = 1;

			teamData.baseFormes[template.baseSpecies] = 1;

			let itemData = this.getItem(set.item);
			if (itemData.megaStone) teamData.megaCount++;
			if (itemData.id in teamData.has) {
				teamData.has[itemData.id]++;
			} else {
				teamData.has[itemData.id] = 1;
			}

			let abilityData = this.getAbility(set.ability);
			if (abilityData.id in weatherAbilitiesSet) {
				teamData.weather = weatherAbilitiesSet[abilityData.id];
			}

			for (let m = 0; m < set.moves.length; m++) {
				let moveId = toId(set.moves[m]);
				if (moveId in teamData.has) {
					teamData.has[moveId]++;
				} else {
					teamData.has[moveId] = 1;
				}
				if (moveId in requiredMoves) {
					teamData.has[requiredMoves[moveId]] = 1;
				}
			}

			for (let typeName in this.data.TypeChart) {
				// Cover any major weakness (3+) with at least one resistance
				if (teamData.resistances[typeName] >= 1) continue;
				if (resistanceAbilities[abilityData.id] && resistanceAbilities[abilityData.id].includes(typeName) || !this.getImmunity(typeName, types)) {
					// Heuristic: assume that Pokémon with these abilities don't have (too) negative typing.
					teamData.resistances[typeName] = (teamData.resistances[typeName] || 0) + 1;
					if (teamData.resistances[typeName] >= 1) teamData.weaknesses[typeName] = 0;
					continue;
				}
				let typeMod = this.getEffectiveness(typeName, types);
				if (typeMod < 0) {
					teamData.resistances[typeName] = (teamData.resistances[typeName] || 0) + 1;
					if (teamData.resistances[typeName] >= 1) teamData.weaknesses[typeName] = 0;
				} else if (typeMod > 0) {
					teamData.weaknesses[typeName] = (teamData.weaknesses[typeName] || 0) + 1;
				}
			}
		}
		if (pokemon.length < 6) return this.randomFactoryTeam(++depth);

		// Quality control
		if (!teamData.forceResult) {
			for (let requiredFamily in requiredMoveFamilies) {
				if (!teamData.has[requiredFamily]) return this.randomFactoryTeam(++depth);
			}
			for (let type in teamData.weaknesses) {
				if (teamData.weaknesses[type] >= 3) return this.randomFactoryTeam(++depth);
			}
		}

		return pokemon;
	}
	randomBSSFactorySet(template, slot, teamData, tier) {
		let speciesId = toId(template.species);
		// let flags = this.randomBSSFactorySets[tier][speciesId].flags;
		let setList = this.randomBSSFactorySets[tier][speciesId].sets;
		let effectivePool, priorityPool;
		// artificially replicate Item Clause
		let itemsMax = {
			aguavberry:1, airballoon:1, alakazite:1, assaultvest:1, beedrillite:1, blacksludge:1, blastoisinite:1, blazikenite:1,
			buginiumz:1, charizarditex:1, charizarditey:1, chestoberry:1, choiceband:1, choicescarf:1, choicespecs:1, darkiniumz:1,
			dragoniumz:1, eeviumz:1, ejectbutton:1, electricmemory:1, electricseed:1, electriumz:1, eviolite:1, expertbelt:1, fairiumz:1,
			fightingmemory:1, fightiniumz:1, figyberry:1, firiumz:1, fistplate:1, flameorb:1, flyiniumz:1, focussash:1, gengarite:1,
			ghostiumz:1, glalitite:1, grassiumz:1, groundiumz:1, groundmemory:1, gyaradosite:1, heatrock:1, heracronite:1, iapapaberry:1,
			iciumz:1, kangaskhanite:1, keeberry:1, kingsrock:1, leftovers:1, lifeorb:1, lightball:1, lightclay:1, lucarionite:1, lumberry:1,
			magoberry:1, mawilite:1, medichamite:1, mentalherb:1, metagrossite:1, normaliumz:1, occaberry:1, pidgeotite:1, pinsirite:1,
			poisoniumz:1, primariumz:1, psychiumz:1, redcard:1, rockiumz:1, rockyhelmet:1, safetygoggles:1, salacberry:1, salamencite:1,
			scizorite:1, scopelens:1, sharpedonite:1, shucaberry:1, sitrusberry:1, slowbronite:1, smoothrock:1, steeliumz:1, steelixite:1,
			steelmemory:1, tapuniumz:1, thickclub:1, toxicorb:1, venusaurite:1, wateriumz:1, weaknesspolicy:1, wikiberry:1,
		};

		let movesMax = {'batonpass':1, 'stealthrock':1, 'spikes':1, 'toxicspikes':1, 'doubleedge':1, 'trickroom':1};
		let requiredMoves = {};
		let weatherAbilitiesRequire = {
			'swiftswim': 'raindance',
			'sandrush': 'sandstorm', 'sandveil': 'sandstorm',
		};
		let weatherAbilitiesSet = {'drizzle':1, 'drought':1, 'snowwarning':1, 'sandstream':1};

		// Build a pool of eligible sets, given the team partners
		// Also keep track of sets with moves the team requires
		effectivePool = [];
		priorityPool = [];
		for (let i = 0, l = setList.length; i < l; i++) {
			let curSet = setList[i];
			let itemData = this.getItem(curSet.item);
			if (teamData.megaCount > 1 && itemData.megaStone) continue; // reject 3+ mega stones
			if (teamData.zCount > 1 && itemData.zMove) continue; // reject 3+ Z stones
			if (itemsMax[itemData.id] && teamData.has[itemData.id] >= itemsMax[itemData.id]) continue;

			let abilityData = this.getAbility(curSet.ability);
			if (weatherAbilitiesRequire[abilityData.id] && teamData.weather !== weatherAbilitiesRequire[abilityData.id]) continue;
			if (teamData.weather && weatherAbilitiesSet[abilityData.id]) continue; // reject 2+ weather setters

			let reject = false;
			let hasRequiredMove = false;
			let curSetVariants = [];
			for (let j = 0, m = curSet.moves.length; j < m; j++) {
				let variantIndex = this.random(curSet.moves[j].length);
				let moveId = toId(curSet.moves[j][variantIndex]);
				if (movesMax[moveId] && teamData.has[moveId] >= movesMax[moveId]) {
					reject = true;
					break;
				}
				if (requiredMoves[moveId] && !teamData.has[requiredMoves[moveId]]) {
					hasRequiredMove = true;
				}
				curSetVariants.push(variantIndex);
			}
			if (reject) continue;
			effectivePool.push({set: curSet, moveVariants: curSetVariants});
			if (hasRequiredMove) priorityPool.push({set: curSet, moveVariants: curSetVariants});
		}
		if (priorityPool.length) effectivePool = priorityPool;

		if (!effectivePool.length) {
			if (!teamData.forceResult) return false;
			for (let i = 0; i < setList.length; i++) {
				effectivePool.push({set: setList[i]});
			}
		}

		let setData = effectivePool[this.random(effectivePool.length)];
		let moves = [];
		for (let i = 0; i < setData.set.moves.length; i++) {
			let moveSlot = setData.set.moves[i];
			moves.push(setData.moveVariants ? moveSlot[setData.moveVariants[i]] : moveSlot[this.random(moveSlot.length)]);
		}

		return {
			name: setData.set.nickname || setData.set.name || template.baseSpecies,
			species: setData.set.species,
			gender: setData.set.gender || template.gender || (this.random(2) ? 'M' : 'F'),
			item: setData.set.item || '',
			ability: setData.set.ability || template.abilities['0'],
			shiny: typeof setData.set.shiny === 'undefined' ? !this.random(1024) : setData.set.shiny,
			level: 50,
			happiness: typeof setData.set.happiness === 'undefined' ? 255 : setData.set.happiness,
			evs: setData.set.evs || {hp: 84, atk: 84, def: 84, spa: 84, spd: 84, spe: 84},
			ivs: setData.set.ivs || {hp: 31, atk: 31, def: 31, spa: 31, spd: 31, spe: 31},
			nature: setData.set.nature || 'Serious',
			moves: moves,
		};
	}
	randomBSSFactoryTeam(depth = 0) {
		let forceResult = (depth >= 4);

		// Make chosen tier always BSS
		const chosenTier = 'BSS';

		let pokemon = [];

		let pokemonPool = Object.keys(this.randomBSSFactorySets[chosenTier]);

		let teamData = {typeCount: {}, typeComboCount: {}, baseFormes: {}, megaCount: 0, zCount: 0, has: {}, forceResult: forceResult, weaknesses: {}, resistances: {}};
		let requiredMoveFamilies = {};
		let requiredMoves = {};
		let weatherAbilitiesSet = {'drizzle': 'raindance', 'drought': 'sunnyday', 'snowwarning': 'hail', 'sandstream': 'sandstorm'};
		let resistanceAbilities = {
			'waterabsorb': ['Water'],
			'flashfire': ['Fire'],
			'lightningrod': ['Electric'], 'voltabsorb': ['Electric'],
			'thickfat': ['Ice', 'Fire'],
			'levitate': ['Ground'],
		};

		while (pokemonPool.length && pokemon.length < 6) {
			let template = this.getTemplate(this.sampleNoReplace(pokemonPool));
			if (!template.exists) continue;

			let speciesFlags = this.randomBSSFactorySets[chosenTier][template.speciesid].flags;

			// Limit to one of each species (Species Clause)
			if (teamData.baseFormes[template.baseSpecies]) continue;

			// Limit the number of Megas + Z-moves to 3
			if (teamData.megaCount + teamData.zCount >= 3 && speciesFlags.megaOnly) continue;

			// Limit 2 of any type
			let types = template.types;
			let skip = false;
			for (let t = 0; t < types.length; t++) {
				if (teamData.typeCount[types[t]] > 1 && this.random(5)) {
					skip = true;
					break;
				}
			}
			if (skip) continue;

			let set = this.randomBSSFactorySet(template, pokemon.length, teamData, chosenTier);
			if (!set) continue;

			// Limit 1 of any type combination
			let typeCombo = types.slice().sort().join();
			if (set.ability === 'Drought' || set.ability === 'Drizzle') {
				// Drought and Drizzle don't count towards the type combo limit
				typeCombo = set.ability;
			}
			if (typeCombo in teamData.typeComboCount) continue;

			// Okay, the set passes, add it to our team
			pokemon.push(set);

			// Now that our Pokemon has passed all checks, we can update team data:
			for (let t = 0; t < types.length; t++) {
				if (types[t] in teamData.typeCount) {
					teamData.typeCount[types[t]]++;
				} else {
					teamData.typeCount[types[t]] = 1;
				}
			}
			teamData.typeComboCount[typeCombo] = 1;

			teamData.baseFormes[template.baseSpecies] = 1;

			// Limit Mega and Z-move
			let itemData = this.getItem(set.item);
			if (itemData.megaStone) teamData.megaCount++;
			if (itemData.id in teamData.has) {
				teamData.has[itemData.id]++;
			} else {
				teamData.has[itemData.id] = 1;
			}
			if (itemData.zMove) teamData.zCount++;
			if (itemData.id in teamData.has) {
				teamData.has[itemData.id]++;
			} else {
				teamData.has[itemData.id] = 1;
			}

			let abilityData = this.getAbility(set.ability);
			if (abilityData.id in weatherAbilitiesSet) {
				teamData.weather = weatherAbilitiesSet[abilityData.id];
			}

			for (let m = 0; m < set.moves.length; m++) {
				let moveId = toId(set.moves[m]);
				if (moveId in teamData.has) {
					teamData.has[moveId]++;
				} else {
					teamData.has[moveId] = 1;
				}
				if (moveId in requiredMoves) {
					teamData.has[requiredMoves[moveId]] = 1;
				}
			}

			for (let typeName in this.data.TypeChart) {
				// Cover any major weakness (3+) with at least one resistance
				if (teamData.resistances[typeName] >= 1) continue;
				if (resistanceAbilities[abilityData.id] && resistanceAbilities[abilityData.id].includes(typeName) || !this.getImmunity(typeName, types)) {
					// Heuristic: assume that Pokémon with these abilities don't have (too) negative typing.
					teamData.resistances[typeName] = (teamData.resistances[typeName] || 0) + 1;
					if (teamData.resistances[typeName] >= 1) teamData.weaknesses[typeName] = 0;
					continue;
				}
				let typeMod = this.getEffectiveness(typeName, types);
				if (typeMod < 0) {
					teamData.resistances[typeName] = (teamData.resistances[typeName] || 0) + 1;
					if (teamData.resistances[typeName] >= 1) teamData.weaknesses[typeName] = 0;
				} else if (typeMod > 0) {
					teamData.weaknesses[typeName] = (teamData.weaknesses[typeName] || 0) + 1;
				}
			}
		}
		if (pokemon.length < 6) return this.randomBSSFactoryTeam(++depth);

		// Quality control
		if (!teamData.forceResult) {
			for (let requiredFamily in requiredMoveFamilies) {
				if (!teamData.has[requiredFamily]) return this.randomBSSFactoryTeam(++depth);
			}
			for (let type in teamData.weaknesses) {
				if (teamData.weaknesses[type] >= 3) return this.randomBSSFactoryTeam(++depth);
			}
		}

		return pokemon;
	}
}

module.exports = RandomTeams;<|MERGE_RESOLUTION|>--- conflicted
+++ resolved
@@ -1127,7 +1127,6 @@
 				if (!this.random(3)) ability = ability1.name;
 			}
 
-<<<<<<< HEAD
 			let rejectAbility;
 			do {
 				rejectAbility = false;
@@ -1195,79 +1194,10 @@
 				} else if (ability === 'Triage') {
 					rejectAbility = !counter['recovery'] && !counter['drain'];
 				} else if (ability === 'Unburden') {
-					rejectAbility = !counter.setupType && !hasMove['acrobatics'];
-				}
-=======
-			let rejectAbility = false;
-			if (ability in counterAbilities) {
-				// Adaptability, Contrary, Hustle, Iron Fist, Skill Link
-				rejectAbility = !counter[toId(ability)];
-			} else if (ability in ateAbilities) {
-				rejectAbility = !counter['Normal'];
-			} else if (ability === 'Blaze') {
-				rejectAbility = !counter['Fire'];
-			} else if (ability === 'Chlorophyll') {
-				rejectAbility = !hasMove['sunnyday'];
-			} else if (ability === 'Compound Eyes' || ability === 'No Guard') {
-				rejectAbility = !counter['inaccurate'];
-			} else if (ability === 'Defiant' || ability === 'Moxie') {
-				rejectAbility = !counter['Physical'] && !hasMove['batonpass'];
-			} else if (ability === 'Flare Boost' || ability === 'Moody') {
-				rejectAbility = true;
-			} else if (ability === 'Gluttony') {
-				rejectAbility = !hasMove['bellydrum'];
-			} else if (ability === 'Lightning Rod') {
-				rejectAbility = template.types.includes('Ground');
-			} else if (ability === 'Limber') {
-				rejectAbility = template.types.includes('Electric');
-			} else if (ability === 'Liquid Voice') {
-				rejectAbility = !hasMove['hypervoice'];
-			} else if (ability === 'Overgrow') {
-				rejectAbility = !counter['Grass'];
-			} else if (ability === 'Poison Heal') {
-				rejectAbility = abilities.includes('Technician') && !!counter['technician'];
-			} else if (ability === 'Prankster') {
-				rejectAbility = !counter['Status'];
-			} else if (ability === 'Quick Feet') {
-				rejectAbility = hasMove['bellydrum'];
-			} else if (ability === 'Reckless' || ability === 'Rock Head') {
-				rejectAbility = !counter['recoil'];
-			} else if (ability === 'Sand Veil') {
-				rejectAbility = !teamDetails['sand'];
-			} else if (ability === 'Serene Grace') {
-				rejectAbility = !counter['serenegrace'] || template.id === 'chansey' || template.id === 'blissey';
-			} else if (ability === 'Sheer Force') {
-				rejectAbility = !counter['sheerforce'] || (abilities.includes('Iron Fist') && counter['sheerforce'] < 2 && counter['ironfist'] > counter['sheerforce']);
-			} else if (ability === 'Simple') {
-				rejectAbility = !counter.setupType && !hasMove['cosmicpower'] && !hasMove['flamecharge'];
-			} else if (ability === 'Snow Cloak') {
-				rejectAbility = !teamDetails['hail'];
-			} else if (ability === 'Solar Power') {
-				rejectAbility = !counter['Special'] || template.isMega;
-			} else if (ability === 'Strong Jaw') {
-				rejectAbility = !counter['bite'];
-			} else if (ability === 'Sturdy') {
-				rejectAbility = !!counter['recoil'] && !counter['recovery'];
-			} else if (ability === 'Swift Swim') {
-				rejectAbility = !hasMove['raindance'] && !teamDetails['rain'];
-			} else if (ability === 'Swarm') {
-				rejectAbility = !counter['Bug'];
-			} else if (ability === 'Synchronize') {
-				rejectAbility = counter.Status < 2;
-			} else if (ability === 'Technician') {
-				rejectAbility = !counter['technician'] || (abilities.includes('Skill Link') && counter['skilllink'] >= counter['technician']);
-			} else if (ability === 'Tinted Lens') {
-				rejectAbility = counter['damage'] >= counter.damagingMoves.length;
-			} else if (ability === 'Torrent') {
-				rejectAbility = !counter['Water'];
-			} else if (ability === 'Triage') {
-				rejectAbility = !counter['recovery'] && !counter['drain'];
-			} else if (ability === 'Unburden') {
-				rejectAbility = template.isMega || (!counter.setupType && !hasMove['acrobatics']);
-			} else if (ability === 'Water Absorb') {
-				rejectAbility = abilities.includes('Volt Absorb') || (abilities.includes('Water Bubble') && counter['Water']);
-			}
->>>>>>> f4f406c5
+					rejectAbility = template.isMega || !counter.setupType && !hasMove['acrobatics'];
+				} else if (ability === 'Water Absorb') {
+					rejectAbility = abilities.includes('Volt Absorb') || (abilities.includes('Water Bubble') && counter['Water']);
+				}
 
 				if (rejectAbility) {
 					if (ability === ability1.name) { // or not
