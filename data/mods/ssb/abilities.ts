--- conflicted
+++ resolved
@@ -1315,11 +1315,7 @@
 				}
 			}
 			// Infinite Loop preventer
-<<<<<<< HEAD
-			if (effect && ["Stubbornness"].includes(effect.name)) return;
-=======
-			if (effect?.name === 'Stubbornness') return;
->>>>>>> 26dd9b78
+			if (effect && effect?.name === 'Stubbornness') return;
 			if (success) {
 				if (!this.effectState.happened) {
 					this.boost({atk: 1, def: 1, spd: 1}, pokemon);
