--- conflicted
+++ resolved
@@ -1,5 +1,4 @@
 import {SSBSet, ssbSets} from "./random-teams";
-// import {ChosenAction} from "../../../sim/side"; ????
 
 // Used in many abilities, placed here to reduce the number of updates needed and to reduce the chance of errors
 const STRONG_WEATHERS = ['desolateland', 'primordialsea', 'deltastream', 'heavyhailstorm', 'winterhail', 'turbulence'];
@@ -1080,48 +1079,12 @@
 				this.add('-immune', pokemon, '[from] ability: Deceiver');
 				return null;
 			}
-<<<<<<< HEAD
 		},
 		onDamagePriority: -100,
 		onDamage(damage, target, source, effect) {
 			if (target.hp === target.maxhp && damage >= target.hp && effect && effect.effectType === 'Move') {
 				this.add('-ability', target, 'Deceiver');
 				return target.hp - 1;
-=======
-			if (pokemon.isActive && forme) {
-				pokemon.formeChange(forme, this.effect, false, '[msg]');
-				const sets: {[k: string]: string[]} = {
-					'Castform-Sunny': ['Fire Blast', 'Solar Beam', 'Synthesis', 'Weather Forecast'],
-					'Castform-Rainy': ['Hydro Pump', 'Hurricane', 'Thunder', 'Weather Forecast'],
-					'Castform-Snowy': ['Blizzard', 'Thunder', 'Earth Power', 'Weather Forecast'],
-					Castform: ['Rain Dance', 'Sunny Day', 'Hail', 'Weather Forecast'],
-				};
-				// Store percentage of PP left for each moveSlot
-				const carryOver = pokemon.moveSlots.map(m => m.pp / m.maxpp);
-				// Incase theres ever less than 4 moves
-				while (carryOver.length < 4) {
-					carryOver.push(1);
-				}
-				const set = sets[forme];
-				pokemon.moveSlots = [];
-				for (const [i, newMove] of set.entries()) {
-					const moveSpecies = this.dex.getMove(newMove);
-					pokemon.moveSlots.push({
-						move: moveSpecies.name,
-						id: moveSpecies.id,
-						pp: (
-							(moveSpecies.noPPBoosts || moveSpecies.isZ) ?
-								Math.floor(moveSpecies.pp * carryOver[i]) :
-								Math.floor((moveSpecies.pp * 8 / 5) * carryOver[i])
-						),
-						maxpp: ((moveSpecies.noPPBoosts || moveSpecies.isZ) ? moveSpecies.pp : moveSpecies.pp * 8 / 5),
-						target: moveSpecies.target,
-						disabled: false,
-						disabledSource: '',
-						used: false,
-					});
-				}
->>>>>>> 850d4a4b
 			}
 		},
 		name: "Deceiver",
@@ -1675,14 +1638,14 @@
 			let result = 0;
 			const pokemon = this.getAllActive();
 			for (const poke of pokemon) {
-				result += Object.values(poke.boosts).reduce((total, x) => { return total + x; });
+				result += Object.values(poke.boosts).reduce((total, x) => total + x);
 			}
 			if (result < 8) return;
 			this.add('-ability', source, 'Supernova');
-			pokemon.forEach((x) => {
+			for (const x of pokemon) {
 				this.add('-anim', x, 'Explosion', x);
 				x.faint();
-			}, this);
+			}
 		},
 		name: "Supernova",
 		isNonstandard: "Custom",
