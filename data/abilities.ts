/*

Ratings and how they work:

-1: Detrimental
	  An ability that severely harms the user.
	ex. Defeatist, Slow Start

 0: Useless
	  An ability with no overall benefit in a singles battle.
	ex. Color Change, Plus

 1: Ineffective
	  An ability that has minimal effect or is only useful in niche situations.
	ex. Light Metal, Suction Cups

 2: Useful
	  An ability that can be generally useful.
	ex. Flame Body, Overcoat

 3: Effective
	  An ability with a strong effect on the user or foe.
	ex. Chlorophyll, Sturdy

 4: Very useful
	  One of the more popular abilities. It requires minimal support to be effective.
	ex. Adaptability, Magic Bounce

 5: Essential
	  The sort of ability that defines metagames.
	ex. Imposter, Shadow Tag

*/

export const Abilities: {[abilityid: string]: AbilityData} = {
	noability: {
		isNonstandard: "Past",
		name: "No Ability",
		rating: 0.1,
		num: 0,
	},
	adaptability: {
		onModifyMove(move) {
			move.stab = 2;
		},
		name: "Adaptability",
		rating: 4,
		num: 91,
	},
	aerilate: {
		onModifyTypePriority: -1,
		onModifyType(move, pokemon) {
			const noModifyType = [
				'judgment', 'multiattack', 'naturalgift', 'revelationdance', 'technoblast', 'terrainpulse', 'weatherball',
			];
			if (move.type === 'Normal' && !noModifyType.includes(move.id) && !(move.isZ && move.category !== 'Status')) {
				move.type = 'Flying';
				move.aerilateBoosted = true;
			}
		},
		onBasePowerPriority: 23,
		onBasePower(basePower, pokemon, target, move) {
			if (move.aerilateBoosted) return this.chainModify([4915, 4096]);
		},
		name: "Aerilate",
		rating: 4,
		num: 184,
	},
	aftermath: {
		name: "Aftermath",
		onDamagingHitOrder: 1,
		onDamagingHit(damage, target, source, move) {
			if (!target.hp && this.checkMoveMakesContact(move, source, target, true)) {
				this.damage(source.baseMaxhp / 4, source, target);
			}
		},
		rating: 2.5,
		num: 106,
	},
	airlock: {
		onSwitchIn(pokemon) {
			this.effectState.switchingIn = true;
		},
		onStart(pokemon) {
			// Air Lock does not activate when Skill Swapped or when Neutralizing Gas leaves the field
			if (!this.effectState.switchingIn) return;
			this.add('-ability', pokemon, 'Air Lock');
			this.effectState.switchingIn = false;
		},
		suppressWeather: true,
		name: "Air Lock",
		rating: 2,
		num: 76,
	},
	analytic: {
		onBasePowerPriority: 21,
		onBasePower(basePower, pokemon) {
			let boosted = true;
			for (const target of this.getAllActive()) {
				if (target === pokemon) continue;
				if (this.queue.willMove(target)) {
					boosted = false;
					break;
				}
			}
			if (boosted) {
				this.debug('Analytic boost');
				return this.chainModify([5325, 4096]);
			}
		},
		name: "Analytic",
		rating: 2.5,
		num: 148,
	},
	angerpoint: {
		onHit(target, source, move) {
			if (!target.hp) return;
			if (move?.effectType === 'Move' && target.getMoveHitData(move).crit) {
				target.setBoost({atk: 6});
				this.add('-setboost', target, 'atk', 12, '[from] ability: Anger Point');
			}
		},
		name: "Anger Point",
		rating: 1.5,
		num: 83,
	},
	anticipation: {
		onStart(pokemon) {
			for (const target of pokemon.foes()) {
				for (const moveSlot of target.moveSlots) {
					const move = this.dex.moves.get(moveSlot.move);
					if (move.category === 'Status') continue;
					const moveType = move.id === 'hiddenpower' ? target.hpType : move.type;
					if (
						this.dex.getImmunity(moveType, pokemon) && this.dex.getEffectiveness(moveType, pokemon) > 0 ||
						move.ohko
					) {
						this.add('-ability', pokemon, 'Anticipation');
						return;
					}
				}
			}
		},
		name: "Anticipation",
		rating: 0.5,
		num: 107,
	},
	arenatrap: {
		onFoeTrapPokemon(pokemon) {
			if (!pokemon.isAdjacent(this.effectState.target)) return;
			if (pokemon.isGrounded()) {
				pokemon.tryTrap(true);
			}
		},
		onFoeMaybeTrapPokemon(pokemon, source) {
			if (!source) source = this.effectState.target;
			if (!source || !pokemon.isAdjacent(source)) return;
			if (pokemon.isGrounded(!pokemon.knownType)) { // Negate immunity if the type is unknown
				pokemon.maybeTrapped = true;
			}
		},
		name: "Arena Trap",
		rating: 5,
		num: 71,
	},
	aromaveil: {
		onAllyTryAddVolatile(status, target, source, effect) {
			if (['attract', 'disable', 'encore', 'healblock', 'taunt', 'torment'].includes(status.id)) {
				if (effect.effectType === 'Move') {
					const effectHolder = this.effectState.target;
					this.add('-block', target, 'ability: Aroma Veil', '[of] ' + effectHolder);
				}
				return null;
			}
		},
		isBreakable: true,
		name: "Aroma Veil",
		rating: 2,
		num: 165,
	},
	asoneglastrier: {
		onPreStart(pokemon) {
			this.add('-ability', pokemon, 'As One');
			this.add('-ability', pokemon, 'Unnerve');
			this.effectState.unnerved = true;
		},
		onEnd() {
			this.effectState.unnerved = false;
		},
		onFoeTryEatItem() {
			return !this.effectState.unnerved;
		},
		onSourceAfterFaint(length, target, source, effect) {
			if (effect && effect.effectType === 'Move') {
				this.boost({atk: length}, source, source, this.dex.abilities.get('chillingneigh'));
			}
		},
		isPermanent: true,
		name: "As One (Glastrier)",
		rating: 3.5,
		num: 266,
	},
	asonespectrier: {
		onPreStart(pokemon) {
			this.add('-ability', pokemon, 'As One');
			this.add('-ability', pokemon, 'Unnerve');
			this.effectState.unnerved = true;
		},
		onEnd() {
			this.effectState.unnerved = false;
		},
		onFoeTryEatItem() {
			return !this.effectState.unnerved;
		},
		onSourceAfterFaint(length, target, source, effect) {
			if (effect && effect.effectType === 'Move') {
				this.boost({spa: length}, source, source, this.dex.abilities.get('grimneigh'));
			}
		},
		isPermanent: true,
		name: "As One (Spectrier)",
		rating: 3.5,
		num: 267,
	},
	aurabreak: {
		onStart(pokemon) {
			if (this.suppressingAbility(pokemon)) return;
			this.add('-ability', pokemon, 'Aura Break');
		},
		onAnyTryPrimaryHit(target, source, move) {
			if (target === source || move.category === 'Status') return;
			move.hasAuraBreak = true;
		},
		isBreakable: true,
		name: "Aura Break",
		rating: 1,
		num: 188,
	},
	baddreams: {
		onResidualOrder: 28,
		onResidualSubOrder: 2,
		onResidual(pokemon) {
			if (!pokemon.hp) return;
			for (const target of pokemon.foes()) {
				if (target.status === 'slp' || target.hasAbility('comatose')) {
					this.damage(target.baseMaxhp / 8, target, pokemon);
				}
			}
		},
		name: "Bad Dreams",
		rating: 1.5,
		num: 123,
	},
	ballfetch: {
		name: "Ball Fetch",
		rating: 0,
		num: 237,
	},
	battery: {
		onAllyBasePowerPriority: 22,
		onAllyBasePower(basePower, attacker, defender, move) {
			if (attacker !== this.effectState.target && move.category === 'Special') {
				this.debug('Battery boost');
				return this.chainModify([5325, 4096]);
			}
		},
		name: "Battery",
		rating: 0,
		num: 217,
	},
	battlearmor: {
		onCriticalHit: false,
		isBreakable: true,
		name: "Battle Armor",
		rating: 1,
		num: 4,
	},
	battlebond: {
		onSourceAfterFaint(length, target, source, effect) {
			if (effect?.effectType !== 'Move') {
				return;
			}
			if (source.species.id === 'greninja' && source.hp && !source.transformed && source.side.foePokemonLeft()) {
				this.add('-activate', source, 'ability: Battle Bond');
				source.formeChange('Greninja-Ash', this.effect, true);
			}
		},
		onModifyMovePriority: -1,
		onModifyMove(move, attacker) {
			if (move.id === 'watershuriken' && attacker.species.name === 'Greninja-Ash' &&
				!attacker.transformed) {
				move.multihit = 3;
			}
		},
		isPermanent: true,
		name: "Battle Bond",
		rating: 4,
		num: 210,
	},
	beastboost: {
		onSourceAfterFaint(length, target, source, effect) {
			if (effect && effect.effectType === 'Move') {
				let statName = 'atk';
				let bestStat = 0;
				let s: StatIDExceptHP;
				for (s in source.storedStats) {
					if (source.storedStats[s] > bestStat) {
						statName = s;
						bestStat = source.storedStats[s];
					}
				}
				this.boost({[statName]: length}, source);
			}
		},
		name: "Beast Boost",
		rating: 3.5,
		num: 224,
	},
	berserk: {
		onDamage(damage, target, source, effect) {
			if (
				effect.effectType === "Move" &&
				!effect.multihit &&
				(!effect.negateSecondary && !(effect.hasSheerForce && source.hasAbility('sheerforce')))
			) {
				target.abilityState.checkedBerserk = false;
			} else {
				target.abilityState.checkedBerserk = true;
			}
		},
		onTryEatItem(item, pokemon) {
			const healingItems = [
				'aguavberry', 'enigmaberry', 'figyberry', 'iapapaberry', 'magoberry', 'sitrusberry', 'wikiberry', 'oranberry', 'berryjuice',
			];
			if (healingItems.includes(item.id)) {
				return pokemon.abilityState.checkedBerserk;
			}
			return true;
		},
		onAfterMoveSecondary(target, source, move) {
			target.abilityState.checkedBerserk = true;
			if (!source || source === target || !target.hp || !move.totalDamage) return;
			const lastAttackedBy = target.getLastAttackedBy();
			if (!lastAttackedBy) return;
			const damage = move.multihit ? move.totalDamage : lastAttackedBy.damage;
			if (target.hp <= target.maxhp / 2 && target.hp + damage > target.maxhp / 2) {
				this.boost({spa: 1});
			}
		},
		name: "Berserk",
		rating: 2,
		num: 201,
	},
	bigpecks: {
		onBoost(boost, target, source, effect) {
			if (source && target === source) return;
			if (boost.def && boost.def < 0) {
				delete boost.def;
				if (!(effect as ActiveMove).secondaries && effect.id !== 'octolock') {
					this.add("-fail", target, "unboost", "Defense", "[from] ability: Big Pecks", "[of] " + target);
				}
			}
		},
		isBreakable: true,
		name: "Big Pecks",
		rating: 0.5,
		num: 145,
	},
	blaze: {
		onModifyAtkPriority: 5,
		onModifyAtk(atk, attacker, defender, move) {
			if (move.type === 'Fire' && attacker.hp <= attacker.maxhp / 3) {
				this.debug('Blaze boost');
				return this.chainModify(1.5);
			}
		},
		onModifySpAPriority: 5,
		onModifySpA(atk, attacker, defender, move) {
			if (move.type === 'Fire' && attacker.hp <= attacker.maxhp / 3) {
				this.debug('Blaze boost');
				return this.chainModify(1.5);
			}
		},
		name: "Blaze",
		rating: 2,
		num: 66,
	},
	bulletproof: {
		onTryHit(pokemon, target, move) {
			if (move.flags['bullet']) {
				this.add('-immune', pokemon, '[from] ability: Bulletproof');
				return null;
			}
		},
		isBreakable: true,
		name: "Bulletproof",
		rating: 3,
		num: 171,
	},
	cheekpouch: {
		onEatItem(item, pokemon) {
			this.heal(pokemon.baseMaxhp / 3);
		},
		name: "Cheek Pouch",
		rating: 2,
		num: 167,
	},
	chillingneigh: {
		onSourceAfterFaint(length, target, source, effect) {
			if (effect && effect.effectType === 'Move') {
				this.boost({atk: length}, source);
			}
		},
		name: "Chilling Neigh",
		rating: 3,
		num: 264,
	},
	chlorophyll: {
		onModifySpe(spe, pokemon) {
			if (['sunnyday', 'desolateland'].includes(pokemon.effectiveWeather())) {
				return this.chainModify(2);
			}
		},
		name: "Chlorophyll",
		rating: 3,
		num: 34,
	},
	clearbody: {
		onBoost(boost, target, source, effect) {
			if (source && target === source) return;
			let showMsg = false;
			let i: BoostID;
			for (i in boost) {
				if (boost[i]! < 0) {
					delete boost[i];
					showMsg = true;
				}
			}
			if (showMsg && !(effect as ActiveMove).secondaries && effect.id !== 'octolock') {
				this.add("-fail", target, "unboost", "[from] ability: Clear Body", "[of] " + target);
			}
		},
		isBreakable: true,
		name: "Clear Body",
		rating: 2,
		num: 29,
	},
	cloudnine: {
		onSwitchIn(pokemon) {
			this.effectState.switchingIn = true;
		},
		onStart(pokemon) {
			// Cloud Nine does not activate when Skill Swapped or when Neutralizing Gas leaves the field
			if (!this.effectState.switchingIn) return;
			this.add('-ability', pokemon, 'Cloud Nine');
			this.effectState.switchingIn = false;
		},
		suppressWeather: true,
		name: "Cloud Nine",
		rating: 2,
		num: 13,
	},
	colorchange: {
		onAfterMoveSecondary(target, source, move) {
			if (!target.hp) return;
			const type = move.type;
			if (
				target.isActive && move.effectType === 'Move' && move.category !== 'Status' &&
				type !== '???' && !target.hasType(type)
			) {
				if (!target.setType(type)) return false;
				this.add('-start', target, 'typechange', type, '[from] ability: Color Change');

				if (target.side.active.length === 2 && target.position === 1) {
					// Curse Glitch
					const action = this.queue.willMove(target);
					if (action && action.move.id === 'curse') {
						action.targetLoc = -1;
					}
				}
			}
		},
		name: "Color Change",
		rating: 0,
		num: 16,
	},
	comatose: {
		onStart(pokemon) {
			this.add('-ability', pokemon, 'Comatose');
		},
		onSetStatus(status, target, source, effect) {
			if ((effect as Move)?.status) {
				this.add('-immune', target, '[from] ability: Comatose');
			}
			return false;
		},
		// Permanent sleep "status" implemented in the relevant sleep-checking effects
		isPermanent: true,
		name: "Comatose",
		rating: 4,
		num: 213,
	},
	competitive: {
		onAfterEachBoost(boost, target, source, effect) {
			if (!source || target.isAlly(source)) {
				if (effect.id === 'stickyweb') {
					this.hint("Court Change Sticky Web counts as lowering your own Speed, and Competitive only affects stats lowered by foes.", true, source.side);
				}
				return;
			}
			let statsLowered = false;
			let i: BoostID;
			for (i in boost) {
				if (boost[i]! < 0) {
					statsLowered = true;
				}
			}
			if (statsLowered) {
				this.add('-ability', target, 'Competitive');
				this.boost({spa: 2}, target, target, null, true);
			}
		},
		name: "Competitive",
		rating: 2.5,
		num: 172,
	},
	compoundeyes: {
		onSourceModifyAccuracyPriority: -1,
		onSourceModifyAccuracy(accuracy) {
			if (typeof accuracy !== 'number') return;
			this.debug('compoundeyes - enhancing accuracy');
			return this.chainModify([5325, 4096]);
		},
		name: "Compound Eyes",
		rating: 3,
		num: 14,
	},
	contrary: {
		onBoost(boost, target, source, effect) {
			if (effect && effect.id === 'zpower') return;
			let i: BoostID;
			for (i in boost) {
				boost[i]! *= -1;
			}
		},
		isBreakable: true,
		name: "Contrary",
		rating: 4.5,
		num: 126,
	},
	corrosion: {
		// Implemented in sim/pokemon.js:Pokemon#setStatus
		name: "Corrosion",
		rating: 2.5,
		num: 212,
	},
	cottondown: {
		onDamagingHit(damage, target, source, move) {
			let activated = false;
			for (const pokemon of this.getAllActive()) {
				if (pokemon === target || pokemon.fainted) continue;
				if (!activated) {
					this.add('-ability', target, 'Cotton Down');
					activated = true;
				}
				this.boost({spe: -1}, pokemon, target, null, true);
			}
		},
		name: "Cotton Down",
		rating: 2,
		num: 238,
	},
	curiousmedicine: {
		onStart(pokemon) {
			for (const ally of pokemon.adjacentAllies()) {
				ally.clearBoosts();
				this.add('-clearboost', ally, '[from] ability: Curious Medicine', '[of] ' + pokemon);
			}
		},
		name: "Curious Medicine",
		rating: 0,
		num: 261,
	},
	cursedbody: {
		onDamagingHit(damage, target, source, move) {
			if (source.volatiles['disable']) return;
			if (!move.isMax && !move.isFutureMove && move.id !== 'struggle') {
				if (this.randomChance(3, 10)) {
					source.addVolatile('disable', this.effectState.target);
				}
			}
		},
		name: "Cursed Body",
		rating: 2,
		num: 130,
	},
	cutecharm: {
		onDamagingHit(damage, target, source, move) {
			if (this.checkMoveMakesContact(move, source, target)) {
				if (this.randomChance(3, 10)) {
					source.addVolatile('attract', this.effectState.target);
				}
			}
		},
		name: "Cute Charm",
		rating: 0.5,
		num: 56,
	},
	damp: {
		onAnyTryMove(target, source, effect) {
			if (['explosion', 'mindblown', 'mistyexplosion', 'selfdestruct'].includes(effect.id)) {
				this.attrLastMove('[still]');
				this.add('cant', this.effectState.target, 'ability: Damp', effect, '[of] ' + target);
				return false;
			}
		},
		onAnyDamage(damage, target, source, effect) {
<<<<<<< HEAD
			if (effect && effect.name === "Aftermath") {
=======
			if (effect && effect.name === 'Aftermath') {
>>>>>>> 3e3f7f95
				return false;
			}
		},
		isBreakable: true,
		name: "Damp",
		rating: 1,
		num: 6,
	},
	dancer: {
		name: "Dancer",
		// implemented in runMove in scripts.js
		rating: 1.5,
		num: 216,
	},
	darkaura: {
		onStart(pokemon) {
			if (this.suppressingAbility(pokemon)) return;
			this.add('-ability', pokemon, 'Dark Aura');
		},
		onAnyBasePowerPriority: 20,
		onAnyBasePower(basePower, source, target, move) {
			if (target === source || move.category === 'Status' || move.type !== 'Dark') return;
			if (!move.auraBooster) move.auraBooster = this.effectState.target;
			if (move.auraBooster !== this.effectState.target) return;
			return this.chainModify([move.hasAuraBreak ? 3072 : 5448, 4096]);
		},
		isBreakable: true,
		name: "Dark Aura",
		rating: 3,
		num: 186,
	},
	dauntlessshield: {
		onStart(pokemon) {
			this.boost({def: 1}, pokemon);
		},
		name: "Dauntless Shield",
		rating: 3.5,
		num: 235,
	},
	dazzling: {
		onFoeTryMove(target, source, move) {
			const targetAllExceptions = ['perishsong', 'flowershield', 'rototiller'];
			if (move.target === 'foeSide' || (move.target === 'all' && !targetAllExceptions.includes(move.id))) {
				return;
			}

			const dazzlingHolder = this.effectState.target;
			if ((source.isAlly(dazzlingHolder) || move.target === 'all') && move.priority > 0.1) {
				this.attrLastMove('[still]');
				this.add('cant', dazzlingHolder, 'ability: Dazzling', move, '[of] ' + target);
				return false;
			}
		},
		isBreakable: true,
		name: "Dazzling",
		rating: 2.5,
		num: 219,
	},
	defeatist: {
		onModifyAtkPriority: 5,
		onModifyAtk(atk, pokemon) {
			if (pokemon.hp <= pokemon.maxhp / 2) {
				return this.chainModify(0.5);
			}
		},
		onModifySpAPriority: 5,
		onModifySpA(atk, pokemon) {
			if (pokemon.hp <= pokemon.maxhp / 2) {
				return this.chainModify(0.5);
			}
		},
		name: "Defeatist",
		rating: -1,
		num: 129,
	},
	defiant: {
		onAfterEachBoost(boost, target, source, effect) {
			if (!source || target.isAlly(source)) {
				if (effect.id === 'stickyweb') {
					this.hint("Court Change Sticky Web counts as lowering your own Speed, and Defiant only affects stats lowered by foes.", true, source.side);
				}
				return;
			}
			let statsLowered = false;
			let i: BoostID;
			for (i in boost) {
				if (boost[i]! < 0) {
					statsLowered = true;
				}
			}
			if (statsLowered) {
				this.add('-ability', target, 'Defiant');
				this.boost({atk: 2}, target, target, null, true);
			}
		},
		name: "Defiant",
		rating: 2.5,
		num: 128,
	},
	deltastream: {
		onStart(source) {
			this.field.setWeather('deltastream');
		},
		onAnySetWeather(target, source, weather) {
			const strongWeathers = ['desolateland', 'primordialsea', 'deltastream'];
			if (this.field.getWeather().id === 'deltastream' && !strongWeathers.includes(weather.id)) return false;
		},
		onEnd(pokemon) {
			if (this.field.weatherState.source !== pokemon) return;
			for (const target of this.getAllActive()) {
				if (target === pokemon) continue;
				if (target.hasAbility('deltastream')) {
					this.field.weatherState.source = target;
					return;
				}
			}
			this.field.clearWeather();
		},
		name: "Delta Stream",
		rating: 4,
		num: 191,
	},
	desolateland: {
		onStart(source) {
			this.field.setWeather('desolateland');
		},
		onAnySetWeather(target, source, weather) {
			const strongWeathers = ['desolateland', 'primordialsea', 'deltastream'];
			if (this.field.getWeather().id === 'desolateland' && !strongWeathers.includes(weather.id)) return false;
		},
		onEnd(pokemon) {
			if (this.field.weatherState.source !== pokemon) return;
			for (const target of this.getAllActive()) {
				if (target === pokemon) continue;
				if (target.hasAbility('desolateland')) {
					this.field.weatherState.source = target;
					return;
				}
			}
			this.field.clearWeather();
		},
		name: "Desolate Land",
		rating: 4.5,
		num: 190,
	},
	disguise: {
		onDamagePriority: 1,
		onDamage(damage, target, source, effect) {
			if (
				effect && effect.effectType === 'Move' &&
				['mimikyu', 'mimikyutotem'].includes(target.species.id) && !target.transformed
			) {
				this.add('-activate', target, 'ability: Disguise');
				this.effectState.busted = true;
				return 0;
			}
		},
		onCriticalHit(target, source, move) {
			if (!target) return;
			if (!['mimikyu', 'mimikyutotem'].includes(target.species.id) || target.transformed) {
				return;
			}
			const hitSub = target.volatiles['substitute'] && !move.flags['bypasssub'] && !(move.infiltrates && this.gen >= 6);
			if (hitSub) return;

			if (!target.runImmunity(move.type)) return;
			return false;
		},
		onEffectiveness(typeMod, target, type, move) {
			if (!target || move.category === 'Status') return;
			if (!['mimikyu', 'mimikyutotem'].includes(target.species.id) || target.transformed) {
				return;
			}

			const hitSub = target.volatiles['substitute'] && !move.flags['bypasssub'] && !(move.infiltrates && this.gen >= 6);
			if (hitSub) return;

			if (!target.runImmunity(move.type)) return;
			return 0;
		},
		onUpdate(pokemon) {
			if (['mimikyu', 'mimikyutotem'].includes(pokemon.species.id) && this.effectState.busted) {
				const speciesid = pokemon.species.id === 'mimikyutotem' ? 'Mimikyu-Busted-Totem' : 'Mimikyu-Busted';
				pokemon.formeChange(speciesid, this.effect, true);
				this.damage(pokemon.baseMaxhp / 8, pokemon, pokemon, this.dex.species.get(speciesid));
			}
		},
		isBreakable: true,
		isPermanent: true,
		name: "Disguise",
		rating: 3.5,
		num: 209,
	},
	download: {
		onStart(pokemon) {
			let totaldef = 0;
			let totalspd = 0;
			for (const target of pokemon.foes()) {
				totaldef += target.getStat('def', false, true);
				totalspd += target.getStat('spd', false, true);
			}
			if (totaldef && totaldef >= totalspd) {
				this.boost({spa: 1});
			} else if (totalspd) {
				this.boost({atk: 1});
			}
		},
		name: "Download",
		rating: 3.5,
		num: 88,
	},
	dragonsmaw: {
		onModifyAtkPriority: 5,
		onModifyAtk(atk, attacker, defender, move) {
			if (move.type === 'Dragon') {
				this.debug('Dragon\'s Maw boost');
				return this.chainModify(1.5);
			}
		},
		onModifySpAPriority: 5,
		onModifySpA(atk, attacker, defender, move) {
			if (move.type === 'Dragon') {
				this.debug('Dragon\'s Maw boost');
				return this.chainModify(1.5);
			}
		},
		name: "Dragon's Maw",
		rating: 3.5,
		num: 263,
	},
	drizzle: {
		onStart(source) {
			for (const action of this.queue) {
				if (action.choice === 'runPrimal' && action.pokemon === source && source.species.id === 'kyogre') return;
				if (action.choice !== 'runSwitch' && action.choice !== 'runPrimal') break;
			}
			this.field.setWeather('raindance');
		},
		name: "Drizzle",
		rating: 4,
		num: 2,
	},
	drought: {
		onStart(source) {
			for (const action of this.queue) {
				if (action.choice === 'runPrimal' && action.pokemon === source && source.species.id === 'groudon') return;
				if (action.choice !== 'runSwitch' && action.choice !== 'runPrimal') break;
			}
			this.field.setWeather('sunnyday');
		},
		name: "Drought",
		rating: 4,
		num: 70,
	},
	dryskin: {
		onTryHit(target, source, move) {
			if (target !== source && move.type === 'Water') {
				if (!this.heal(target.baseMaxhp / 4)) {
					this.add('-immune', target, '[from] ability: Dry Skin');
				}
				return null;
			}
		},
		onSourceBasePowerPriority: 17,
		onSourceBasePower(basePower, attacker, defender, move) {
			if (move.type === 'Fire') {
				return this.chainModify(1.25);
			}
		},
		onWeather(target, source, effect) {
			if (target.hasItem('utilityumbrella')) return;
			// id rather than name is correct reference: this is the condition, not the ability
			if (effect.id === 'raindance' || effect.id === 'primordialsea') {
				this.heal(target.baseMaxhp / 8);
			} else if (effect.id === 'sunnyday' || effect.id === 'desolateland') {
				this.damage(target.baseMaxhp / 8, target, target);
			}
		},
		isBreakable: true,
		name: "Dry Skin",
		rating: 3,
		num: 87,
	},
	earlybird: {
		name: "Early Bird",
		// Implemented in statuses.js
		rating: 1.5,
		num: 48,
	},
	effectspore: {
		onDamagingHit(damage, target, source, move) {
			if (this.checkMoveMakesContact(move, source, target) && !source.status && source.runStatusImmunity('powder')) {
				const r = this.random(100);
				if (r < 11) {
					source.setStatus('slp', target);
				} else if (r < 21) {
					source.setStatus('par', target);
				} else if (r < 30) {
					source.setStatus('psn', target);
				}
			}
		},
		name: "Effect Spore",
		rating: 2,
		num: 27,
	},
	electricsurge: {
		onStart(source) {
			this.field.setTerrain('electricterrain');
		},
		name: "Electric Surge",
		rating: 4,
		num: 226,
	},
	emergencyexit: {
		onEmergencyExit(target) {
			if (!this.canSwitch(target.side) || target.forceSwitchFlag || target.switchFlag) return;
			for (const side of this.sides) {
				for (const active of side.active) {
					active.switchFlag = false;
				}
			}
			target.switchFlag = true;
			this.add('-activate', target, 'ability: Emergency Exit');
		},
		name: "Emergency Exit",
		rating: 1,
		num: 194,
	},
	fairyaura: {
		onStart(pokemon) {
			if (this.suppressingAbility(pokemon)) return;
			this.add('-ability', pokemon, 'Fairy Aura');
		},
		onAnyBasePowerPriority: 20,
		onAnyBasePower(basePower, source, target, move) {
			if (target === source || move.category === 'Status' || move.type !== 'Fairy') return;
			if (!move.auraBooster) move.auraBooster = this.effectState.target;
			if (move.auraBooster !== this.effectState.target) return;
			return this.chainModify([move.hasAuraBreak ? 3072 : 5448, 4096]);
		},
		isBreakable: true,
		name: "Fairy Aura",
		rating: 3,
		num: 187,
	},
	filter: {
		onSourceModifyDamage(damage, source, target, move) {
			if (target.getMoveHitData(move).typeMod > 0) {
				this.debug('Filter neutralize');
				return this.chainModify(0.75);
			}
		},
		isBreakable: true,
		name: "Filter",
		rating: 3,
		num: 111,
	},
	flamebody: {
		onDamagingHit(damage, target, source, move) {
			if (this.checkMoveMakesContact(move, source, target)) {
				if (this.randomChance(3, 10)) {
					source.trySetStatus('brn', target);
				}
			}
		},
		name: "Flame Body",
		rating: 2,
		num: 49,
	},
	flareboost: {
		onBasePowerPriority: 19,
		onBasePower(basePower, attacker, defender, move) {
			if (attacker.status === 'brn' && move.category === 'Special') {
				return this.chainModify(1.5);
			}
		},
		name: "Flare Boost",
		rating: 2,
		num: 138,
	},
	flashfire: {
		onTryHit(target, source, move) {
			if (target !== source && move.type === 'Fire') {
				move.accuracy = true;
				if (!target.addVolatile('flashfire')) {
					this.add('-immune', target, '[from] ability: Flash Fire');
				}
				return null;
			}
		},
		onEnd(pokemon) {
			pokemon.removeVolatile('flashfire');
		},
		condition: {
			noCopy: true, // doesn't get copied by Baton Pass
			onStart(target) {
				this.add('-start', target, 'ability: Flash Fire');
			},
			onModifyAtkPriority: 5,
			onModifyAtk(atk, attacker, defender, move) {
				if (move.type === 'Fire' && attacker.hasAbility('flashfire')) {
					this.debug('Flash Fire boost');
					return this.chainModify(1.5);
				}
			},
			onModifySpAPriority: 5,
			onModifySpA(atk, attacker, defender, move) {
				if (move.type === 'Fire' && attacker.hasAbility('flashfire')) {
					this.debug('Flash Fire boost');
					return this.chainModify(1.5);
				}
			},
			onEnd(target) {
				this.add('-end', target, 'ability: Flash Fire', '[silent]');
			},
		},
		isBreakable: true,
		name: "Flash Fire",
		rating: 3.5,
		num: 18,
	},
	flowergift: {
		onStart(pokemon) {
			delete this.effectState.forme;
		},
		onUpdate(pokemon) {
			if (!pokemon.isActive || pokemon.baseSpecies.baseSpecies !== 'Cherrim' || pokemon.transformed) return;
			if (!pokemon.hp) return;
			if (['sunnyday', 'desolateland'].includes(pokemon.effectiveWeather())) {
				if (pokemon.species.id !== 'cherrimsunshine') {
					pokemon.formeChange('Cherrim-Sunshine', this.effect, false, '[msg]');
				}
			} else {
				if (pokemon.species.id === 'cherrimsunshine') {
					pokemon.formeChange('Cherrim', this.effect, false, '[msg]');
				}
			}
		},
		onAllyModifyAtkPriority: 3,
		onAllyModifyAtk(atk, pokemon) {
			if (this.effectState.target.baseSpecies.baseSpecies !== 'Cherrim') return;
			if (['sunnyday', 'desolateland'].includes(pokemon.effectiveWeather())) {
				return this.chainModify(1.5);
			}
		},
		onAllyModifySpDPriority: 4,
		onAllyModifySpD(spd, pokemon) {
			if (this.effectState.target.baseSpecies.baseSpecies !== 'Cherrim') return;
			if (['sunnyday', 'desolateland'].includes(pokemon.effectiveWeather())) {
				return this.chainModify(1.5);
			}
		},
		isBreakable: true,
		name: "Flower Gift",
		rating: 1,
		num: 122,
	},
	flowerveil: {
		onAllyBoost(boost, target, source, effect) {
			if ((source && target === source) || !target.hasType('Grass')) return;
			let showMsg = false;
			let i: BoostID;
			for (i in boost) {
				if (boost[i]! < 0) {
					delete boost[i];
					showMsg = true;
				}
			}
			if (showMsg && !(effect as ActiveMove).secondaries) {
				const effectHolder = this.effectState.target;
				this.add('-block', target, 'ability: Flower Veil', '[of] ' + effectHolder);
			}
		},
		onAllySetStatus(status, target, source, effect) {
			if (target.hasType('Grass') && source && target !== source && effect && effect.id !== 'yawn') {
				this.debug('interrupting setStatus with Flower Veil');
				if (effect.name === "Synchronize" || (effect.effectType === 'Move' && !effect.secondaries)) {
					const effectHolder = this.effectState.target;
					this.add('-block', target, 'ability: Flower Veil', '[of] ' + effectHolder);
				}
				return null;
			}
		},
		onAllyTryAddVolatile(status, target) {
			if (target.hasType('Grass') && status.id === 'yawn') {
				this.debug('Flower Veil blocking yawn');
				const effectHolder = this.effectState.target;
				this.add('-block', target, 'ability: Flower Veil', '[of] ' + effectHolder);
				return null;
			}
		},
		isBreakable: true,
		name: "Flower Veil",
		rating: 0,
		num: 166,
	},
	fluffy: {
		onSourceModifyDamage(damage, source, target, move) {
			let mod = 1;
			if (move.type === 'Fire') mod *= 2;
			if (move.flags['contact']) mod /= 2;
			return this.chainModify(mod);
		},
		isBreakable: true,
		name: "Fluffy",
		rating: 3.5,
		num: 218,
	},
	forecast: {
		onUpdate(pokemon) {
			if (pokemon.baseSpecies.baseSpecies !== 'Castform' || pokemon.transformed) return;
			let forme = null;
			switch (pokemon.effectiveWeather()) {
			case 'sunnyday':
			case 'desolateland':
				if (pokemon.species.id !== 'castformsunny') forme = 'Castform-Sunny';
				break;
			case 'raindance':
			case 'primordialsea':
				if (pokemon.species.id !== 'castformrainy') forme = 'Castform-Rainy';
				break;
			case 'hail':
				if (pokemon.species.id !== 'castformsnowy') forme = 'Castform-Snowy';
				break;
			default:
				if (pokemon.species.id !== 'castform') forme = 'Castform';
				break;
			}
			if (pokemon.isActive && forme) {
				pokemon.formeChange(forme, this.effect, false, '[msg]');
			}
		},
		name: "Forecast",
		rating: 2,
		num: 59,
	},
	forewarn: {
		onStart(pokemon) {
			let warnMoves: (Move | Pokemon)[][] = [];
			let warnBp = 1;
			for (const target of pokemon.foes()) {
				for (const moveSlot of target.moveSlots) {
					const move = this.dex.moves.get(moveSlot.move);
					let bp = move.basePower;
					if (move.ohko) bp = 150;
					if (move.id === 'counter' || move.id === 'metalburst' || move.id === 'mirrorcoat') bp = 120;
					if (bp === 1) bp = 80;
					if (!bp && move.category !== 'Status') bp = 80;
					if (bp > warnBp) {
						warnMoves = [[move, target]];
						warnBp = bp;
					} else if (bp === warnBp) {
						warnMoves.push([move, target]);
					}
				}
			}
			if (!warnMoves.length) return;
			const [warnMoveName, warnTarget] = this.sample(warnMoves);
			this.add('-activate', pokemon, 'ability: Forewarn', warnMoveName, '[of] ' + warnTarget);
		},
		name: "Forewarn",
		rating: 0.5,
		num: 108,
	},
	friendguard: {
		name: "Friend Guard",
		onAnyModifyDamage(damage, source, target, move) {
			if (target !== this.effectState.target && target.isAlly(this.effectState.target)) {
				this.debug('Friend Guard weaken');
				return this.chainModify(0.75);
			}
		},
		isBreakable: true,
		rating: 0,
		num: 132,
	},
	frisk: {
		onStart(pokemon) {
			for (const target of pokemon.foes()) {
				if (target.item) {
					this.add('-item', target, target.getItem().name, '[from] ability: Frisk', '[of] ' + pokemon, '[identify]');
				}
			}
		},
		name: "Frisk",
		rating: 1.5,
		num: 119,
	},
	fullmetalbody: {
		onBoost(boost, target, source, effect) {
			if (source && target === source) return;
			let showMsg = false;
			let i: BoostID;
			for (i in boost) {
				if (boost[i]! < 0) {
					delete boost[i];
					showMsg = true;
				}
			}
			if (showMsg && !(effect as ActiveMove).secondaries && effect.id !== 'octolock') {
				this.add("-fail", target, "unboost", "[from] ability: Full Metal Body", "[of] " + target);
			}
		},
		name: "Full Metal Body",
		rating: 2,
		num: 230,
	},
	furcoat: {
		onModifyDefPriority: 6,
		onModifyDef(def) {
			return this.chainModify(2);
		},
		isBreakable: true,
		name: "Fur Coat",
		rating: 4,
		num: 169,
	},
	galewings: {
		onModifyPriority(priority, pokemon, target, move) {
			if (move?.type === 'Flying' && pokemon.hp === pokemon.maxhp) return priority + 1;
		},
		name: "Gale Wings",
		rating: 3,
		num: 177,
	},
	galvanize: {
		onModifyTypePriority: -1,
		onModifyType(move, pokemon) {
			const noModifyType = [
				'judgment', 'multiattack', 'naturalgift', 'revelationdance', 'technoblast', 'terrainpulse', 'weatherball',
			];
			if (move.type === 'Normal' && !noModifyType.includes(move.id) && !(move.isZ && move.category !== 'Status')) {
				move.type = 'Electric';
				move.galvanizeBoosted = true;
			}
		},
		onBasePowerPriority: 23,
		onBasePower(basePower, pokemon, target, move) {
			if (move.galvanizeBoosted) return this.chainModify([4915, 4096]);
		},
		name: "Galvanize",
		rating: 4,
		num: 206,
	},
	gluttony: {
		name: "Gluttony",
		rating: 1.5,
		num: 82,
	},
	gooey: {
		onDamagingHit(damage, target, source, move) {
			if (this.checkMoveMakesContact(move, source, target, true)) {
				this.add('-ability', target, 'Gooey');
				this.boost({spe: -1}, source, target, null, true);
			}
		},
		name: "Gooey",
		rating: 2,
		num: 183,
	},
	gorillatactics: {
		onStart(pokemon) {
			pokemon.abilityState.choiceLock = "";
		},
		onBeforeMove(pokemon, target, move) {
			if (move.isZOrMaxPowered || move.id === 'struggle') return;
			if (pokemon.abilityState.choiceLock && pokemon.abilityState.choiceLock !== move.id) {
				// Fails unless ability is being ignored (these events will not run), no PP lost.
				this.addMove('move', pokemon, move.name);
				this.attrLastMove('[still]');
				this.debug("Disabled by Gorilla Tactics");
				this.add('-fail', pokemon);
				return false;
			}
		},
		onModifyMove(move, pokemon) {
			if (pokemon.abilityState.choiceLock || move.isZOrMaxPowered || move.id === 'struggle') return;
			pokemon.abilityState.choiceLock = move.id;
		},
		onModifyAtkPriority: 1,
		onModifyAtk(atk, pokemon) {
			if (pokemon.volatiles['dynamax']) return;
			// PLACEHOLDER
			this.debug('Gorilla Tactics Atk Boost');
			return this.chainModify(1.5);
		},
		onDisableMove(pokemon) {
			if (!pokemon.abilityState.choiceLock) return;
			if (pokemon.volatiles['dynamax']) return;
			for (const moveSlot of pokemon.moveSlots) {
				if (moveSlot.id !== pokemon.abilityState.choiceLock) {
					pokemon.disableMove(moveSlot.id, false, this.effectState.sourceEffect);
				}
			}
		},
		onEnd(pokemon) {
			pokemon.abilityState.choiceLock = "";
		},
		name: "Gorilla Tactics",
		rating: 4.5,
		num: 255,
	},
	grasspelt: {
		onModifyDefPriority: 6,
		onModifyDef(pokemon) {
			if (this.field.isTerrain('grassyterrain')) return this.chainModify(1.5);
		},
		isBreakable: true,
		name: "Grass Pelt",
		rating: 0.5,
		num: 179,
	},
	grassysurge: {
		onStart(source) {
			this.field.setTerrain('grassyterrain');
		},
		name: "Grassy Surge",
		rating: 4,
		num: 229,
	},
	grimneigh: {
		onSourceAfterFaint(length, target, source, effect) {
			if (effect && effect.effectType === 'Move') {
				this.boost({spa: length}, source);
			}
		},
		name: "Grim Neigh",
		rating: 3,
		num: 265,
	},
	gulpmissile: {
		onDamagingHit(damage, target, source, move) {
			if (!source.hp || !source.isActive || target.transformed || target.isSemiInvulnerable()) return;
			if (['cramorantgulping', 'cramorantgorging'].includes(target.species.id)) {
				this.damage(source.baseMaxhp / 4, source, target);
				if (target.species.id === 'cramorantgulping') {
					this.boost({def: -1}, source, target, null, true);
				} else {
					source.trySetStatus('par', target, move);
				}
				target.formeChange('cramorant', move);
			}
		},
		// The Dive part of this mechanic is implemented in Dive's `onTryMove` in moves.ts
		onSourceTryPrimaryHit(target, source, effect) {
			if (
				effect && effect.id === 'surf' && source.hasAbility('gulpmissile') &&
				source.species.name === 'Cramorant' && !source.transformed
			) {
				const forme = source.hp <= source.maxhp / 2 ? 'cramorantgorging' : 'cramorantgulping';
				source.formeChange(forme, effect);
			}
		},
		isPermanent: true,
		name: "Gulp Missile",
		rating: 2.5,
		num: 241,
	},
	guts: {
		onModifyAtkPriority: 5,
		onModifyAtk(atk, pokemon) {
			if (pokemon.status) {
				return this.chainModify(1.5);
			}
		},
		name: "Guts",
		rating: 3,
		num: 62,
	},
	harvest: {
		name: "Harvest",
		onResidualOrder: 28,
		onResidualSubOrder: 2,
		onResidual(pokemon) {
			if (this.field.isWeather(['sunnyday', 'desolateland']) || this.randomChance(1, 2)) {
				if (pokemon.hp && !pokemon.item && this.dex.items.get(pokemon.lastItem).isBerry) {
					pokemon.setItem(pokemon.lastItem);
					pokemon.lastItem = '';
					this.add('-item', pokemon, pokemon.getItem(), '[from] ability: Harvest');
				}
			}
		},
		rating: 2.5,
		num: 139,
	},
	healer: {
		name: "Healer",
		onResidualOrder: 5,
		onResidualSubOrder: 3,
		onResidual(pokemon) {
			for (const allyActive of pokemon.adjacentAllies()) {
				if (allyActive.status && this.randomChance(3, 10)) {
					this.add('-activate', pokemon, 'ability: Healer');
					allyActive.cureStatus();
				}
			}
		},
		rating: 0,
		num: 131,
	},
	heatproof: {
		onSourceBasePowerPriority: 18,
		onSourceBasePower(basePower, attacker, defender, move) {
			if (move.type === 'Fire') {
				return this.chainModify(0.5);
			}
		},
		onDamage(damage, target, source, effect) {
			if (effect && effect.id === 'brn') {
				return damage / 2;
			}
		},
		isBreakable: true,
		name: "Heatproof",
		rating: 2,
		num: 85,
	},
	heavymetal: {
		onModifyWeightPriority: 1,
		onModifyWeight(weighthg) {
			return weighthg * 2;
		},
		isBreakable: true,
		name: "Heavy Metal",
		rating: 0,
		num: 134,
	},
	honeygather: {
		name: "Honey Gather",
		rating: 0,
		num: 118,
	},
	hugepower: {
		onModifyAtkPriority: 5,
		onModifyAtk(atk) {
			return this.chainModify(2);
		},
		name: "Huge Power",
		rating: 5,
		num: 37,
	},
	hungerswitch: {
		onResidualOrder: 29,
		onResidual(pokemon) {
			if (pokemon.species.baseSpecies !== 'Morpeko' || pokemon.transformed) return;
			const targetForme = pokemon.species.name === 'Morpeko' ? 'Morpeko-Hangry' : 'Morpeko';
			pokemon.formeChange(targetForme);
		},
		name: "Hunger Switch",
		rating: 1,
		num: 258,
	},
	hustle: {
		// This should be applied directly to the stat as opposed to chaining with the others
		onModifyAtkPriority: 5,
		onModifyAtk(atk) {
			return this.modify(atk, 1.5);
		},
		onSourceModifyAccuracyPriority: -1,
		onSourceModifyAccuracy(accuracy, target, source, move) {
			if (move.category === 'Physical' && typeof accuracy === 'number') {
				return this.chainModify([3277, 4096]);
			}
		},
		name: "Hustle",
		rating: 3.5,
		num: 55,
	},
	hydration: {
		onResidualOrder: 5,
		onResidualSubOrder: 3,
		onResidual(pokemon) {
			if (pokemon.status && ['raindance', 'primordialsea'].includes(pokemon.effectiveWeather())) {
				this.debug('hydration');
				this.add('-activate', pokemon, 'ability: Hydration');
				pokemon.cureStatus();
			}
		},
		name: "Hydration",
		rating: 1.5,
		num: 93,
	},
	hypercutter: {
		onBoost(boost, target, source, effect) {
			if (source && target === source) return;
			if (boost.atk && boost.atk < 0) {
				delete boost.atk;
				if (!(effect as ActiveMove).secondaries) {
					this.add("-fail", target, "unboost", "Attack", "[from] ability: Hyper Cutter", "[of] " + target);
				}
			}
		},
		isBreakable: true,
		name: "Hyper Cutter",
		rating: 1.5,
		num: 52,
	},
	icebody: {
		onWeather(target, source, effect) {
			if (effect.id === 'hail') {
				this.heal(target.baseMaxhp / 16);
			}
		},
		onImmunity(type, pokemon) {
			if (type === 'hail') return false;
		},
		name: "Ice Body",
		rating: 1,
		num: 115,
	},
	iceface: {
		onStart(pokemon) {
			if (this.field.isWeather('hail') && pokemon.species.id === 'eiscuenoice' && !pokemon.transformed) {
				this.add('-activate', pokemon, 'ability: Ice Face');
				this.effectState.busted = false;
				pokemon.formeChange('Eiscue', this.effect, true);
			}
		},
		onDamagePriority: 1,
		onDamage(damage, target, source, effect) {
			if (
				effect && effect.effectType === 'Move' && effect.category === 'Physical' &&
				target.species.id === 'eiscue' && !target.transformed
			) {
				this.add('-activate', target, 'ability: Ice Face');
				this.effectState.busted = true;
				return 0;
			}
		},
		onCriticalHit(target, type, move) {
			if (!target) return;
			if (move.category !== 'Physical' || target.species.id !== 'eiscue' || target.transformed) return;
			if (target.volatiles['substitute'] && !(move.flags['bypasssub'] || move.infiltrates)) return;
			if (!target.runImmunity(move.type)) return;
			return false;
		},
		onEffectiveness(typeMod, target, type, move) {
			if (!target) return;
			if (move.category !== 'Physical' || target.species.id !== 'eiscue' || target.transformed) return;

			const hitSub = target.volatiles['substitute'] && !move.flags['bypasssub'] && !(move.infiltrates && this.gen >= 6);
			if (hitSub) return;

			if (!target.runImmunity(move.type)) return;
			return 0;
		},
		onUpdate(pokemon) {
			if (pokemon.species.id === 'eiscue' && this.effectState.busted) {
				pokemon.formeChange('Eiscue-Noice', this.effect, true);
			}
		},
		onAnyWeatherStart() {
			const pokemon = this.effectState.target;
			if (!pokemon.hp) return;
			if (this.field.isWeather('hail') && pokemon.species.id === 'eiscuenoice' && !pokemon.transformed) {
				this.add('-activate', pokemon, 'ability: Ice Face');
				this.effectState.busted = false;
				pokemon.formeChange('Eiscue', this.effect, true);
			}
		},
		isBreakable: true,
		isPermanent: true,
		name: "Ice Face",
		rating: 3,
		num: 248,
	},
	icescales: {
		onSourceModifyDamage(damage, source, target, move) {
			if (move.category === 'Special') {
				return this.chainModify(0.5);
			}
		},
		isBreakable: true,
		name: "Ice Scales",
		rating: 4,
		num: 246,
	},
	illuminate: {
		name: "Illuminate",
		rating: 0,
		num: 35,
	},
	illusion: {
		onBeforeSwitchIn(pokemon) {
			pokemon.illusion = null;
			// yes, you can Illusion an active pokemon but only if it's to your right
			for (let i = pokemon.side.pokemon.length - 1; i > pokemon.position; i--) {
				const possibleTarget = pokemon.side.pokemon[i];
				if (!possibleTarget.fainted) {
					pokemon.illusion = possibleTarget;
					break;
				}
			}
		},
		onDamagingHit(damage, target, source, move) {
			if (target.illusion) {
				this.singleEvent('End', this.dex.abilities.get('Illusion'), target.abilityState, target, source, move);
			}
		},
		onEnd(pokemon) {
			if (pokemon.illusion) {
				this.debug('illusion cleared');
				pokemon.illusion = null;
				const details = pokemon.species.name + (pokemon.level === 100 ? '' : ', L' + pokemon.level) +
					(pokemon.gender === '' ? '' : ', ' + pokemon.gender) + (pokemon.set.shiny ? ', shiny' : '');
				this.add('replace', pokemon, details);
				this.add('-end', pokemon, 'Illusion');
			}
		},
		onFaint(pokemon) {
			pokemon.illusion = null;
		},
		name: "Illusion",
		rating: 4.5,
		num: 149,
	},
	immunity: {
		onUpdate(pokemon) {
			if (pokemon.status === 'psn' || pokemon.status === 'tox') {
				this.add('-activate', pokemon, 'ability: Immunity');
				pokemon.cureStatus();
			}
		},
		onSetStatus(status, target, source, effect) {
			if (status.id !== 'psn' && status.id !== 'tox') return;
			if ((effect as Move)?.status) {
				this.add('-immune', target, '[from] ability: Immunity');
			}
			return false;
		},
		isBreakable: true,
		name: "Immunity",
		rating: 2,
		num: 17,
	},
	imposter: {
		onSwitchIn(pokemon) {
			this.effectState.switchingIn = true;
		},
		onStart(pokemon) {
			// Imposter does not activate when Skill Swapped or when Neutralizing Gas leaves the field
			if (!this.effectState.switchingIn) return;
			// copies across in doubles/triples
			// (also copies across in multibattle and diagonally in free-for-all,
			// but side.foe already takes care of those)
			const target = pokemon.side.foe.active[pokemon.side.foe.active.length - 1 - pokemon.position];
			if (target) {
				pokemon.transformInto(target, this.dex.abilities.get('imposter'));
			}
			this.effectState.switchingIn = false;
		},
		name: "Imposter",
		rating: 5,
		num: 150,
	},
	infiltrator: {
		onModifyMove(move) {
			move.infiltrates = true;
		},
		name: "Infiltrator",
		rating: 2.5,
		num: 151,
	},
	innardsout: {
		name: "Innards Out",
		onDamagingHitOrder: 1,
		onDamagingHit(damage, target, source, move) {
			if (!target.hp) {
				this.damage(target.getUndynamaxedHP(damage), source, target);
			}
		},
		rating: 4,
		num: 215,
	},
	innerfocus: {
		onTryAddVolatile(status, pokemon) {
			if (status.id === 'flinch') return null;
		},
		onBoost(boost, target, source, effect) {
<<<<<<< HEAD
			if (effect.name === "Intimidate") {
=======
			if (effect.name === 'Intimidate') {
>>>>>>> 3e3f7f95
				delete boost.atk;
				this.add('-fail', target, 'unboost', 'Attack', '[from] ability: Inner Focus', '[of] ' + target);
			}
		},
		isBreakable: true,
		name: "Inner Focus",
		rating: 1.5,
		num: 39,
	},
	insomnia: {
		onUpdate(pokemon) {
			if (pokemon.status === 'slp') {
				this.add('-activate', pokemon, 'ability: Insomnia');
				pokemon.cureStatus();
			}
		},
		onSetStatus(status, target, source, effect) {
			if (status.id !== 'slp') return;
			if ((effect as Move)?.status) {
				this.add('-immune', target, '[from] ability: Insomnia');
			}
			return false;
		},
		isBreakable: true,
		name: "Insomnia",
		rating: 2,
		num: 15,
	},
	intimidate: {
		onStart(pokemon) {
			let activated = false;
			for (const target of pokemon.adjacentFoes()) {
				if (!activated) {
					this.add('-ability', pokemon, 'Intimidate', 'boost');
					activated = true;
				}
				if (target.volatiles['substitute']) {
					this.add('-immune', target);
				} else {
					this.boost({atk: -1}, target, pokemon, null, true);
				}
			}
		},
		name: "Intimidate",
		rating: 3.5,
		num: 22,
	},
	intrepidsword: {
		onStart(pokemon) {
			this.boost({atk: 1}, pokemon);
		},
		name: "Intrepid Sword",
		rating: 4,
		num: 234,
	},
	ironbarbs: {
		onDamagingHitOrder: 1,
		onDamagingHit(damage, target, source, move) {
			if (this.checkMoveMakesContact(move, source, target, true)) {
				this.damage(source.baseMaxhp / 8, source, target);
			}
		},
		name: "Iron Barbs",
		rating: 2.5,
		num: 160,
	},
	ironfist: {
		onBasePowerPriority: 23,
		onBasePower(basePower, attacker, defender, move) {
			if (move.flags['punch']) {
				this.debug('Iron Fist boost');
				return this.chainModify([4915, 4096]);
			}
		},
		name: "Iron Fist",
		rating: 3,
		num: 89,
	},
	justified: {
		onDamagingHit(damage, target, source, move) {
			if (move.type === 'Dark') {
				this.boost({atk: 1});
			}
		},
		name: "Justified",
		rating: 2.5,
		num: 154,
	},
	keeneye: {
		onBoost(boost, target, source, effect) {
			if (source && target === source) return;
			if (boost.accuracy && boost.accuracy < 0) {
				delete boost.accuracy;
				if (!(effect as ActiveMove).secondaries) {
					this.add("-fail", target, "unboost", "accuracy", "[from] ability: Keen Eye", "[of] " + target);
				}
			}
		},
		onModifyMove(move) {
			move.ignoreEvasion = true;
		},
		isBreakable: true,
		name: "Keen Eye",
		rating: 0.5,
		num: 51,
	},
	klutz: {
		// Item suppression implemented in Pokemon.ignoringItem() within sim/pokemon.js
		name: "Klutz",
		rating: -1,
		num: 103,
	},
	leafguard: {
		onSetStatus(status, target, source, effect) {
			if (['sunnyday', 'desolateland'].includes(target.effectiveWeather())) {
				if ((effect as Move)?.status) {
					this.add('-immune', target, '[from] ability: Leaf Guard');
				}
				return false;
			}
		},
		onTryAddVolatile(status, target) {
			if (status.id === 'yawn' && ['sunnyday', 'desolateland'].includes(target.effectiveWeather())) {
				this.add('-immune', target, '[from] ability: Leaf Guard');
				return null;
			}
		},
		isBreakable: true,
		name: "Leaf Guard",
		rating: 0.5,
		num: 102,
	},
	levitate: {
		// airborneness implemented in sim/pokemon.js:Pokemon#isGrounded
		isBreakable: true,
		name: "Levitate",
		rating: 3.5,
		num: 26,
	},
	libero: {
		onPrepareHit(source, target, move) {
			if (move.hasBounced || move.sourceEffect === 'snatch') return;
			const type = move.type;
			if (type && type !== '???' && source.getTypes().join() !== type) {
				if (!source.setType(type)) return;
				this.add('-start', source, 'typechange', type, '[from] ability: Libero');
			}
		},
		name: "Libero",
		rating: 4.5,
		num: 236,
	},
	lightmetal: {
		onModifyWeight(weighthg) {
			return this.trunc(weighthg / 2);
		},
		isBreakable: true,
		name: "Light Metal",
		rating: 1,
		num: 135,
	},
	lightningrod: {
		onTryHit(target, source, move) {
			if (target !== source && move.type === 'Electric') {
				if (!this.boost({spa: 1})) {
					this.add('-immune', target, '[from] ability: Lightning Rod');
				}
				return null;
			}
		},
		onAnyRedirectTarget(target, source, source2, move) {
			if (move.type !== 'Electric' || ['firepledge', 'grasspledge', 'waterpledge'].includes(move.id)) return;
			const redirectTarget = ['randomNormal', 'adjacentFoe'].includes(move.target) ? 'normal' : move.target;
			if (this.validTarget(this.effectState.target, source, redirectTarget)) {
				if (move.smartTarget) move.smartTarget = false;
				if (this.effectState.target !== target) {
					this.add('-activate', this.effectState.target, 'ability: Lightning Rod');
				}
				return this.effectState.target;
			}
		},
		isBreakable: true,
		name: "Lightning Rod",
		rating: 3,
		num: 31,
	},
	limber: {
		onUpdate(pokemon) {
			if (pokemon.status === 'par') {
				this.add('-activate', pokemon, 'ability: Limber');
				pokemon.cureStatus();
			}
		},
		onSetStatus(status, target, source, effect) {
			if (status.id !== 'par') return;
			if ((effect as Move)?.status) {
				this.add('-immune', target, '[from] ability: Limber');
			}
			return false;
		},
		isBreakable: true,
		name: "Limber",
		rating: 2,
		num: 7,
	},
	liquidooze: {
		onSourceTryHeal(damage, target, source, effect) {
			this.debug("Heal is occurring: " + target + " <- " + source + " :: " + effect.id);
			const canOoze = ['drain', 'leechseed', 'strengthsap'];
			if (canOoze.includes(effect.id)) {
				this.damage(damage);
				return 0;
			}
		},
		name: "Liquid Ooze",
		rating: 1.5,
		num: 64,
	},
	liquidvoice: {
		onModifyTypePriority: -1,
		onModifyType(move, pokemon) {
			if (move.flags['sound'] && !pokemon.volatiles['dynamax']) { // hardcode
				move.type = 'Water';
			}
		},
		name: "Liquid Voice",
		rating: 1.5,
		num: 204,
	},
	longreach: {
		onModifyMove(move) {
			delete move.flags['contact'];
		},
		name: "Long Reach",
		rating: 1,
		num: 203,
	},
	magicbounce: {
		name: "Magic Bounce",
		onTryHitPriority: 1,
		onTryHit(target, source, move) {
			if (target === source || move.hasBounced || !move.flags['reflectable']) {
				return;
			}
			const newMove = this.dex.getActiveMove(move.id);
			newMove.hasBounced = true;
			newMove.pranksterBoosted = false;
			this.actions.useMove(newMove, target, source);
			return null;
		},
		onAllyTryHitSide(target, source, move) {
			if (target.isAlly(source) || move.hasBounced || !move.flags['reflectable']) {
				return;
			}
			const newMove = this.dex.getActiveMove(move.id);
			newMove.hasBounced = true;
			newMove.pranksterBoosted = false;
			this.actions.useMove(newMove, this.effectState.target, source);
			return null;
		},
		condition: {
			duration: 1,
		},
		isBreakable: true,
		rating: 4,
		num: 156,
	},
	magicguard: {
		onDamage(damage, target, source, effect) {
			if (effect.effectType !== 'Move') {
				if (effect.effectType === 'Ability') this.add('-activate', source, 'ability: ' + effect.name);
				return false;
			}
		},
		name: "Magic Guard",
		rating: 4,
		num: 98,
	},
	magician: {
		onAfterMoveSecondarySelf(source, target, move) {
			if (!move || !target) return;
			if (target !== source && move.category !== 'Status') {
				if (source.item || source.volatiles['gem'] || move.id === 'fling') return;
				const yourItem = target.takeItem(source);
				if (!yourItem) return;
				if (!source.setItem(yourItem)) {
					target.item = yourItem.id; // bypass setItem so we don't break choicelock or anything
					return;
				}
				this.add('-item', source, yourItem, '[from] ability: Magician', '[of] ' + target);
			}
		},
		name: "Magician",
		rating: 1.5,
		num: 170,
	},
	magmaarmor: {
		onUpdate(pokemon) {
			if (pokemon.status === 'frz') {
				this.add('-activate', pokemon, 'ability: Magma Armor');
				pokemon.cureStatus();
			}
		},
		onImmunity(type, pokemon) {
			if (type === 'frz') return false;
		},
		isBreakable: true,
		name: "Magma Armor",
		rating: 1,
		num: 40,
	},
	magnetpull: {
		onFoeTrapPokemon(pokemon) {
			if (pokemon.hasType('Steel') && pokemon.isAdjacent(this.effectState.target)) {
				pokemon.tryTrap(true);
			}
		},
		onFoeMaybeTrapPokemon(pokemon, source) {
			if (!source) source = this.effectState.target;
			if (!source || !pokemon.isAdjacent(source)) return;
			if (!pokemon.knownType || pokemon.hasType('Steel')) {
				pokemon.maybeTrapped = true;
			}
		},
		name: "Magnet Pull",
		rating: 4,
		num: 42,
	},
	marvelscale: {
		onModifyDefPriority: 6,
		onModifyDef(def, pokemon) {
			if (pokemon.status) {
				return this.chainModify(1.5);
			}
		},
		isBreakable: true,
		name: "Marvel Scale",
		rating: 2.5,
		num: 63,
	},
	megalauncher: {
		onBasePowerPriority: 19,
		onBasePower(basePower, attacker, defender, move) {
			if (move.flags['pulse']) {
				return this.chainModify(1.5);
			}
		},
		name: "Mega Launcher",
		rating: 3,
		num: 178,
	},
	merciless: {
		onModifyCritRatio(critRatio, source, target) {
			if (target && ['psn', 'tox'].includes(target.status)) return 5;
		},
		name: "Merciless",
		rating: 1.5,
		num: 196,
	},
	mimicry: {
		onStart(pokemon) {
			if (this.field.terrain) {
				pokemon.addVolatile('mimicry');
			} else {
				const types = pokemon.baseSpecies.types;
				if (pokemon.getTypes().join() === types.join() || !pokemon.setType(types)) return;
				this.add('-start', pokemon, 'typechange', types.join('/'), '[from] ability: Mimicry');
				this.hint("Transform Mimicry changes you to your original un-transformed types.");
			}
		},
		onAnyTerrainStart() {
			const pokemon = this.effectState.target;
			delete pokemon.volatiles['mimicry'];
			pokemon.addVolatile('mimicry');
		},
		onEnd(pokemon) {
			delete pokemon.volatiles['mimicry'];
		},
		condition: {
			onStart(pokemon) {
				let newType;
				switch (this.field.terrain) {
				case 'electricterrain':
					newType = 'Electric';
					break;
				case 'grassyterrain':
					newType = 'Grass';
					break;
				case 'mistyterrain':
					newType = 'Fairy';
					break;
				case 'psychicterrain':
					newType = 'Psychic';
					break;
				}
				if (!newType || pokemon.getTypes().join() === newType || !pokemon.setType(newType)) return;
				this.add('-start', pokemon, 'typechange', newType, '[from] ability: Mimicry');
			},
			onUpdate(pokemon) {
				if (!this.field.terrain) {
					const types = pokemon.species.types;
					if (pokemon.getTypes().join() === types.join() || !pokemon.setType(types)) return;
					this.add('-activate', pokemon, 'ability: Mimicry');
					this.add('-end', pokemon, 'typechange', '[silent]');
					pokemon.removeVolatile('mimicry');
				}
			},
		},
		name: "Mimicry",
		rating: 0.5,
		num: 250,
	},
	minus: {
		onModifySpAPriority: 5,
		onModifySpA(spa, pokemon) {
			for (const allyActive of pokemon.allies()) {
				if (allyActive.hasAbility(['minus', 'plus'])) {
					return this.chainModify(1.5);
				}
			}
		},
		name: "Minus",
		rating: 0,
		num: 58,
	},
	mirrorarmor: {
		onBoost(boost, target, source, effect) {
			// Don't bounce self stat changes, or boosts that have already bounced
<<<<<<< HEAD
			if (target === source || !boost || effect.name === "Mirror Armor") return;
=======
			if (target === source || !boost || effect.name === 'Mirror Armor') return;
>>>>>>> 3e3f7f95
			let b: BoostID;
			for (b in boost) {
				if (boost[b]! < 0) {
					if (target.boosts[b] === -6) continue;
					const negativeBoost: SparseBoostsTable = {};
					negativeBoost[b] = boost[b];
					delete boost[b];
					this.add('-ability', target, 'Mirror Armor');
					this.boost(negativeBoost, source, target, null, true);
				}
			}
		},
		isBreakable: true,
		name: "Mirror Armor",
		rating: 2,
		num: 240,
	},
	mistysurge: {
		onStart(source) {
			this.field.setTerrain('mistyterrain');
		},
		name: "Misty Surge",
		rating: 3.5,
		num: 228,
	},
	moldbreaker: {
		onStart(pokemon) {
			this.add('-ability', pokemon, 'Mold Breaker');
		},
		onModifyMove(move) {
			move.ignoreAbility = true;
		},
		name: "Mold Breaker",
		rating: 3.5,
		num: 104,
	},
	moody: {
		onResidualOrder: 28,
		onResidualSubOrder: 2,
		onResidual(pokemon) {
			let stats: BoostID[] = [];
			const boost: SparseBoostsTable = {};
			let statPlus: BoostID;
			for (statPlus in pokemon.boosts) {
				if (statPlus === 'accuracy' || statPlus === 'evasion') continue;
				if (pokemon.boosts[statPlus] < 6) {
					stats.push(statPlus);
				}
			}
			let randomStat: BoostID | undefined = stats.length ? this.sample(stats) : undefined;
			if (randomStat) boost[randomStat] = 2;

			stats = [];
			let statMinus: BoostID;
			for (statMinus in pokemon.boosts) {
				if (statMinus === 'accuracy' || statMinus === 'evasion') continue;
				if (pokemon.boosts[statMinus] > -6 && statMinus !== randomStat) {
					stats.push(statMinus);
				}
			}
			randomStat = stats.length ? this.sample(stats) : undefined;
			if (randomStat) boost[randomStat] = -1;

			this.boost(boost);
		},
		name: "Moody",
		rating: 5,
		num: 141,
	},
	motordrive: {
		onTryHit(target, source, move) {
			if (target !== source && move.type === 'Electric') {
				if (!this.boost({spe: 1})) {
					this.add('-immune', target, '[from] ability: Motor Drive');
				}
				return null;
			}
		},
		isBreakable: true,
		name: "Motor Drive",
		rating: 3,
		num: 78,
	},
	moxie: {
		onSourceAfterFaint(length, target, source, effect) {
			if (effect && effect.effectType === 'Move') {
				this.boost({atk: length}, source);
			}
		},
		name: "Moxie",
		rating: 3,
		num: 153,
	},
	multiscale: {
		onSourceModifyDamage(damage, source, target, move) {
			if (target.hp >= target.maxhp) {
				this.debug('Multiscale weaken');
				return this.chainModify(0.5);
			}
		},
		isBreakable: true,
		name: "Multiscale",
		rating: 3.5,
		num: 136,
	},
	multitype: {
		// Multitype's type-changing itself is implemented in statuses.js
		isPermanent: true,
		name: "Multitype",
		rating: 4,
		num: 121,
	},
	mummy: {
		name: "Mummy",
		onDamagingHit(damage, target, source, move) {
			if (target.ability === 'mummy') {
				const sourceAbility = source.getAbility();
				if (sourceAbility.isPermanent || sourceAbility.id === 'mummy') {
					return;
				}
				if (this.checkMoveMakesContact(move, source, target, !source.isAlly(target))) {
					const oldAbility = source.setAbility('mummy', target);
					if (oldAbility) {
						this.add('-activate', target, 'ability: Mummy', this.dex.abilities.get(oldAbility).name, '[of] ' + source);
					}
				}
			} else { // Pseudo-ability case
				const possibleAbilities = [source.ability];
				for (const abilityVolatile of Object.keys(source.volatiles).filter(key => key.startsWith('ability:'))) {
					const id = abilityVolatile.replace(/^(ability:)/, '') as ID;
					if (id && !this.dex.abilities.get(id).isPermanent && id !== 'mummy') possibleAbilities.push(id);
				}
				if (!possibleAbilities.length) return;
				if (this.checkMoveMakesContact(move, source, target)) {
					const abil = this.sample(possibleAbilities);
					if (abil === source.ability) {
						const oldAbility = source.setAbility('mummy', target);
						if (oldAbility) {
							this.add('-activate', target, 'ability: Mummy', this.dex.abilities.get(oldAbility).name, '[of] ' + source);
						}
					} else {
						source.removeVolatile('ability:' + abil);
						source.addVolatile('ability:mummy', source);
						if (abil) {
							this.add('-activate', target, 'ability: Mummy', this.dex.abilities.get(abil).name, '[of] ' + source);
						}
					}
				}
			}
		},
		rating: 2,
		num: 152,
	},
	naturalcure: {
		onCheckShow(pokemon) {
			// This is complicated
			// For the most part, in-game, it's obvious whether or not Natural Cure activated,
			// since you can see how many of your opponent's pokemon are statused.
			// The only ambiguous situation happens in Doubles/Triples, where multiple pokemon
			// that could have Natural Cure switch out, but only some of them get cured.
			if (pokemon.side.active.length === 1) return;
			if (pokemon.showCure === true || pokemon.showCure === false) return;

			const cureList = [];
			let noCureCount = 0;
			for (const curPoke of pokemon.side.active) {
				// pokemon not statused
				if (!curPoke?.status) {
					// this.add('-message', "" + curPoke + " skipped: not statused or doesn't exist");
					continue;
				}
				if (curPoke.showCure) {
					// this.add('-message', "" + curPoke + " skipped: Natural Cure already known");
					continue;
				}
				const species = curPoke.species;
				// pokemon can't get Natural Cure
				if (!Object.values(species.abilities).includes('Natural Cure')) {
					// this.add('-message', "" + curPoke + " skipped: no Natural Cure");
					continue;
				}
				// pokemon's ability is known to be Natural Cure
				if (!species.abilities['1'] && !species.abilities['H']) {
					// this.add('-message', "" + curPoke + " skipped: only one ability");
					continue;
				}
				// pokemon isn't switching this turn
				if (curPoke !== pokemon && !this.queue.willSwitch(curPoke)) {
					// this.add('-message', "" + curPoke + " skipped: not switching");
					continue;
				}

				if (curPoke.hasAbility('naturalcure')) {
					// this.add('-message', "" + curPoke + " confirmed: could be Natural Cure (and is)");
					cureList.push(curPoke);
				} else {
					// this.add('-message', "" + curPoke + " confirmed: could be Natural Cure (but isn't)");
					noCureCount++;
				}
			}

			if (!cureList.length || !noCureCount) {
				// It's possible to know what pokemon were cured
				for (const pkmn of cureList) {
					pkmn.showCure = true;
				}
			} else {
				// It's not possible to know what pokemon were cured

				// Unlike a -hint, this is real information that battlers need, so we use a -message
				this.add('-message', "(" + cureList.length + " of " + pokemon.side.name + "'s pokemon " + (cureList.length === 1 ? "was" : "were") + " cured by Natural Cure.)");

				for (const pkmn of cureList) {
					pkmn.showCure = false;
				}
			}
		},
		onSwitchOut(pokemon) {
			if (!pokemon.status) return;

			// if pokemon.showCure is undefined, it was skipped because its ability
			// is known
			if (pokemon.showCure === undefined) pokemon.showCure = true;

			if (pokemon.showCure) this.add('-curestatus', pokemon, pokemon.status, '[from] ability: Natural Cure');
			pokemon.setStatus('');

			// only reset .showCure if it's false
			// (once you know a Pokemon has Natural Cure, its cures are always known)
			if (!pokemon.showCure) pokemon.showCure = undefined;
		},
		name: "Natural Cure",
		rating: 2.5,
		num: 30,
	},
	neuroforce: {
		onModifyDamage(damage, source, target, move) {
			if (move && target.getMoveHitData(move).typeMod > 0) {
				return this.chainModify([5120, 4096]);
			}
		},
		name: "Neuroforce",
		rating: 2.5,
		num: 233,
	},
	neutralizinggas: {
		// Ability suppression implemented in sim/pokemon.ts:Pokemon#ignoringAbility
		onPreStart(pokemon) {
			if (pokemon.transformed) return;
			this.add('-ability', pokemon, 'Neutralizing Gas');
			pokemon.abilityState.ending = false;
			const isMultipleAbilities = this.ruleTable.has('multipleabilities');
			if (isMultipleAbilities) {
				// Remove any pseudo-abilities the setter may have before the ability starts
				for (const abilityVolatile of Object.keys(pokemon.volatiles).filter(key => key.startsWith('ability:'))) {
					const id = abilityVolatile.replace(/^(ability:)/, '') as ID;
					if (!id || this.dex.abilities.get(id).isPermanent || id === 'neutralizinggas') continue;
					pokemon.removeVolatile(abilityVolatile);
				}
			}
			for (const target of this.getAllActive()) {
				if (target.illusion) {
					this.singleEvent('End', this.dex.abilities.get('Illusion'), target.abilityState, target, pokemon, 'neutralizinggas');
				}
				if (target.volatiles['slowstart']) {
					delete target.volatiles['slowstart'];
					this.add('-end', target, 'Slow Start', '[silent]');
				}
				if (isMultipleAbilities) {
					for (const abilityVolatile of Object.keys(target.volatiles).filter(key => key.startsWith('ability:'))) {
						const id = abilityVolatile.replace(/^(ability:)/, '') as ID;
						if (!id || this.dex.abilities.get(id).isPermanent) continue;
						const status = this.dex.conditions.get(abilityVolatile) as Effect;
						if (!status || !pokemon.volatiles[status.id]) continue;
						this.singleEvent('End', status, target.volatiles[status.id], this);
					}
				}
			}
		},
		onEnd(source) {
			if (source.transformed) return;
			for (const pokemon of this.getAllActive()) {
				if (pokemon !== source && pokemon.hasAbility('Neutralizing Gas')) {
					return;
				}
			}
			this.add('-end', source, 'ability: Neutralizing Gas');

			// FIXME this happens before the pokemon switches out, should be the opposite order.
			// Not an easy fix since we cant use a supported event. Would need some kind of special event that
			// gathers events to run after the switch and then runs them when the ability is no longer accessible.
			// (If you're tackling this, do note extreme weathers have the same issue)

			// Mark this pokemon's ability as ending so Pokemon#ignoringAbility skips it
			if (source.abilityState.ending) return;
			source.abilityState.ending = true;
			const sortedActive = this.getAllActive();
			this.speedSort(sortedActive);
			for (const pokemon of sortedActive) {
				if (pokemon !== source) {
					if (pokemon.getAbility().isPermanent) continue; // does not interact with e.g Ice Face, Zen Mode

					// Will be suppressed by Pokemon#ignoringAbility if needed
					this.singleEvent('Start', pokemon.getAbility(), pokemon.abilityState, pokemon);
					if (this.ruleTable.has('multipleabilities')) {
						for (const abilityVolatile of Object.keys(pokemon.volatiles).filter(key => key.startsWith('ability:'))) {
							const id = abilityVolatile.replace(/^(ability:)/, '') as ID;
							if (!id || this.dex.abilities.get(id).isPermanent) continue;
							const status = this.dex.conditions.get(abilityVolatile) as Effect;
							if (!status || !pokemon.volatiles[status.id]) continue;
							this.singleEvent('Start', status, pokemon.volatiles[status.id], pokemon, source);
						}
					}
				}
			}
		},
		name: "Neutralizing Gas",
		rating: 4,
		num: 256,
	},
	noguard: {
		onAnyInvulnerabilityPriority: 1,
		onAnyInvulnerability(target, source, move) {
			if (move && (source === this.effectState.target || target === this.effectState.target)) return 0;
		},
		onAnyAccuracy(accuracy, target, source, move) {
			if (move && (source === this.effectState.target || target === this.effectState.target)) {
				return true;
			}
			return accuracy;
		},
		name: "No Guard",
		rating: 4,
		num: 99,
	},
	normalize: {
		onModifyTypePriority: 1,
		onModifyType(move, pokemon) {
			const noModifyType = [
				'hiddenpower', 'judgment', 'multiattack', 'naturalgift', 'revelationdance', 'struggle', 'technoblast', 'terrainpulse', 'weatherball',
			];
			if (!(move.isZ && move.category !== 'Status') && !noModifyType.includes(move.id)) {
				move.type = 'Normal';
				move.normalizeBoosted = true;
			}
		},
		onBasePowerPriority: 23,
		onBasePower(basePower, pokemon, target, move) {
			if (move.normalizeBoosted) return this.chainModify([4915, 4096]);
		},
		name: "Normalize",
		rating: 0,
		num: 96,
	},
	oblivious: {
		onUpdate(pokemon) {
			if (pokemon.volatiles['attract']) {
				this.add('-activate', pokemon, 'ability: Oblivious');
				pokemon.removeVolatile('attract');
				this.add('-end', pokemon, 'move: Attract', '[from] ability: Oblivious');
			}
			if (pokemon.volatiles['taunt']) {
				this.add('-activate', pokemon, 'ability: Oblivious');
				pokemon.removeVolatile('taunt');
				// Taunt's volatile already sends the -end message when removed
			}
		},
		onImmunity(type, pokemon) {
			if (type === 'attract') return false;
		},
		onTryHit(pokemon, target, move) {
			if (move.id === 'attract' || move.id === 'captivate' || move.id === 'taunt') {
				this.add('-immune', pokemon, '[from] ability: Oblivious');
				return null;
			}
		},
		onBoost(boost, target, source, effect) {
<<<<<<< HEAD
			if (effect.name === "Intimidate") {
=======
			if (effect.name === 'Intimidate') {
>>>>>>> 3e3f7f95
				delete boost.atk;
				this.add('-fail', target, 'unboost', 'Attack', '[from] ability: Oblivious', '[of] ' + target);
			}
		},
		isBreakable: true,
		name: "Oblivious",
		rating: 1.5,
		num: 12,
	},
	overcoat: {
		onImmunity(type, pokemon) {
			if (type === 'sandstorm' || type === 'hail' || type === 'powder') return false;
		},
		onTryHitPriority: 1,
		onTryHit(target, source, move) {
			if (move.flags['powder'] && target !== source && this.dex.getImmunity('powder', target)) {
				this.add('-immune', target, '[from] ability: Overcoat');
				return null;
			}
		},
		isBreakable: true,
		name: "Overcoat",
		rating: 2,
		num: 142,
	},
	overgrow: {
		onModifyAtkPriority: 5,
		onModifyAtk(atk, attacker, defender, move) {
			if (move.type === 'Grass' && attacker.hp <= attacker.maxhp / 3) {
				this.debug('Overgrow boost');
				return this.chainModify(1.5);
			}
		},
		onModifySpAPriority: 5,
		onModifySpA(atk, attacker, defender, move) {
			if (move.type === 'Grass' && attacker.hp <= attacker.maxhp / 3) {
				this.debug('Overgrow boost');
				return this.chainModify(1.5);
			}
		},
		name: "Overgrow",
		rating: 2,
		num: 65,
	},
	owntempo: {
		onUpdate(pokemon) {
			if (pokemon.volatiles['confusion']) {
				this.add('-activate', pokemon, 'ability: Own Tempo');
				pokemon.removeVolatile('confusion');
			}
		},
		onTryAddVolatile(status, pokemon) {
			if (status.id === 'confusion') return null;
		},
		onHit(target, source, move) {
			if (move?.volatileStatus === 'confusion') {
				this.add('-immune', target, 'confusion', '[from] ability: Own Tempo');
			}
		},
		onBoost(boost, target, source, effect) {
<<<<<<< HEAD
			if (effect.name === "Intimidate") {
=======
			if (effect.name === 'Intimidate') {
>>>>>>> 3e3f7f95
				delete boost.atk;
				this.add('-fail', target, 'unboost', 'Attack', '[from] ability: Own Tempo', '[of] ' + target);
			}
		},
		isBreakable: true,
		name: "Own Tempo",
		rating: 1.5,
		num: 20,
	},
	parentalbond: {
		onPrepareHit(source, target, move) {
			if (move.category === 'Status' || move.selfdestruct || move.multihit) return;
			if (['dynamaxcannon', 'endeavor', 'fling', 'iceball', 'rollout'].includes(move.id)) return;
			if (!move.flags['charge'] && !move.spreadHit && !move.isZ && !move.isMax) {
				move.multihit = 2;
				move.multihitType = 'parentalbond';
			}
		},
		// Damage modifier implemented in BattleActions#modifyDamage()
		onSourceModifySecondaries(secondaries, target, source, move) {
			if (move.multihitType === 'parentalbond' && move.id === 'secretpower' && move.hit < 2) {
				// hack to prevent accidentally suppressing King's Rock/Razor Fang
				return secondaries.filter(effect => effect.volatileStatus === 'flinch');
			}
		},
		name: "Parental Bond",
		rating: 4.5,
		num: 185,
	},
	pastelveil: {
		onStart(pokemon) {
			for (const ally of pokemon.alliesAndSelf()) {
				if (['psn', 'tox'].includes(ally.status)) {
					this.add('-activate', pokemon, 'ability: Pastel Veil');
					ally.cureStatus();
				}
			}
		},
		onUpdate(pokemon) {
			if (['psn', 'tox'].includes(pokemon.status)) {
				this.add('-activate', pokemon, 'ability: Pastel Veil');
				pokemon.cureStatus();
			}
		},
		onAllySwitchIn(pokemon) {
			if (['psn', 'tox'].includes(pokemon.status)) {
				this.add('-activate', this.effectState.target, 'ability: Pastel Veil');
				pokemon.cureStatus();
			}
		},
		onSetStatus(status, target, source, effect) {
			if (!['psn', 'tox'].includes(status.id)) return;
			if ((effect as Move)?.status) {
				this.add('-immune', target, '[from] ability: Pastel Veil');
			}
			return false;
		},
		onAllySetStatus(status, target, source, effect) {
			if (!['psn', 'tox'].includes(status.id)) return;
			if ((effect as Move)?.status) {
				const effectHolder = this.effectState.target;
				this.add('-block', target, 'ability: Pastel Veil', '[of] ' + effectHolder);
			}
			return false;
		},
		isBreakable: true,
		name: "Pastel Veil",
		rating: 2,
		num: 257,
	},
	perishbody: {
		onDamagingHit(damage, target, source, move) {
			if (!this.checkMoveMakesContact(move, source, target)) return;

			let announced = false;
			for (const pokemon of [target, source]) {
				if (pokemon.volatiles['perishsong']) continue;
				if (!announced) {
					this.add('-ability', target, 'Perish Body');
					announced = true;
				}
				pokemon.addVolatile('perishsong');
			}
		},
		name: "Perish Body",
		rating: 1,
		num: 253,
	},
	pickpocket: {
		onAfterMoveSecondary(target, source, move) {
			if (source && source !== target && move?.flags['contact']) {
				if (target.item || target.switchFlag || target.forceSwitchFlag || source.switchFlag === true) {
					return;
				}
				const yourItem = source.takeItem(target);
				if (!yourItem) {
					return;
				}
				if (!target.setItem(yourItem)) {
					source.item = yourItem.id;
					return;
				}
				this.add('-enditem', source, yourItem, '[silent]', '[from] ability: Pickpocket', '[of] ' + source);
				this.add('-item', target, yourItem, '[from] ability: Pickpocket', '[of] ' + source);
			}
		},
		name: "Pickpocket",
		rating: 1,
		num: 124,
	},
	pickup: {
		onResidualOrder: 28,
		onResidualSubOrder: 2,
		onResidual(pokemon) {
			if (pokemon.item) return;
			const pickupTargets = this.getAllActive().filter(target => (
				target.lastItem && target.usedItemThisTurn && pokemon.isAdjacent(target)
			));
			if (!pickupTargets.length) return;
			const randomTarget = this.sample(pickupTargets);
			const item = randomTarget.lastItem;
			randomTarget.lastItem = '';
			this.add('-item', pokemon, this.dex.items.get(item), '[from] ability: Pickup');
			pokemon.setItem(item);
		},
		name: "Pickup",
		rating: 0.5,
		num: 53,
	},
	pixilate: {
		onModifyTypePriority: -1,
		onModifyType(move, pokemon) {
			const noModifyType = [
				'judgment', 'multiattack', 'naturalgift', 'revelationdance', 'technoblast', 'terrainpulse', 'weatherball',
			];
			if (move.type === 'Normal' && !noModifyType.includes(move.id) && !(move.isZ && move.category !== 'Status')) {
				move.type = 'Fairy';
				move.pixilateBoosted = true;
			}
		},
		onBasePowerPriority: 23,
		onBasePower(basePower, pokemon, target, move) {
			if (move.pixilateBoosted) return this.chainModify([4915, 4096]);
		},
		name: "Pixilate",
		rating: 4,
		num: 182,
	},
	plus: {
		onModifySpAPriority: 5,
		onModifySpA(spa, pokemon) {
			for (const allyActive of pokemon.allies()) {
				if (allyActive.hasAbility(['minus', 'plus'])) {
					return this.chainModify(1.5);
				}
			}
		},
		name: "Plus",
		rating: 0,
		num: 57,
	},
	poisonheal: {
		onDamagePriority: 1,
		onDamage(damage, target, source, effect) {
			if (effect.id === 'psn' || effect.id === 'tox') {
				this.heal(target.baseMaxhp / 8);
				return false;
			}
		},
		name: "Poison Heal",
		rating: 4,
		num: 90,
	},
	poisonpoint: {
		onDamagingHit(damage, target, source, move) {
			if (this.checkMoveMakesContact(move, source, target)) {
				if (this.randomChance(3, 10)) {
					source.trySetStatus('psn', target);
				}
			}
		},
		name: "Poison Point",
		rating: 1.5,
		num: 38,
	},
	poisontouch: {
		// upokecenter says this is implemented as an added secondary effect
		onModifyMove(move) {
			if (!move?.flags['contact'] || move.target === 'self') return;
			if (!move.secondaries) {
				move.secondaries = [];
			}
			move.secondaries.push({
				chance: 30,
				status: 'psn',
				ability: this.dex.abilities.get('poisontouch'),
			});
		},
		name: "Poison Touch",
		rating: 2,
		num: 143,
	},
	powerconstruct: {
		onResidualOrder: 29,
		onResidual(pokemon) {
			if (pokemon.baseSpecies.baseSpecies !== 'Zygarde' || pokemon.transformed || !pokemon.hp) return;
			if (pokemon.species.id === 'zygardecomplete' || pokemon.hp > pokemon.maxhp / 2) return;
			this.add('-activate', pokemon, 'ability: Power Construct');
			pokemon.formeChange('Zygarde-Complete', this.effect, true);
			pokemon.baseMaxhp = Math.floor(Math.floor(
				2 * pokemon.species.baseStats['hp'] + pokemon.set.ivs['hp'] + Math.floor(pokemon.set.evs['hp'] / 4) + 100
			) * pokemon.level / 100 + 10);
			const newMaxHP = pokemon.volatiles['dynamax'] ? (2 * pokemon.baseMaxhp) : pokemon.baseMaxhp;
			pokemon.hp = newMaxHP - (pokemon.maxhp - pokemon.hp);
			pokemon.maxhp = newMaxHP;
			this.add('-heal', pokemon, pokemon.getHealth, '[silent]');
		},
		isPermanent: true,
		name: "Power Construct",
		rating: 5,
		num: 211,
	},
	powerofalchemy: {
		onAllyFaint(target) {
			const pokemon = this.effectState.target;
			if (!pokemon.hp) return;
			const isAbility = pokemon.ability === 'powerofalchemy';
			let possibleAbilities = [target.ability];
			const ownAbilities = [pokemon.ability];
			if (this.ruleTable.has('multipleabilities')) {
				for (const abilityVolatile of Object.keys(target.volatiles).filter(key => key.startsWith('ability:'))) {
					const id = abilityVolatile.replace(/^(ability:)/, '') as ID;
					if (id) possibleAbilities.push(id);
				}
				for (const abilityVolatile of Object.keys(pokemon.volatiles).filter(key => key.startsWith('ability:'))) {
					const id = abilityVolatile.replace(/^(ability:)/, '') as ID;
					if (id) ownAbilities.push(id);
				}
			}
			const additionalBannedAbilities = [
				'noability', 'flowergift', 'forecast', 'hungerswitch', 'illusion', 'imposter', 'neutralizinggas', 'powerofalchemy', 'receiver', 'trace', 'wonderguard', ...(ownAbilities || []),
			];
			possibleAbilities = possibleAbilities
				.filter(val => !this.dex.abilities.get(val).isPermanent && !additionalBannedAbilities.includes(val));
			if (!possibleAbilities.length) return;
			const ability = this.dex.abilities.get(possibleAbilities[this.random(possibleAbilities.length)]);
			this.add('-ability', pokemon, ability, '[from] ability: Power of Alchemy', '[of] ' + target);
			if (isAbility) {
				pokemon.setAbility(ability);
			} else {
				pokemon.removeVolatile('ability:powerofalchemy');
				pokemon.addVolatile('ability:' + ability.id, pokemon);
			}
		},
		name: "Power of Alchemy",
		rating: 0,
		num: 223,
	},
	powerspot: {
		onAllyBasePowerPriority: 22,
		onAllyBasePower(basePower, attacker, defender, move) {
			if (attacker !== this.effectState.target) {
				this.debug('Power Spot boost');
				return this.chainModify([5325, 4096]);
			}
		},
		name: "Power Spot",
		rating: 1,
		num: 249,
	},
	prankster: {
		onModifyPriority(priority, pokemon, target, move) {
			if (move?.category === 'Status') {
				move.pranksterBoosted = true;
				return priority + 1;
			}
		},
		name: "Prankster",
		rating: 4,
		num: 158,
	},
	pressure: {
		onStart(pokemon) {
			this.add('-ability', pokemon, 'Pressure');
		},
		onDeductPP(target, source) {
			if (target.isAlly(source)) return;
			return 1;
		},
		name: "Pressure",
		rating: 2.5,
		num: 46,
	},
	primordialsea: {
		onStart(source) {
			this.field.setWeather('primordialsea');
		},
		onAnySetWeather(target, source, weather) {
			const strongWeathers = ['desolateland', 'primordialsea', 'deltastream'];
			if (this.field.getWeather().id === 'primordialsea' && !strongWeathers.includes(weather.id)) return false;
		},
		onEnd(pokemon) {
			if (this.field.weatherState.source !== pokemon) return;
			for (const target of this.getAllActive()) {
				if (target === pokemon) continue;
				if (target.hasAbility('primordialsea')) {
					this.field.weatherState.source = target;
					return;
				}
			}
			this.field.clearWeather();
		},
		name: "Primordial Sea",
		rating: 4.5,
		num: 189,
	},
	prismarmor: {
		onSourceModifyDamage(damage, source, target, move) {
			if (target.getMoveHitData(move).typeMod > 0) {
				this.debug('Prism Armor neutralize');
				return this.chainModify(0.75);
			}
		},
		name: "Prism Armor",
		rating: 3,
		num: 232,
	},
	propellertail: {
		onModifyMovePriority: 1,
		onModifyMove(move) {
			// most of the implementation is in Battle#getTarget
			move.tracksTarget = move.target !== 'scripted';
		},
		name: "Propeller Tail",
		rating: 0,
		num: 239,
	},
	protean: {
		onPrepareHit(source, target, move) {
			if (move.hasBounced || move.sourceEffect === 'snatch') return;
			const type = move.type;
			if (type && type !== '???' && source.getTypes().join() !== type) {
				if (!source.setType(type)) return;
				this.add('-start', source, 'typechange', type, '[from] ability: Protean');
			}
		},
		name: "Protean",
		rating: 4.5,
		num: 168,
	},
	psychicsurge: {
		onStart(source) {
			this.field.setTerrain('psychicterrain');
		},
		name: "Psychic Surge",
		rating: 4,
		num: 227,
	},
	punkrock: {
		onBasePowerPriority: 7,
		onBasePower(basePower, attacker, defender, move) {
			if (move.flags['sound']) {
				this.debug('Punk Rock boost');
				return this.chainModify([5325, 4096]);
			}
		},
		onSourceModifyDamage(damage, source, target, move) {
			if (move.flags['sound']) {
				this.debug('Punk Rock weaken');
				return this.chainModify(0.5);
			}
		},
		isBreakable: true,
		name: "Punk Rock",
		rating: 3.5,
		num: 244,
	},
	purepower: {
		onModifyAtkPriority: 5,
		onModifyAtk(atk) {
			return this.chainModify(2);
		},
		name: "Pure Power",
		rating: 5,
		num: 74,
	},
	queenlymajesty: {
		onFoeTryMove(target, source, move) {
			const targetAllExceptions = ['perishsong', 'flowershield', 'rototiller'];
			if (move.target === 'foeSide' || (move.target === 'all' && !targetAllExceptions.includes(move.id))) {
				return;
			}

			const dazzlingHolder = this.effectState.target;
			if ((source.isAlly(dazzlingHolder) || move.target === 'all') && move.priority > 0.1) {
				this.attrLastMove('[still]');
				this.add('cant', dazzlingHolder, 'ability: Queenly Majesty', move, '[of] ' + target);
				return false;
			}
		},
		isBreakable: true,
		name: "Queenly Majesty",
		rating: 2.5,
		num: 214,
	},
	quickdraw: {
		onFractionalPriorityPriority: -1,
		onFractionalPriority(priority, pokemon, target, move) {
			if (move.category !== "Status" && this.randomChance(3, 10)) {
				this.add('-activate', pokemon, 'ability: Quick Draw');
				return 0.1;
			}
		},
		name: "Quick Draw",
		rating: 2.5,
		num: 259,
	},
	quickfeet: {
		onModifySpe(spe, pokemon) {
			if (pokemon.status) {
				return this.chainModify(1.5);
			}
		},
		name: "Quick Feet",
		rating: 2.5,
		num: 95,
	},
	raindish: {
		onWeather(target, source, effect) {
			if (target.hasItem('utilityumbrella')) return;
			// id rather than name is correct reference: this is the condition, not the ability
			if (effect.id === 'raindance' || effect.id === 'primordialsea') {
				this.heal(target.baseMaxhp / 16);
			}
		},
		name: "Rain Dish",
		rating: 1.5,
		num: 44,
	},
	rattled: {
		onDamagingHit(damage, target, source, move) {
			if (['Dark', 'Bug', 'Ghost'].includes(move.type)) {
				this.boost({spe: 1});
			}
		},
		onAfterBoost(boost, target, source, effect) {
			if (effect && effect.name === "Intimidate") {
				this.boost({spe: 1});
			}
		},
		name: "Rattled",
		rating: 1.5,
		num: 155,
	},
	receiver: {
		onAllyFaint(target) {
			const pokemon = this.effectState.target;
			if (!pokemon.hp) return;
			const isAbility = pokemon.ability === 'receiver';
			let possibleAbilities = [target.ability];
			const ownAbilities = [pokemon.ability];
			if (this.ruleTable.has('multipleabilities')) {
				for (const abilityVolatile of Object.keys(target.volatiles).filter(key => key.startsWith('ability:'))) {
					const id = abilityVolatile.replace(/^(ability:)/, '') as ID;
					if (id) possibleAbilities.push(id);
				}
				for (const abilityVolatile of Object.keys(pokemon.volatiles).filter(key => key.startsWith('ability:'))) {
					const id = abilityVolatile.replace(/^(ability:)/, '') as ID;
					if (id) ownAbilities.push(id);
				}
			}
			const additionalBannedAbilities = [
				'noability', 'flowergift', 'forecast', 'hungerswitch', 'illusion', 'imposter', 'neutralizinggas', 'powerofalchemy', 'receiver', 'trace', 'wonderguard', ...(ownAbilities || []),
			];
			possibleAbilities = possibleAbilities
				.filter(val => !this.dex.abilities.get(val).isPermanent && !additionalBannedAbilities.includes(val));
			if (!possibleAbilities.length) return;
			const ability = this.dex.abilities.get(possibleAbilities[this.random(possibleAbilities.length)]);
			this.add('-ability', pokemon, ability, '[from] ability: Receiver', '[of] ' + target);
			if (isAbility) {
				pokemon.setAbility(ability);
			} else {
				pokemon.removeVolatile('ability:receiver');
				pokemon.addVolatile('ability:' + ability.id, pokemon);
			}
		},
		name: "Receiver",
		rating: 0,
		num: 222,
	},
	reckless: {
		onBasePowerPriority: 23,
		onBasePower(basePower, attacker, defender, move) {
			if (move.recoil || move.hasCrashDamage) {
				this.debug('Reckless boost');
				return this.chainModify([4915, 4096]);
			}
		},
		name: "Reckless",
		rating: 3,
		num: 120,
	},
	refrigerate: {
		onModifyTypePriority: -1,
		onModifyType(move, pokemon) {
			const noModifyType = [
				'judgment', 'multiattack', 'naturalgift', 'revelationdance', 'technoblast', 'terrainpulse', 'weatherball',
			];
			if (move.type === 'Normal' && !noModifyType.includes(move.id) && !(move.isZ && move.category !== 'Status')) {
				move.type = 'Ice';
				move.refrigerateBoosted = true;
			}
		},
		onBasePowerPriority: 23,
		onBasePower(basePower, pokemon, target, move) {
			if (move.refrigerateBoosted) return this.chainModify([4915, 4096]);
		},
		name: "Refrigerate",
		rating: 4,
		num: 174,
	},
	regenerator: {
		onSwitchOut(pokemon) {
			pokemon.heal(pokemon.baseMaxhp / 3);
		},
		name: "Regenerator",
		rating: 4.5,
		num: 144,
	},
	ripen: {
		onTryHeal(damage, target, source, effect) {
			if (!effect) return;
			if (effect.name === 'Berry Juice' || effect.name === 'Leftovers') {
				this.add('-activate', target, 'ability: Ripen');
			}
			if ((effect as Item).isBerry) return this.chainModify(2);
		},
		onBoost(boost, target, source, effect) {
			if (effect && (effect as Item).isBerry) {
				let b: BoostID;
				for (b in boost) {
					boost[b]! *= 2;
				}
			}
		},
		onSourceModifyDamagePriority: -1,
		onSourceModifyDamage(damage, source, target, move) {
			if (target.abilityState.berryWeaken) {
				target.abilityState.berryWeaken = false;
				return this.chainModify(0.5);
			}
		},
		onTryEatItemPriority: -1,
		onTryEatItem(item, pokemon) {
			this.add('-activate', pokemon, 'ability: Ripen');
		},
		onEatItem(item, pokemon) {
			const weakenBerries = [
				'Babiri Berry', 'Charti Berry', 'Chilan Berry', 'Chople Berry', 'Coba Berry', 'Colbur Berry', 'Haban Berry', 'Kasib Berry', 'Kebia Berry', 'Occa Berry', 'Passho Berry', 'Payapa Berry', 'Rindo Berry', 'Roseli Berry', 'Shuca Berry', 'Tanga Berry', 'Wacan Berry', 'Yache Berry',
			];
			// Record if the pokemon ate a berry to resist the attack
			pokemon.abilityState.berryWeaken = weakenBerries.includes(item.name);
		},
		name: "Ripen",
		rating: 2,
		num: 247,
	},
	rivalry: {
		onBasePowerPriority: 24,
		onBasePower(basePower, attacker, defender, move) {
			if (attacker.gender && defender.gender) {
				if (attacker.gender === defender.gender) {
					this.debug('Rivalry boost');
					return this.chainModify(1.25);
				} else {
					this.debug('Rivalry weaken');
					return this.chainModify(0.75);
				}
			}
		},
		name: "Rivalry",
		rating: 0,
		num: 79,
	},
	rkssystem: {
		// RKS System's type-changing itself is implemented in statuses.js
		isPermanent: true,
		name: "RKS System",
		rating: 4,
		num: 225,
	},
	rockhead: {
		onDamage(damage, target, source, effect) {
			if (effect.id === 'recoil') {
				if (!this.activeMove) throw new Error("Battle.activeMove is null");
				if (this.activeMove.id !== 'struggle') return null;
			}
		},
		name: "Rock Head",
		rating: 3,
		num: 69,
	},
	roughskin: {
		onDamagingHitOrder: 1,
		onDamagingHit(damage, target, source, move) {
			if (this.checkMoveMakesContact(move, source, target, true)) {
				this.damage(source.baseMaxhp / 8, source, target);
			}
		},
		name: "Rough Skin",
		rating: 2.5,
		num: 24,
	},
	runaway: {
		name: "Run Away",
		rating: 0,
		num: 50,
	},
	sandforce: {
		onBasePowerPriority: 21,
		onBasePower(basePower, attacker, defender, move) {
			if (this.field.isWeather('sandstorm')) {
				if (move.type === 'Rock' || move.type === 'Ground' || move.type === 'Steel') {
					this.debug('Sand Force boost');
					return this.chainModify([5325, 4096]);
				}
			}
		},
		onImmunity(type, pokemon) {
			if (type === 'sandstorm') return false;
		},
		name: "Sand Force",
		rating: 2,
		num: 159,
	},
	sandrush: {
		onModifySpe(spe, pokemon) {
			if (this.field.isWeather('sandstorm')) {
				return this.chainModify(2);
			}
		},
		onImmunity(type, pokemon) {
			if (type === 'sandstorm') return false;
		},
		name: "Sand Rush",
		rating: 3,
		num: 146,
	},
	sandspit: {
		onDamagingHit(damage, target, source, move) {
			if (this.field.getWeather().id !== 'sandstorm') {
				this.field.setWeather('sandstorm');
			}
		},
		name: "Sand Spit",
		rating: 2,
		num: 245,
	},
	sandstream: {
		onStart(source) {
			this.field.setWeather('sandstorm');
		},
		name: "Sand Stream",
		rating: 4,
		num: 45,
	},
	sandveil: {
		onImmunity(type, pokemon) {
			if (type === 'sandstorm') return false;
		},
		onModifyAccuracyPriority: -1,
		onModifyAccuracy(accuracy) {
			if (typeof accuracy !== 'number') return;
			if (this.field.isWeather('sandstorm')) {
				this.debug('Sand Veil - decreasing accuracy');
				return this.chainModify([3277, 4096]);
			}
		},
		isBreakable: true,
		name: "Sand Veil",
		rating: 1.5,
		num: 8,
	},
	sapsipper: {
		onTryHitPriority: 1,
		onTryHit(target, source, move) {
			if (target !== source && move.type === 'Grass') {
				if (!this.boost({atk: 1})) {
					this.add('-immune', target, '[from] ability: Sap Sipper');
				}
				return null;
			}
		},
		onAllyTryHitSide(target, source, move) {
			if (source === this.effectState.target || !target.isAlly(source)) return;
			if (move.type === 'Grass') {
				this.boost({atk: 1}, this.effectState.target);
			}
		},
		isBreakable: true,
		name: "Sap Sipper",
		rating: 3,
		num: 157,
	},
	schooling: {
		onStart(pokemon) {
			if (pokemon.baseSpecies.baseSpecies !== 'Wishiwashi' || pokemon.level < 20 || pokemon.transformed) return;
			if (pokemon.hp > pokemon.maxhp / 4) {
				if (pokemon.species.id === 'wishiwashi') {
					pokemon.formeChange('Wishiwashi-School');
				}
			} else {
				if (pokemon.species.id === 'wishiwashischool') {
					pokemon.formeChange('Wishiwashi');
				}
			}
		},
		onResidualOrder: 29,
		onResidual(pokemon) {
			if (
				pokemon.baseSpecies.baseSpecies !== 'Wishiwashi' || pokemon.level < 20 ||
				pokemon.transformed || !pokemon.hp
			) return;
			if (pokemon.hp > pokemon.maxhp / 4) {
				if (pokemon.species.id === 'wishiwashi') {
					pokemon.formeChange('Wishiwashi-School');
				}
			} else {
				if (pokemon.species.id === 'wishiwashischool') {
					pokemon.formeChange('Wishiwashi');
				}
			}
		},
		isPermanent: true,
		name: "Schooling",
		rating: 3,
		num: 208,
	},
	scrappy: {
		onModifyMovePriority: -5,
		onModifyMove(move) {
			if (!move.ignoreImmunity) move.ignoreImmunity = {};
			if (move.ignoreImmunity !== true) {
				move.ignoreImmunity['Fighting'] = true;
				move.ignoreImmunity['Normal'] = true;
			}
		},
		onBoost(boost, target, source, effect) {
<<<<<<< HEAD
			if (effect.name === "Intimidate") {
=======
			if (effect.name === 'Intimidate') {
>>>>>>> 3e3f7f95
				delete boost.atk;
				this.add('-fail', target, 'unboost', 'Attack', '[from] ability: Scrappy', '[of] ' + target);
			}
		},
		name: "Scrappy",
		rating: 3,
		num: 113,
	},
	screencleaner: {
		onStart(pokemon) {
			let activated = false;
			for (const sideCondition of ['reflect', 'lightscreen', 'auroraveil']) {
				for (const side of [pokemon.side, ...pokemon.side.foeSidesWithConditions()]) {
					if (side.getSideCondition(sideCondition)) {
						if (!activated) {
							this.add('-activate', pokemon, 'ability: Screen Cleaner');
							activated = true;
						}
						side.removeSideCondition(sideCondition);
					}
				}
			}
		},
		name: "Screen Cleaner",
		rating: 2,
		num: 251,
	},
	serenegrace: {
		onModifyMovePriority: -2,
		onModifyMove(move) {
			if (move.secondaries) {
				this.debug('doubling secondary chance');
				for (const secondary of move.secondaries) {
					if (secondary.chance) secondary.chance *= 2;
				}
			}
			if (move.self?.chance) move.self.chance *= 2;
		},
		name: "Serene Grace",
		rating: 3.5,
		num: 32,
	},
	shadowshield: {
		onSourceModifyDamage(damage, source, target, move) {
			if (target.hp >= target.maxhp) {
				this.debug('Shadow Shield weaken');
				return this.chainModify(0.5);
			}
		},
		name: "Shadow Shield",
		rating: 3.5,
		num: 231,
	},
	shadowtag: {
		onFoeTrapPokemon(pokemon) {
			if (!pokemon.hasAbility('shadowtag') && pokemon.isAdjacent(this.effectState.target)) {
				pokemon.tryTrap(true);
			}
		},
		onFoeMaybeTrapPokemon(pokemon, source) {
			if (!source) source = this.effectState.target;
			if (!source || !pokemon.isAdjacent(source)) return;
			if (!pokemon.hasAbility('shadowtag')) {
				pokemon.maybeTrapped = true;
			}
		},
		name: "Shadow Tag",
		rating: 5,
		num: 23,
	},
	shedskin: {
		onResidualOrder: 5,
		onResidualSubOrder: 3,
		onResidual(pokemon) {
			if (pokemon.hp && pokemon.status && this.randomChance(33, 100)) {
				this.debug('shed skin');
				this.add('-activate', pokemon, 'ability: Shed Skin');
				pokemon.cureStatus();
			}
		},
		name: "Shed Skin",
		rating: 3,
		num: 61,
	},
	sheerforce: {
		onModifyMove(move, pokemon) {
			if (move.secondaries) {
				delete move.secondaries;
				// Technically not a secondary effect, but it is negated
				delete move.self;
				if (move.id === 'clangoroussoulblaze') delete move.selfBoost;
				// Actual negation of `AfterMoveSecondary` effects implemented in scripts.js
				move.hasSheerForce = true;
			}
		},
		onBasePowerPriority: 21,
		onBasePower(basePower, pokemon, target, move) {
			if (move.hasSheerForce) return this.chainModify([5325, 4096]);
		},
		name: "Sheer Force",
		rating: 3.5,
		num: 125,
	},
	shellarmor: {
		onCriticalHit: false,
		isBreakable: true,
		name: "Shell Armor",
		rating: 1,
		num: 75,
	},
	shielddust: {
		onModifySecondaries(secondaries) {
			this.debug('Shield Dust prevent secondary');
			return secondaries.filter(effect => !!(effect.self || effect.dustproof));
		},
		isBreakable: true,
		name: "Shield Dust",
		rating: 2,
		num: 19,
	},
	shieldsdown: {
		onStart(pokemon) {
			if (pokemon.baseSpecies.baseSpecies !== 'Minior' || pokemon.transformed) return;
			if (pokemon.hp > pokemon.maxhp / 2) {
				if (pokemon.species.forme !== 'Meteor') {
					pokemon.formeChange('Minior-Meteor');
				}
			} else {
				if (pokemon.species.forme === 'Meteor') {
					pokemon.formeChange(pokemon.set.species);
				}
			}
		},
		onResidualOrder: 29,
		onResidual(pokemon) {
			if (pokemon.baseSpecies.baseSpecies !== 'Minior' || pokemon.transformed || !pokemon.hp) return;
			if (pokemon.hp > pokemon.maxhp / 2) {
				if (pokemon.species.forme !== 'Meteor') {
					pokemon.formeChange('Minior-Meteor');
				}
			} else {
				if (pokemon.species.forme === 'Meteor') {
					pokemon.formeChange(pokemon.set.species);
				}
			}
		},
		onSetStatus(status, target, source, effect) {
			if (target.species.id !== 'miniormeteor' || target.transformed) return;
			if ((effect as Move)?.status) {
				this.add('-immune', target, '[from] ability: Shields Down');
			}
			return false;
		},
		onTryAddVolatile(status, target) {
			if (target.species.id !== 'miniormeteor' || target.transformed) return;
			if (status.id !== 'yawn') return;
			this.add('-immune', target, '[from] ability: Shields Down');
			return null;
		},
		isPermanent: true,
		name: "Shields Down",
		rating: 3,
		num: 197,
	},
	simple: {
		onBoost(boost, target, source, effect) {
			if (effect && effect.id === 'zpower') return;
			let i: BoostID;
			for (i in boost) {
				boost[i]! *= 2;
			}
		},
		isBreakable: true,
		name: "Simple",
		rating: 4,
		num: 86,
	},
	skilllink: {
		onModifyMove(move) {
			if (move.multihit && Array.isArray(move.multihit) && move.multihit.length) {
				move.multihit = move.multihit[1];
			}
			if (move.multiaccuracy) {
				delete move.multiaccuracy;
			}
		},
		name: "Skill Link",
		rating: 3,
		num: 92,
	},
	slowstart: {
		onStart(pokemon) {
			pokemon.addVolatile('slowstart');
		},
		onEnd(pokemon) {
			delete pokemon.volatiles['slowstart'];
			this.add('-end', pokemon, 'Slow Start', '[silent]');
		},
		condition: {
			duration: 5,
			onResidualOrder: 28,
			onResidualSubOrder: 2,
			onStart(target) {
				this.add('-start', target, 'ability: Slow Start');
			},
			onModifyAtkPriority: 5,
			onModifyAtk(atk, pokemon) {
				return this.chainModify(0.5);
			},
			onModifySpe(spe, pokemon) {
				return this.chainModify(0.5);
			},
			onEnd(target) {
				this.add('-end', target, 'Slow Start');
			},
		},
		name: "Slow Start",
		rating: -1,
		num: 112,
	},
	slushrush: {
		onModifySpe(spe, pokemon) {
			if (this.field.isWeather('hail')) {
				return this.chainModify(2);
			}
		},
		name: "Slush Rush",
		rating: 3,
		num: 202,
	},
	sniper: {
		onModifyDamage(damage, source, target, move) {
			if (target.getMoveHitData(move).crit) {
				this.debug('Sniper boost');
				return this.chainModify(1.5);
			}
		},
		name: "Sniper",
		rating: 2,
		num: 97,
	},
	snowcloak: {
		onImmunity(type, pokemon) {
			if (type === 'hail') return false;
		},
		onModifyAccuracyPriority: -1,
		onModifyAccuracy(accuracy) {
			if (typeof accuracy !== 'number') return;
			if (this.field.isWeather('hail')) {
				this.debug('Snow Cloak - decreasing accuracy');
				return this.chainModify([3277, 4096]);
			}
		},
		isBreakable: true,
		name: "Snow Cloak",
		rating: 1.5,
		num: 81,
	},
	snowwarning: {
		onStart(source) {
			this.field.setWeather('hail');
		},
		name: "Snow Warning",
		rating: 4,
		num: 117,
	},
	solarpower: {
		onModifySpAPriority: 5,
		onModifySpA(spa, pokemon) {
			if (['sunnyday', 'desolateland'].includes(pokemon.effectiveWeather())) {
				return this.chainModify(1.5);
			}
		},
		onWeather(target, source, effect) {
			if (target.hasItem('utilityumbrella')) return;
			// id rather than name is correct reference: this is the condition, not the ability
			if (effect.id === 'sunnyday' || effect.id === 'desolateland') {
				this.damage(target.baseMaxhp / 8, target, target);
			}
		},
		name: "Solar Power",
		rating: 2,
		num: 94,
	},
	solidrock: {
		onSourceModifyDamage(damage, source, target, move) {
			if (target.getMoveHitData(move).typeMod > 0) {
				this.debug('Solid Rock neutralize');
				return this.chainModify(0.75);
			}
		},
		isBreakable: true,
		name: "Solid Rock",
		rating: 3,
		num: 116,
	},
	soulheart: {
		onAnyFaintPriority: 1,
		onAnyFaint() {
			this.boost({spa: 1}, this.effectState.target);
		},
		name: "Soul-Heart",
		rating: 3.5,
		num: 220,
	},
	soundproof: {
		onTryHit(target, source, move) {
			if (target !== source && move.flags['sound']) {
				this.add('-immune', target, '[from] ability: Soundproof');
				return null;
			}
		},
		onAllyTryHitSide(target, source, move) {
			if (move.flags['sound']) {
				this.add('-immune', this.effectState.target, '[from] ability: Soundproof');
			}
		},
		isBreakable: true,
		name: "Soundproof",
		rating: 1.5,
		num: 43,
	},
	speedboost: {
		onResidualOrder: 28,
		onResidualSubOrder: 2,
		onResidual(pokemon) {
			if (pokemon.activeTurns) {
				this.boost({spe: 1});
			}
		},
		name: "Speed Boost",
		rating: 4.5,
		num: 3,
	},
	stakeout: {
		onModifyAtkPriority: 5,
		onModifyAtk(atk, attacker, defender) {
			if (!defender.activeTurns) {
				this.debug('Stakeout boost');
				return this.chainModify(2);
			}
		},
		onModifySpAPriority: 5,
		onModifySpA(atk, attacker, defender) {
			if (!defender.activeTurns) {
				this.debug('Stakeout boost');
				return this.chainModify(2);
			}
		},
		name: "Stakeout",
		rating: 4.5,
		num: 198,
	},
	stall: {
		onFractionalPriority: -0.1,
		name: "Stall",
		rating: -1,
		num: 100,
	},
	stalwart: {
		onModifyMovePriority: 1,
		onModifyMove(move) {
			// most of the implementation is in Battle#getTarget
			move.tracksTarget = move.target !== 'scripted';
		},
		name: "Stalwart",
		rating: 0,
		num: 242,
	},
	stamina: {
		onDamagingHit(damage, target, source, effect) {
			this.boost({def: 1});
		},
		name: "Stamina",
		rating: 3.5,
		num: 192,
	},
	stancechange: {
		onModifyMovePriority: 1,
		onModifyMove(move, attacker, defender) {
			if (attacker.species.baseSpecies !== 'Aegislash' || attacker.transformed) return;
			if (move.category === 'Status' && move.id !== 'kingsshield') return;
			const targetForme = (move.id === 'kingsshield' ? 'Aegislash' : 'Aegislash-Blade');
			if (attacker.species.name !== targetForme) attacker.formeChange(targetForme);
		},
		isPermanent: true,
		name: "Stance Change",
		rating: 4,
		num: 176,
	},
	static: {
		onDamagingHit(damage, target, source, move) {
			if (this.checkMoveMakesContact(move, source, target)) {
				if (this.randomChance(3, 10)) {
					source.trySetStatus('par', target);
				}
			}
		},
		name: "Static",
		rating: 2,
		num: 9,
	},
	steadfast: {
		onFlinch(pokemon) {
			this.boost({spe: 1});
		},
		name: "Steadfast",
		rating: 1,
		num: 80,
	},
	steamengine: {
		onDamagingHit(damage, target, source, move) {
			if (['Water', 'Fire'].includes(move.type)) {
				this.boost({spe: 6});
			}
		},
		name: "Steam Engine",
		rating: 2,
		num: 243,
	},
	steelworker: {
		onModifyAtkPriority: 5,
		onModifyAtk(atk, attacker, defender, move) {
			if (move.type === 'Steel') {
				this.debug('Steelworker boost');
				return this.chainModify(1.5);
			}
		},
		onModifySpAPriority: 5,
		onModifySpA(atk, attacker, defender, move) {
			if (move.type === 'Steel') {
				this.debug('Steelworker boost');
				return this.chainModify(1.5);
			}
		},
		name: "Steelworker",
		rating: 3.5,
		num: 200,
	},
	steelyspirit: {
		onAllyBasePowerPriority: 22,
		onAllyBasePower(basePower, attacker, defender, move) {
			if (move.type === 'Steel') {
				this.debug('Steely Spirit boost');
				return this.chainModify(1.5);
			}
		},
		name: "Steely Spirit",
		rating: 3.5,
		num: 252,
	},
	stench: {
		onModifyMovePriority: -1,
		onModifyMove(move) {
			if (move.category !== "Status") {
				this.debug('Adding Stench flinch');
				if (!move.secondaries) move.secondaries = [];
				for (const secondary of move.secondaries) {
					if (secondary.volatileStatus === 'flinch') return;
				}
				move.secondaries.push({
					chance: 10,
					volatileStatus: 'flinch',
				});
			}
		},
		name: "Stench",
		rating: 0.5,
		num: 1,
	},
	stickyhold: {
		onTakeItem(item, pokemon, source) {
			if (!this.activeMove) throw new Error("Battle.activeMove is null");
			if (!pokemon.hp || pokemon.item === 'stickybarb') return;
			if ((source && source !== pokemon) || this.activeMove.id === 'knockoff') {
				this.add('-activate', pokemon, 'ability: Sticky Hold');
				return false;
			}
		},
		isBreakable: true,
		name: "Sticky Hold",
		rating: 2,
		num: 60,
	},
	stormdrain: {
		onTryHit(target, source, move) {
			if (target !== source && move.type === 'Water') {
				if (!this.boost({spa: 1})) {
					this.add('-immune', target, '[from] ability: Storm Drain');
				}
				return null;
			}
		},
		onAnyRedirectTarget(target, source, source2, move) {
			if (move.type !== 'Water' || ['firepledge', 'grasspledge', 'waterpledge'].includes(move.id)) return;
			const redirectTarget = ['randomNormal', 'adjacentFoe'].includes(move.target) ? 'normal' : move.target;
			if (this.validTarget(this.effectState.target, source, redirectTarget)) {
				if (move.smartTarget) move.smartTarget = false;
				if (this.effectState.target !== target) {
					this.add('-activate', this.effectState.target, 'ability: Storm Drain');
				}
				return this.effectState.target;
			}
		},
		isBreakable: true,
		name: "Storm Drain",
		rating: 3,
		num: 114,
	},
	strongjaw: {
		onBasePowerPriority: 19,
		onBasePower(basePower, attacker, defender, move) {
			if (move.flags['bite']) {
				return this.chainModify(1.5);
			}
		},
		name: "Strong Jaw",
		rating: 3,
		num: 173,
	},
	sturdy: {
		onTryHit(pokemon, target, move) {
			if (move.ohko) {
				this.add('-immune', pokemon, '[from] ability: Sturdy');
				return null;
			}
		},
		onDamagePriority: -30,
		onDamage(damage, target, source, effect) {
			if (target.hp === target.maxhp && damage >= target.hp && effect && effect.effectType === 'Move') {
				this.add('-ability', target, 'Sturdy');
				return target.hp - 1;
			}
		},
		isBreakable: true,
		name: "Sturdy",
		rating: 3,
		num: 5,
	},
	suctioncups: {
		onDragOutPriority: 1,
		onDragOut(pokemon) {
			this.add('-activate', pokemon, 'ability: Suction Cups');
			return null;
		},
		isBreakable: true,
		name: "Suction Cups",
		rating: 1,
		num: 21,
	},
	superluck: {
		onModifyCritRatio(critRatio) {
			return critRatio + 1;
		},
		name: "Super Luck",
		rating: 1.5,
		num: 105,
	},
	surgesurfer: {
		onModifySpe(spe) {
			if (this.field.isTerrain('electricterrain')) {
				return this.chainModify(2);
			}
		},
		name: "Surge Surfer",
		rating: 3,
		num: 207,
	},
	swarm: {
		onModifyAtkPriority: 5,
		onModifyAtk(atk, attacker, defender, move) {
			if (move.type === 'Bug' && attacker.hp <= attacker.maxhp / 3) {
				this.debug('Swarm boost');
				return this.chainModify(1.5);
			}
		},
		onModifySpAPriority: 5,
		onModifySpA(atk, attacker, defender, move) {
			if (move.type === 'Bug' && attacker.hp <= attacker.maxhp / 3) {
				this.debug('Swarm boost');
				return this.chainModify(1.5);
			}
		},
		name: "Swarm",
		rating: 2,
		num: 68,
	},
	sweetveil: {
		name: "Sweet Veil",
		onAllySetStatus(status, target, source, effect) {
			if (status.id === 'slp') {
				this.debug('Sweet Veil interrupts sleep');
				const effectHolder = this.effectState.target;
				this.add('-block', target, 'ability: Sweet Veil', '[of] ' + effectHolder);
				return null;
			}
		},
		onAllyTryAddVolatile(status, target) {
			if (status.id === 'yawn') {
				this.debug('Sweet Veil blocking yawn');
				const effectHolder = this.effectState.target;
				this.add('-block', target, 'ability: Sweet Veil', '[of] ' + effectHolder);
				return null;
			}
		},
		isBreakable: true,
		rating: 2,
		num: 175,
	},
	swiftswim: {
		onModifySpe(spe, pokemon) {
			if (['raindance', 'primordialsea'].includes(pokemon.effectiveWeather())) {
				return this.chainModify(2);
			}
		},
		name: "Swift Swim",
		rating: 3,
		num: 33,
	},
	symbiosis: {
		onAllyAfterUseItem(item, pokemon) {
			if (pokemon.switchFlag) return;
			const source = this.effectState.target;
			const myItem = source.takeItem();
			if (!myItem) return;
			if (
				!this.singleEvent('TakeItem', myItem, source.itemState, pokemon, source, this.effect, myItem) ||
				!pokemon.setItem(myItem)
			) {
				source.item = myItem.id;
				return;
			}
			this.add('-activate', source, 'ability: Symbiosis', myItem, '[of] ' + pokemon);
		},
		name: "Symbiosis",
		rating: 0,
		num: 180,
	},
	synchronize: {
		onAfterSetStatus(status, target, source, effect) {
			if (!source || source === target) return;
			if (effect && effect.id === 'toxicspikes') return;
			if (status.id === 'slp' || status.id === 'frz') return;
			this.add('-activate', target, 'ability: Synchronize');
			// Hack to make status-prevention abilities think Synchronize is a status move
			// and show messages when activating against it.
			source.trySetStatus(status, target, {status: status.id, id: 'synchronize'} as Effect);
		},
		name: "Synchronize",
		rating: 2,
		num: 28,
	},
	tangledfeet: {
		onModifyAccuracyPriority: -1,
		onModifyAccuracy(accuracy, target) {
			if (typeof accuracy !== 'number') return;
			if (target?.volatiles['confusion']) {
				this.debug('Tangled Feet - decreasing accuracy');
				return this.chainModify(0.5);
			}
		},
		isBreakable: true,
		name: "Tangled Feet",
		rating: 1,
		num: 77,
	},
	tanglinghair: {
		onDamagingHit(damage, target, source, move) {
			if (this.checkMoveMakesContact(move, source, target, true)) {
				this.add('-ability', target, 'Tangling Hair');
				this.boost({spe: -1}, source, target, null, true);
			}
		},
		name: "Tangling Hair",
		rating: 2,
		num: 221,
	},
	technician: {
		onBasePowerPriority: 30,
		onBasePower(basePower, attacker, defender, move) {
			const basePowerAfterMultiplier = this.modify(basePower, this.event.modifier);
			this.debug('Base Power: ' + basePowerAfterMultiplier);
			if (basePowerAfterMultiplier <= 60) {
				this.debug('Technician boost');
				return this.chainModify(1.5);
			}
		},
		name: "Technician",
		rating: 3.5,
		num: 101,
	},
	telepathy: {
		onTryHit(target, source, move) {
			if (target !== source && target.isAlly(source) && move.category !== 'Status') {
				this.add('-activate', target, 'ability: Telepathy');
				return null;
			}
		},
		isBreakable: true,
		name: "Telepathy",
		rating: 0,
		num: 140,
	},
	teravolt: {
		onStart(pokemon) {
			this.add('-ability', pokemon, 'Teravolt');
		},
		onModifyMove(move) {
			move.ignoreAbility = true;
		},
		name: "Teravolt",
		rating: 3.5,
		num: 164,
	},
	thickfat: {
		onSourceModifyAtkPriority: 6,
		onSourceModifyAtk(atk, attacker, defender, move) {
			if (move.type === 'Ice' || move.type === 'Fire') {
				this.debug('Thick Fat weaken');
				return this.chainModify(0.5);
			}
		},
		onSourceModifySpAPriority: 5,
		onSourceModifySpA(atk, attacker, defender, move) {
			if (move.type === 'Ice' || move.type === 'Fire') {
				this.debug('Thick Fat weaken');
				return this.chainModify(0.5);
			}
		},
		isBreakable: true,
		name: "Thick Fat",
		rating: 3.5,
		num: 47,
	},
	tintedlens: {
		onModifyDamage(damage, source, target, move) {
			if (target.getMoveHitData(move).typeMod < 0) {
				this.debug('Tinted Lens boost');
				return this.chainModify(2);
			}
		},
		name: "Tinted Lens",
		rating: 4,
		num: 110,
	},
	torrent: {
		onModifyAtkPriority: 5,
		onModifyAtk(atk, attacker, defender, move) {
			if (move.type === 'Water' && attacker.hp <= attacker.maxhp / 3) {
				this.debug('Torrent boost');
				return this.chainModify(1.5);
			}
		},
		onModifySpAPriority: 5,
		onModifySpA(atk, attacker, defender, move) {
			if (move.type === 'Water' && attacker.hp <= attacker.maxhp / 3) {
				this.debug('Torrent boost');
				return this.chainModify(1.5);
			}
		},
		name: "Torrent",
		rating: 2,
		num: 67,
	},
	toughclaws: {
		onBasePowerPriority: 21,
		onBasePower(basePower, attacker, defender, move) {
			if (move.flags['contact']) {
				return this.chainModify([5325, 4096]);
			}
		},
		name: "Tough Claws",
		rating: 3.5,
		num: 181,
	},
	toxicboost: {
		onBasePowerPriority: 19,
		onBasePower(basePower, attacker, defender, move) {
			if ((attacker.status === 'psn' || attacker.status === 'tox') && move.category === 'Physical') {
				return this.chainModify(1.5);
			}
		},
		name: "Toxic Boost",
		rating: 2.5,
		num: 137,
	},
	trace: {
		onStart(pokemon) {
			// n.b. only affects Hackmons
			// interaction with No Ability is complicated: https://www.smogon.com/forums/threads/pokemon-sun-moon-battle-mechanics-research.3586701/page-76#post-7790209
			if (pokemon.adjacentFoes().some(foeActive => foeActive.ability === 'noability')) {
				this.effectState.gaveUp = true;
			}
		},
		onUpdate(pokemon) {
			if (!pokemon.isStarted || this.effectState.gaveUp) return;
			const isAbility = pokemon.ability === 'trace';
			const possibleTargets: Pokemon[] = pokemon.adjacentFoes();
			while (possibleTargets.length) {
				const rand = this.random(possibleTargets.length);
				const target = possibleTargets[rand];
				let possibleAbilities = [target.ability];
				const ownAbilities = [pokemon.ability];
				if (this.ruleTable.has('multipleabilities')) {
					for (const abilityVolatile of Object.keys(target.volatiles).filter(key => key.startsWith('ability:'))) {
						const id = abilityVolatile.replace(/^(ability:)/, '') as ID;
						if (id) possibleAbilities.push(id);
					}
					for (const abilityVolatile of Object.keys(pokemon.volatiles).filter(key => key.startsWith('ability:'))) {
						const id = abilityVolatile.replace(/^(ability:)/, '') as ID;
						if (id) ownAbilities.push(id);
					}
				}
				const additionalBannedAbilities = [
					// Zen Mode included here for compatability with Gen 5-6
					'noability', 'flowergift', 'forecast', 'hungerswitch', 'illusion', 'imposter', 'neutralizinggas', 'powerofalchemy', 'receiver', 'trace', 'zenmode', ...(ownAbilities || []),
				];
				possibleAbilities = possibleAbilities
					.filter(val => !this.dex.abilities.get(val).isPermanent && !additionalBannedAbilities.includes(val));
				if (!possibleAbilities.length) {
					possibleTargets.splice(rand, 1);
					continue;
				}
				const ability = this.dex.abilities.get(this.sample(possibleAbilities));
				this.add('-ability', pokemon, ability, '[from] ability: Trace', '[of] ' + target);
				if (isAbility) {
					pokemon.setAbility(ability);
				} else {
					pokemon.removeVolatile('ability:trace');
					pokemon.addVolatile('ability:' + ability.id, pokemon);
				}
				return;
			}
		},
		name: "Trace",
		rating: 2.5,
		num: 36,
	},
	transistor: {
		onModifyAtkPriority: 5,
		onModifyAtk(atk, attacker, defender, move) {
			if (move.type === 'Electric') {
				this.debug('Transistor boost');
				return this.chainModify(1.5);
			}
		},
		onModifySpAPriority: 5,
		onModifySpA(atk, attacker, defender, move) {
			if (move.type === 'Electric') {
				this.debug('Transistor boost');
				return this.chainModify(1.5);
			}
		},
		name: "Transistor",
		rating: 3.5,
		num: 262,
	},
	triage: {
		onModifyPriority(priority, pokemon, target, move) {
			if (move?.flags['heal']) return priority + 3;
		},
		name: "Triage",
		rating: 3.5,
		num: 205,
	},
	truant: {
		onStart(pokemon) {
			pokemon.removeVolatile('truant');
			if (pokemon.activeTurns && (pokemon.moveThisTurnResult !== undefined || !this.queue.willMove(pokemon))) {
				pokemon.addVolatile('truant');
			}
		},
		onBeforeMovePriority: 9,
		onBeforeMove(pokemon) {
			if (pokemon.removeVolatile('truant')) {
				this.add('cant', pokemon, 'ability: Truant');
				return false;
			}
			pokemon.addVolatile('truant');
		},
		condition: {},
		name: "Truant",
		rating: -1,
		num: 54,
	},
	turboblaze: {
		onStart(pokemon) {
			this.add('-ability', pokemon, 'Turboblaze');
		},
		onModifyMove(move) {
			move.ignoreAbility = true;
		},
		name: "Turboblaze",
		rating: 3.5,
		num: 163,
	},
	unaware: {
		name: "Unaware",
		onAnyModifyBoost(boosts, pokemon) {
			const unawareUser = this.effectState.target;
			if (unawareUser === pokemon) return;
			if (unawareUser === this.activePokemon && pokemon === this.activeTarget) {
				boosts['def'] = 0;
				boosts['spd'] = 0;
				boosts['evasion'] = 0;
			}
			if (pokemon === this.activePokemon && unawareUser === this.activeTarget) {
				boosts['atk'] = 0;
				boosts['def'] = 0;
				boosts['spa'] = 0;
				boosts['accuracy'] = 0;
			}
		},
		isBreakable: true,
		rating: 4,
		num: 109,
	},
	unburden: {
		onAfterUseItem(item, pokemon) {
			if (pokemon !== this.effectState.target) return;
			pokemon.addVolatile('unburden');
		},
		onTakeItem(item, pokemon) {
			pokemon.addVolatile('unburden');
		},
		onEnd(pokemon) {
			pokemon.removeVolatile('unburden');
		},
		condition: {
			onModifySpe(spe, pokemon) {
				if (!pokemon.item && !pokemon.ignoringAbility()) {
					return this.chainModify(2);
				}
			},
		},
		name: "Unburden",
		rating: 3.5,
		num: 84,
	},
	unnerve: {
		onPreStart(pokemon) {
			this.add('-ability', pokemon, 'Unnerve');
			this.effectState.unnerved = true;
		},
		onStart(pokemon) {
			if (this.effectState.unnerved) return;
			this.add('-ability', pokemon, 'Unnerve');
			this.effectState.unnerved = true;
		},
		onEnd() {
			this.effectState.unnerved = false;
		},
		onFoeTryEatItem() {
			return !this.effectState.unnerved;
		},
		name: "Unnerve",
		rating: 1.5,
		num: 127,
	},
	unseenfist: {
		onModifyMove(move) {
			if (move.flags['contact']) delete move.flags['protect'];
		},
		name: "Unseen Fist",
		rating: 2,
		num: 260,
	},
	victorystar: {
		onAnyModifyAccuracyPriority: -1,
		onAnyModifyAccuracy(accuracy, target, source) {
			if (source.isAlly(this.effectState.target) && typeof accuracy === 'number') {
				return this.chainModify([4506, 4096]);
			}
		},
		name: "Victory Star",
		rating: 2,
		num: 162,
	},
	vitalspirit: {
		onUpdate(pokemon) {
			if (pokemon.status === 'slp') {
				this.add('-activate', pokemon, 'ability: Vital Spirit');
				pokemon.cureStatus();
			}
		},
		onSetStatus(status, target, source, effect) {
			if (status.id !== 'slp') return;
			if ((effect as Move)?.status) {
				this.add('-immune', target, '[from] ability: Vital Spirit');
			}
			return false;
		},
		isBreakable: true,
		name: "Vital Spirit",
		rating: 2,
		num: 72,
	},
	voltabsorb: {
		onTryHit(target, source, move) {
			if (target !== source && move.type === 'Electric') {
				if (!this.heal(target.baseMaxhp / 4)) {
					this.add('-immune', target, '[from] ability: Volt Absorb');
				}
				return null;
			}
		},
		isBreakable: true,
		name: "Volt Absorb",
		rating: 3.5,
		num: 10,
	},
	wanderingspirit: {
		onDamagingHit(damage, target, source, move) {
			const isAbility = target.ability === 'wanderingspirit';
			const additionalBannedAbilities = ['hungerswitch', 'illusion', 'neutralizinggas', 'wonderguard'];
			if (isAbility) {
				if (source.getAbility().isPermanent || additionalBannedAbilities.includes(source.ability) ||
					target.volatiles['dynamax']
				) {
					return;
				}

				if (this.checkMoveMakesContact(move, source, target)) {
					const sourceAbility = source.setAbility('wanderingspirit', target);
					if (!sourceAbility) return;
					if (target.isAlly(source)) {
						this.add('-activate', target, 'Skill Swap', '', '', '[of] ' + source);
					} else {
						this.add('-activate', target, 'ability: Wandering Spirit', this.dex.abilities.get(sourceAbility).name, 'Wandering Spirit', '[of] ' + source);
					}
					target.setAbility(sourceAbility);
				}
			} else {
				// pseudo-ability case: make Wandering Spirit replace a random ability
				const possibleAbilities = [source.ability];
				for (const abilityVolatile of Object.keys(source.volatiles).filter(key => key.startsWith('ability:'))) {
					const id = abilityVolatile.replace(/^(ability:)/, '') as ID;
					if (id && !this.dex.abilities.get(id).isPermanent && !additionalBannedAbilities.includes(id)) {
						possibleAbilities.push(id);
					}
				}
				if (!possibleAbilities.length || target.volatiles['dynamax']) return;
				if (this.checkMoveMakesContact(move, source, target)) {
					const sourceAbility = this.sample(possibleAbilities);
					if (sourceAbility === source.ability) {
						if (!source.setAbility('wanderingspirit', target)) return;
					} else {
						source.removeVolatile('ability:' + sourceAbility);
						source.addVolatile('ability:wanderingspirit', source);
					}
					if (target.isAlly(source)) {
						this.add('-activate', target, 'Skill Swap', '', '', '[of] ' + source);
					} else {
						this.add('-activate', target, 'ability: Wandering Spirit', this.dex.abilities.get(sourceAbility).name, 'Wandering Spirit', '[of] ' + source);
					}
					if (sourceAbility === source.ability) {
						target.setAbility(sourceAbility);
					} else {
						target.removeVolatile('ability:wanderingspirit');
						target.addVolatile('ability:' + sourceAbility, target);
					}
				}
			}
		},
		name: "Wandering Spirit",
		rating: 2.5,
		num: 254,
	},
	waterabsorb: {
		onTryHit(target, source, move) {
			if (target !== source && move.type === 'Water') {
				if (!this.heal(target.baseMaxhp / 4)) {
					this.add('-immune', target, '[from] ability: Water Absorb');
				}
				return null;
			}
		},
		isBreakable: true,
		name: "Water Absorb",
		rating: 3.5,
		num: 11,
	},
	waterbubble: {
		onSourceModifyAtkPriority: 5,
		onSourceModifyAtk(atk, attacker, defender, move) {
			if (move.type === 'Fire') {
				return this.chainModify(0.5);
			}
		},
		onSourceModifySpAPriority: 5,
		onSourceModifySpA(atk, attacker, defender, move) {
			if (move.type === 'Fire') {
				return this.chainModify(0.5);
			}
		},
		onModifyAtk(atk, attacker, defender, move) {
			if (move.type === 'Water') {
				return this.chainModify(2);
			}
		},
		onModifySpA(atk, attacker, defender, move) {
			if (move.type === 'Water') {
				return this.chainModify(2);
			}
		},
		onUpdate(pokemon) {
			if (pokemon.status === 'brn') {
				this.add('-activate', pokemon, 'ability: Water Bubble');
				pokemon.cureStatus();
			}
		},
		onSetStatus(status, target, source, effect) {
			if (status.id !== 'brn') return;
			if ((effect as Move)?.status) {
				this.add('-immune', target, '[from] ability: Water Bubble');
			}
			return false;
		},
		isBreakable: true,
		name: "Water Bubble",
		rating: 4.5,
		num: 199,
	},
	watercompaction: {
		onDamagingHit(damage, target, source, move) {
			if (move.type === 'Water') {
				this.boost({def: 2});
			}
		},
		name: "Water Compaction",
		rating: 1.5,
		num: 195,
	},
	waterveil: {
		onUpdate(pokemon) {
			if (pokemon.status === 'brn') {
				this.add('-activate', pokemon, 'ability: Water Veil');
				pokemon.cureStatus();
			}
		},
		onSetStatus(status, target, source, effect) {
			if (status.id !== 'brn') return;
			if ((effect as Move)?.status) {
				this.add('-immune', target, '[from] ability: Water Veil');
			}
			return false;
		},
		isBreakable: true,
		name: "Water Veil",
		rating: 2,
		num: 41,
	},
	weakarmor: {
		onDamagingHit(damage, target, source, move) {
			if (move.category === 'Physical') {
				this.boost({def: -1, spe: 2}, target, target);
			}
		},
		name: "Weak Armor",
		rating: 1,
		num: 133,
	},
	whitesmoke: {
		onBoost(boost, target, source, effect) {
			if (source && target === source) return;
			let showMsg = false;
			let i: BoostID;
			for (i in boost) {
				if (boost[i]! < 0) {
					delete boost[i];
					showMsg = true;
				}
			}
			if (showMsg && !(effect as ActiveMove).secondaries && effect.id !== 'octolock') {
				this.add("-fail", target, "unboost", "[from] ability: White Smoke", "[of] " + target);
			}
		},
		isBreakable: true,
		name: "White Smoke",
		rating: 2,
		num: 73,
	},
	wimpout: {
		onEmergencyExit(target) {
			if (!this.canSwitch(target.side) || target.forceSwitchFlag || target.switchFlag) return;
			for (const side of this.sides) {
				for (const active of side.active) {
					active.switchFlag = false;
				}
			}
			target.switchFlag = true;
			this.add('-activate', target, 'ability: Wimp Out');
		},
		name: "Wimp Out",
		rating: 1,
		num: 193,
	},
	wonderguard: {
		onTryHit(target, source, move) {
			if (target === source || move.category === 'Status' || move.type === '???' || move.id === 'struggle') return;
			if (move.id === 'skydrop' && !source.volatiles['skydrop']) return;
			this.debug('Wonder Guard immunity: ' + move.id);
			if (target.runEffectiveness(move) <= 0) {
				if (move.smartTarget) {
					move.smartTarget = false;
				} else {
					this.add('-immune', target, '[from] ability: Wonder Guard');
				}
				return null;
			}
		},
		isBreakable: true,
		name: "Wonder Guard",
		rating: 5,
		num: 25,
	},
	wonderskin: {
		onModifyAccuracyPriority: 10,
		onModifyAccuracy(accuracy, target, source, move) {
			if (move.category === 'Status' && typeof accuracy === 'number') {
				this.debug('Wonder Skin - setting accuracy to 50');
				return 50;
			}
		},
		isBreakable: true,
		name: "Wonder Skin",
		rating: 2,
		num: 147,
	},
	zenmode: {
		onResidualOrder: 29,
		onResidual(pokemon) {
			if (pokemon.baseSpecies.baseSpecies !== 'Darmanitan' || pokemon.transformed) {
				return;
			}
			if (pokemon.hp <= pokemon.maxhp / 2 && !['Zen', 'Galar-Zen'].includes(pokemon.species.forme)) {
				pokemon.addVolatile('zenmode');
			} else if (pokemon.hp > pokemon.maxhp / 2 && ['Zen', 'Galar-Zen'].includes(pokemon.species.forme)) {
				pokemon.addVolatile('zenmode'); // in case of base Darmanitan-Zen
				pokemon.removeVolatile('zenmode');
			}
		},
		onEnd(pokemon) {
			if (!pokemon.volatiles['zenmode'] || !pokemon.hp) return;
			pokemon.transformed = false;
			delete pokemon.volatiles['zenmode'];
			if (pokemon.species.baseSpecies === 'Darmanitan' && pokemon.species.battleOnly) {
				pokemon.formeChange(pokemon.species.battleOnly as string, this.effect, false, '[silent]');
			}
		},
		condition: {
			onStart(pokemon) {
				if (!pokemon.species.name.includes('Galar')) {
					if (pokemon.species.id !== 'darmanitanzen') pokemon.formeChange('Darmanitan-Zen');
				} else {
					if (pokemon.species.id !== 'darmanitangalarzen') pokemon.formeChange('Darmanitan-Galar-Zen');
				}
			},
			onEnd(pokemon) {
				if (['Zen', 'Galar-Zen'].includes(pokemon.species.forme)) {
					pokemon.formeChange(pokemon.species.battleOnly as string);
				}
			},
		},
		isPermanent: true,
		name: "Zen Mode",
		rating: 0,
		num: 161,
	},

	// CAP
	mountaineer: {
		onDamage(damage, target, source, effect) {
			if (effect && effect.id === 'stealthrock') {
				return false;
			}
		},
		onTryHit(target, source, move) {
			if (move.type === 'Rock' && !target.activeTurns) {
				this.add('-immune', target, '[from] ability: Mountaineer');
				return null;
			}
		},
		isNonstandard: "CAP",
		isBreakable: true,
		name: "Mountaineer",
		rating: 3,
		num: -2,
	},
	rebound: {
		isNonstandard: "CAP",
		name: "Rebound",
		onTryHitPriority: 1,
		onTryHit(target, source, move) {
			if (this.effectState.target.activeTurns) return;

			if (target === source || move.hasBounced || !move.flags['reflectable']) {
				return;
			}
			const newMove = this.dex.getActiveMove(move.id);
			newMove.hasBounced = true;
			this.actions.useMove(newMove, target, source);
			return null;
		},
		onAllyTryHitSide(target, source, move) {
			if (this.effectState.target.activeTurns) return;

			if (target.isAlly(source) || move.hasBounced || !move.flags['reflectable']) {
				return;
			}
			const newMove = this.dex.getActiveMove(move.id);
			newMove.hasBounced = true;
			this.actions.useMove(newMove, this.effectState.target, source);
			return null;
		},
		condition: {
			duration: 1,
		},
		isBreakable: true,
		rating: 3,
		num: -3,
	},
	persistent: {
		isNonstandard: "CAP",
		name: "Persistent",
		// implemented in the corresponding move
		rating: 3,
		num: -4,
	},
};<|MERGE_RESOLUTION|>--- conflicted
+++ resolved
@@ -615,11 +615,7 @@
 			}
 		},
 		onAnyDamage(damage, target, source, effect) {
-<<<<<<< HEAD
-			if (effect && effect.name === "Aftermath") {
-=======
 			if (effect && effect.name === 'Aftermath') {
->>>>>>> 3e3f7f95
 				return false;
 			}
 		},
@@ -1700,11 +1696,7 @@
 			if (status.id === 'flinch') return null;
 		},
 		onBoost(boost, target, source, effect) {
-<<<<<<< HEAD
-			if (effect.name === "Intimidate") {
-=======
 			if (effect.name === 'Intimidate') {
->>>>>>> 3e3f7f95
 				delete boost.atk;
 				this.add('-fail', target, 'unboost', 'Attack', '[from] ability: Inner Focus', '[of] ' + target);
 			}
@@ -2133,11 +2125,7 @@
 	mirrorarmor: {
 		onBoost(boost, target, source, effect) {
 			// Don't bounce self stat changes, or boosts that have already bounced
-<<<<<<< HEAD
-			if (target === source || !boost || effect.name === "Mirror Armor") return;
-=======
 			if (target === source || !boost || effect.name === 'Mirror Armor') return;
->>>>>>> 3e3f7f95
 			let b: BoostID;
 			for (b in boost) {
 				if (boost[b]! < 0) {
@@ -2515,11 +2503,7 @@
 			}
 		},
 		onBoost(boost, target, source, effect) {
-<<<<<<< HEAD
-			if (effect.name === "Intimidate") {
-=======
 			if (effect.name === 'Intimidate') {
->>>>>>> 3e3f7f95
 				delete boost.atk;
 				this.add('-fail', target, 'unboost', 'Attack', '[from] ability: Oblivious', '[of] ' + target);
 			}
@@ -2580,11 +2564,7 @@
 			}
 		},
 		onBoost(boost, target, source, effect) {
-<<<<<<< HEAD
-			if (effect.name === "Intimidate") {
-=======
 			if (effect.name === 'Intimidate') {
->>>>>>> 3e3f7f95
 				delete boost.atk;
 				this.add('-fail', target, 'unboost', 'Attack', '[from] ability: Own Tempo', '[of] ' + target);
 			}
@@ -3333,11 +3313,7 @@
 			}
 		},
 		onBoost(boost, target, source, effect) {
-<<<<<<< HEAD
-			if (effect.name === "Intimidate") {
-=======
 			if (effect.name === 'Intimidate') {
->>>>>>> 3e3f7f95
 				delete boost.atk;
 				this.add('-fail', target, 'unboost', 'Attack', '[from] ability: Scrappy', '[of] ' + target);
 			}
