/*

Ratings and how they work:

-1: Detrimental
	  An ability that severely harms the user.
	ex. Defeatist, Slow Start

 0: Useless
	  An ability with no overall benefit in a singles battle.
	ex. Color Change, Plus

 1: Ineffective
	  An ability that has minimal effect or is only useful in niche situations.
	ex. Light Metal, Suction Cups

 2: Useful
	  An ability that can be generally useful.
	ex. Flame Body, Overcoat

 3: Effective
	  An ability with a strong effect on the user or foe.
	ex. Chlorophyll, Sturdy

 4: Very useful
	  One of the more popular abilities. It requires minimal support to be effective.
	ex. Adaptability, Magic Bounce

 5: Essential
	  The sort of ability that defines metagames.
	ex. Imposter, Shadow Tag

*/

export const Abilities: import('../sim/dex-abilities').AbilityDataTable = {
	noability: {
		isNonstandard: "Past",
		flags: {},
		name: "No Ability",
		rating: 0.1,
		num: 0,
	},
	adaptability: {
		onModifySTAB(stab, source, target, move) {
			if (move.forceSTAB || source.hasType(move.type)) {
				if (stab === 2) {
					return 2.25;
				}
				return 2;
			}
		},
		flags: {},
		name: "Adaptability",
		rating: 4,
		num: 91,
	},
	aerilate: {
		onModifyTypePriority: -1,
		onModifyType(move, pokemon) {
			const noModifyType = [
				'judgment', 'multiattack', 'naturalgift', 'revelationdance', 'technoblast', 'terrainpulse', 'weatherball',
			];
			if (move.type === 'Normal' && !noModifyType.includes(move.id) &&
				!(move.isZ && move.category !== 'Status') && !(move.name === 'Tera Blast' && pokemon.terastallized)) {
				move.type = 'Flying';
				move.typeChangerBoosted = this.effect;
			}
		},
		onBasePowerPriority: 23,
		onBasePower(basePower, pokemon, target, move) {
			if (move.typeChangerBoosted === this.effect) return this.chainModify([4915, 4096]);
		},
		flags: {},
		name: "Aerilate",
		rating: 4,
		num: 184,
	},
	aftermath: {
		onDamagingHitOrder: 1,
		onDamagingHit(damage, target, source, move) {
			if (!target.hp && this.checkMoveMakesContact(move, source, target, true)) {
				this.damage(source.baseMaxhp / 4, source, target);
			}
		},
		flags: {},
		name: "Aftermath",
		rating: 2,
		num: 106,
	},
	airlock: {
		onSwitchIn(pokemon) {
			// Air Lock does not activate when Skill Swapped or when Neutralizing Gas leaves the field
			this.add('-ability', pokemon, 'Air Lock');
			((this.effect as any).onStart as (p: Pokemon) => void).call(this, pokemon);
		},
		onStart(pokemon) {
			pokemon.abilityState.ending = false; // Clear the ending flag
			this.eachEvent('WeatherChange', this.effect);
		},
		onEnd(pokemon) {
			pokemon.abilityState.ending = true;
			this.eachEvent('WeatherChange', this.effect);
		},
		suppressWeather: true,
		flags: {},
		name: "Air Lock",
		rating: 1.5,
		num: 76,
	},
	analytic: {
		onBasePowerPriority: 21,
		onBasePower(basePower, pokemon) {
			let boosted = true;
			for (const target of this.getAllActive()) {
				if (target === pokemon) continue;
				if (this.queue.willMove(target)) {
					boosted = false;
					break;
				}
			}
			if (boosted) {
				this.debug('Analytic boost');
				return this.chainModify([5325, 4096]);
			}
		},
		flags: {},
		name: "Analytic",
		rating: 2.5,
		num: 148,
	},
	angerpoint: {
		onHit(target, source, move) {
			if (!target.hp) return;
			if (move?.effectType === 'Move' && target.getMoveHitData(move).crit) {
				this.boost({ atk: 12 }, target, target);
			}
		},
		flags: {},
		name: "Anger Point",
		rating: 1,
		num: 83,
	},
	angershell: {
		onDamage(damage, target, source, effect) {
			if (
				effect.effectType === "Move" &&
				!effect.multihit &&
				(!effect.negateSecondary && !(effect.hasSheerForce && source.hasAbility('sheerforce')))
			) {
				this.effectState.checkedAngerShell = false;
			} else {
				this.effectState.checkedAngerShell = true;
			}
		},
		onTryEatItem(item) {
			const healingItems = [
				'aguavberry', 'enigmaberry', 'figyberry', 'iapapaberry', 'magoberry', 'sitrusberry', 'wikiberry', 'oranberry', 'berryjuice',
			];
			if (healingItems.includes(item.id)) {
				return this.effectState.checkedAngerShell;
			}
			return true;
		},
		onAfterMoveSecondary(target, source, move) {
			this.effectState.checkedAngerShell = true;
			if (!source || source === target || !target.hp || !move.totalDamage) return;
			const lastAttackedBy = target.getLastAttackedBy();
			if (!lastAttackedBy) return;
			const damage = move.multihit ? move.totalDamage : lastAttackedBy.damage;
			if (target.hp <= target.maxhp / 2 && target.hp + damage > target.maxhp / 2) {
				this.boost({ atk: 1, spa: 1, spe: 1, def: -1, spd: -1 }, target, target);
			}
		},
		flags: {},
		name: "Anger Shell",
		rating: 3,
		num: 271,
	},
	anticipation: {
		onStart(pokemon) {
			for (const target of pokemon.foes()) {
				for (const moveSlot of target.moveSlots) {
					const move = this.dex.moves.get(moveSlot.move);
					if (move.category === 'Status') continue;
					const moveType = move.id === 'hiddenpower' ? target.hpType : move.type;
					if (
						this.dex.getImmunity(moveType, pokemon) && this.dex.getEffectiveness(moveType, pokemon) > 0 ||
						move.ohko
					) {
						this.add('-ability', pokemon, 'Anticipation');
						return;
					}
				}
			}
		},
		flags: {},
		name: "Anticipation",
		rating: 0.5,
		num: 107,
	},
	arenatrap: {
		onFoeTrapPokemon(pokemon) {
			if (!pokemon.isAdjacent(this.effectState.target)) return;
			if (pokemon.isGrounded()) {
				pokemon.tryTrap(true);
			}
		},
		onFoeMaybeTrapPokemon(pokemon, source) {
			if (!source) source = this.effectState.target;
			if (!source || !pokemon.isAdjacent(source)) return;
			if (pokemon.isGrounded(!pokemon.knownType)) { // Negate immunity if the type is unknown
				pokemon.maybeTrapped = true;
			}
		},
		flags: {},
		name: "Arena Trap",
		rating: 5,
		num: 71,
	},
	armortail: {
		onFoeTryMove(target, source, move) {
			const targetAllExceptions = ['perishsong', 'flowershield', 'rototiller'];
			if (move.target === 'foeSide' || (move.target === 'all' && !targetAllExceptions.includes(move.id))) {
				return;
			}

			const armorTailHolder = this.effectState.target;
			if ((source.isAlly(armorTailHolder) || move.target === 'all') && move.priority > 0.1) {
				this.attrLastMove('[still]');
				this.add('cant', armorTailHolder, 'ability: Armor Tail', move, `[of] ${target}`);
				return false;
			}
		},
		flags: { breakable: 1 },
		name: "Armor Tail",
		rating: 2.5,
		num: 296,
	},
	aromaveil: {
		onAllyTryAddVolatile(status, target, source, effect) {
			if (['attract', 'disable', 'encore', 'healblock', 'taunt', 'torment'].includes(status.id)) {
				if (effect.effectType === 'Move') {
					const effectHolder = this.effectState.target;
					this.add('-block', target, 'ability: Aroma Veil', `[of] ${effectHolder}`);
				}
				return null;
			}
		},
		flags: { breakable: 1 },
		name: "Aroma Veil",
		rating: 2,
		num: 165,
	},
	asoneglastrier: {
		onSwitchInPriority: 1,
		onStart(pokemon) {
			if (this.effectState.unnerved) return;
			this.add('-ability', pokemon, 'As One');
			this.add('-ability', pokemon, 'Unnerve');
			this.effectState.unnerved = true;
		},
		onEnd() {
			this.effectState.unnerved = false;
		},
		onFoeTryEatItem() {
			return !this.effectState.unnerved;
		},
		onSourceAfterFaint(length, target, source, effect) {
			if (effect && effect.effectType === 'Move') {
				this.boost({ atk: length }, source, source, this.dex.abilities.get('chillingneigh'));
			}
		},
		flags: { failroleplay: 1, noreceiver: 1, noentrain: 1, notrace: 1, failskillswap: 1, cantsuppress: 1 },
		name: "As One (Glastrier)",
		rating: 3.5,
		num: 266,
	},
	asonespectrier: {
		onSwitchInPriority: 1,
		onStart(pokemon) {
			if (this.effectState.unnerved) return;
			this.add('-ability', pokemon, 'As One');
			this.add('-ability', pokemon, 'Unnerve');
			this.effectState.unnerved = true;
		},
		onEnd() {
			this.effectState.unnerved = false;
		},
		onFoeTryEatItem() {
			return !this.effectState.unnerved;
		},
		onSourceAfterFaint(length, target, source, effect) {
			if (effect && effect.effectType === 'Move') {
				this.boost({ spa: length }, source, source, this.dex.abilities.get('grimneigh'));
			}
		},
		flags: { failroleplay: 1, noreceiver: 1, noentrain: 1, notrace: 1, failskillswap: 1, cantsuppress: 1 },
		name: "As One (Spectrier)",
		rating: 3.5,
		num: 267,
	},
	aurabreak: {
		onStart(pokemon) {
			if (this.suppressingAbility(pokemon)) return;
			this.add('-ability', pokemon, 'Aura Break');
		},
		onAnyTryPrimaryHit(target, source, move) {
			if (target === source || move.category === 'Status') return;
			move.hasAuraBreak = true;
		},
		flags: { breakable: 1 },
		name: "Aura Break",
		rating: 1,
		num: 188,
	},
	baddreams: {
		onResidualOrder: 28,
		onResidualSubOrder: 2,
		onResidual(pokemon) {
			if (!pokemon.hp) return;
			for (const target of pokemon.foes()) {
				if (target.status === 'slp' || target.hasAbility('comatose')) {
					this.damage(target.baseMaxhp / 8, target, pokemon);
				}
			}
		},
		flags: {},
		name: "Bad Dreams",
		rating: 1.5,
		num: 123,
	},
	ballfetch: {
		flags: {},
		name: "Ball Fetch",
		rating: 0,
		num: 237,
	},
	battery: {
		onAllyBasePowerPriority: 22,
		onAllyBasePower(basePower, attacker, defender, move) {
			if (attacker !== this.effectState.target && move.category === 'Special') {
				this.debug('Battery boost');
				return this.chainModify([5325, 4096]);
			}
		},
		flags: {},
		name: "Battery",
		rating: 0,
		num: 217,
	},
	battlearmor: {
		onCriticalHit: false,
		flags: { breakable: 1 },
		name: "Battle Armor",
		rating: 1,
		num: 4,
	},
	battlebond: {
		onSourceAfterFaint(length, target, source, effect) {
			if (effect?.effectType !== 'Move') return;
			if (source.abilityState.battleBondTriggered) return;
			if (source.species.id === 'greninjabond' && source.hp && !source.transformed && source.side.foePokemonLeft()) {
				this.boost({ atk: 1, spa: 1, spe: 1 }, source, source, this.effect);
				this.add('-activate', source, 'ability: Battle Bond');
				source.abilityState.battleBondTriggered = true;
			}
		},
		flags: { failroleplay: 1, noreceiver: 1, noentrain: 1, notrace: 1, failskillswap: 1, cantsuppress: 1 },
		name: "Battle Bond",
		rating: 3.5,
		num: 210,
	},
	beadsofruin: {
		onStart(pokemon) {
			if (this.suppressingAbility(pokemon)) return;
			this.add('-ability', pokemon, 'Beads of Ruin');
		},
		onAnyModifySpD(spd, target, source, move) {
			const abilityHolder = this.effectState.target;
			if (target.hasAbility('Beads of Ruin')) return;
			if (!move.ruinedSpD?.hasAbility('Beads of Ruin')) move.ruinedSpD = abilityHolder;
			if (move.ruinedSpD !== abilityHolder) return;
			this.debug('Beads of Ruin SpD drop');
			return this.chainModify(0.75);
		},
		flags: {},
		name: "Beads of Ruin",
		rating: 4.5,
		num: 284,
	},
	beastboost: {
		onSourceAfterFaint(length, target, source, effect) {
			if (effect && effect.effectType === 'Move') {
				const bestStat = source.getBestStat(true, true);
				this.boost({ [bestStat]: length }, source);
			}
		},
		flags: {},
		name: "Beast Boost",
		rating: 3.5,
		num: 224,
	},
	berserk: {
		onDamage(damage, target, source, effect) {
			if (
				effect.effectType === "Move" &&
				!effect.multihit &&
				(!effect.negateSecondary && !(effect.hasSheerForce && source.hasAbility('sheerforce')))
			) {
				this.effectState.checkedBerserk = false;
			} else {
				this.effectState.checkedBerserk = true;
			}
		},
		onTryEatItem(item) {
			const healingItems = [
				'aguavberry', 'enigmaberry', 'figyberry', 'iapapaberry', 'magoberry', 'sitrusberry', 'wikiberry', 'oranberry', 'berryjuice',
			];
			if (healingItems.includes(item.id)) {
				return this.effectState.checkedBerserk;
			}
			return true;
		},
		onAfterMoveSecondary(target, source, move) {
			this.effectState.checkedBerserk = true;
			if (!source || source === target || !target.hp || !move.totalDamage) return;
			const lastAttackedBy = target.getLastAttackedBy();
			if (!lastAttackedBy) return;
			const damage = move.multihit && !move.smartTarget ? move.totalDamage : lastAttackedBy.damage;
			if (target.hp <= target.maxhp / 2 && target.hp + damage > target.maxhp / 2) {
				this.boost({ spa: 1 }, target, target);
			}
		},
		flags: {},
		name: "Berserk",
		rating: 2,
		num: 201,
	},
	bigpecks: {
		onTryBoost(boost, target, source, effect) {
			if (source && target === source) return;
			if (boost.def && boost.def < 0) {
				delete boost.def;
				if (!(effect as ActiveMove).secondaries && effect.id !== 'octolock') {
					this.add("-fail", target, "unboost", "Defense", "[from] ability: Big Pecks", `[of] ${target}`);
				}
			}
		},
		flags: { breakable: 1 },
		name: "Big Pecks",
		rating: 0.5,
		num: 145,
	},
	blaze: {
		onModifyAtkPriority: 5,
		onModifyAtk(atk, attacker, defender, move) {
			if (move.type === 'Fire' && attacker.hp <= attacker.maxhp / 3) {
				this.debug('Blaze boost');
				return this.chainModify(1.5);
			}
		},
		onModifySpAPriority: 5,
		onModifySpA(atk, attacker, defender, move) {
			if (move.type === 'Fire' && attacker.hp <= attacker.maxhp / 3) {
				this.debug('Blaze boost');
				return this.chainModify(1.5);
			}
		},
		flags: {},
		name: "Blaze",
		rating: 2,
		num: 66,
	},
	bulletproof: {
		onTryHit(pokemon, target, move) {
			if (move.flags['bullet']) {
				this.add('-immune', pokemon, '[from] ability: Bulletproof');
				return null;
			}
		},
		flags: { breakable: 1 },
		name: "Bulletproof",
		rating: 3,
		num: 171,
	},
	cheekpouch: {
		onEatItem(item, pokemon) {
			this.heal(pokemon.baseMaxhp / 3);
		},
		flags: {},
		name: "Cheek Pouch",
		rating: 2,
		num: 167,
	},
	chillingneigh: {
		onSourceAfterFaint(length, target, source, effect) {
			if (effect && effect.effectType === 'Move') {
				this.boost({ atk: length }, source);
			}
		},
		flags: {},
		name: "Chilling Neigh",
		rating: 3,
		num: 264,
	},
	chlorophyll: {
		onModifySpe(spe, pokemon) {
			if (['sunnyday', 'desolateland'].includes(pokemon.effectiveWeather())) {
				return this.chainModify(2);
			}
		},
		flags: {},
		name: "Chlorophyll",
		rating: 3,
		num: 34,
	},
	clearbody: {
		onTryBoost(boost, target, source, effect) {
			if (source && target === source) return;
			let showMsg = false;
			let i: BoostID;
			for (i in boost) {
				if (boost[i]! < 0) {
					delete boost[i];
					showMsg = true;
				}
			}
			if (showMsg && !(effect as ActiveMove).secondaries && effect.id !== 'octolock') {
				this.add("-fail", target, "unboost", "[from] ability: Clear Body", `[of] ${target}`);
			}
		},
		flags: { breakable: 1 },
		name: "Clear Body",
		rating: 2,
		num: 29,
	},
	cloudnine: {
		onSwitchIn(pokemon) {
			// Cloud Nine does not activate when Skill Swapped or when Neutralizing Gas leaves the field
			this.add('-ability', pokemon, 'Cloud Nine');
			((this.effect as any).onStart as (p: Pokemon) => void).call(this, pokemon);
		},
		onStart(pokemon) {
			pokemon.abilityState.ending = false; // Clear the ending flag
			this.eachEvent('WeatherChange', this.effect);
		},
		onEnd(pokemon) {
			pokemon.abilityState.ending = true;
			this.eachEvent('WeatherChange', this.effect);
		},
		suppressWeather: true,
		flags: {},
		name: "Cloud Nine",
		rating: 1.5,
		num: 13,
	},
	colorchange: {
		onAfterMoveSecondary(target, source, move) {
			if (!target.hp) return;
			const type = move.type;
			if (
				target.isActive && move.effectType === 'Move' && move.category !== 'Status' &&
				type !== '???' && !target.hasType(type)
			) {
				if (!target.setType(type)) return false;
				this.add('-start', target, 'typechange', type, '[from] ability: Color Change');

				if (target.side.active.length === 2 && target.position === 1) {
					// Curse Glitch
					const action = this.queue.willMove(target);
					if (action && action.move.id === 'curse') {
						action.targetLoc = -1;
					}
				}
			}
		},
		flags: {},
		name: "Color Change",
		rating: 0,
		num: 16,
	},
	comatose: {
		onStart(pokemon) {
			this.add('-ability', pokemon, 'Comatose');
		},
		onSetStatus(status, target, source, effect) {
			if ((effect as Move)?.status) {
				this.add('-immune', target, '[from] ability: Comatose');
			}
			return false;
		},
		// Permanent sleep "status" implemented in the relevant sleep-checking effects
		flags: { failroleplay: 1, noreceiver: 1, noentrain: 1, notrace: 1, failskillswap: 1, cantsuppress: 1 },
		name: "Comatose",
		rating: 4,
		num: 213,
	},
	commander: {
		onAnySwitchInPriority: -2,
		onAnySwitchIn() {
			((this.effect as any).onUpdate as (p: Pokemon) => void).call(this, this.effectState.target);
		},
		onStart(pokemon) {
			((this.effect as any).onUpdate as (p: Pokemon) => void).call(this, pokemon);
		},
		onUpdate(pokemon) {
			if (this.gameType !== 'doubles') return;
			// don't run between when a Pokemon switches in and the resulting onSwitchIn event
			if (this.queue.peek()?.choice === 'runSwitch') return;

			const ally = pokemon.allies()[0];
			if (pokemon.switchFlag || ally?.switchFlag) return;
			if (!ally || pokemon.baseSpecies.baseSpecies !== 'Tatsugiri' || ally.baseSpecies.baseSpecies !== 'Dondozo') {
				// Handle any edge cases
				if (pokemon.getVolatile('commanding')) pokemon.removeVolatile('commanding');
				return;
			}

			if (!pokemon.getVolatile('commanding')) {
				// If Dondozo already was commanded this fails
				if (ally.getVolatile('commanded')) return;
				// Cancel all actions this turn for pokemon if applicable
				this.queue.cancelAction(pokemon);
				// Add volatiles to both pokemon
				this.add('-activate', pokemon, 'ability: Commander', `[of] ${ally}`);
				pokemon.addVolatile('commanding');
				ally.addVolatile('commanded', pokemon);
				// Continued in conditions.ts in the volatiles
			} else {
				if (!ally.fainted) return;
				pokemon.removeVolatile('commanding');
			}
		},
		flags: { failroleplay: 1, noreceiver: 1, noentrain: 1, notrace: 1, failskillswap: 1 },
		name: "Commander",
		rating: 0,
		num: 279,
	},
	competitive: {
		onAfterEachBoost(boost, target, source, effect) {
			if (!source || target.isAlly(source)) {
				return;
			}
			let statsLowered = false;
			let i: BoostID;
			for (i in boost) {
				if (boost[i]! < 0) {
					statsLowered = true;
				}
			}
			if (statsLowered) {
				this.boost({ spa: 2 }, target, target, null, false, true);
			}
		},
		flags: {},
		name: "Competitive",
		rating: 2.5,
		num: 172,
	},
	compoundeyes: {
		onSourceModifyAccuracyPriority: -1,
		onSourceModifyAccuracy(accuracy) {
			if (typeof accuracy !== 'number') return;
			this.debug('compoundeyes - enhancing accuracy');
			return this.chainModify([5325, 4096]);
		},
		flags: {},
		name: "Compound Eyes",
		rating: 3,
		num: 14,
	},
	contrary: {
		onChangeBoost(boost, target, source, effect) {
			if (effect && effect.id === 'zpower') return;
			let i: BoostID;
			for (i in boost) {
				boost[i]! *= -1;
			}
		},
		flags: { breakable: 1 },
		name: "Contrary",
		rating: 4.5,
		num: 126,
	},
	corrosion: {
		// Implemented in sim/pokemon.js:Pokemon#setStatus
		flags: {},
		name: "Corrosion",
		rating: 2.5,
		num: 212,
	},
	costar: {
		onSwitchInPriority: -2,
		onStart(pokemon) {
			const ally = pokemon.allies()[0];
			if (!ally) return;

			let i: BoostID;
			for (i in ally.boosts) {
				pokemon.boosts[i] = ally.boosts[i];
			}
			const volatilesToCopy = ['dragoncheer', 'focusenergy', 'gmaxchistrike', 'laserfocus'];
			// we need to be sure to remove all the overlapping crit volatiles before trying to add any
			for (const volatile of volatilesToCopy) pokemon.removeVolatile(volatile);
			for (const volatile of volatilesToCopy) {
				if (ally.volatiles[volatile]) {
					pokemon.addVolatile(volatile);
					if (volatile === 'gmaxchistrike') pokemon.volatiles[volatile].layers = ally.volatiles[volatile].layers;
					if (volatile === 'dragoncheer') pokemon.volatiles[volatile].hasDragonType = ally.volatiles[volatile].hasDragonType;
				}
			}
			this.add('-copyboost', pokemon, ally, '[from] ability: Costar');
		},
		flags: {},
		name: "Costar",
		rating: 0,
		num: 294,
	},
	cottondown: {
		onDamagingHit(damage, target, source, move) {
			let activated = false;
			for (const pokemon of this.getAllActive()) {
				if (pokemon === target || pokemon.fainted) continue;
				if (!activated) {
					this.add('-ability', target, 'Cotton Down');
					activated = true;
				}
				this.boost({ spe: -1 }, pokemon, target, null, true);
			}
		},
		flags: {},
		name: "Cotton Down",
		rating: 2,
		num: 238,
	},
	cudchew: {
		onEatItem(item, pokemon) {
			if (item.isBerry && pokemon.addVolatile('cudchew')) {
				pokemon.volatiles['cudchew'].berry = item;
			}
		},
		onEnd(pokemon) {
			delete pokemon.volatiles['cudchew'];
		},
		condition: {
			noCopy: true,
			duration: 2,
			onRestart() {
				this.effectState.duration = 2;
			},
			onResidualOrder: 28,
			onResidualSubOrder: 2,
			onEnd(pokemon) {
				if (pokemon.hp) {
					const item = this.effectState.berry;
					this.add('-activate', pokemon, 'ability: Cud Chew');
					this.add('-enditem', pokemon, item.name, '[eat]');
					if (this.singleEvent('Eat', item, null, pokemon, null, null)) {
						this.runEvent('EatItem', pokemon, null, null, item);
					}
					if (item.onEat) pokemon.ateBerry = true;
				}
			},
		},
		flags: {},
		name: "Cud Chew",
		rating: 2,
		num: 291,
	},
	curiousmedicine: {
		onStart(pokemon) {
			for (const ally of pokemon.adjacentAllies()) {
				ally.clearBoosts();
				this.add('-clearboost', ally, '[from] ability: Curious Medicine', `[of] ${pokemon}`);
			}
		},
		flags: {},
		name: "Curious Medicine",
		rating: 0,
		num: 261,
	},
	cursedbody: {
		onDamagingHit(damage, target, source, move) {
			if (source.volatiles['disable']) return;
			if (!move.isMax && !move.flags['futuremove'] && move.id !== 'struggle') {
				if (this.randomChance(3, 10)) {
					source.addVolatile('disable', this.effectState.target);
				}
			}
		},
		flags: {},
		name: "Cursed Body",
		rating: 2,
		num: 130,
	},
	cutecharm: {
		onDamagingHit(damage, target, source, move) {
			if (this.checkMoveMakesContact(move, source, target)) {
				if (this.randomChance(3, 10)) {
					source.addVolatile('attract', this.effectState.target);
				}
			}
		},
		flags: {},
		name: "Cute Charm",
		rating: 0.5,
		num: 56,
	},
	damp: {
		onAnyTryMove(target, source, effect) {
			if (['explosion', 'mindblown', 'mistyexplosion', 'selfdestruct'].includes(effect.id)) {
				this.attrLastMove('[still]');
				this.add('cant', this.effectState.target, 'ability: Damp', effect, `[of] ${target}`);
				return false;
			}
		},
		onAnyDamage(damage, target, source, effect) {
			if (effect && effect.name === 'Aftermath') {
				return false;
			}
		},
		flags: { breakable: 1 },
		name: "Damp",
		rating: 0.5,
		num: 6,
	},
	dancer: {
		flags: {},
		name: "Dancer",
		// implemented in runMove in scripts.js
		rating: 1.5,
		num: 216,
	},
	darkaura: {
		onStart(pokemon) {
			if (this.suppressingAbility(pokemon)) return;
			this.add('-ability', pokemon, 'Dark Aura');
		},
		onAnyBasePowerPriority: 20,
		onAnyBasePower(basePower, source, target, move) {
			if (target === source || move.category === 'Status' || move.type !== 'Dark') return;
			if (!move.auraBooster?.hasAbility('Dark Aura')) move.auraBooster = this.effectState.target;
			if (move.auraBooster !== this.effectState.target) return;
			return this.chainModify([move.hasAuraBreak ? 3072 : 5448, 4096]);
		},
		flags: {},
		name: "Dark Aura",
		rating: 3,
		num: 186,
	},
	dauntlessshield: {
		onStart(pokemon) {
			if (pokemon.shieldBoost) return;
			pokemon.shieldBoost = true;
			this.boost({ def: 1 }, pokemon);
		},
		flags: {},
		name: "Dauntless Shield",
		rating: 3.5,
		num: 235,
	},
	dazzling: {
		onFoeTryMove(target, source, move) {
			const targetAllExceptions = ['perishsong', 'flowershield', 'rototiller'];
			if (move.target === 'foeSide' || (move.target === 'all' && !targetAllExceptions.includes(move.id))) {
				return;
			}

			const dazzlingHolder = this.effectState.target;
			if ((source.isAlly(dazzlingHolder) || move.target === 'all') && move.priority > 0.1) {
				this.attrLastMove('[still]');
				this.add('cant', dazzlingHolder, 'ability: Dazzling', move, `[of] ${target}`);
				return false;
			}
		},
		flags: { breakable: 1 },
		name: "Dazzling",
		rating: 2.5,
		num: 219,
	},
	defeatist: {
		onModifyAtkPriority: 5,
		onModifyAtk(atk, pokemon) {
			if (pokemon.hp <= pokemon.maxhp / 2) {
				return this.chainModify(0.5);
			}
		},
		onModifySpAPriority: 5,
		onModifySpA(atk, pokemon) {
			if (pokemon.hp <= pokemon.maxhp / 2) {
				return this.chainModify(0.5);
			}
		},
		flags: {},
		name: "Defeatist",
		rating: -1,
		num: 129,
	},
	defiant: {
		onAfterEachBoost(boost, target, source, effect) {
			if (!source || target.isAlly(source)) {
				return;
			}
			let statsLowered = false;
			let i: BoostID;
			for (i in boost) {
				if (boost[i]! < 0) {
					statsLowered = true;
				}
			}
			if (statsLowered) {
				this.boost({ atk: 2 }, target, target, null, false, true);
			}
		},
		flags: {},
		name: "Defiant",
		rating: 3,
		num: 128,
	},
	deltastream: {
		onStart(source) {
			this.field.setWeather('deltastream');
		},
		onAnySetWeather(target, source, weather) {
			const strongWeathers = ['desolateland', 'primordialsea', 'deltastream'];
			if (this.field.getWeather().id === 'deltastream' && !strongWeathers.includes(weather.id)) return false;
		},
		onEnd(pokemon) {
			if (this.field.weatherState.source !== pokemon) return;
			for (const target of this.getAllActive()) {
				if (target === pokemon) continue;
				if (target.hasAbility('deltastream')) {
					this.field.weatherState.source = target;
					return;
				}
			}
			this.field.clearWeather();
		},
		flags: {},
		name: "Delta Stream",
		rating: 4,
		num: 191,
	},
	desolateland: {
		onStart(source) {
			this.field.setWeather('desolateland');
		},
		onAnySetWeather(target, source, weather) {
			const strongWeathers = ['desolateland', 'primordialsea', 'deltastream'];
			if (this.field.getWeather().id === 'desolateland' && !strongWeathers.includes(weather.id)) return false;
		},
		onEnd(pokemon) {
			if (this.field.weatherState.source !== pokemon) return;
			for (const target of this.getAllActive()) {
				if (target === pokemon) continue;
				if (target.hasAbility('desolateland')) {
					this.field.weatherState.source = target;
					return;
				}
			}
			this.field.clearWeather();
		},
		flags: {},
		name: "Desolate Land",
		rating: 4.5,
		num: 190,
	},
	disguise: {
		onDamagePriority: 1,
		onDamage(damage, target, source, effect) {
			if (effect?.effectType === 'Move' && ['mimikyu', 'mimikyutotem'].includes(target.species.id)) {
				this.add('-activate', target, 'ability: Disguise');
				this.effectState.busted = true;
				return 0;
			}
		},
		onCriticalHit(target, source, move) {
			if (!target) return;
			if (!['mimikyu', 'mimikyutotem'].includes(target.species.id)) {
				return;
			}
			const hitSub = target.volatiles['substitute'] && !move.flags['bypasssub'] && !(move.infiltrates && this.gen >= 6);
			if (hitSub) return;

			if (!target.runImmunity(move.type)) return;
			return false;
		},
		onEffectiveness(typeMod, target, type, move) {
			if (!target || move.category === 'Status') return;
			if (!['mimikyu', 'mimikyutotem'].includes(target.species.id)) {
				return;
			}

			const hitSub = target.volatiles['substitute'] && !move.flags['bypasssub'] && !(move.infiltrates && this.gen >= 6);
			if (hitSub) return;

			if (!target.runImmunity(move.type)) return;
			return 0;
		},
		onUpdate(pokemon) {
			if (['mimikyu', 'mimikyutotem'].includes(pokemon.species.id) && this.effectState.busted) {
				const speciesid = pokemon.species.id === 'mimikyutotem' ? 'Mimikyu-Busted-Totem' : 'Mimikyu-Busted';
				pokemon.formeChange(speciesid, this.effect, true);
				this.damage(pokemon.baseMaxhp / 8, pokemon, pokemon, this.dex.species.get(speciesid));
			}
		},
		flags: {
			failroleplay: 1, noreceiver: 1, noentrain: 1, notrace: 1, failskillswap: 1, cantsuppress: 1,
			breakable: 1, notransform: 1,
		},
		name: "Disguise",
		rating: 3.5,
		num: 209,
	},
	download: {
		onStart(pokemon) {
			let totaldef = 0;
			let totalspd = 0;
			for (const target of pokemon.foes()) {
				totaldef += target.getStat('def', false, true);
				totalspd += target.getStat('spd', false, true);
			}
			if (totaldef && totaldef >= totalspd) {
				this.boost({ spa: 1 });
			} else if (totalspd) {
				this.boost({ atk: 1 });
			}
		},
		flags: {},
		name: "Download",
		rating: 3.5,
		num: 88,
	},
	dragonsmaw: {
		onModifyAtkPriority: 5,
		onModifyAtk(atk, attacker, defender, move) {
			if (move.type === 'Dragon') {
				this.debug('Dragon\'s Maw boost');
				return this.chainModify(1.5);
			}
		},
		onModifySpAPriority: 5,
		onModifySpA(atk, attacker, defender, move) {
			if (move.type === 'Dragon') {
				this.debug('Dragon\'s Maw boost');
				return this.chainModify(1.5);
			}
		},
		flags: {},
		name: "Dragon's Maw",
		rating: 3.5,
		num: 263,
	},
	drizzle: {
		onStart(source) {
			if (source.species.id === 'kyogre' && source.item === 'blueorb') return;
			this.field.setWeather('raindance');
		},
		flags: {},
		name: "Drizzle",
		rating: 4,
		num: 2,
	},
	drought: {
		onStart(source) {
			if (source.species.id === 'groudon' && source.item === 'redorb') return;
			this.field.setWeather('sunnyday');
		},
		flags: {},
		name: "Drought",
		rating: 4,
		num: 70,
	},
	dryskin: {
		onTryHit(target, source, move) {
			if (target !== source && move.type === 'Water') {
				if (!this.heal(target.baseMaxhp / 4)) {
					this.add('-immune', target, '[from] ability: Dry Skin');
				}
				return null;
			}
		},
		onSourceBasePowerPriority: 17,
		onSourceBasePower(basePower, attacker, defender, move) {
			if (move.type === 'Fire') {
				return this.chainModify(1.25);
			}
		},
		onWeather(target, source, effect) {
			if (target.hasItem('utilityumbrella')) return;
			if (effect.id === 'raindance' || effect.id === 'primordialsea') {
				this.heal(target.baseMaxhp / 8);
			} else if (effect.id === 'sunnyday' || effect.id === 'desolateland') {
				this.damage(target.baseMaxhp / 8, target, target);
			}
		},
		flags: { breakable: 1 },
		name: "Dry Skin",
		rating: 3,
		num: 87,
	},
	earlybird: {
		flags: {},
		name: "Early Bird",
		// Implemented in statuses.js
		rating: 1.5,
		num: 48,
	},
	eartheater: {
		onTryHit(target, source, move) {
			if (target !== source && move.type === 'Ground') {
				if (!this.heal(target.baseMaxhp / 4)) {
					this.add('-immune', target, '[from] ability: Earth Eater');
				}
				return null;
			}
		},
		flags: { breakable: 1 },
		name: "Earth Eater",
		rating: 3.5,
		num: 297,
	},
	effectspore: {
		onDamagingHit(damage, target, source, move) {
			if (this.checkMoveMakesContact(move, source, target) && !source.status && source.runStatusImmunity('powder')) {
				const r = this.random(100);
				if (r < 11) {
					source.setStatus('slp', target);
				} else if (r < 21) {
					source.setStatus('par', target);
				} else if (r < 30) {
					source.setStatus('psn', target);
				}
			}
		},
		flags: {},
		name: "Effect Spore",
		rating: 2,
		num: 27,
	},
	electricsurge: {
		onStart(source) {
			this.field.setTerrain('electricterrain');
		},
		flags: {},
		name: "Electric Surge",
		rating: 4,
		num: 226,
	},
	electromorphosis: {
		onDamagingHitOrder: 1,
		onDamagingHit(damage, target, source, move) {
			target.addVolatile('charge');
		},
		flags: {},
		name: "Electromorphosis",
		rating: 3,
		num: 280,
	},
	embodyaspectcornerstone: {
		onStart(pokemon) {
			if (pokemon.baseSpecies.name === 'Ogerpon-Cornerstone-Tera' &&
				this.effectState.embodied !== pokemon.previouslySwitchedIn) {
				this.effectState.embodied = pokemon.previouslySwitchedIn;
				this.boost({ def: 1 }, pokemon);
			}
		},
		flags: { failroleplay: 1, noreceiver: 1, noentrain: 1, notrace: 1, failskillswap: 1, notransform: 1 },
		name: "Embody Aspect (Cornerstone)",
		rating: 3.5,
		num: 304,
	},
	embodyaspecthearthflame: {
		onStart(pokemon) {
			if (pokemon.baseSpecies.name === 'Ogerpon-Hearthflame-Tera' &&
				this.effectState.embodied !== pokemon.previouslySwitchedIn) {
				this.effectState.embodied = pokemon.previouslySwitchedIn;
				this.boost({ atk: 1 }, pokemon);
			}
		},
		flags: { failroleplay: 1, noreceiver: 1, noentrain: 1, notrace: 1, failskillswap: 1, notransform: 1 },
		name: "Embody Aspect (Hearthflame)",
		rating: 3.5,
		num: 303,
	},
	embodyaspectteal: {
		onStart(pokemon) {
			if (pokemon.baseSpecies.name === 'Ogerpon-Teal-Tera' &&
				this.effectState.embodied !== pokemon.previouslySwitchedIn) {
				this.effectState.embodied = pokemon.previouslySwitchedIn;
				this.boost({ spe: 1 }, pokemon);
			}
		},
		flags: { failroleplay: 1, noreceiver: 1, noentrain: 1, notrace: 1, failskillswap: 1, notransform: 1 },
		name: "Embody Aspect (Teal)",
		rating: 3.5,
		num: 301,
	},
	embodyaspectwellspring: {
		onStart(pokemon) {
			if (pokemon.baseSpecies.name === 'Ogerpon-Wellspring-Tera' &&
				this.effectState.embodied !== pokemon.previouslySwitchedIn) {
				this.effectState.embodied = pokemon.previouslySwitchedIn;
				this.boost({ spd: 1 }, pokemon);
			}
		},
		flags: { failroleplay: 1, noreceiver: 1, noentrain: 1, notrace: 1, failskillswap: 1, notransform: 1 },
		name: "Embody Aspect (Wellspring)",
		rating: 3.5,
		num: 302,
	},
	emergencyexit: {
		onEmergencyExit(target) {
			if (!this.canSwitch(target.side) || target.forceSwitchFlag || target.switchFlag) return;
			for (const side of this.sides) {
				for (const active of side.active) {
					active.switchFlag = false;
				}
			}
			target.switchFlag = true;
			this.add('-activate', target, 'ability: Emergency Exit');
		},
		flags: {},
		name: "Emergency Exit",
		rating: 1,
		num: 194,
	},
	fairyaura: {
		onStart(pokemon) {
			if (this.suppressingAbility(pokemon)) return;
			this.add('-ability', pokemon, 'Fairy Aura');
		},
		onAnyBasePowerPriority: 20,
		onAnyBasePower(basePower, source, target, move) {
			if (target === source || move.category === 'Status' || move.type !== 'Fairy') return;
			if (!move.auraBooster?.hasAbility('Fairy Aura')) move.auraBooster = this.effectState.target;
			if (move.auraBooster !== this.effectState.target) return;
			return this.chainModify([move.hasAuraBreak ? 3072 : 5448, 4096]);
		},
		flags: {},
		name: "Fairy Aura",
		rating: 3,
		num: 187,
	},
	filter: {
		onSourceModifyDamage(damage, source, target, move) {
			if (target.getMoveHitData(move).typeMod > 0) {
				this.debug('Filter neutralize');
				return this.chainModify(0.75);
			}
		},
		flags: { breakable: 1 },
		name: "Filter",
		rating: 3,
		num: 111,
	},
	flamebody: {
		onDamagingHit(damage, target, source, move) {
			if (this.checkMoveMakesContact(move, source, target)) {
				if (this.randomChance(3, 10)) {
					source.trySetStatus('brn', target);
				}
			}
		},
		flags: {},
		name: "Flame Body",
		rating: 2,
		num: 49,
	},
	flareboost: {
		onBasePowerPriority: 19,
		onBasePower(basePower, attacker, defender, move) {
			if (attacker.status === 'brn' && move.category === 'Special') {
				return this.chainModify(1.5);
			}
		},
		flags: {},
		name: "Flare Boost",
		rating: 2,
		num: 138,
	},
	flashfire: {
		onTryHit(target, source, move) {
			if (target !== source && move.type === 'Fire') {
				move.accuracy = true;
				if (!target.addVolatile('flashfire')) {
					this.add('-immune', target, '[from] ability: Flash Fire');
				}
				return null;
			}
		},
		onEnd(pokemon) {
			pokemon.removeVolatile('flashfire');
		},
		condition: {
			noCopy: true, // doesn't get copied by Baton Pass
			onStart(target) {
				this.add('-start', target, 'ability: Flash Fire');
			},
			onModifyAtkPriority: 5,
			onModifyAtk(atk, attacker, defender, move) {
				if (move.type === 'Fire' && attacker.hasAbility('flashfire')) {
					this.debug('Flash Fire boost');
					return this.chainModify(1.5);
				}
			},
			onModifySpAPriority: 5,
			onModifySpA(atk, attacker, defender, move) {
				if (move.type === 'Fire' && attacker.hasAbility('flashfire')) {
					this.debug('Flash Fire boost');
					return this.chainModify(1.5);
				}
			},
			onEnd(target) {
				this.add('-end', target, 'ability: Flash Fire', '[silent]');
			},
		},
		flags: { breakable: 1 },
		name: "Flash Fire",
		rating: 3.5,
		num: 18,
	},
	flowergift: {
		onSwitchInPriority: -2,
		onStart(pokemon) {
			this.singleEvent('WeatherChange', this.effect, this.effectState, pokemon);
		},
		onWeatherChange(pokemon) {
			if (!pokemon.isActive || pokemon.baseSpecies.baseSpecies !== 'Cherrim' || pokemon.transformed) return;
			if (!pokemon.hp) return;
			if (['sunnyday', 'desolateland'].includes(pokemon.effectiveWeather())) {
				if (pokemon.species.id !== 'cherrimsunshine') {
					pokemon.formeChange('Cherrim-Sunshine', this.effect, false, '0', '[msg]');
				}
			} else {
				if (pokemon.species.id === 'cherrimsunshine') {
					pokemon.formeChange('Cherrim', this.effect, false, '0', '[msg]');
				}
			}
		},
		onAllyModifyAtkPriority: 3,
		onAllyModifyAtk(atk, pokemon) {
			if (this.effectState.target.baseSpecies.baseSpecies !== 'Cherrim') return;
			if (['sunnyday', 'desolateland'].includes(pokemon.effectiveWeather())) {
				return this.chainModify(1.5);
			}
		},
		onAllyModifySpDPriority: 4,
		onAllyModifySpD(spd, pokemon) {
			if (this.effectState.target.baseSpecies.baseSpecies !== 'Cherrim') return;
			if (['sunnyday', 'desolateland'].includes(pokemon.effectiveWeather())) {
				return this.chainModify(1.5);
			}
		},
		flags: { failroleplay: 1, noreceiver: 1, noentrain: 1, notrace: 1, breakable: 1 },
		name: "Flower Gift",
		rating: 1,
		num: 122,
	},
	flowerveil: {
		onAllyTryBoost(boost, target, source, effect) {
			if ((source && target === source) || !target.hasType('Grass')) return;
			let showMsg = false;
			let i: BoostID;
			for (i in boost) {
				if (boost[i]! < 0) {
					delete boost[i];
					showMsg = true;
				}
			}
			if (showMsg && !(effect as ActiveMove).secondaries) {
				const effectHolder = this.effectState.target;
				this.add('-block', target, 'ability: Flower Veil', `[of] ${effectHolder}`);
			}
		},
		onAllySetStatus(status, target, source, effect) {
			if (target.hasType('Grass') && source && target !== source && effect && effect.id !== 'yawn') {
				this.debug('interrupting setStatus with Flower Veil');
				if (effect.name === 'Synchronize' || (effect.effectType === 'Move' && !effect.secondaries)) {
					const effectHolder = this.effectState.target;
					this.add('-block', target, 'ability: Flower Veil', `[of] ${effectHolder}`);
				}
				return null;
			}
		},
		onAllyTryAddVolatile(status, target) {
			if (target.hasType('Grass') && status.id === 'yawn') {
				this.debug('Flower Veil blocking yawn');
				const effectHolder = this.effectState.target;
				this.add('-block', target, 'ability: Flower Veil', `[of] ${effectHolder}`);
				return null;
			}
		},
		flags: { breakable: 1 },
		name: "Flower Veil",
		rating: 0,
		num: 166,
	},
	fluffy: {
		onSourceModifyDamage(damage, source, target, move) {
			let mod = 1;
			if (move.type === 'Fire') mod *= 2;
			if (move.flags['contact']) mod /= 2;
			return this.chainModify(mod);
		},
		flags: { breakable: 1 },
		name: "Fluffy",
		rating: 3.5,
		num: 218,
	},
	forecast: {
		onSwitchInPriority: -2,
		onStart(pokemon) {
			this.singleEvent('WeatherChange', this.effect, this.effectState, pokemon);
		},
		onWeatherChange(pokemon) {
			if (pokemon.baseSpecies.baseSpecies !== 'Castform' || pokemon.transformed) return;
			let forme = null;
			switch (pokemon.effectiveWeather()) {
			case 'sunnyday':
			case 'desolateland':
				if (pokemon.species.id !== 'castformsunny') forme = 'Castform-Sunny';
				break;
			case 'raindance':
			case 'primordialsea':
				if (pokemon.species.id !== 'castformrainy') forme = 'Castform-Rainy';
				break;
			case 'hail':
			case 'snowscape':
				if (pokemon.species.id !== 'castformsnowy') forme = 'Castform-Snowy';
				break;
			default:
				if (pokemon.species.id !== 'castform') forme = 'Castform';
				break;
			}
			if (pokemon.isActive && forme) {
				pokemon.formeChange(forme, this.effect, false, '0', '[msg]');
			}
		},
		flags: { failroleplay: 1, noreceiver: 1, noentrain: 1, notrace: 1 },
		name: "Forecast",
		rating: 2,
		num: 59,
	},
	forewarn: {
		onStart(pokemon) {
			let warnMoves: (Move | Pokemon)[][] = [];
			let warnBp = 1;
			for (const target of pokemon.foes()) {
				for (const moveSlot of target.moveSlots) {
					const move = this.dex.moves.get(moveSlot.move);
					let bp = move.basePower;
					if (move.ohko) bp = 150;
					if (move.id === 'counter' || move.id === 'metalburst' || move.id === 'mirrorcoat') bp = 120;
					if (bp === 1) bp = 80;
					if (!bp && move.category !== 'Status') bp = 80;
					if (bp > warnBp) {
						warnMoves = [[move, target]];
						warnBp = bp;
					} else if (bp === warnBp) {
						warnMoves.push([move, target]);
					}
				}
			}
			if (!warnMoves.length) return;
			const [warnMoveName, warnTarget] = this.sample(warnMoves);
			this.add('-activate', pokemon, 'ability: Forewarn', warnMoveName, `[of] ${warnTarget}`);
		},
		flags: {},
		name: "Forewarn",
		rating: 0.5,
		num: 108,
	},
	friendguard: {
		onAnyModifyDamage(damage, source, target, move) {
			if (target !== this.effectState.target && target.isAlly(this.effectState.target)) {
				this.debug('Friend Guard weaken');
				return this.chainModify(0.75);
			}
		},
		flags: { breakable: 1 },
		name: "Friend Guard",
		rating: 0,
		num: 132,
	},
	frisk: {
		onStart(pokemon) {
			for (const target of pokemon.foes()) {
				if (target.item) {
					this.add('-item', target, target.getItem().name, '[from] ability: Frisk', `[of] ${pokemon}`);
				}
			}
		},
		flags: {},
		name: "Frisk",
		rating: 1.5,
		num: 119,
	},
	fullmetalbody: {
		onTryBoost(boost, target, source, effect) {
			if (source && target === source) return;
			let showMsg = false;
			let i: BoostID;
			for (i in boost) {
				if (boost[i]! < 0) {
					delete boost[i];
					showMsg = true;
				}
			}
			if (showMsg && !(effect as ActiveMove).secondaries && effect.id !== 'octolock') {
				this.add("-fail", target, "unboost", "[from] ability: Full Metal Body", `[of] ${target}`);
			}
		},
		flags: {},
		name: "Full Metal Body",
		rating: 2,
		num: 230,
	},
	furcoat: {
		onModifyDefPriority: 6,
		onModifyDef(def) {
			return this.chainModify(2);
		},
		flags: { breakable: 1 },
		name: "Fur Coat",
		rating: 4,
		num: 169,
	},
	galewings: {
		onModifyPriority(priority, pokemon, target, move) {
			if (move?.type === 'Flying' && pokemon.hp === pokemon.maxhp) return priority + 1;
		},
		flags: {},
		name: "Gale Wings",
		rating: 1.5,
		num: 177,
	},
	galvanize: {
		onModifyTypePriority: -1,
		onModifyType(move, pokemon) {
			const noModifyType = [
				'judgment', 'multiattack', 'naturalgift', 'revelationdance', 'technoblast', 'terrainpulse', 'weatherball',
			];
			if (move.type === 'Normal' && !noModifyType.includes(move.id) &&
				!(move.isZ && move.category !== 'Status') && !(move.name === 'Tera Blast' && pokemon.terastallized)) {
				move.type = 'Electric';
				move.typeChangerBoosted = this.effect;
			}
		},
		onBasePowerPriority: 23,
		onBasePower(basePower, pokemon, target, move) {
			if (move.typeChangerBoosted === this.effect) return this.chainModify([4915, 4096]);
		},
		flags: {},
		name: "Galvanize",
		rating: 4,
		num: 206,
	},
	gluttony: {
		onStart(pokemon) {
			pokemon.abilityState.gluttony = true;
		},
		onDamage(item, pokemon) {
			pokemon.abilityState.gluttony = true;
		},
		flags: {},
		name: "Gluttony",
		rating: 1.5,
		num: 82,
	},
	goodasgold: {
		onTryHit(target, source, move) {
			if (move.category === 'Status' && target !== source) {
				this.add('-immune', target, '[from] ability: Good as Gold');
				return null;
			}
		},
		flags: { breakable: 1 },
		name: "Good as Gold",
		rating: 5,
		num: 283,
	},
	gooey: {
		onDamagingHit(damage, target, source, move) {
			if (this.checkMoveMakesContact(move, source, target, true)) {
				this.add('-ability', target, 'Gooey');
				this.boost({ spe: -1 }, source, target, null, true);
			}
		},
		flags: {},
		name: "Gooey",
		rating: 2,
		num: 183,
	},
	gorillatactics: {
		onStart(pokemon) {
			pokemon.abilityState.choiceLock = "";
		},
		onBeforeMove(pokemon, target, move) {
			if (move.isZOrMaxPowered || move.id === 'struggle') return;
			if (pokemon.abilityState.choiceLock && pokemon.abilityState.choiceLock !== move.id) {
				// Fails unless ability is being ignored (these events will not run), no PP lost.
				this.addMove('move', pokemon, move.name);
				this.attrLastMove('[still]');
				this.debug("Disabled by Gorilla Tactics");
				this.add('-fail', pokemon);
				return false;
			}
		},
		onModifyMove(move, pokemon) {
			if (pokemon.abilityState.choiceLock || move.isZOrMaxPowered || move.id === 'struggle') return;
			pokemon.abilityState.choiceLock = move.id;
		},
		onModifyAtkPriority: 1,
		onModifyAtk(atk, pokemon) {
			if (pokemon.volatiles['dynamax']) return;
			// PLACEHOLDER
			this.debug('Gorilla Tactics Atk Boost');
			return this.chainModify(1.5);
		},
		onDisableMove(pokemon) {
			if (!pokemon.abilityState.choiceLock) return;
			if (pokemon.volatiles['dynamax']) return;
			for (const moveSlot of pokemon.moveSlots) {
				if (moveSlot.id !== pokemon.abilityState.choiceLock) {
					pokemon.disableMove(moveSlot.id, false, this.effectState.sourceEffect);
				}
			}
		},
		onEnd(pokemon) {
			pokemon.abilityState.choiceLock = "";
		},
		flags: {},
		name: "Gorilla Tactics",
		rating: 4.5,
		num: 255,
	},
	grasspelt: {
		onModifyDefPriority: 6,
		onModifyDef(pokemon) {
			if (this.field.isTerrain('grassyterrain')) return this.chainModify(1.5);
		},
		flags: { breakable: 1 },
		name: "Grass Pelt",
		rating: 0.5,
		num: 179,
	},
	grassysurge: {
		onStart(source) {
			this.field.setTerrain('grassyterrain');
		},
		flags: {},
		name: "Grassy Surge",
		rating: 4,
		num: 229,
	},
	grimneigh: {
		onSourceAfterFaint(length, target, source, effect) {
			if (effect && effect.effectType === 'Move') {
				this.boost({ spa: length }, source);
			}
		},
		flags: {},
		name: "Grim Neigh",
		rating: 3,
		num: 265,
	},
	guarddog: {
		onDragOutPriority: 1,
		onDragOut(pokemon) {
			this.add('-activate', pokemon, 'ability: Guard Dog');
			return null;
		},
		onTryBoostPriority: 2,
		onTryBoost(boost, target, source, effect) {
			if (effect.name === 'Intimidate' && boost.atk) {
				delete boost.atk;
				this.boost({ atk: 1 }, target, target, null, false, true);
			}
		},
		flags: { breakable: 1 },
		name: "Guard Dog",
		rating: 2,
		num: 275,
	},
	gulpmissile: {
		onDamagingHit(damage, target, source, move) {
			if (!source.hp || !source.isActive || target.isSemiInvulnerable()) return;
			if (['cramorantgulping', 'cramorantgorging'].includes(target.species.id)) {
				this.damage(source.baseMaxhp / 4, source, target);
				if (target.species.id === 'cramorantgulping') {
					this.boost({ def: -1 }, source, target, null, true);
				} else {
					source.trySetStatus('par', target, move);
				}
				target.formeChange('cramorant', move);
			}
		},
		// The Dive part of this mechanic is implemented in Dive's `onTryMove` in moves.ts
		onSourceTryPrimaryHit(target, source, effect) {
			if (effect?.id === 'surf' && source.hasAbility('gulpmissile') && source.species.name === 'Cramorant') {
				const forme = source.hp <= source.maxhp / 2 ? 'cramorantgorging' : 'cramorantgulping';
				source.formeChange(forme, effect);
			}
		},
		flags: { cantsuppress: 1, notransform: 1 },
		name: "Gulp Missile",
		rating: 2.5,
		num: 241,
	},
	guts: {
		onModifyAtkPriority: 5,
		onModifyAtk(atk, pokemon) {
			if (pokemon.status) {
				return this.chainModify(1.5);
			}
		},
		flags: {},
		name: "Guts",
		rating: 3.5,
		num: 62,
	},
	hadronengine: {
		onStart(pokemon) {
			if (!this.field.setTerrain('electricterrain') && this.field.isTerrain('electricterrain')) {
				this.add('-activate', pokemon, 'ability: Hadron Engine');
			}
		},
		onModifySpAPriority: 5,
		onModifySpA(atk, attacker, defender, move) {
			if (this.field.isTerrain('electricterrain')) {
				this.debug('Hadron Engine boost');
				return this.chainModify([5461, 4096]);
			}
		},
		flags: {},
		name: "Hadron Engine",
		rating: 4.5,
		num: 289,
	},
	harvest: {
		onResidualOrder: 28,
		onResidualSubOrder: 2,
		onResidual(pokemon) {
			if (this.field.isWeather(['sunnyday', 'desolateland']) || this.randomChance(1, 2)) {
				if (pokemon.hp && !pokemon.item && this.dex.items.get(pokemon.lastItem).isBerry) {
					pokemon.setItem(pokemon.lastItem);
					pokemon.lastItem = '';
					this.add('-item', pokemon, pokemon.getItem(), '[from] ability: Harvest');
				}
			}
		},
		flags: {},
		name: "Harvest",
		rating: 2.5,
		num: 139,
	},
	healer: {
		onResidualOrder: 5,
		onResidualSubOrder: 3,
		onResidual(pokemon) {
			for (const allyActive of pokemon.adjacentAllies()) {
				if (allyActive.status && this.randomChance(3, 10)) {
					this.add('-activate', pokemon, 'ability: Healer');
					allyActive.cureStatus();
				}
			}
		},
		flags: {},
		name: "Healer",
		rating: 0,
		num: 131,
	},
	heatproof: {
		onSourceModifyAtkPriority: 6,
		onSourceModifyAtk(atk, attacker, defender, move) {
			if (move.type === 'Fire') {
				this.debug('Heatproof Atk weaken');
				return this.chainModify(0.5);
			}
		},
		onSourceModifySpAPriority: 5,
		onSourceModifySpA(atk, attacker, defender, move) {
			if (move.type === 'Fire') {
				this.debug('Heatproof SpA weaken');
				return this.chainModify(0.5);
			}
		},
		onDamage(damage, target, source, effect) {
			if (effect && effect.id === 'brn') {
				return damage / 2;
			}
		},
		flags: { breakable: 1 },
		name: "Heatproof",
		rating: 2,
		num: 85,
	},
	heavymetal: {
		onModifyWeightPriority: 1,
		onModifyWeight(weighthg) {
			return weighthg * 2;
		},
		flags: { breakable: 1 },
		name: "Heavy Metal",
		rating: 0,
		num: 134,
	},
	honeygather: {
		flags: {},
		name: "Honey Gather",
		rating: 0,
		num: 118,
	},
	hospitality: {
		onSwitchInPriority: -2,
		onStart(pokemon) {
			for (const ally of pokemon.adjacentAllies()) {
				this.heal(ally.baseMaxhp / 4, ally, pokemon);
			}
		},
		flags: {},
		name: "Hospitality",
		rating: 0,
		num: 299,
	},
	hugepower: {
		onModifyAtkPriority: 5,
		onModifyAtk(atk) {
			return this.chainModify(2);
		},
		flags: {},
		name: "Huge Power",
		rating: 5,
		num: 37,
	},
	hungerswitch: {
		onResidualOrder: 29,
		onResidual(pokemon) {
			if (pokemon.species.baseSpecies !== 'Morpeko' || pokemon.terastallized) return;
			const targetForme = pokemon.species.name === 'Morpeko' ? 'Morpeko-Hangry' : 'Morpeko';
			pokemon.formeChange(targetForme);
		},
		flags: { failroleplay: 1, noreceiver: 1, noentrain: 1, notrace: 1, failskillswap: 1, notransform: 1 },
		name: "Hunger Switch",
		rating: 1,
		num: 258,
	},
	hustle: {
		// This should be applied directly to the stat as opposed to chaining with the others
		onModifyAtkPriority: 5,
		onModifyAtk(atk) {
			return this.modify(atk, 1.5);
		},
		onSourceModifyAccuracyPriority: -1,
		onSourceModifyAccuracy(accuracy, target, source, move) {
			if (move.category === 'Physical' && typeof accuracy === 'number') {
				return this.chainModify([3277, 4096]);
			}
		},
		flags: {},
		name: "Hustle",
		rating: 3.5,
		num: 55,
	},
	hydration: {
		onResidualOrder: 5,
		onResidualSubOrder: 3,
		onResidual(pokemon) {
			if (pokemon.status && ['raindance', 'primordialsea'].includes(pokemon.effectiveWeather())) {
				this.debug('hydration');
				this.add('-activate', pokemon, 'ability: Hydration');
				pokemon.cureStatus();
			}
		},
		flags: {},
		name: "Hydration",
		rating: 1.5,
		num: 93,
	},
	hypercutter: {
		onTryBoost(boost, target, source, effect) {
			if (source && target === source) return;
			if (boost.atk && boost.atk < 0) {
				delete boost.atk;
				if (!(effect as ActiveMove).secondaries) {
					this.add("-fail", target, "unboost", "Attack", "[from] ability: Hyper Cutter", `[of] ${target}`);
				}
			}
		},
		flags: { breakable: 1 },
		name: "Hyper Cutter",
		rating: 1.5,
		num: 52,
	},
	icebody: {
		onWeather(target, source, effect) {
			if (effect.id === 'hail' || effect.id === 'snowscape') {
				this.heal(target.baseMaxhp / 16);
			}
		},
		onImmunity(type, pokemon) {
			if (type === 'hail') return false;
		},
		flags: {},
		name: "Ice Body",
		rating: 1,
		num: 115,
	},
	iceface: {
		onSwitchInPriority: -2,
		onStart(pokemon) {
			if (this.field.isWeather(['hail', 'snowscape']) && pokemon.species.id === 'eiscuenoice') {
				this.add('-activate', pokemon, 'ability: Ice Face');
				this.effectState.busted = false;
				pokemon.formeChange('Eiscue', this.effect, true);
			}
		},
		onDamagePriority: 1,
		onDamage(damage, target, source, effect) {
			if (effect?.effectType === 'Move' && effect.category === 'Physical' && target.species.id === 'eiscue') {
				this.add('-activate', target, 'ability: Ice Face');
				this.effectState.busted = true;
				return 0;
			}
		},
		onCriticalHit(target, type, move) {
			if (!target) return;
			if (move.category !== 'Physical' || target.species.id !== 'eiscue') return;
			if (target.volatiles['substitute'] && !(move.flags['bypasssub'] || move.infiltrates)) return;
			if (!target.runImmunity(move.type)) return;
			return false;
		},
		onEffectiveness(typeMod, target, type, move) {
			if (!target) return;
			if (move.category !== 'Physical' || target.species.id !== 'eiscue') return;

			const hitSub = target.volatiles['substitute'] && !move.flags['bypasssub'] && !(move.infiltrates && this.gen >= 6);
			if (hitSub) return;

			if (!target.runImmunity(move.type)) return;
			return 0;
		},
		onUpdate(pokemon) {
			if (pokemon.species.id === 'eiscue' && this.effectState.busted) {
				pokemon.formeChange('Eiscue-Noice', this.effect, true);
			}
		},
		onWeatherChange(pokemon, source, sourceEffect) {
			// snow/hail resuming because Cloud Nine/Air Lock ended does not trigger Ice Face
			if ((sourceEffect as Ability)?.suppressWeather) return;
			if (!pokemon.hp) return;
			if (this.field.isWeather(['hail', 'snowscape']) && pokemon.species.id === 'eiscuenoice') {
				this.add('-activate', pokemon, 'ability: Ice Face');
				this.effectState.busted = false;
				pokemon.formeChange('Eiscue', this.effect, true);
			}
		},
		flags: {
			failroleplay: 1, noreceiver: 1, noentrain: 1, notrace: 1, failskillswap: 1, cantsuppress: 1,
			breakable: 1, notransform: 1,
		},
		name: "Ice Face",
		rating: 3,
		num: 248,
	},
	icescales: {
		onSourceModifyDamage(damage, source, target, move) {
			if (move.category === 'Special') {
				return this.chainModify(0.5);
			}
		},
		flags: { breakable: 1 },
		name: "Ice Scales",
		rating: 4,
		num: 246,
	},
	illuminate: {
		onTryBoost(boost, target, source, effect) {
			if (source && target === source) return;
			if (boost.accuracy && boost.accuracy < 0) {
				delete boost.accuracy;
				if (!(effect as ActiveMove).secondaries) {
					this.add("-fail", target, "unboost", "accuracy", "[from] ability: Illuminate", `[of] ${target}`);
				}
			}
		},
		onModifyMove(move) {
			move.ignoreEvasion = true;
		},
		flags: { breakable: 1 },
		name: "Illuminate",
		rating: 0.5,
		num: 35,
	},
	illusion: {
		onBeforeSwitchIn(pokemon) {
			pokemon.illusion = null;
			// yes, you can Illusion an active pokemon but only if it's to your right
			for (let i = pokemon.side.pokemon.length - 1; i > pokemon.position; i--) {
				const possibleTarget = pokemon.side.pokemon[i];
				if (!possibleTarget.fainted) {
					// If Ogerpon is in the last slot while the Illusion Pokemon is Terastallized
					// Illusion will not disguise as anything
					if (!pokemon.terastallized || possibleTarget.species.baseSpecies !== 'Ogerpon') {
						pokemon.illusion = possibleTarget;
					}
					break;
				}
			}
		},
		onDamagingHit(damage, target, source, move) {
			if (target.illusion) {
				this.singleEvent('End', this.dex.abilities.get('Illusion'), target.abilityState, target, source, move);
			}
		},
		onEnd(pokemon) {
			if (pokemon.illusion) {
				this.debug('illusion cleared');
				pokemon.illusion = null;
				const details = pokemon.getUpdatedDetails();
				this.add('replace', pokemon, details);
				this.add('-end', pokemon, 'Illusion');
				if (this.ruleTable.has('illusionlevelmod')) {
					this.hint("Illusion Level Mod is active, so this Pok\u00e9mon's true level was hidden.", true);
				}
			}
		},
		onFaint(pokemon) {
			pokemon.illusion = null;
		},
		flags: { failroleplay: 1, noreceiver: 1, noentrain: 1, notrace: 1, failskillswap: 1 },
		name: "Illusion",
		rating: 4.5,
		num: 149,
	},
	immunity: {
		onUpdate(pokemon) {
			if (pokemon.status === 'psn' || pokemon.status === 'tox') {
				this.add('-activate', pokemon, 'ability: Immunity');
				pokemon.cureStatus();
			}
		},
		onSetStatus(status, target, source, effect) {
			if (status.id !== 'psn' && status.id !== 'tox') return;
			if ((effect as Move)?.status) {
				this.add('-immune', target, '[from] ability: Immunity');
			}
			return false;
		},
		flags: { breakable: 1 },
		name: "Immunity",
		rating: 2,
		num: 17,
	},
	imposter: {
		onSwitchIn(pokemon) {
			// Imposter does not activate when Skill Swapped or when Neutralizing Gas leaves the field
			// Imposter copies across in doubles/triples
			// (also copies across in multibattle and diagonally in free-for-all,
			// but side.foe already takes care of those)
			const target = pokemon.side.foe.active[pokemon.side.foe.active.length - 1 - pokemon.position];
			if (target) {
				pokemon.transformInto(target, this.dex.abilities.get('imposter'));
			}
		},
		flags: { failroleplay: 1, noreceiver: 1, noentrain: 1, notrace: 1 },
		name: "Imposter",
		rating: 5,
		num: 150,
	},
	infiltrator: {
		onModifyMove(move) {
			move.infiltrates = true;
		},
		flags: {},
		name: "Infiltrator",
		rating: 2.5,
		num: 151,
	},
	innardsout: {
		onDamagingHitOrder: 1,
		onDamagingHit(damage, target, source, move) {
			if (!target.hp) {
				this.damage(target.getUndynamaxedHP(damage), source, target);
			}
		},
		flags: {},
		name: "Innards Out",
		rating: 4,
		num: 215,
	},
	innerfocus: {
		onTryAddVolatile(status, pokemon) {
			if (status.id === 'flinch') return null;
		},
		onTryBoost(boost, target, source, effect) {
			if (effect.name === 'Intimidate' && boost.atk) {
				delete boost.atk;
				this.add('-fail', target, 'unboost', 'Attack', '[from] ability: Inner Focus', `[of] ${target}`);
			}
		},
		flags: { breakable: 1 },
		name: "Inner Focus",
		rating: 1,
		num: 39,
	},
	insomnia: {
		onUpdate(pokemon) {
			if (pokemon.status === 'slp') {
				this.add('-activate', pokemon, 'ability: Insomnia');
				pokemon.cureStatus();
			}
		},
		onSetStatus(status, target, source, effect) {
			if (status.id !== 'slp') return;
			if ((effect as Move)?.status) {
				this.add('-immune', target, '[from] ability: Insomnia');
			}
			return false;
		},
		onTryAddVolatile(status, target) {
			if (status.id === 'yawn') {
				this.add('-immune', target, '[from] ability: Insomnia');
				return null;
			}
		},
		flags: { breakable: 1 },
		name: "Insomnia",
		rating: 1.5,
		num: 15,
	},
	intimidate: {
		onStart(pokemon) {
			let activated = false;
			for (const target of pokemon.adjacentFoes()) {
				if (!activated) {
					this.add('-ability', pokemon, 'Intimidate', 'boost');
					activated = true;
				}
				if (target.volatiles['substitute']) {
					this.add('-immune', target);
				} else {
					this.boost({ atk: -1 }, target, pokemon, null, true);
				}
			}
		},
		flags: {},
		name: "Intimidate",
		rating: 3.5,
		num: 22,
	},
	intrepidsword: {
		onStart(pokemon) {
			if (pokemon.swordBoost) return;
			pokemon.swordBoost = true;
			this.boost({ atk: 1 }, pokemon);
		},
		flags: {},
		name: "Intrepid Sword",
		rating: 4,
		num: 234,
	},
	ironbarbs: {
		onDamagingHitOrder: 1,
		onDamagingHit(damage, target, source, move) {
			if (this.checkMoveMakesContact(move, source, target, true)) {
				this.damage(source.baseMaxhp / 8, source, target);
			}
		},
		flags: {},
		name: "Iron Barbs",
		rating: 2.5,
		num: 160,
	},
	ironfist: {
		onBasePowerPriority: 23,
		onBasePower(basePower, attacker, defender, move) {
			if (move.flags['punch']) {
				this.debug('Iron Fist boost');
				return this.chainModify([4915, 4096]);
			}
		},
		flags: {},
		name: "Iron Fist",
		rating: 3,
		num: 89,
	},
	justified: {
		onDamagingHit(damage, target, source, move) {
			if (move.type === 'Dark') {
				this.boost({ atk: 1 });
			}
		},
		flags: {},
		name: "Justified",
		rating: 2.5,
		num: 154,
	},
	keeneye: {
		onTryBoost(boost, target, source, effect) {
			if (source && target === source) return;
			if (boost.accuracy && boost.accuracy < 0) {
				delete boost.accuracy;
				if (!(effect as ActiveMove).secondaries) {
					this.add("-fail", target, "unboost", "accuracy", "[from] ability: Keen Eye", `[of] ${target}`);
				}
			}
		},
		onModifyMove(move) {
			move.ignoreEvasion = true;
		},
		flags: { breakable: 1 },
		name: "Keen Eye",
		rating: 0.5,
		num: 51,
	},
	klutz: {
		// Klutz isn't technically active immediately in-game, but it activates early enough to beat all items
		// we should keep an eye out in future gens for items that activate on switch-in before Unnerve
		onSwitchInPriority: 1,
		// Item suppression implemented in Pokemon.ignoringItem() within sim/pokemon.js
		onStart(pokemon) {
			this.singleEvent('End', pokemon.getItem(), pokemon.itemState, pokemon);
		},
		flags: {},
		name: "Klutz",
		rating: -1,
		num: 103,
	},
	leafguard: {
		onSetStatus(status, target, source, effect) {
			if (['sunnyday', 'desolateland'].includes(target.effectiveWeather())) {
				if ((effect as Move)?.status) {
					this.add('-immune', target, '[from] ability: Leaf Guard');
				}
				return false;
			}
		},
		onTryAddVolatile(status, target) {
			if (status.id === 'yawn' && ['sunnyday', 'desolateland'].includes(target.effectiveWeather())) {
				this.add('-immune', target, '[from] ability: Leaf Guard');
				return null;
			}
		},
		flags: { breakable: 1 },
		name: "Leaf Guard",
		rating: 0.5,
		num: 102,
	},
	levitate: {
		// airborneness implemented in sim/pokemon.js:Pokemon#isGrounded
		flags: { breakable: 1 },
		name: "Levitate",
		rating: 3.5,
		num: 26,
	},
	libero: {
		onPrepareHit(source, target, move) {
			if (this.effectState.libero === source.previouslySwitchedIn) return;
			if (move.hasBounced || move.flags['futuremove'] || move.sourceEffect === 'snatch' || move.callsMove) return;
			const type = move.type;
			if (type && type !== '???' && source.getTypes().join() !== type) {
				if (!source.setType(type)) return;
				this.effectState.libero = source.previouslySwitchedIn;
				this.add('-start', source, 'typechange', type, '[from] ability: Libero');
			}
		},
		flags: {},
		name: "Libero",
		rating: 4,
		num: 236,
	},
	lightmetal: {
		onModifyWeight(weighthg) {
			return this.trunc(weighthg / 2);
		},
		flags: { breakable: 1 },
		name: "Light Metal",
		rating: 1,
		num: 135,
	},
	lightningrod: {
		onTryHit(target, source, move) {
			if (target !== source && move.type === 'Electric') {
				if (!this.boost({ spa: 1 })) {
					this.add('-immune', target, '[from] ability: Lightning Rod');
				}
				return null;
			}
		},
		onAnyRedirectTarget(target, source, source2, move) {
			if (move.type !== 'Electric' || move.flags['pledgecombo']) return;
			const redirectTarget = ['randomNormal', 'adjacentFoe'].includes(move.target) ? 'normal' : move.target;
			if (this.validTarget(this.effectState.target, source, redirectTarget)) {
				if (move.smartTarget) move.smartTarget = false;
				if (this.effectState.target !== target) {
					this.add('-activate', this.effectState.target, 'ability: Lightning Rod');
				}
				return this.effectState.target;
			}
		},
		flags: { breakable: 1 },
		name: "Lightning Rod",
		rating: 3,
		num: 31,
	},
	limber: {
		onUpdate(pokemon) {
			if (pokemon.status === 'par') {
				this.add('-activate', pokemon, 'ability: Limber');
				pokemon.cureStatus();
			}
		},
		onSetStatus(status, target, source, effect) {
			if (status.id !== 'par') return;
			if ((effect as Move)?.status) {
				this.add('-immune', target, '[from] ability: Limber');
			}
			return false;
		},
		flags: { breakable: 1 },
		name: "Limber",
		rating: 2,
		num: 7,
	},
	lingeringaroma: {
		onDamagingHit(damage, target, source, move) {
			const sourceAbility = source.getAbility();
			if (sourceAbility.flags['cantsuppress'] || sourceAbility.id === 'lingeringaroma') {
				return;
			}
			if (this.checkMoveMakesContact(move, source, target, !source.isAlly(target))) {
				const oldAbility = source.setAbility('lingeringaroma', target);
				if (oldAbility) {
					this.add('-activate', target, 'ability: Lingering Aroma', this.dex.abilities.get(oldAbility).name, `[of] ${source}`);
				}
			}
		},
		flags: {},
		name: "Lingering Aroma",
		rating: 2,
		num: 268,
	},
	liquidooze: {
		onSourceTryHeal(damage, target, source, effect) {
			this.debug(`Heal is occurring: ${target} <- ${source} :: ${effect.id}`);
			const canOoze = ['drain', 'leechseed', 'strengthsap'];
			if (canOoze.includes(effect.id)) {
				this.damage(damage);
				return 0;
			}
		},
		flags: {},
		name: "Liquid Ooze",
		rating: 2.5,
		num: 64,
	},
	liquidvoice: {
		onModifyTypePriority: -1,
		onModifyType(move, pokemon) {
			if (move.flags['sound'] && !pokemon.volatiles['dynamax']) { // hardcode
				move.type = 'Water';
			}
		},
		flags: {},
		name: "Liquid Voice",
		rating: 1.5,
		num: 204,
	},
	longreach: {
		onModifyMove(move) {
			delete move.flags['contact'];
		},
		flags: {},
		name: "Long Reach",
		rating: 1,
		num: 203,
	},
	magicbounce: {
		onTryHitPriority: 1,
		onTryHit(target, source, move) {
			if (target === source || move.hasBounced || !move.flags['reflectable'] || target.isSemiInvulnerable()) {
				return;
			}
			const newMove = this.dex.getActiveMove(move.id);
			newMove.hasBounced = true;
			newMove.pranksterBoosted = false;
			this.actions.useMove(newMove, target, { target: source });
			return null;
		},
		onAllyTryHitSide(target, source, move) {
			if (target.isAlly(source) || move.hasBounced || !move.flags['reflectable'] || target.isSemiInvulnerable()) {
				return;
			}
			const newMove = this.dex.getActiveMove(move.id);
			newMove.hasBounced = true;
			newMove.pranksterBoosted = false;
			this.actions.useMove(newMove, this.effectState.target, { target: source });
			return null;
		},
		condition: {
			duration: 1,
		},
		flags: { breakable: 1 },
		name: "Magic Bounce",
		rating: 4,
		num: 156,
	},
	magicguard: {
		onDamage(damage, target, source, effect) {
			if (effect.effectType !== 'Move') {
				if (effect.effectType === 'Ability') this.add('-activate', source, 'ability: ' + effect.name);
				return false;
			}
		},
		flags: {},
		name: "Magic Guard",
		rating: 4,
		num: 98,
	},
	magician: {
		onAfterMoveSecondarySelf(source, target, move) {
			if (!move || !target || source.switchFlag === true) return;
			if (target !== source && move.category !== 'Status') {
				if (source.item || source.volatiles['gem'] || move.id === 'fling') return;
				const yourItem = target.takeItem(source);
				if (!yourItem) return;
				if (!source.setItem(yourItem)) {
					target.item = yourItem.id; // bypass setItem so we don't break choicelock or anything
					return;
				}
				this.add('-item', source, yourItem, '[from] ability: Magician', `[of] ${target}`);
			}
		},
		flags: {},
		name: "Magician",
		rating: 1,
		num: 170,
	},
	magmaarmor: {
		onUpdate(pokemon) {
			if (pokemon.status === 'frz') {
				this.add('-activate', pokemon, 'ability: Magma Armor');
				pokemon.cureStatus();
			}
		},
		onImmunity(type, pokemon) {
			if (type === 'frz') return false;
		},
		flags: { breakable: 1 },
		name: "Magma Armor",
		rating: 0.5,
		num: 40,
	},
	magnetpull: {
		onFoeTrapPokemon(pokemon) {
			if (pokemon.hasType('Steel') && pokemon.isAdjacent(this.effectState.target)) {
				pokemon.tryTrap(true);
			}
		},
		onFoeMaybeTrapPokemon(pokemon, source) {
			if (!source) source = this.effectState.target;
			if (!source || !pokemon.isAdjacent(source)) return;
			if (!pokemon.knownType || pokemon.hasType('Steel')) {
				pokemon.maybeTrapped = true;
			}
		},
		flags: {},
		name: "Magnet Pull",
		rating: 4,
		num: 42,
	},
	marvelscale: {
		onModifyDefPriority: 6,
		onModifyDef(def, pokemon) {
			if (pokemon.status) {
				return this.chainModify(1.5);
			}
		},
		flags: { breakable: 1 },
		name: "Marvel Scale",
		rating: 2.5,
		num: 63,
	},
	megalauncher: {
		onBasePowerPriority: 19,
		onBasePower(basePower, attacker, defender, move) {
			if (move.flags['pulse']) {
				return this.chainModify(1.5);
			}
		},
		flags: {},
		name: "Mega Launcher",
		rating: 3,
		num: 178,
	},
	merciless: {
		onModifyCritRatio(critRatio, source, target) {
			if (target && ['psn', 'tox'].includes(target.status)) return 5;
		},
		flags: {},
		name: "Merciless",
		rating: 1.5,
		num: 196,
	},
	mimicry: {
		onSwitchInPriority: -1,
		onStart(pokemon) {
			this.singleEvent('TerrainChange', this.effect, this.effectState, pokemon);
		},
		onTerrainChange(pokemon) {
			let types;
			switch (this.field.terrain) {
			case 'electricterrain':
				types = ['Electric'];
				break;
			case 'grassyterrain':
				types = ['Grass'];
				break;
			case 'mistyterrain':
				types = ['Fairy'];
				break;
			case 'psychicterrain':
				types = ['Psychic'];
				break;
			default:
				types = pokemon.baseSpecies.types;
			}
			const oldTypes = pokemon.getTypes();
			if (oldTypes.join() === types.join() || !pokemon.setType(types)) return;
			if (this.field.terrain || pokemon.transformed) {
				this.add('-start', pokemon, 'typechange', types.join('/'), '[from] ability: Mimicry');
				if (!this.field.terrain) this.hint("Transform Mimicry changes you to your original un-transformed types.");
			} else {
				this.add('-activate', pokemon, 'ability: Mimicry');
				this.add('-end', pokemon, 'typechange', '[silent]');
			}
		},
		flags: {},
		name: "Mimicry",
		rating: 0,
		num: 250,
	},
	mindseye: {
		onTryBoost(boost, target, source, effect) {
			if (source && target === source) return;
			if (boost.accuracy && boost.accuracy < 0) {
				delete boost.accuracy;
				if (!(effect as ActiveMove).secondaries) {
					this.add("-fail", target, "unboost", "accuracy", "[from] ability: Mind's Eye", `[of] ${target}`);
				}
			}
		},
		onModifyMovePriority: -5,
		onModifyMove(move) {
			move.ignoreEvasion = true;
			if (!move.ignoreImmunity) move.ignoreImmunity = {};
			if (move.ignoreImmunity !== true) {
				move.ignoreImmunity['Fighting'] = true;
				move.ignoreImmunity['Normal'] = true;
			}
		},
		flags: { breakable: 1 },
		name: "Mind's Eye",
		rating: 0,
		num: 300,
	},
	minus: {
		onModifySpAPriority: 5,
		onModifySpA(spa, pokemon) {
			for (const allyActive of pokemon.allies()) {
				if (allyActive.hasAbility(['minus', 'plus'])) {
					return this.chainModify(1.5);
				}
			}
		},
		flags: {},
		name: "Minus",
		rating: 0,
		num: 58,
	},
	mirrorarmor: {
		onTryBoost(boost, target, source, effect) {
			// Don't bounce self stat changes, or boosts that have already bounced
			if (!source || target === source || !boost || effect.name === 'Mirror Armor') return;
			let b: BoostID;
			for (b in boost) {
				if (boost[b]! < 0) {
					if (target.boosts[b] === -6) continue;
					const negativeBoost: SparseBoostsTable = {};
					negativeBoost[b] = boost[b];
					delete boost[b];
					if (source.hp) {
						this.add('-ability', target, 'Mirror Armor');
						this.boost(negativeBoost, source, target, null, true);
					}
				}
			}
		},
		flags: { breakable: 1 },
		name: "Mirror Armor",
		rating: 2,
		num: 240,
	},
	mistysurge: {
		onStart(source) {
			this.field.setTerrain('mistyterrain');
		},
		flags: {},
		name: "Misty Surge",
		rating: 3.5,
		num: 228,
	},
	moldbreaker: {
		onStart(pokemon) {
			this.add('-ability', pokemon, 'Mold Breaker');
		},
		onModifyMove(move) {
			move.ignoreAbility = true;
		},
		flags: {},
		name: "Mold Breaker",
		rating: 3,
		num: 104,
	},
	moody: {
		onResidualOrder: 28,
		onResidualSubOrder: 2,
		onResidual(pokemon) {
			let stats: BoostID[] = [];
			const boost: SparseBoostsTable = {};
			let statPlus: BoostID;
			for (statPlus in pokemon.boosts) {
				if (statPlus === 'accuracy' || statPlus === 'evasion') continue;
				if (pokemon.boosts[statPlus] < 6) {
					stats.push(statPlus);
				}
			}
			let randomStat: BoostID | undefined = stats.length ? this.sample(stats) : undefined;
			if (randomStat) boost[randomStat] = 2;

			stats = [];
			let statMinus: BoostID;
			for (statMinus in pokemon.boosts) {
				if (statMinus === 'accuracy' || statMinus === 'evasion') continue;
				if (pokemon.boosts[statMinus] > -6 && statMinus !== randomStat) {
					stats.push(statMinus);
				}
			}
			randomStat = stats.length ? this.sample(stats) : undefined;
			if (randomStat) boost[randomStat] = -1;

			this.boost(boost, pokemon, pokemon);
		},
		flags: {},
		name: "Moody",
		rating: 5,
		num: 141,
	},
	motordrive: {
		onTryHit(target, source, move) {
			if (target !== source && move.type === 'Electric') {
				if (!this.boost({ spe: 1 })) {
					this.add('-immune', target, '[from] ability: Motor Drive');
				}
				return null;
			}
		},
		flags: { breakable: 1 },
		name: "Motor Drive",
		rating: 3,
		num: 78,
	},
	moxie: {
		onSourceAfterFaint(length, target, source, effect) {
			if (effect && effect.effectType === 'Move') {
				this.boost({ atk: length }, source);
			}
		},
		flags: {},
		name: "Moxie",
		rating: 3,
		num: 153,
	},
	multiscale: {
		onSourceModifyDamage(damage, source, target, move) {
			if (target.hp >= target.maxhp) {
				this.debug('Multiscale weaken');
				return this.chainModify(0.5);
			}
		},
		flags: { breakable: 1 },
		name: "Multiscale",
		rating: 3.5,
		num: 136,
	},
	multitype: {
		// Multitype's type-changing itself is implemented in statuses.js
		flags: { failroleplay: 1, noreceiver: 1, noentrain: 1, notrace: 1, failskillswap: 1, cantsuppress: 1 },
		name: "Multitype",
		rating: 4,
		num: 121,
	},
	mummy: {
		onDamagingHit(damage, target, source, move) {
			const sourceAbility = source.getAbility();
			if (sourceAbility.flags['cantsuppress'] || sourceAbility.id === 'mummy') {
				return;
			}
			if (this.checkMoveMakesContact(move, source, target, !source.isAlly(target))) {
				const oldAbility = source.setAbility('mummy', target);
				if (oldAbility) {
					this.add('-activate', target, 'ability: Mummy', this.dex.abilities.get(oldAbility).name, `[of] ${source}`);
				}
			}
		},
		flags: {},
		name: "Mummy",
		rating: 2,
		num: 152,
	},
	myceliummight: {
		onFractionalPriorityPriority: -1,
		onFractionalPriority(priority, pokemon, target, move) {
			if (move.category === 'Status') {
				return -0.1;
			}
		},
		onModifyMove(move) {
			if (move.category === 'Status') {
				move.ignoreAbility = true;
			}
		},
		flags: {},
		name: "Mycelium Might",
		rating: 2,
		num: 298,
	},
	naturalcure: {
		onCheckShow(pokemon) {
			// This is complicated
			// For the most part, in-game, it's obvious whether or not Natural Cure activated,
			// since you can see how many of your opponent's pokemon are statused.
			// The only ambiguous situation happens in Doubles/Triples, where multiple pokemon
			// that could have Natural Cure switch out, but only some of them get cured.
			if (pokemon.side.active.length === 1) return;
			if (pokemon.showCure === true || pokemon.showCure === false) return;

			const cureList = [];
			let noCureCount = 0;
			for (const curPoke of pokemon.side.active) {
				// pokemon not statused
				if (!curPoke?.status) {
					// this.add('-message', "" + curPoke + " skipped: not statused or doesn't exist");
					continue;
				}
				if (curPoke.showCure) {
					// this.add('-message', "" + curPoke + " skipped: Natural Cure already known");
					continue;
				}
				const species = curPoke.species;
				// pokemon can't get Natural Cure
				if (!Object.values(species.abilities).includes('Natural Cure')) {
					// this.add('-message', "" + curPoke + " skipped: no Natural Cure");
					continue;
				}
				// pokemon's ability is known to be Natural Cure
				if (!species.abilities['1'] && !species.abilities['H']) {
					// this.add('-message', "" + curPoke + " skipped: only one ability");
					continue;
				}
				// pokemon isn't switching this turn
				if (curPoke !== pokemon && !this.queue.willSwitch(curPoke)) {
					// this.add('-message', "" + curPoke + " skipped: not switching");
					continue;
				}

				if (curPoke.hasAbility('naturalcure')) {
					// this.add('-message', "" + curPoke + " confirmed: could be Natural Cure (and is)");
					cureList.push(curPoke);
				} else {
					// this.add('-message', "" + curPoke + " confirmed: could be Natural Cure (but isn't)");
					noCureCount++;
				}
			}

			if (!cureList.length || !noCureCount) {
				// It's possible to know what pokemon were cured
				for (const pkmn of cureList) {
					pkmn.showCure = true;
				}
			} else {
				// It's not possible to know what pokemon were cured

				// Unlike a -hint, this is real information that battlers need, so we use a -message
				this.add('-message', `(${cureList.length} of ${pokemon.side.name}'s pokemon ${cureList.length === 1 ? "was" : "were"} cured by Natural Cure.)`);

				for (const pkmn of cureList) {
					pkmn.showCure = false;
				}
			}
		},
		onSwitchOut(pokemon) {
			if (!pokemon.status) return;

			// if pokemon.showCure is undefined, it was skipped because its ability
			// is known
			if (pokemon.showCure === undefined) pokemon.showCure = true;

			if (pokemon.showCure) this.add('-curestatus', pokemon, pokemon.status, '[from] ability: Natural Cure');
			pokemon.clearStatus();

			// only reset .showCure if it's false
			// (once you know a Pokemon has Natural Cure, its cures are always known)
			if (!pokemon.showCure) pokemon.showCure = undefined;
		},
		flags: {},
		name: "Natural Cure",
		rating: 2.5,
		num: 30,
	},
	neuroforce: {
		onModifyDamage(damage, source, target, move) {
			if (move && target.getMoveHitData(move).typeMod > 0) {
				return this.chainModify([5120, 4096]);
			}
		},
		flags: {},
		name: "Neuroforce",
		rating: 2.5,
		num: 233,
	},
	neutralizinggas: {
		// Ability suppression implemented in sim/pokemon.ts:Pokemon#ignoringAbility
		onSwitchInPriority: 2,
		onSwitchIn(pokemon) {
			this.add('-ability', pokemon, 'Neutralizing Gas');
			pokemon.abilityState.ending = false;
			const strongWeathers = ['desolateland', 'primordialsea', 'deltastream'];
			for (const target of this.getAllActive()) {
				if (target.hasItem('Ability Shield')) {
					this.add('-block', target, 'item: Ability Shield');
					continue;
				}
				// Can't suppress a Tatsugiri inside of Dondozo already
				if (target.volatiles['commanding']) {
					continue;
				}
				if (target.illusion) {
					this.singleEvent('End', this.dex.abilities.get('Illusion'), target.abilityState, target, pokemon, 'neutralizinggas');
				}
				if (target.volatiles['slowstart']) {
					delete target.volatiles['slowstart'];
					this.add('-end', target, 'Slow Start', '[silent]');
				}
				if (strongWeathers.includes(target.getAbility().id)) {
					this.singleEvent('End', this.dex.abilities.get(target.getAbility().id), target.abilityState, target, pokemon, 'neutralizinggas');
				}
			}
		},
		onEnd(source) {
			if (source.transformed) return;
			for (const pokemon of this.getAllActive()) {
				if (pokemon !== source && pokemon.hasAbility('Neutralizing Gas')) {
					return;
				}
			}
			this.add('-end', source, 'ability: Neutralizing Gas');

			// FIXME this happens before the pokemon switches out, should be the opposite order.
			// Not an easy fix since we cant use a supported event. Would need some kind of special event that
			// gathers events to run after the switch and then runs them when the ability is no longer accessible.
			// (If you're tackling this, do note extreme weathers have the same issue)

			// Mark this pokemon's ability as ending so Pokemon#ignoringAbility skips it
			if (source.abilityState.ending) return;
			source.abilityState.ending = true;
			const sortedActive = this.getAllActive();
			this.speedSort(sortedActive);
			for (const pokemon of sortedActive) {
				if (pokemon !== source) {
					if (pokemon.getAbility().flags['cantsuppress']) continue; // does not interact with e.g Ice Face, Zen Mode
					if (pokemon.hasItem('abilityshield')) continue; // don't restart abilities that weren't suppressed

					// Will be suppressed by Pokemon#ignoringAbility if needed
					this.singleEvent('Start', pokemon.getAbility(), pokemon.abilityState, pokemon);
					if (pokemon.ability === "gluttony") {
						pokemon.abilityState.gluttony = false;
					}
				}
			}
		},
		flags: { failroleplay: 1, noreceiver: 1, noentrain: 1, notrace: 1, failskillswap: 1, notransform: 1 },
		name: "Neutralizing Gas",
		rating: 3.5,
		num: 256,
	},
	noguard: {
		onAnyInvulnerabilityPriority: 1,
		onAnyInvulnerability(target, source, move) {
			if (move && (source === this.effectState.target || target === this.effectState.target)) return 0;
		},
		onAnyAccuracy(accuracy, target, source, move) {
			if (move && (source === this.effectState.target || target === this.effectState.target)) {
				return true;
			}
			return accuracy;
		},
		flags: {},
		name: "No Guard",
		rating: 4,
		num: 99,
	},
	normalize: {
		onModifyTypePriority: 1,
		onModifyType(move, pokemon) {
			const noModifyType = [
				'hiddenpower', 'judgment', 'multiattack', 'naturalgift', 'revelationdance', 'struggle', 'technoblast', 'terrainpulse', 'weatherball',
			];
			if (!(move.isZ && move.category !== 'Status') && !noModifyType.includes(move.id) &&
				// TODO: Figure out actual interaction
				!(move.name === 'Tera Blast' && pokemon.terastallized)) {
				move.type = 'Normal';
				move.typeChangerBoosted = this.effect;
			}
		},
		onBasePowerPriority: 23,
		onBasePower(basePower, pokemon, target, move) {
			if (move.typeChangerBoosted === this.effect) return this.chainModify([4915, 4096]);
		},
		flags: {},
		name: "Normalize",
		rating: 0,
		num: 96,
	},
	oblivious: {
		onUpdate(pokemon) {
			if (pokemon.volatiles['attract']) {
				this.add('-activate', pokemon, 'ability: Oblivious');
				pokemon.removeVolatile('attract');
				this.add('-end', pokemon, 'move: Attract', '[from] ability: Oblivious');
			}
			if (pokemon.volatiles['taunt']) {
				this.add('-activate', pokemon, 'ability: Oblivious');
				pokemon.removeVolatile('taunt');
				// Taunt's volatile already sends the -end message when removed
			}
		},
		onImmunity(type, pokemon) {
			if (type === 'attract') return false;
		},
		onTryHit(pokemon, target, move) {
			if (move.id === 'attract' || move.id === 'captivate' || move.id === 'taunt') {
				this.add('-immune', pokemon, '[from] ability: Oblivious');
				return null;
			}
		},
		onTryBoost(boost, target, source, effect) {
			if (effect.name === 'Intimidate' && boost.atk) {
				delete boost.atk;
				this.add('-fail', target, 'unboost', 'Attack', '[from] ability: Oblivious', `[of] ${target}`);
			}
		},
		flags: { breakable: 1 },
		name: "Oblivious",
		rating: 1.5,
		num: 12,
	},
	opportunist: {
		onFoeAfterBoost(boost, target, source, effect) {
			if (effect?.name === 'Opportunist' || effect?.name === 'Mirror Herb') return;
			if (!this.effectState.boosts) this.effectState.boosts = {} as SparseBoostsTable;
			const boostPlus = this.effectState.boosts;
			let i: BoostID;
			for (i in boost) {
				if (boost[i]! > 0) {
					boostPlus[i] = (boostPlus[i] || 0) + boost[i]!;
				}
			}
		},
		onAnySwitchInPriority: -3,
		onAnySwitchIn() {
			if (!this.effectState.boosts) return;
			this.boost(this.effectState.boosts, this.effectState.target);
			delete this.effectState.boosts;
		},
		onAnyAfterMove() {
			if (!this.effectState.boosts) return;
			this.boost(this.effectState.boosts, this.effectState.target);
			delete this.effectState.boosts;
		},
		onResidualOrder: 29,
		onResidual(pokemon) {
			if (!this.effectState.boosts) return;
			this.boost(this.effectState.boosts, this.effectState.target);
			delete this.effectState.boosts;
		},
		onEnd() {
			delete this.effectState.boosts;
		},
		flags: {},
		name: "Opportunist",
		rating: 3,
		num: 290,
	},
	orichalcumpulse: {
		onStart(pokemon) {
			if (this.field.setWeather('sunnyday')) {
				this.add('-activate', pokemon, 'Orichalcum Pulse', '[source]');
			} else if (this.field.isWeather('sunnyday')) {
				this.add('-activate', pokemon, 'ability: Orichalcum Pulse');
			}
		},
		onModifyAtkPriority: 5,
		onModifyAtk(atk, pokemon) {
			if (['sunnyday', 'desolateland'].includes(pokemon.effectiveWeather())) {
				this.debug('Orichalcum boost');
				return this.chainModify([5461, 4096]);
			}
		},
		flags: {},
		name: "Orichalcum Pulse",
		rating: 4.5,
		num: 288,
	},
	overcoat: {
		onImmunity(type, pokemon) {
			if (type === 'sandstorm' || type === 'hail' || type === 'powder') return false;
		},
		onTryHitPriority: 1,
		onTryHit(target, source, move) {
			if (move.flags['powder'] && target !== source && this.dex.getImmunity('powder', target)) {
				this.add('-immune', target, '[from] ability: Overcoat');
				return null;
			}
		},
		flags: { breakable: 1 },
		name: "Overcoat",
		rating: 2,
		num: 142,
	},
	overgrow: {
		onModifyAtkPriority: 5,
		onModifyAtk(atk, attacker, defender, move) {
			if (move.type === 'Grass' && attacker.hp <= attacker.maxhp / 3) {
				this.debug('Overgrow boost');
				return this.chainModify(1.5);
			}
		},
		onModifySpAPriority: 5,
		onModifySpA(atk, attacker, defender, move) {
			if (move.type === 'Grass' && attacker.hp <= attacker.maxhp / 3) {
				this.debug('Overgrow boost');
				return this.chainModify(1.5);
			}
		},
		flags: {},
		name: "Overgrow",
		rating: 2,
		num: 65,
	},
	owntempo: {
		onUpdate(pokemon) {
			if (pokemon.volatiles['confusion']) {
				this.add('-activate', pokemon, 'ability: Own Tempo');
				pokemon.removeVolatile('confusion');
			}
		},
		onTryAddVolatile(status, pokemon) {
			if (status.id === 'confusion') return null;
		},
		onHit(target, source, move) {
			if (move?.volatileStatus === 'confusion') {
				this.add('-immune', target, 'confusion', '[from] ability: Own Tempo');
			}
		},
		onTryBoost(boost, target, source, effect) {
			if (effect.name === 'Intimidate' && boost.atk) {
				delete boost.atk;
				this.add('-fail', target, 'unboost', 'Attack', '[from] ability: Own Tempo', `[of] ${target}`);
			}
		},
		flags: { breakable: 1 },
		name: "Own Tempo",
		rating: 1.5,
		num: 20,
	},
	parentalbond: {
		onPrepareHit(source, target, move) {
			if (move.category === 'Status' || move.multihit || move.flags['noparentalbond'] || move.flags['charge'] ||
				move.flags['futuremove'] || move.spreadHit || move.isZ || move.isMax) return;
			move.multihit = 2;
			move.multihitType = 'parentalbond';
		},
		// Damage modifier implemented in BattleActions#modifyDamage()
		onSourceModifySecondaries(secondaries, target, source, move) {
			if (move.multihitType === 'parentalbond' && move.id === 'secretpower' && move.hit < 2) {
				// hack to prevent accidentally suppressing King's Rock/Razor Fang
				return secondaries.filter(effect => effect.volatileStatus === 'flinch');
			}
		},
		flags: {},
		name: "Parental Bond",
		rating: 4.5,
		num: 185,
	},
	pastelveil: {
		onStart(pokemon) {
			for (const ally of pokemon.alliesAndSelf()) {
				if (['psn', 'tox'].includes(ally.status)) {
					this.add('-activate', pokemon, 'ability: Pastel Veil');
					ally.cureStatus();
				}
			}
		},
		onUpdate(pokemon) {
			if (['psn', 'tox'].includes(pokemon.status)) {
				this.add('-activate', pokemon, 'ability: Pastel Veil');
				pokemon.cureStatus();
			}
		},
		onAnySwitchIn() {
			((this.effect as any).onStart as (p: Pokemon) => void).call(this, this.effectState.target);
		},
		onSetStatus(status, target, source, effect) {
			if (!['psn', 'tox'].includes(status.id)) return;
			if ((effect as Move)?.status) {
				this.add('-immune', target, '[from] ability: Pastel Veil');
			}
			return false;
		},
		onAllySetStatus(status, target, source, effect) {
			if (!['psn', 'tox'].includes(status.id)) return;
			if ((effect as Move)?.status) {
				const effectHolder = this.effectState.target;
				this.add('-block', target, 'ability: Pastel Veil', `[of] ${effectHolder}`);
			}
			return false;
		},
		flags: { breakable: 1 },
		name: "Pastel Veil",
		rating: 2,
		num: 257,
	},
	perishbody: {
		onDamagingHit(damage, target, source, move) {
			if (!this.checkMoveMakesContact(move, source, target) || source.volatiles['perishsong']) return;
			this.add('-ability', target, 'Perish Body');
			source.addVolatile('perishsong');
			target.addVolatile('perishsong');
		},
		flags: {},
		name: "Perish Body",
		rating: 1,
		num: 253,
	},
	pickpocket: {
		onAfterMoveSecondary(target, source, move) {
			if (source && source !== target && move?.flags['contact']) {
				if (target.item || target.switchFlag || target.forceSwitchFlag || source.switchFlag === true) {
					return;
				}
				const yourItem = source.takeItem(target);
				if (!yourItem) {
					return;
				}
				if (!target.setItem(yourItem)) {
					source.item = yourItem.id;
					return;
				}
				this.add('-enditem', source, yourItem, '[silent]', '[from] ability: Pickpocket', `[of] ${source}`);
				this.add('-item', target, yourItem, '[from] ability: Pickpocket', `[of] ${source}`);
			}
		},
		flags: {},
		name: "Pickpocket",
		rating: 1,
		num: 124,
	},
	pickup: {
		onResidualOrder: 28,
		onResidualSubOrder: 2,
		onResidual(pokemon) {
			if (pokemon.item) return;
			const pickupTargets = this.getAllActive().filter(target => (
				target.lastItem && target.usedItemThisTurn && pokemon.isAdjacent(target)
			));
			if (!pickupTargets.length) return;
			const randomTarget = this.sample(pickupTargets);
			const item = randomTarget.lastItem;
			randomTarget.lastItem = '';
			this.add('-item', pokemon, this.dex.items.get(item), '[from] ability: Pickup');
			pokemon.setItem(item);
		},
		flags: {},
		name: "Pickup",
		rating: 0.5,
		num: 53,
	},
	pixilate: {
		onModifyTypePriority: -1,
		onModifyType(move, pokemon) {
			const noModifyType = [
				'judgment', 'multiattack', 'naturalgift', 'revelationdance', 'technoblast', 'terrainpulse', 'weatherball',
			];
			if (move.type === 'Normal' && !noModifyType.includes(move.id) &&
				!(move.isZ && move.category !== 'Status') && !(move.name === 'Tera Blast' && pokemon.terastallized)) {
				move.type = 'Fairy';
				move.typeChangerBoosted = this.effect;
			}
		},
		onBasePowerPriority: 23,
		onBasePower(basePower, pokemon, target, move) {
			if (move.typeChangerBoosted === this.effect) return this.chainModify([4915, 4096]);
		},
		flags: {},
		name: "Pixilate",
		rating: 4,
		num: 182,
	},
	plus: {
		onModifySpAPriority: 5,
		onModifySpA(spa, pokemon) {
			for (const allyActive of pokemon.allies()) {
				if (allyActive.hasAbility(['minus', 'plus'])) {
					return this.chainModify(1.5);
				}
			}
		},
		flags: {},
		name: "Plus",
		rating: 0,
		num: 57,
	},
	poisonheal: {
		onDamagePriority: 1,
		onDamage(damage, target, source, effect) {
			if (effect.id === 'psn' || effect.id === 'tox') {
				this.heal(target.baseMaxhp / 8);
				return false;
			}
		},
		flags: {},
		name: "Poison Heal",
		rating: 4,
		num: 90,
	},
	poisonpoint: {
		onDamagingHit(damage, target, source, move) {
			if (this.checkMoveMakesContact(move, source, target)) {
				if (this.randomChance(3, 10)) {
					source.trySetStatus('psn', target);
				}
			}
		},
		flags: {},
		name: "Poison Point",
		rating: 1.5,
		num: 38,
	},
	poisonpuppeteer: {
		onAnyAfterSetStatus(status, target, source, effect) {
			if (source.baseSpecies.name !== "Pecharunt") return;
			if (source !== this.effectState.target || target === source || effect.effectType !== 'Move') return;
			if (status.id === 'psn' || status.id === 'tox') {
				target.addVolatile('confusion');
			}
		},
		flags: { failroleplay: 1, noreceiver: 1, noentrain: 1, notrace: 1, failskillswap: 1 },
		name: "Poison Puppeteer",
		rating: 3,
		num: 310,
	},
	poisontouch: {
		onSourceDamagingHit(damage, target, source, move) {
			// Despite not being a secondary, Shield Dust / Covert Cloak block Poison Touch's effect
			if (target.hasAbility('shielddust') || target.hasItem('covertcloak')) return;
			if (this.checkMoveMakesContact(move, target, source)) {
				if (this.randomChance(3, 10)) {
					target.trySetStatus('psn', source);
				}
			}
		},
		flags: {},
		name: "Poison Touch",
		rating: 2,
		num: 143,
	},
	powerconstruct: {
		onResidualOrder: 29,
		onResidual(pokemon) {
			if (pokemon.baseSpecies.baseSpecies !== 'Zygarde' || pokemon.transformed || !pokemon.hp) return;
			if (pokemon.species.id === 'zygardecomplete' || pokemon.hp > pokemon.maxhp / 2) return;
			this.add('-activate', pokemon, 'ability: Power Construct');
			pokemon.formeChange('Zygarde-Complete', this.effect, true);
			pokemon.baseMaxhp = Math.floor(Math.floor(
				2 * pokemon.species.baseStats['hp'] + pokemon.set.ivs['hp'] + Math.floor(pokemon.set.evs['hp'] / 4) + 100
			) * pokemon.level / 100 + 10);
			const newMaxHP = pokemon.volatiles['dynamax'] ? (2 * pokemon.baseMaxhp) : pokemon.baseMaxhp;
			pokemon.hp = newMaxHP - (pokemon.maxhp - pokemon.hp);
			pokemon.maxhp = newMaxHP;
			this.add('-heal', pokemon, pokemon.getHealth, '[silent]');
		},
		flags: { failroleplay: 1, noreceiver: 1, noentrain: 1, notrace: 1, failskillswap: 1, cantsuppress: 1 },
		name: "Power Construct",
		rating: 5,
		num: 211,
	},
	powerofalchemy: {
		onAllyFaint(target, source, effect) {
			const pokemon: Pokemon = this.effectState.target;
			if (!pokemon.hp) return;
			const ability = target.getAbility();
			if (ability.flags['noreceiver'] || ability.id === 'noability') return;
<<<<<<< HEAD
			if (pokemon.setAbility(ability)) {
				this.add('-ability', pokemon, ability, '[from] ability: Power of Alchemy', '[of] ' + target);
				const handlers: any[] = [];
				for (const event of ['AllyFaint', 'AnyFaint']) {
					const callbackName = 'on' + event;
					// @ts-ignore - dynamic lookup
					const callback = ability[callbackName];
					if (callback !== undefined) {
						handlers.push(this.resolvePriority({
							effect: ability, callback, state: pokemon.abilityState, end: pokemon.clearAbility, effectHolder: pokemon,
						}, callbackName));
					}
				}
				this.runHandlers(handlers, 'Faint', target, source, effect);
=======
			if (this.effectState.target.setAbility(ability)) {
				this.add('-ability', this.effectState.target, ability, '[from] ability: Power of Alchemy', `[of] ${target}`);
>>>>>>> 119fe0be
			}
		},
		flags: { failroleplay: 1, noreceiver: 1, noentrain: 1, notrace: 1 },
		name: "Power of Alchemy",
		rating: 0,
		num: 223,
	},
	powerspot: {
		onAllyBasePowerPriority: 22,
		onAllyBasePower(basePower, attacker, defender, move) {
			if (attacker !== this.effectState.target) {
				this.debug('Power Spot boost');
				return this.chainModify([5325, 4096]);
			}
		},
		flags: {},
		name: "Power Spot",
		rating: 0,
		num: 249,
	},
	prankster: {
		onModifyPriority(priority, pokemon, target, move) {
			if (move?.category === 'Status') {
				move.pranksterBoosted = true;
				return priority + 1;
			}
		},
		flags: {},
		name: "Prankster",
		rating: 4,
		num: 158,
	},
	pressure: {
		onStart(pokemon) {
			this.add('-ability', pokemon, 'Pressure');
		},
		onDeductPP(target, source) {
			if (target.isAlly(source)) return;
			return 1;
		},
		flags: {},
		name: "Pressure",
		rating: 2.5,
		num: 46,
	},
	primordialsea: {
		onStart(source) {
			this.field.setWeather('primordialsea');
		},
		onAnySetWeather(target, source, weather) {
			const strongWeathers = ['desolateland', 'primordialsea', 'deltastream'];
			if (this.field.getWeather().id === 'primordialsea' && !strongWeathers.includes(weather.id)) return false;
		},
		onEnd(pokemon) {
			if (this.field.weatherState.source !== pokemon) return;
			for (const target of this.getAllActive()) {
				if (target === pokemon) continue;
				if (target.hasAbility('primordialsea')) {
					this.field.weatherState.source = target;
					return;
				}
			}
			this.field.clearWeather();
		},
		flags: {},
		name: "Primordial Sea",
		rating: 4.5,
		num: 189,
	},
	prismarmor: {
		onSourceModifyDamage(damage, source, target, move) {
			if (target.getMoveHitData(move).typeMod > 0) {
				this.debug('Prism Armor neutralize');
				return this.chainModify(0.75);
			}
		},
		flags: {},
		name: "Prism Armor",
		rating: 3,
		num: 232,
	},
	propellertail: {
		onModifyMovePriority: 1,
		onModifyMove(move) {
			// most of the implementation is in Battle#getTarget
			move.tracksTarget = move.target !== 'scripted';
		},
		flags: {},
		name: "Propeller Tail",
		rating: 0,
		num: 239,
	},
	protean: {
		onPrepareHit(source, target, move) {
			if (this.effectState.protean === source.previouslySwitchedIn) return;
			if (move.hasBounced || move.flags['futuremove'] || move.sourceEffect === 'snatch' || move.callsMove) return;
			const type = move.type;
			if (type && type !== '???' && source.getTypes().join() !== type) {
				if (!source.setType(type)) return;
				this.effectState.protean = source.previouslySwitchedIn;
				this.add('-start', source, 'typechange', type, '[from] ability: Protean');
			}
		},
		flags: {},
		name: "Protean",
		rating: 4,
		num: 168,
	},
	protosynthesis: {
		onSwitchInPriority: -2,
		onStart(pokemon) {
			this.singleEvent('WeatherChange', this.effect, this.effectState, pokemon);
		},
		onWeatherChange(pokemon) {
			// Protosynthesis is not affected by Utility Umbrella
			if (this.field.isWeather('sunnyday')) {
				pokemon.addVolatile('protosynthesis');
			} else if (!pokemon.volatiles['protosynthesis']?.fromBooster && !this.field.isWeather('sunnyday')) {
				pokemon.removeVolatile('protosynthesis');
			}
		},
		onEnd(pokemon) {
			delete pokemon.volatiles['protosynthesis'];
			this.add('-end', pokemon, 'Protosynthesis', '[silent]');
		},
		condition: {
			noCopy: true,
			onStart(pokemon, source, effect) {
				if (effect?.name === 'Booster Energy') {
					this.effectState.fromBooster = true;
					this.add('-activate', pokemon, 'ability: Protosynthesis', '[fromitem]');
				} else {
					this.add('-activate', pokemon, 'ability: Protosynthesis');
				}
				this.effectState.bestStat = pokemon.getBestStat(false, true);
				this.add('-start', pokemon, 'protosynthesis' + this.effectState.bestStat);
			},
			onModifyAtkPriority: 5,
			onModifyAtk(atk, pokemon) {
				if (this.effectState.bestStat !== 'atk' || pokemon.ignoringAbility()) return;
				this.debug('Protosynthesis atk boost');
				return this.chainModify([5325, 4096]);
			},
			onModifyDefPriority: 6,
			onModifyDef(def, pokemon) {
				if (this.effectState.bestStat !== 'def' || pokemon.ignoringAbility()) return;
				this.debug('Protosynthesis def boost');
				return this.chainModify([5325, 4096]);
			},
			onModifySpAPriority: 5,
			onModifySpA(spa, pokemon) {
				if (this.effectState.bestStat !== 'spa' || pokemon.ignoringAbility()) return;
				this.debug('Protosynthesis spa boost');
				return this.chainModify([5325, 4096]);
			},
			onModifySpDPriority: 6,
			onModifySpD(spd, pokemon) {
				if (this.effectState.bestStat !== 'spd' || pokemon.ignoringAbility()) return;
				this.debug('Protosynthesis spd boost');
				return this.chainModify([5325, 4096]);
			},
			onModifySpe(spe, pokemon) {
				if (this.effectState.bestStat !== 'spe' || pokemon.ignoringAbility()) return;
				this.debug('Protosynthesis spe boost');
				return this.chainModify(1.5);
			},
			onEnd(pokemon) {
				this.add('-end', pokemon, 'Protosynthesis');
			},
		},
		flags: { failroleplay: 1, noreceiver: 1, noentrain: 1, notrace: 1, failskillswap: 1, notransform: 1 },
		name: "Protosynthesis",
		rating: 3,
		num: 281,
	},
	psychicsurge: {
		onStart(source) {
			this.field.setTerrain('psychicterrain');
		},
		flags: {},
		name: "Psychic Surge",
		rating: 4,
		num: 227,
	},
	punkrock: {
		onBasePowerPriority: 7,
		onBasePower(basePower, attacker, defender, move) {
			if (move.flags['sound']) {
				this.debug('Punk Rock boost');
				return this.chainModify([5325, 4096]);
			}
		},
		onSourceModifyDamage(damage, source, target, move) {
			if (move.flags['sound']) {
				this.debug('Punk Rock weaken');
				return this.chainModify(0.5);
			}
		},
		flags: { breakable: 1 },
		name: "Punk Rock",
		rating: 3.5,
		num: 244,
	},
	purepower: {
		onModifyAtkPriority: 5,
		onModifyAtk(atk) {
			return this.chainModify(2);
		},
		flags: {},
		name: "Pure Power",
		rating: 5,
		num: 74,
	},
	purifyingsalt: {
		onSetStatus(status, target, source, effect) {
			if ((effect as Move)?.status) {
				this.add('-immune', target, '[from] ability: Purifying Salt');
			}
			return false;
		},
		onTryAddVolatile(status, target) {
			if (status.id === 'yawn') {
				this.add('-immune', target, '[from] ability: Purifying Salt');
				return null;
			}
		},
		onSourceModifyAtkPriority: 6,
		onSourceModifyAtk(atk, attacker, defender, move) {
			if (move.type === 'Ghost') {
				this.debug('Purifying Salt weaken');
				return this.chainModify(0.5);
			}
		},
		onSourceModifySpAPriority: 5,
		onSourceModifySpA(spa, attacker, defender, move) {
			if (move.type === 'Ghost') {
				this.debug('Purifying Salt weaken');
				return this.chainModify(0.5);
			}
		},
		flags: { breakable: 1 },
		name: "Purifying Salt",
		rating: 4,
		num: 272,
	},
	quarkdrive: {
		onSwitchInPriority: -2,
		onStart(pokemon) {
			this.singleEvent('TerrainChange', this.effect, this.effectState, pokemon);
		},
		onTerrainChange(pokemon) {
			if (this.field.isTerrain('electricterrain')) {
				pokemon.addVolatile('quarkdrive');
			} else if (!pokemon.volatiles['quarkdrive']?.fromBooster) {
				pokemon.removeVolatile('quarkdrive');
			}
		},
		onEnd(pokemon) {
			delete pokemon.volatiles['quarkdrive'];
			this.add('-end', pokemon, 'Quark Drive', '[silent]');
		},
		condition: {
			noCopy: true,
			onStart(pokemon, source, effect) {
				if (effect?.name === 'Booster Energy') {
					this.effectState.fromBooster = true;
					this.add('-activate', pokemon, 'ability: Quark Drive', '[fromitem]');
				} else {
					this.add('-activate', pokemon, 'ability: Quark Drive');
				}
				this.effectState.bestStat = pokemon.getBestStat(false, true);
				this.add('-start', pokemon, 'quarkdrive' + this.effectState.bestStat);
			},
			onModifyAtkPriority: 5,
			onModifyAtk(atk, pokemon) {
				if (this.effectState.bestStat !== 'atk' || pokemon.ignoringAbility()) return;
				this.debug('Quark Drive atk boost');
				return this.chainModify([5325, 4096]);
			},
			onModifyDefPriority: 6,
			onModifyDef(def, pokemon) {
				if (this.effectState.bestStat !== 'def' || pokemon.ignoringAbility()) return;
				this.debug('Quark Drive def boost');
				return this.chainModify([5325, 4096]);
			},
			onModifySpAPriority: 5,
			onModifySpA(spa, pokemon) {
				if (this.effectState.bestStat !== 'spa' || pokemon.ignoringAbility()) return;
				this.debug('Quark Drive spa boost');
				return this.chainModify([5325, 4096]);
			},
			onModifySpDPriority: 6,
			onModifySpD(spd, pokemon) {
				if (this.effectState.bestStat !== 'spd' || pokemon.ignoringAbility()) return;
				this.debug('Quark Drive spd boost');
				return this.chainModify([5325, 4096]);
			},
			onModifySpe(spe, pokemon) {
				if (this.effectState.bestStat !== 'spe' || pokemon.ignoringAbility()) return;
				this.debug('Quark Drive spe boost');
				return this.chainModify(1.5);
			},
			onEnd(pokemon) {
				this.add('-end', pokemon, 'Quark Drive');
			},
		},
		flags: { failroleplay: 1, noreceiver: 1, noentrain: 1, notrace: 1, failskillswap: 1, notransform: 1 },
		name: "Quark Drive",
		rating: 3,
		num: 282,
	},
	queenlymajesty: {
		onFoeTryMove(target, source, move) {
			const targetAllExceptions = ['perishsong', 'flowershield', 'rototiller'];
			if (move.target === 'foeSide' || (move.target === 'all' && !targetAllExceptions.includes(move.id))) {
				return;
			}

			const dazzlingHolder = this.effectState.target;
			if ((source.isAlly(dazzlingHolder) || move.target === 'all') && move.priority > 0.1) {
				this.attrLastMove('[still]');
				this.add('cant', dazzlingHolder, 'ability: Queenly Majesty', move, `[of] ${target}`);
				return false;
			}
		},
		flags: { breakable: 1 },
		name: "Queenly Majesty",
		rating: 2.5,
		num: 214,
	},
	quickdraw: {
		onFractionalPriorityPriority: -1,
		onFractionalPriority(priority, pokemon, target, move) {
			if (move.category !== "Status" && this.randomChance(3, 10)) {
				this.add('-activate', pokemon, 'ability: Quick Draw');
				return 0.1;
			}
		},
		flags: {},
		name: "Quick Draw",
		rating: 2.5,
		num: 259,
	},
	quickfeet: {
		onModifySpe(spe, pokemon) {
			if (pokemon.status) {
				return this.chainModify(1.5);
			}
		},
		flags: {},
		name: "Quick Feet",
		rating: 2.5,
		num: 95,
	},
	raindish: {
		onWeather(target, source, effect) {
			if (target.hasItem('utilityumbrella')) return;
			if (effect.id === 'raindance' || effect.id === 'primordialsea') {
				this.heal(target.baseMaxhp / 16);
			}
		},
		flags: {},
		name: "Rain Dish",
		rating: 1.5,
		num: 44,
	},
	rattled: {
		onDamagingHit(damage, target, source, move) {
			if (['Dark', 'Bug', 'Ghost'].includes(move.type)) {
				this.boost({ spe: 1 });
			}
		},
		onAfterBoost(boost, target, source, effect) {
			if (effect?.name === 'Intimidate' && boost.atk) {
				this.boost({ spe: 1 });
			}
		},
		flags: {},
		name: "Rattled",
		rating: 1,
		num: 155,
	},
	receiver: {
		onAllyFaint(target, source, effect) {
			const pokemon: Pokemon = this.effectState.target;
			if (!pokemon.hp) return;
			const ability = target.getAbility();
			if (ability.flags['noreceiver'] || ability.id === 'noability') return;
<<<<<<< HEAD
			if (pokemon.setAbility(ability)) {
				this.add('-ability', pokemon, ability, '[from] ability: Receiver', '[of] ' + target);
				const handlers: any[] = [];
				for (const event of ['AllyFaint', 'AnyFaint']) {
					const callbackName = 'on' + event;
					// @ts-ignore - dynamic lookup
					const callback = ability[callbackName];
					if (callback !== undefined) {
						handlers.push(this.resolvePriority({
							effect: ability, callback, state: pokemon.abilityState, end: pokemon.clearAbility, effectHolder: pokemon,
						}, callbackName));
					}
				}
				this.runHandlers(handlers, 'Faint', target, source, effect);
=======
			if (this.effectState.target.setAbility(ability)) {
				this.add('-ability', this.effectState.target, ability, '[from] ability: Receiver', `[of] ${target}`);
>>>>>>> 119fe0be
			}
		},
		flags: { failroleplay: 1, noreceiver: 1, noentrain: 1, notrace: 1 },
		name: "Receiver",
		rating: 0,
		num: 222,
	},
	reckless: {
		onBasePowerPriority: 23,
		onBasePower(basePower, attacker, defender, move) {
			if (move.recoil || move.hasCrashDamage) {
				this.debug('Reckless boost');
				return this.chainModify([4915, 4096]);
			}
		},
		flags: {},
		name: "Reckless",
		rating: 3,
		num: 120,
	},
	refrigerate: {
		onModifyTypePriority: -1,
		onModifyType(move, pokemon) {
			const noModifyType = [
				'judgment', 'multiattack', 'naturalgift', 'revelationdance', 'technoblast', 'terrainpulse', 'weatherball',
			];
			if (move.type === 'Normal' && !noModifyType.includes(move.id) &&
				!(move.isZ && move.category !== 'Status') && !(move.name === 'Tera Blast' && pokemon.terastallized)) {
				move.type = 'Ice';
				move.typeChangerBoosted = this.effect;
			}
		},
		onBasePowerPriority: 23,
		onBasePower(basePower, pokemon, target, move) {
			if (move.typeChangerBoosted === this.effect) return this.chainModify([4915, 4096]);
		},
		flags: {},
		name: "Refrigerate",
		rating: 4,
		num: 174,
	},
	regenerator: {
		onSwitchOut(pokemon) {
			pokemon.heal(pokemon.baseMaxhp / 3);
		},
		flags: {},
		name: "Regenerator",
		rating: 4.5,
		num: 144,
	},
	ripen: {
		onTryHeal(damage, target, source, effect) {
			if (!effect) return;
			if (effect.name === 'Berry Juice' || effect.name === 'Leftovers') {
				this.add('-activate', target, 'ability: Ripen');
			}
			if ((effect as Item).isBerry) return this.chainModify(2);
		},
		onChangeBoost(boost, target, source, effect) {
			if (effect && (effect as Item).isBerry) {
				let b: BoostID;
				for (b in boost) {
					boost[b]! *= 2;
				}
			}
		},
		onSourceModifyDamagePriority: -1,
		onSourceModifyDamage(damage, source, target, move) {
			if (target.abilityState.berryWeaken) {
				target.abilityState.berryWeaken = false;
				return this.chainModify(0.5);
			}
		},
		onTryEatItemPriority: -1,
		onTryEatItem(item, pokemon) {
			this.add('-activate', pokemon, 'ability: Ripen');
		},
		onEatItem(item, pokemon) {
			const weakenBerries = [
				'Babiri Berry', 'Charti Berry', 'Chilan Berry', 'Chople Berry', 'Coba Berry', 'Colbur Berry', 'Haban Berry', 'Kasib Berry', 'Kebia Berry', 'Occa Berry', 'Passho Berry', 'Payapa Berry', 'Rindo Berry', 'Roseli Berry', 'Shuca Berry', 'Tanga Berry', 'Wacan Berry', 'Yache Berry',
			];
			// Record if the pokemon ate a berry to resist the attack
			pokemon.abilityState.berryWeaken = weakenBerries.includes(item.name);
		},
		flags: {},
		name: "Ripen",
		rating: 2,
		num: 247,
	},
	rivalry: {
		onBasePowerPriority: 24,
		onBasePower(basePower, attacker, defender, move) {
			if (attacker.gender && defender.gender) {
				if (attacker.gender === defender.gender) {
					this.debug('Rivalry boost');
					return this.chainModify(1.25);
				} else {
					this.debug('Rivalry weaken');
					return this.chainModify(0.75);
				}
			}
		},
		flags: {},
		name: "Rivalry",
		rating: 0,
		num: 79,
	},
	rkssystem: {
		// RKS System's type-changing itself is implemented in statuses.js
		flags: { failroleplay: 1, noreceiver: 1, noentrain: 1, notrace: 1, failskillswap: 1, cantsuppress: 1 },
		name: "RKS System",
		rating: 4,
		num: 225,
	},
	rockhead: {
		onDamage(damage, target, source, effect) {
			if (effect.id === 'recoil') {
				if (!this.activeMove) throw new Error("Battle.activeMove is null");
				if (this.activeMove.id !== 'struggle') return null;
			}
		},
		flags: {},
		name: "Rock Head",
		rating: 3,
		num: 69,
	},
	rockypayload: {
		onModifyAtkPriority: 5,
		onModifyAtk(atk, attacker, defender, move) {
			if (move.type === 'Rock') {
				this.debug('Rocky Payload boost');
				return this.chainModify(1.5);
			}
		},
		onModifySpAPriority: 5,
		onModifySpA(atk, attacker, defender, move) {
			if (move.type === 'Rock') {
				this.debug('Rocky Payload boost');
				return this.chainModify(1.5);
			}
		},
		flags: {},
		name: "Rocky Payload",
		rating: 3.5,
		num: 276,
	},
	roughskin: {
		onDamagingHitOrder: 1,
		onDamagingHit(damage, target, source, move) {
			if (this.checkMoveMakesContact(move, source, target, true)) {
				this.damage(source.baseMaxhp / 8, source, target);
			}
		},
		flags: {},
		name: "Rough Skin",
		rating: 2.5,
		num: 24,
	},
	runaway: {
		flags: {},
		name: "Run Away",
		rating: 0,
		num: 50,
	},
	sandforce: {
		onBasePowerPriority: 21,
		onBasePower(basePower, attacker, defender, move) {
			if (this.field.isWeather('sandstorm')) {
				if (move.type === 'Rock' || move.type === 'Ground' || move.type === 'Steel') {
					this.debug('Sand Force boost');
					return this.chainModify([5325, 4096]);
				}
			}
		},
		onImmunity(type, pokemon) {
			if (type === 'sandstorm') return false;
		},
		flags: {},
		name: "Sand Force",
		rating: 2,
		num: 159,
	},
	sandrush: {
		onModifySpe(spe, pokemon) {
			if (this.field.isWeather('sandstorm')) {
				return this.chainModify(2);
			}
		},
		onImmunity(type, pokemon) {
			if (type === 'sandstorm') return false;
		},
		flags: {},
		name: "Sand Rush",
		rating: 3,
		num: 146,
	},
	sandspit: {
		onDamagingHit(damage, target, source, move) {
			this.field.setWeather('sandstorm');
		},
		flags: {},
		name: "Sand Spit",
		rating: 1,
		num: 245,
	},
	sandstream: {
		onStart(source) {
			this.field.setWeather('sandstorm');
		},
		flags: {},
		name: "Sand Stream",
		rating: 4,
		num: 45,
	},
	sandveil: {
		onImmunity(type, pokemon) {
			if (type === 'sandstorm') return false;
		},
		onModifyAccuracyPriority: -1,
		onModifyAccuracy(accuracy) {
			if (typeof accuracy !== 'number') return;
			if (this.field.isWeather('sandstorm')) {
				this.debug('Sand Veil - decreasing accuracy');
				return this.chainModify([3277, 4096]);
			}
		},
		flags: { breakable: 1 },
		name: "Sand Veil",
		rating: 1.5,
		num: 8,
	},
	sapsipper: {
		onTryHitPriority: 1,
		onTryHit(target, source, move) {
			if (target !== source && move.type === 'Grass') {
				if (!this.boost({ atk: 1 })) {
					this.add('-immune', target, '[from] ability: Sap Sipper');
				}
				return null;
			}
		},
		onAllyTryHitSide(target, source, move) {
			if (source === this.effectState.target || !target.isAlly(source)) return;
			if (move.type === 'Grass') {
				this.boost({ atk: 1 }, this.effectState.target);
			}
		},
		flags: { breakable: 1 },
		name: "Sap Sipper",
		rating: 3,
		num: 157,
	},
	schooling: {
		onSwitchInPriority: -1,
		onStart(pokemon) {
			if (pokemon.baseSpecies.baseSpecies !== 'Wishiwashi' || pokemon.level < 20 || pokemon.transformed) return;
			if (pokemon.hp > pokemon.maxhp / 4) {
				if (pokemon.species.id === 'wishiwashi') {
					pokemon.formeChange('Wishiwashi-School');
				}
			} else {
				if (pokemon.species.id === 'wishiwashischool') {
					pokemon.formeChange('Wishiwashi');
				}
			}
		},
		onResidualOrder: 29,
		onResidual(pokemon) {
			if (
				pokemon.baseSpecies.baseSpecies !== 'Wishiwashi' || pokemon.level < 20 ||
				pokemon.transformed || !pokemon.hp
			) return;
			if (pokemon.hp > pokemon.maxhp / 4) {
				if (pokemon.species.id === 'wishiwashi') {
					pokemon.formeChange('Wishiwashi-School');
				}
			} else {
				if (pokemon.species.id === 'wishiwashischool') {
					pokemon.formeChange('Wishiwashi');
				}
			}
		},
		flags: { failroleplay: 1, noreceiver: 1, noentrain: 1, notrace: 1, failskillswap: 1, cantsuppress: 1 },
		name: "Schooling",
		rating: 3,
		num: 208,
	},
	scrappy: {
		onModifyMovePriority: -5,
		onModifyMove(move) {
			if (!move.ignoreImmunity) move.ignoreImmunity = {};
			if (move.ignoreImmunity !== true) {
				move.ignoreImmunity['Fighting'] = true;
				move.ignoreImmunity['Normal'] = true;
			}
		},
		onTryBoost(boost, target, source, effect) {
			if (effect.name === 'Intimidate' && boost.atk) {
				delete boost.atk;
				this.add('-fail', target, 'unboost', 'Attack', '[from] ability: Scrappy', `[of] ${target}`);
			}
		},
		flags: {},
		name: "Scrappy",
		rating: 3,
		num: 113,
	},
	screencleaner: {
		onStart(pokemon) {
			let activated = false;
			for (const sideCondition of ['reflect', 'lightscreen', 'auroraveil']) {
				for (const side of [pokemon.side, ...pokemon.side.foeSidesWithConditions()]) {
					if (side.getSideCondition(sideCondition)) {
						if (!activated) {
							this.add('-activate', pokemon, 'ability: Screen Cleaner');
							activated = true;
						}
						side.removeSideCondition(sideCondition);
					}
				}
			}
		},
		flags: {},
		name: "Screen Cleaner",
		rating: 2,
		num: 251,
	},
	seedsower: {
		onDamagingHit(damage, target, source, move) {
			this.field.setTerrain('grassyterrain');
		},
		flags: {},
		name: "Seed Sower",
		rating: 2.5,
		num: 269,
	},
	serenegrace: {
		onModifyMovePriority: -2,
		onModifyMove(move) {
			if (move.secondaries) {
				this.debug('doubling secondary chance');
				for (const secondary of move.secondaries) {
					if (secondary.chance) secondary.chance *= 2;
				}
			}
			if (move.self?.chance) move.self.chance *= 2;
		},
		flags: {},
		name: "Serene Grace",
		rating: 3.5,
		num: 32,
	},
	shadowshield: {
		onSourceModifyDamage(damage, source, target, move) {
			if (target.hp >= target.maxhp) {
				this.debug('Shadow Shield weaken');
				return this.chainModify(0.5);
			}
		},
		flags: {},
		name: "Shadow Shield",
		rating: 3.5,
		num: 231,
	},
	shadowtag: {
		onFoeTrapPokemon(pokemon) {
			if (!pokemon.hasAbility('shadowtag') && pokemon.isAdjacent(this.effectState.target)) {
				pokemon.tryTrap(true);
			}
		},
		onFoeMaybeTrapPokemon(pokemon, source) {
			if (!source) source = this.effectState.target;
			if (!source || !pokemon.isAdjacent(source)) return;
			if (!pokemon.hasAbility('shadowtag')) {
				pokemon.maybeTrapped = true;
			}
		},
		flags: {},
		name: "Shadow Tag",
		rating: 5,
		num: 23,
	},
	sharpness: {
		onBasePowerPriority: 19,
		onBasePower(basePower, attacker, defender, move) {
			if (move.flags['slicing']) {
				this.debug('Sharpness boost');
				return this.chainModify(1.5);
			}
		},
		flags: {},
		name: "Sharpness",
		rating: 3.5,
		num: 292,
	},
	shedskin: {
		onResidualOrder: 5,
		onResidualSubOrder: 3,
		onResidual(pokemon) {
			if (pokemon.hp && pokemon.status && this.randomChance(33, 100)) {
				this.debug('shed skin');
				this.add('-activate', pokemon, 'ability: Shed Skin');
				pokemon.cureStatus();
			}
		},
		flags: {},
		name: "Shed Skin",
		rating: 3,
		num: 61,
	},
	sheerforce: {
		onModifyMove(move, pokemon) {
			if (move.secondaries) {
				delete move.secondaries;
				// Technically not a secondary effect, but it is negated
				delete move.self;
				if (move.id === 'clangoroussoulblaze') delete move.selfBoost;
				// Actual negation of `AfterMoveSecondary` effects implemented in scripts.js
				move.hasSheerForce = true;
			}
		},
		onBasePowerPriority: 21,
		onBasePower(basePower, pokemon, target, move) {
			if (move.hasSheerForce) return this.chainModify([5325, 4096]);
		},
		flags: {},
		name: "Sheer Force",
		rating: 3.5,
		num: 125,
	},
	shellarmor: {
		onCriticalHit: false,
		flags: { breakable: 1 },
		name: "Shell Armor",
		rating: 1,
		num: 75,
	},
	shielddust: {
		onModifySecondaries(secondaries) {
			this.debug('Shield Dust prevent secondary');
			return secondaries.filter(effect => !!(effect.self || effect.dustproof));
		},
		flags: { breakable: 1 },
		name: "Shield Dust",
		rating: 2,
		num: 19,
	},
	shieldsdown: {
		onSwitchInPriority: -1,
		onStart(pokemon) {
			if (pokemon.baseSpecies.baseSpecies !== 'Minior' || pokemon.transformed) return;
			if (pokemon.hp > pokemon.maxhp / 2) {
				if (pokemon.species.forme !== 'Meteor') {
					pokemon.formeChange('Minior-Meteor');
				}
			} else {
				if (pokemon.species.forme === 'Meteor') {
					pokemon.formeChange(pokemon.set.species);
				}
			}
		},
		onResidualOrder: 29,
		onResidual(pokemon) {
			if (pokemon.baseSpecies.baseSpecies !== 'Minior' || pokemon.transformed || !pokemon.hp) return;
			if (pokemon.hp > pokemon.maxhp / 2) {
				if (pokemon.species.forme !== 'Meteor') {
					pokemon.formeChange('Minior-Meteor');
				}
			} else {
				if (pokemon.species.forme === 'Meteor') {
					pokemon.formeChange(pokemon.set.species);
				}
			}
		},
		onSetStatus(status, target, source, effect) {
			if (target.species.id !== 'miniormeteor' || target.transformed) return;
			if ((effect as Move)?.status) {
				this.add('-immune', target, '[from] ability: Shields Down');
			}
			return false;
		},
		onTryAddVolatile(status, target) {
			if (target.species.id !== 'miniormeteor' || target.transformed) return;
			if (status.id !== 'yawn') return;
			this.add('-immune', target, '[from] ability: Shields Down');
			return null;
		},
		flags: { failroleplay: 1, noreceiver: 1, noentrain: 1, notrace: 1, failskillswap: 1, cantsuppress: 1 },
		name: "Shields Down",
		rating: 3,
		num: 197,
	},
	simple: {
		onChangeBoost(boost, target, source, effect) {
			if (effect && effect.id === 'zpower') return;
			let i: BoostID;
			for (i in boost) {
				boost[i]! *= 2;
			}
		},
		flags: { breakable: 1 },
		name: "Simple",
		rating: 4,
		num: 86,
	},
	skilllink: {
		onModifyMove(move) {
			if (move.multihit && Array.isArray(move.multihit) && move.multihit.length) {
				move.multihit = move.multihit[1];
			}
			if (move.multiaccuracy) {
				delete move.multiaccuracy;
			}
		},
		flags: {},
		name: "Skill Link",
		rating: 3,
		num: 92,
	},
	slowstart: {
		onStart(pokemon) {
			pokemon.addVolatile('slowstart');
		},
		onEnd(pokemon) {
			delete pokemon.volatiles['slowstart'];
			this.add('-end', pokemon, 'Slow Start', '[silent]');
		},
		condition: {
			duration: 5,
			onResidualOrder: 28,
			onResidualSubOrder: 2,
			onStart(target) {
				this.add('-start', target, 'ability: Slow Start');
			},
			onResidual(pokemon) {
				if (!pokemon.activeTurns) {
					this.effectState.duration! += 1;
				}
			},
			onModifyAtkPriority: 5,
			onModifyAtk(atk, pokemon) {
				return this.chainModify(0.5);
			},
			onModifySpe(spe, pokemon) {
				return this.chainModify(0.5);
			},
			onEnd(target) {
				this.add('-end', target, 'Slow Start');
			},
		},
		flags: {},
		name: "Slow Start",
		rating: -1,
		num: 112,
	},
	slushrush: {
		onModifySpe(spe, pokemon) {
			if (this.field.isWeather(['hail', 'snowscape'])) {
				return this.chainModify(2);
			}
		},
		flags: {},
		name: "Slush Rush",
		rating: 3,
		num: 202,
	},
	sniper: {
		onModifyDamage(damage, source, target, move) {
			if (target.getMoveHitData(move).crit) {
				this.debug('Sniper boost');
				return this.chainModify(1.5);
			}
		},
		flags: {},
		name: "Sniper",
		rating: 2,
		num: 97,
	},
	snowcloak: {
		onImmunity(type, pokemon) {
			if (type === 'hail') return false;
		},
		onModifyAccuracyPriority: -1,
		onModifyAccuracy(accuracy) {
			if (typeof accuracy !== 'number') return;
			if (this.field.isWeather(['hail', 'snowscape'])) {
				this.debug('Snow Cloak - decreasing accuracy');
				return this.chainModify([3277, 4096]);
			}
		},
		flags: { breakable: 1 },
		name: "Snow Cloak",
		rating: 1.5,
		num: 81,
	},
	snowwarning: {
		onStart(source) {
			this.field.setWeather('snowscape');
		},
		flags: {},
		name: "Snow Warning",
		rating: 4,
		num: 117,
	},
	solarpower: {
		onModifySpAPriority: 5,
		onModifySpA(spa, pokemon) {
			if (['sunnyday', 'desolateland'].includes(pokemon.effectiveWeather())) {
				return this.chainModify(1.5);
			}
		},
		onWeather(target, source, effect) {
			if (target.hasItem('utilityumbrella')) return;
			if (effect.id === 'sunnyday' || effect.id === 'desolateland') {
				this.damage(target.baseMaxhp / 8, target, target);
			}
		},
		flags: {},
		name: "Solar Power",
		rating: 2,
		num: 94,
	},
	solidrock: {
		onSourceModifyDamage(damage, source, target, move) {
			if (target.getMoveHitData(move).typeMod > 0) {
				this.debug('Solid Rock neutralize');
				return this.chainModify(0.75);
			}
		},
		flags: { breakable: 1 },
		name: "Solid Rock",
		rating: 3,
		num: 116,
	},
	soulheart: {
		onAnyFaintPriority: 1,
		onAnyFaint() {
			this.boost({ spa: 1 }, this.effectState.target);
		},
		flags: {},
		name: "Soul-Heart",
		rating: 3.5,
		num: 220,
	},
	soundproof: {
		onTryHit(target, source, move) {
			if (target !== source && move.flags['sound']) {
				this.add('-immune', target, '[from] ability: Soundproof');
				return null;
			}
		},
		onAllyTryHitSide(target, source, move) {
			if (move.flags['sound']) {
				this.add('-immune', this.effectState.target, '[from] ability: Soundproof');
			}
		},
		flags: { breakable: 1 },
		name: "Soundproof",
		rating: 2,
		num: 43,
	},
	speedboost: {
		onResidualOrder: 28,
		onResidualSubOrder: 2,
		onResidual(pokemon) {
			if (pokemon.activeTurns) {
				this.boost({ spe: 1 });
			}
		},
		flags: {},
		name: "Speed Boost",
		rating: 4.5,
		num: 3,
	},
	stakeout: {
		onModifyAtkPriority: 5,
		onModifyAtk(atk, attacker, defender) {
			if (!defender.activeTurns) {
				this.debug('Stakeout boost');
				return this.chainModify(2);
			}
		},
		onModifySpAPriority: 5,
		onModifySpA(atk, attacker, defender) {
			if (!defender.activeTurns) {
				this.debug('Stakeout boost');
				return this.chainModify(2);
			}
		},
		flags: {},
		name: "Stakeout",
		rating: 4.5,
		num: 198,
	},
	stall: {
		onFractionalPriority: -0.1,
		flags: {},
		name: "Stall",
		rating: -1,
		num: 100,
	},
	stalwart: {
		onModifyMovePriority: 1,
		onModifyMove(move) {
			// most of the implementation is in Battle#getTarget
			move.tracksTarget = move.target !== 'scripted';
		},
		flags: {},
		name: "Stalwart",
		rating: 0,
		num: 242,
	},
	stamina: {
		onDamagingHit(damage, target, source, effect) {
			this.boost({ def: 1 });
		},
		flags: {},
		name: "Stamina",
		rating: 4,
		num: 192,
	},
	stancechange: {
		onModifyMovePriority: 1,
		onModifyMove(move, attacker, defender) {
			if (attacker.species.baseSpecies !== 'Aegislash' || attacker.transformed) return;
			if (move.category === 'Status' && move.id !== 'kingsshield') return;
			const targetForme = (move.id === 'kingsshield' ? 'Aegislash' : 'Aegislash-Blade');
			if (attacker.species.name !== targetForme) attacker.formeChange(targetForme);
		},
		flags: { failroleplay: 1, noreceiver: 1, noentrain: 1, notrace: 1, failskillswap: 1, cantsuppress: 1 },
		name: "Stance Change",
		rating: 4,
		num: 176,
	},
	static: {
		onDamagingHit(damage, target, source, move) {
			if (this.checkMoveMakesContact(move, source, target)) {
				if (this.randomChance(3, 10)) {
					source.trySetStatus('par', target);
				}
			}
		},
		flags: {},
		name: "Static",
		rating: 2,
		num: 9,
	},
	steadfast: {
		onFlinch(pokemon) {
			this.boost({ spe: 1 });
		},
		flags: {},
		name: "Steadfast",
		rating: 1,
		num: 80,
	},
	steamengine: {
		onDamagingHit(damage, target, source, move) {
			if (['Water', 'Fire'].includes(move.type)) {
				this.boost({ spe: 6 });
			}
		},
		flags: {},
		name: "Steam Engine",
		rating: 2,
		num: 243,
	},
	steelworker: {
		onModifyAtkPriority: 5,
		onModifyAtk(atk, attacker, defender, move) {
			if (move.type === 'Steel') {
				this.debug('Steelworker boost');
				return this.chainModify(1.5);
			}
		},
		onModifySpAPriority: 5,
		onModifySpA(atk, attacker, defender, move) {
			if (move.type === 'Steel') {
				this.debug('Steelworker boost');
				return this.chainModify(1.5);
			}
		},
		flags: {},
		name: "Steelworker",
		rating: 3.5,
		num: 200,
	},
	steelyspirit: {
		onAllyBasePowerPriority: 22,
		onAllyBasePower(basePower, attacker, defender, move) {
			if (move.type === 'Steel') {
				this.debug('Steely Spirit boost');
				return this.chainModify(1.5);
			}
		},
		flags: {},
		name: "Steely Spirit",
		rating: 3.5,
		num: 252,
	},
	stench: {
		onModifyMovePriority: -1,
		onModifyMove(move) {
			if (move.category !== "Status") {
				this.debug('Adding Stench flinch');
				if (!move.secondaries) move.secondaries = [];
				for (const secondary of move.secondaries) {
					if (secondary.volatileStatus === 'flinch') return;
				}
				move.secondaries.push({
					chance: 10,
					volatileStatus: 'flinch',
				});
			}
		},
		flags: {},
		name: "Stench",
		rating: 0.5,
		num: 1,
	},
	stickyhold: {
		onTakeItem(item, pokemon, source) {
			if (!this.activeMove) throw new Error("Battle.activeMove is null");
			if (!pokemon.hp || pokemon.item === 'stickybarb') return;
			if ((source && source !== pokemon) || this.activeMove.id === 'knockoff') {
				this.add('-activate', pokemon, 'ability: Sticky Hold');
				return false;
			}
		},
		flags: { breakable: 1 },
		name: "Sticky Hold",
		rating: 1.5,
		num: 60,
	},
	stormdrain: {
		onTryHit(target, source, move) {
			if (target !== source && move.type === 'Water') {
				if (!this.boost({ spa: 1 })) {
					this.add('-immune', target, '[from] ability: Storm Drain');
				}
				return null;
			}
		},
		onAnyRedirectTarget(target, source, source2, move) {
			if (move.type !== 'Water' || move.flags['pledgecombo']) return;
			const redirectTarget = ['randomNormal', 'adjacentFoe'].includes(move.target) ? 'normal' : move.target;
			if (this.validTarget(this.effectState.target, source, redirectTarget)) {
				if (move.smartTarget) move.smartTarget = false;
				if (this.effectState.target !== target) {
					this.add('-activate', this.effectState.target, 'ability: Storm Drain');
				}
				return this.effectState.target;
			}
		},
		flags: { breakable: 1 },
		name: "Storm Drain",
		rating: 3,
		num: 114,
	},
	strongjaw: {
		onBasePowerPriority: 19,
		onBasePower(basePower, attacker, defender, move) {
			if (move.flags['bite']) {
				return this.chainModify(1.5);
			}
		},
		flags: {},
		name: "Strong Jaw",
		rating: 3.5,
		num: 173,
	},
	sturdy: {
		onTryHit(pokemon, target, move) {
			if (move.ohko) {
				this.add('-immune', pokemon, '[from] ability: Sturdy');
				return null;
			}
		},
		onDamagePriority: -30,
		onDamage(damage, target, source, effect) {
			if (target.hp === target.maxhp && damage >= target.hp && effect && effect.effectType === 'Move') {
				this.add('-ability', target, 'Sturdy');
				return target.hp - 1;
			}
		},
		flags: { breakable: 1 },
		name: "Sturdy",
		rating: 3,
		num: 5,
	},
	suctioncups: {
		onDragOutPriority: 1,
		onDragOut(pokemon) {
			this.add('-activate', pokemon, 'ability: Suction Cups');
			return null;
		},
		flags: { breakable: 1 },
		name: "Suction Cups",
		rating: 1,
		num: 21,
	},
	superluck: {
		onModifyCritRatio(critRatio) {
			return critRatio + 1;
		},
		flags: {},
		name: "Super Luck",
		rating: 1.5,
		num: 105,
	},
	supersweetsyrup: {
		onStart(pokemon) {
			if (pokemon.syrupTriggered) return;
			pokemon.syrupTriggered = true;
			this.add('-ability', pokemon, 'Supersweet Syrup');
			for (const target of pokemon.adjacentFoes()) {
				if (target.volatiles['substitute']) {
					this.add('-immune', target);
				} else {
					this.boost({ evasion: -1 }, target, pokemon, null, true);
				}
			}
		},
		flags: {},
		name: "Supersweet Syrup",
		rating: 1.5,
		num: 306,
	},
	supremeoverlord: {
		onStart(pokemon) {
			if (pokemon.side.totalFainted) {
				this.add('-activate', pokemon, 'ability: Supreme Overlord');
				const fallen = Math.min(pokemon.side.totalFainted, 5);
				this.add('-start', pokemon, `fallen${fallen}`, '[silent]');
				this.effectState.fallen = fallen;
			}
		},
		onEnd(pokemon) {
			this.add('-end', pokemon, `fallen${this.effectState.fallen}`, '[silent]');
		},
		onBasePowerPriority: 21,
		onBasePower(basePower, attacker, defender, move) {
			if (this.effectState.fallen) {
				const powMod = [4096, 4506, 4915, 5325, 5734, 6144];
				this.debug(`Supreme Overlord boost: ${powMod[this.effectState.fallen]}/4096`);
				return this.chainModify([powMod[this.effectState.fallen], 4096]);
			}
		},
		flags: {},
		name: "Supreme Overlord",
		rating: 4,
		num: 293,
	},
	surgesurfer: {
		onModifySpe(spe) {
			if (this.field.isTerrain('electricterrain')) {
				return this.chainModify(2);
			}
		},
		flags: {},
		name: "Surge Surfer",
		rating: 3,
		num: 207,
	},
	swarm: {
		onModifyAtkPriority: 5,
		onModifyAtk(atk, attacker, defender, move) {
			if (move.type === 'Bug' && attacker.hp <= attacker.maxhp / 3) {
				this.debug('Swarm boost');
				return this.chainModify(1.5);
			}
		},
		onModifySpAPriority: 5,
		onModifySpA(atk, attacker, defender, move) {
			if (move.type === 'Bug' && attacker.hp <= attacker.maxhp / 3) {
				this.debug('Swarm boost');
				return this.chainModify(1.5);
			}
		},
		flags: {},
		name: "Swarm",
		rating: 2,
		num: 68,
	},
	sweetveil: {
		onAllySetStatus(status, target, source, effect) {
			if (status.id === 'slp') {
				this.debug('Sweet Veil interrupts sleep');
				const effectHolder = this.effectState.target;
				this.add('-block', target, 'ability: Sweet Veil', `[of] ${effectHolder}`);
				return null;
			}
		},
		onAllyTryAddVolatile(status, target) {
			if (status.id === 'yawn') {
				this.debug('Sweet Veil blocking yawn');
				const effectHolder = this.effectState.target;
				this.add('-block', target, 'ability: Sweet Veil', `[of] ${effectHolder}`);
				return null;
			}
		},
		flags: { breakable: 1 },
		name: "Sweet Veil",
		rating: 2,
		num: 175,
	},
	swiftswim: {
		onModifySpe(spe, pokemon) {
			if (['raindance', 'primordialsea'].includes(pokemon.effectiveWeather())) {
				return this.chainModify(2);
			}
		},
		flags: {},
		name: "Swift Swim",
		rating: 3,
		num: 33,
	},
	symbiosis: {
		onAllyAfterUseItem(item, pokemon) {
			if (pokemon.switchFlag) return;
			const source = this.effectState.target;
			const myItem = source.takeItem();
			if (!myItem) return;
			if (
				!this.singleEvent('TakeItem', myItem, source.itemState, pokemon, source, this.effect, myItem) ||
				!pokemon.setItem(myItem)
			) {
				source.item = myItem.id;
				return;
			}
			this.add('-activate', source, 'ability: Symbiosis', myItem, `[of] ${pokemon}`);
		},
		flags: {},
		name: "Symbiosis",
		rating: 0,
		num: 180,
	},
	synchronize: {
		onAfterSetStatus(status, target, source, effect) {
			if (!source || source === target) return;
			if (effect && effect.id === 'toxicspikes') return;
			if (status.id === 'slp' || status.id === 'frz') return;
			this.add('-activate', target, 'ability: Synchronize');
			// Hack to make status-prevention abilities think Synchronize is a status move
			// and show messages when activating against it.
			source.trySetStatus(status, target, { status: status.id, id: 'synchronize' } as Effect);
		},
		flags: {},
		name: "Synchronize",
		rating: 2,
		num: 28,
	},
	swordofruin: {
		onStart(pokemon) {
			if (this.suppressingAbility(pokemon)) return;
			this.add('-ability', pokemon, 'Sword of Ruin');
		},
		onAnyModifyDef(def, target, source, move) {
			const abilityHolder = this.effectState.target;
			if (target.hasAbility('Sword of Ruin')) return;
			if (!move.ruinedDef?.hasAbility('Sword of Ruin')) move.ruinedDef = abilityHolder;
			if (move.ruinedDef !== abilityHolder) return;
			this.debug('Sword of Ruin Def drop');
			return this.chainModify(0.75);
		},
		flags: {},
		name: "Sword of Ruin",
		rating: 4.5,
		num: 285,
	},
	tabletsofruin: {
		onStart(pokemon) {
			if (this.suppressingAbility(pokemon)) return;
			this.add('-ability', pokemon, 'Tablets of Ruin');
		},
		onAnyModifyAtk(atk, source, target, move) {
			const abilityHolder = this.effectState.target;
			if (source.hasAbility('Tablets of Ruin')) return;
			if (!move.ruinedAtk) move.ruinedAtk = abilityHolder;
			if (move.ruinedAtk !== abilityHolder) return;
			this.debug('Tablets of Ruin Atk drop');
			return this.chainModify(0.75);
		},
		flags: {},
		name: "Tablets of Ruin",
		rating: 4.5,
		num: 284,
	},
	tangledfeet: {
		onModifyAccuracyPriority: -1,
		onModifyAccuracy(accuracy, target) {
			if (typeof accuracy !== 'number') return;
			if (target?.volatiles['confusion']) {
				this.debug('Tangled Feet - decreasing accuracy');
				return this.chainModify(0.5);
			}
		},
		flags: { breakable: 1 },
		name: "Tangled Feet",
		rating: 1,
		num: 77,
	},
	tanglinghair: {
		onDamagingHit(damage, target, source, move) {
			if (this.checkMoveMakesContact(move, source, target, true)) {
				this.add('-ability', target, 'Tangling Hair');
				this.boost({ spe: -1 }, source, target, null, true);
			}
		},
		flags: {},
		name: "Tangling Hair",
		rating: 2,
		num: 221,
	},
	technician: {
		onBasePowerPriority: 30,
		onBasePower(basePower, attacker, defender, move) {
			const basePowerAfterMultiplier = this.modify(basePower, this.event.modifier);
			this.debug(`Base Power: ${basePowerAfterMultiplier}`);
			if (basePowerAfterMultiplier <= 60) {
				this.debug('Technician boost');
				return this.chainModify(1.5);
			}
		},
		flags: {},
		name: "Technician",
		rating: 3.5,
		num: 101,
	},
	telepathy: {
		onTryHit(target, source, move) {
			if (target !== source && target.isAlly(source) && move.category !== 'Status') {
				this.add('-activate', target, 'ability: Telepathy');
				return null;
			}
		},
		flags: { breakable: 1 },
		name: "Telepathy",
		rating: 0,
		num: 140,
	},
	teraformzero: {
		onAfterTerastallization(pokemon) {
			if (pokemon.baseSpecies.name !== 'Terapagos-Stellar') return;
			if (this.field.weather || this.field.terrain) {
				this.add('-ability', pokemon, 'Teraform Zero');
				this.field.clearWeather();
				this.field.clearTerrain();
			}
		},
		flags: { failroleplay: 1, noreceiver: 1, noentrain: 1, notrace: 1, failskillswap: 1 },
		name: "Teraform Zero",
		rating: 3,
		num: 309,
	},
	terashell: {
		// effectiveness implemented in sim/pokemon.ts:Pokemon#runEffectiveness
		// needs two checks to reset between regular moves and future attacks
		onAnyBeforeMove() {
			delete this.effectState.resisted;
		},
		onAnyAfterMove() {
			delete this.effectState.resisted;
		},
		flags: { failroleplay: 1, noreceiver: 1, noentrain: 1, notrace: 1, failskillswap: 1, breakable: 1 },
		name: "Tera Shell",
		rating: 3.5,
		num: 308,
	},
	terashift: {
		onSwitchInPriority: 2,
		onSwitchIn(pokemon) {
			if (pokemon.baseSpecies.baseSpecies !== 'Terapagos') return;
			if (pokemon.species.forme !== 'Terastal') {
				this.add('-activate', pokemon, 'ability: Tera Shift');
				pokemon.formeChange('Terapagos-Terastal', this.effect, true);
				pokemon.regressionForme = false;
				pokemon.baseMaxhp = Math.floor(Math.floor(
					2 * pokemon.species.baseStats['hp'] + pokemon.set.ivs['hp'] + Math.floor(pokemon.set.evs['hp'] / 4) + 100
				) * pokemon.level / 100 + 10);
				const newMaxHP = pokemon.baseMaxhp;
				pokemon.hp = newMaxHP - (pokemon.maxhp - pokemon.hp);
				pokemon.maxhp = newMaxHP;
				this.add('-heal', pokemon, pokemon.getHealth, '[silent]');
			}
		},
		flags: { failroleplay: 1, noreceiver: 1, noentrain: 1, notrace: 1, failskillswap: 1, cantsuppress: 1, notransform: 1 },
		name: "Tera Shift",
		rating: 3,
		num: 307,
	},
	teravolt: {
		onStart(pokemon) {
			this.add('-ability', pokemon, 'Teravolt');
		},
		onModifyMove(move) {
			move.ignoreAbility = true;
		},
		flags: {},
		name: "Teravolt",
		rating: 3,
		num: 164,
	},
	thermalexchange: {
		onDamagingHit(damage, target, source, move) {
			if (move.type === 'Fire') {
				this.boost({ atk: 1 });
			}
		},
		onUpdate(pokemon) {
			if (pokemon.status === 'brn') {
				this.add('-activate', pokemon, 'ability: Thermal Exchange');
				pokemon.cureStatus();
			}
		},
		onSetStatus(status, target, source, effect) {
			if (status.id !== 'brn') return;
			if ((effect as Move)?.status) {
				this.add('-immune', target, '[from] ability: Thermal Exchange');
			}
			return false;
		},
		flags: { breakable: 1 },
		name: "Thermal Exchange",
		rating: 2.5,
		num: 270,
	},
	thickfat: {
		onSourceModifyAtkPriority: 6,
		onSourceModifyAtk(atk, attacker, defender, move) {
			if (move.type === 'Ice' || move.type === 'Fire') {
				this.debug('Thick Fat weaken');
				return this.chainModify(0.5);
			}
		},
		onSourceModifySpAPriority: 5,
		onSourceModifySpA(atk, attacker, defender, move) {
			if (move.type === 'Ice' || move.type === 'Fire') {
				this.debug('Thick Fat weaken');
				return this.chainModify(0.5);
			}
		},
		flags: { breakable: 1 },
		name: "Thick Fat",
		rating: 3.5,
		num: 47,
	},
	tintedlens: {
		onModifyDamage(damage, source, target, move) {
			if (target.getMoveHitData(move).typeMod < 0) {
				this.debug('Tinted Lens boost');
				return this.chainModify(2);
			}
		},
		flags: {},
		name: "Tinted Lens",
		rating: 4,
		num: 110,
	},
	torrent: {
		onModifyAtkPriority: 5,
		onModifyAtk(atk, attacker, defender, move) {
			if (move.type === 'Water' && attacker.hp <= attacker.maxhp / 3) {
				this.debug('Torrent boost');
				return this.chainModify(1.5);
			}
		},
		onModifySpAPriority: 5,
		onModifySpA(atk, attacker, defender, move) {
			if (move.type === 'Water' && attacker.hp <= attacker.maxhp / 3) {
				this.debug('Torrent boost');
				return this.chainModify(1.5);
			}
		},
		flags: {},
		name: "Torrent",
		rating: 2,
		num: 67,
	},
	toughclaws: {
		onBasePowerPriority: 21,
		onBasePower(basePower, attacker, defender, move) {
			if (move.flags['contact']) {
				return this.chainModify([5325, 4096]);
			}
		},
		flags: {},
		name: "Tough Claws",
		rating: 3.5,
		num: 181,
	},
	toxicboost: {
		onBasePowerPriority: 19,
		onBasePower(basePower, attacker, defender, move) {
			if ((attacker.status === 'psn' || attacker.status === 'tox') && move.category === 'Physical') {
				return this.chainModify(1.5);
			}
		},
		flags: {},
		name: "Toxic Boost",
		rating: 3,
		num: 137,
	},
	toxicchain: {
		onSourceDamagingHit(damage, target, source, move) {
			// Despite not being a secondary, Shield Dust / Covert Cloak block Toxic Chain's effect
			if (target.hasAbility('shielddust') || target.hasItem('covertcloak')) return;

			if (this.randomChance(3, 10)) {
				target.trySetStatus('tox', source);
			}
		},
		flags: {},
		name: "Toxic Chain",
		rating: 4.5,
		num: 305,
	},
	toxicdebris: {
		onDamagingHit(damage, target, source, move) {
			const side = source.isAlly(target) ? source.side.foe : source.side;
			const toxicSpikes = side.sideConditions['toxicspikes'];
			if (move.category === 'Physical' && (!toxicSpikes || toxicSpikes.layers < 2)) {
				this.add('-activate', target, 'ability: Toxic Debris');
				side.addSideCondition('toxicspikes', target);
			}
		},
		flags: {},
		name: "Toxic Debris",
		rating: 3.5,
		num: 295,
	},
	trace: {
		onStart(pokemon) {
			this.effectState.seek = true;
			// n.b. only affects Hackmons
			// interaction with No Ability is complicated: https://www.smogon.com/forums/threads/pokemon-sun-moon-battle-mechanics-research.3586701/page-76#post-7790209
			if (pokemon.adjacentFoes().some(foeActive => foeActive.ability === 'noability')) {
				this.effectState.seek = false;
			}
			// interaction with Ability Shield is similar to No Ability
			if (pokemon.hasItem('Ability Shield')) {
				this.add('-block', pokemon, 'item: Ability Shield');
				this.effectState.seek = false;
			}
			if (this.effectState.seek) {
				this.singleEvent('Update', this.effect, this.effectState, pokemon);
			}
		},
		onUpdate(pokemon) {
			if (!this.effectState.seek) return;

			const possibleTargets = pokemon.adjacentFoes().filter(
				target => !target.getAbility().flags['notrace'] && target.ability !== 'noability'
			);
			if (!possibleTargets.length) return;

			const target = this.sample(possibleTargets);
			const ability = target.getAbility();
			if (pokemon.setAbility(ability)) {
				this.add('-ability', pokemon, ability, '[from] ability: Trace', `[of] ${target}`);
			}
		},
		flags: { failroleplay: 1, noreceiver: 1, noentrain: 1, notrace: 1 },
		name: "Trace",
		rating: 2.5,
		num: 36,
	},
	transistor: {
		onModifyAtkPriority: 5,
		onModifyAtk(atk, attacker, defender, move) {
			if (move.type === 'Electric') {
				this.debug('Transistor boost');
				return this.chainModify([5325, 4096]);
			}
		},
		onModifySpAPriority: 5,
		onModifySpA(atk, attacker, defender, move) {
			if (move.type === 'Electric') {
				this.debug('Transistor boost');
				return this.chainModify([5325, 4096]);
			}
		},
		flags: {},
		name: "Transistor",
		rating: 3.5,
		num: 262,
	},
	triage: {
		onModifyPriority(priority, pokemon, target, move) {
			if (move?.flags['heal']) return priority + 3;
		},
		flags: {},
		name: "Triage",
		rating: 3.5,
		num: 205,
	},
	truant: {
		onStart(pokemon) {
			pokemon.removeVolatile('truant');
			if (pokemon.activeTurns && (pokemon.moveThisTurnResult !== undefined || !this.queue.willMove(pokemon))) {
				pokemon.addVolatile('truant');
			}
		},
		onBeforeMovePriority: 9,
		onBeforeMove(pokemon) {
			if (pokemon.removeVolatile('truant')) {
				this.add('cant', pokemon, 'ability: Truant');
				return false;
			}
			pokemon.addVolatile('truant');
		},
		condition: {},
		flags: {},
		name: "Truant",
		rating: -1,
		num: 54,
	},
	turboblaze: {
		onStart(pokemon) {
			this.add('-ability', pokemon, 'Turboblaze');
		},
		onModifyMove(move) {
			move.ignoreAbility = true;
		},
		flags: {},
		name: "Turboblaze",
		rating: 3,
		num: 163,
	},
	unaware: {
		onAnyModifyBoost(boosts, pokemon) {
			const unawareUser = this.effectState.target;
			if (unawareUser === pokemon) return;
			if (unawareUser === this.activePokemon && pokemon === this.activeTarget) {
				boosts['def'] = 0;
				boosts['spd'] = 0;
				boosts['evasion'] = 0;
			}
			if (pokemon === this.activePokemon && unawareUser === this.activeTarget) {
				boosts['atk'] = 0;
				boosts['def'] = 0;
				boosts['spa'] = 0;
				boosts['accuracy'] = 0;
			}
		},
		flags: { breakable: 1 },
		name: "Unaware",
		rating: 4,
		num: 109,
	},
	unburden: {
		onAfterUseItem(item, pokemon) {
			if (pokemon !== this.effectState.target) return;
			pokemon.addVolatile('unburden');
		},
		onTakeItem(item, pokemon) {
			pokemon.addVolatile('unburden');
		},
		onEnd(pokemon) {
			pokemon.removeVolatile('unburden');
		},
		condition: {
			onModifySpe(spe, pokemon) {
				if (!pokemon.item && !pokemon.ignoringAbility()) {
					return this.chainModify(2);
				}
			},
		},
		flags: {},
		name: "Unburden",
		rating: 3.5,
		num: 84,
	},
	unnerve: {
		onSwitchInPriority: 1,
		onStart(pokemon) {
			if (this.effectState.unnerved) return;
			this.add('-ability', pokemon, 'Unnerve');
			this.effectState.unnerved = true;
		},
		onEnd() {
			this.effectState.unnerved = false;
		},
		onFoeTryEatItem() {
			return !this.effectState.unnerved;
		},
		flags: {},
		name: "Unnerve",
		rating: 1,
		num: 127,
	},
	unseenfist: {
		onModifyMove(move) {
			if (move.flags['contact']) delete move.flags['protect'];
		},
		flags: {},
		name: "Unseen Fist",
		rating: 2,
		num: 260,
	},
	vesselofruin: {
		onStart(pokemon) {
			if (this.suppressingAbility(pokemon)) return;
			this.add('-ability', pokemon, 'Vessel of Ruin');
		},
		onAnyModifySpA(spa, source, target, move) {
			const abilityHolder = this.effectState.target;
			if (source.hasAbility('Vessel of Ruin')) return;
			if (!move.ruinedSpA) move.ruinedSpA = abilityHolder;
			if (move.ruinedSpA !== abilityHolder) return;
			this.debug('Vessel of Ruin SpA drop');
			return this.chainModify(0.75);
		},
		flags: {},
		name: "Vessel of Ruin",
		rating: 4.5,
		num: 284,
	},
	victorystar: {
		onAnyModifyAccuracyPriority: -1,
		onAnyModifyAccuracy(accuracy, target, source) {
			if (source.isAlly(this.effectState.target) && typeof accuracy === 'number') {
				return this.chainModify([4506, 4096]);
			}
		},
		flags: {},
		name: "Victory Star",
		rating: 2,
		num: 162,
	},
	vitalspirit: {
		onUpdate(pokemon) {
			if (pokemon.status === 'slp') {
				this.add('-activate', pokemon, 'ability: Vital Spirit');
				pokemon.cureStatus();
			}
		},
		onSetStatus(status, target, source, effect) {
			if (status.id !== 'slp') return;
			if ((effect as Move)?.status) {
				this.add('-immune', target, '[from] ability: Vital Spirit');
			}
			return false;
		},
		onTryAddVolatile(status, target) {
			if (status.id === 'yawn') {
				this.add('-immune', target, '[from] ability: Vital Spirit');
				return null;
			}
		},
		flags: { breakable: 1 },
		name: "Vital Spirit",
		rating: 1.5,
		num: 72,
	},
	voltabsorb: {
		onTryHit(target, source, move) {
			if (target !== source && move.type === 'Electric') {
				if (!this.heal(target.baseMaxhp / 4)) {
					this.add('-immune', target, '[from] ability: Volt Absorb');
				}
				return null;
			}
		},
		flags: { breakable: 1 },
		name: "Volt Absorb",
		rating: 3.5,
		num: 10,
	},
	wanderingspirit: {
		onDamagingHit(damage, target, source, move) {
			if (source.getAbility().flags['failskillswap'] || target.volatiles['dynamax']) return;

			if (this.checkMoveMakesContact(move, source, target)) {
				const targetCanBeSet = this.runEvent('SetAbility', target, source, this.effect, source.ability);
				if (!targetCanBeSet) return targetCanBeSet;
				const sourceAbility = source.setAbility('wanderingspirit', target);
				if (!sourceAbility) return;
				if (target.isAlly(source)) {
					this.add('-activate', target, 'Skill Swap', '', '', `[of] ${source}`);
				} else {
					this.add('-activate', target, 'ability: Wandering Spirit', this.dex.abilities.get(sourceAbility).name, 'Wandering Spirit', `[of] ${source}`);
				}
				target.setAbility(sourceAbility);
			}
		},
		flags: {},
		name: "Wandering Spirit",
		rating: 2.5,
		num: 254,
	},
	waterabsorb: {
		onTryHit(target, source, move) {
			if (target !== source && move.type === 'Water') {
				if (!this.heal(target.baseMaxhp / 4)) {
					this.add('-immune', target, '[from] ability: Water Absorb');
				}
				return null;
			}
		},
		flags: { breakable: 1 },
		name: "Water Absorb",
		rating: 3.5,
		num: 11,
	},
	waterbubble: {
		onSourceModifyAtkPriority: 5,
		onSourceModifyAtk(atk, attacker, defender, move) {
			if (move.type === 'Fire') {
				return this.chainModify(0.5);
			}
		},
		onSourceModifySpAPriority: 5,
		onSourceModifySpA(atk, attacker, defender, move) {
			if (move.type === 'Fire') {
				return this.chainModify(0.5);
			}
		},
		onModifyAtk(atk, attacker, defender, move) {
			if (move.type === 'Water') {
				return this.chainModify(2);
			}
		},
		onModifySpA(atk, attacker, defender, move) {
			if (move.type === 'Water') {
				return this.chainModify(2);
			}
		},
		onUpdate(pokemon) {
			if (pokemon.status === 'brn') {
				this.add('-activate', pokemon, 'ability: Water Bubble');
				pokemon.cureStatus();
			}
		},
		onSetStatus(status, target, source, effect) {
			if (status.id !== 'brn') return;
			if ((effect as Move)?.status) {
				this.add('-immune', target, '[from] ability: Water Bubble');
			}
			return false;
		},
		flags: { breakable: 1 },
		name: "Water Bubble",
		rating: 4.5,
		num: 199,
	},
	watercompaction: {
		onDamagingHit(damage, target, source, move) {
			if (move.type === 'Water') {
				this.boost({ def: 2 });
			}
		},
		flags: {},
		name: "Water Compaction",
		rating: 1.5,
		num: 195,
	},
	waterveil: {
		onUpdate(pokemon) {
			if (pokemon.status === 'brn') {
				this.add('-activate', pokemon, 'ability: Water Veil');
				pokemon.cureStatus();
			}
		},
		onSetStatus(status, target, source, effect) {
			if (status.id !== 'brn') return;
			if ((effect as Move)?.status) {
				this.add('-immune', target, '[from] ability: Water Veil');
			}
			return false;
		},
		flags: { breakable: 1 },
		name: "Water Veil",
		rating: 2,
		num: 41,
	},
	weakarmor: {
		onDamagingHit(damage, target, source, move) {
			if (move.category === 'Physical') {
				this.boost({ def: -1, spe: 2 }, target, target);
			}
		},
		flags: {},
		name: "Weak Armor",
		rating: 1,
		num: 133,
	},
	wellbakedbody: {
		onTryHit(target, source, move) {
			if (target !== source && move.type === 'Fire') {
				if (!this.boost({ def: 2 })) {
					this.add('-immune', target, '[from] ability: Well-Baked Body');
				}
				return null;
			}
		},
		flags: { breakable: 1 },
		name: "Well-Baked Body",
		rating: 3.5,
		num: 273,
	},
	whitesmoke: {
		onTryBoost(boost, target, source, effect) {
			if (source && target === source) return;
			let showMsg = false;
			let i: BoostID;
			for (i in boost) {
				if (boost[i]! < 0) {
					delete boost[i];
					showMsg = true;
				}
			}
			if (showMsg && !(effect as ActiveMove).secondaries && effect.id !== 'octolock') {
				this.add("-fail", target, "unboost", "[from] ability: White Smoke", `[of] ${target}`);
			}
		},
		flags: { breakable: 1 },
		name: "White Smoke",
		rating: 2,
		num: 73,
	},
	wimpout: {
		onEmergencyExit(target) {
			if (!this.canSwitch(target.side) || target.forceSwitchFlag || target.switchFlag) return;
			for (const side of this.sides) {
				for (const active of side.active) {
					active.switchFlag = false;
				}
			}
			target.switchFlag = true;
			this.add('-activate', target, 'ability: Wimp Out');
		},
		flags: {},
		name: "Wimp Out",
		rating: 1,
		num: 193,
	},
	windpower: {
		onDamagingHitOrder: 1,
		onDamagingHit(damage, target, source, move) {
			if (move.flags['wind']) {
				target.addVolatile('charge');
			}
		},
		onAllySideConditionStart(target, source, sideCondition) {
			const pokemon = this.effectState.target;
			if (sideCondition.id === 'tailwind') {
				pokemon.addVolatile('charge');
			}
		},
		flags: {},
		name: "Wind Power",
		rating: 1,
		num: 277,
	},
	windrider: {
		onStart(pokemon) {
			if (pokemon.side.sideConditions['tailwind']) {
				this.boost({ atk: 1 }, pokemon, pokemon);
			}
		},
		onTryHit(target, source, move) {
			if (target !== source && move.flags['wind']) {
				if (!this.boost({ atk: 1 }, target, target)) {
					this.add('-immune', target, '[from] ability: Wind Rider');
				}
				return null;
			}
		},
		onAllySideConditionStart(target, source, sideCondition) {
			const pokemon = this.effectState.target;
			if (sideCondition.id === 'tailwind') {
				this.boost({ atk: 1 }, pokemon, pokemon);
			}
		},
		flags: { breakable: 1 },
		name: "Wind Rider",
		rating: 3.5,
		// We do not want Brambleghast to get Infiltrator in Randbats
		num: 274,
	},
	wonderguard: {
		onTryHit(target, source, move) {
			if (target === source || move.category === 'Status' || move.type === '???' || move.id === 'struggle') return;
			if (move.id === 'skydrop' && !source.volatiles['skydrop']) return;
			this.debug('Wonder Guard immunity: ' + move.id);
			if (target.runEffectiveness(move) <= 0) {
				if (move.smartTarget) {
					move.smartTarget = false;
				} else {
					this.add('-immune', target, '[from] ability: Wonder Guard');
				}
				return null;
			}
		},
		flags: { failroleplay: 1, noreceiver: 1, noentrain: 1, failskillswap: 1, breakable: 1 },
		name: "Wonder Guard",
		rating: 5,
		num: 25,
	},
	wonderskin: {
		onModifyAccuracyPriority: 10,
		onModifyAccuracy(accuracy, target, source, move) {
			if (move.category === 'Status' && typeof accuracy === 'number') {
				this.debug('Wonder Skin - setting accuracy to 50');
				return 50;
			}
		},
		flags: { breakable: 1 },
		name: "Wonder Skin",
		rating: 2,
		num: 147,
	},
	zenmode: {
		onResidualOrder: 29,
		onResidual(pokemon) {
			if (pokemon.baseSpecies.baseSpecies !== 'Darmanitan' || pokemon.transformed) {
				return;
			}
			if (pokemon.hp <= pokemon.maxhp / 2 && !['Zen', 'Galar-Zen'].includes(pokemon.species.forme)) {
				pokemon.addVolatile('zenmode');
			} else if (pokemon.hp > pokemon.maxhp / 2 && ['Zen', 'Galar-Zen'].includes(pokemon.species.forme)) {
				pokemon.addVolatile('zenmode'); // in case of base Darmanitan-Zen
				pokemon.removeVolatile('zenmode');
			}
		},
		onEnd(pokemon) {
			if (!pokemon.volatiles['zenmode'] || !pokemon.hp) return;
			pokemon.transformed = false;
			delete pokemon.volatiles['zenmode'];
			if (pokemon.species.baseSpecies === 'Darmanitan' && pokemon.species.battleOnly) {
				pokemon.formeChange(pokemon.species.battleOnly as string, this.effect, false, '0', '[silent]');
			}
		},
		condition: {
			onStart(pokemon) {
				if (!pokemon.species.name.includes('Galar')) {
					if (pokemon.species.id !== 'darmanitanzen') pokemon.formeChange('Darmanitan-Zen');
				} else {
					if (pokemon.species.id !== 'darmanitangalarzen') pokemon.formeChange('Darmanitan-Galar-Zen');
				}
			},
			onEnd(pokemon) {
				if (['Zen', 'Galar-Zen'].includes(pokemon.species.forme)) {
					pokemon.formeChange(pokemon.species.battleOnly as string);
				}
			},
		},
		flags: { failroleplay: 1, noreceiver: 1, noentrain: 1, notrace: 1, failskillswap: 1, cantsuppress: 1 },
		name: "Zen Mode",
		rating: 0,
		num: 161,
	},
	zerotohero: {
		onSwitchOut(pokemon) {
			if (pokemon.baseSpecies.baseSpecies !== 'Palafin') return;
			if (pokemon.species.forme !== 'Hero') {
				pokemon.formeChange('Palafin-Hero', this.effect, true);
				pokemon.regressionForme = false;
			}
		},
		onSwitchIn(pokemon) {
			if (pokemon.baseSpecies.baseSpecies !== 'Palafin') return;
			if (!this.effectState.heroMessageDisplayed && pokemon.species.forme === 'Hero') {
				this.add('-activate', pokemon, 'ability: Zero to Hero');
				this.effectState.heroMessageDisplayed = true;
			}
		},
		flags: { failroleplay: 1, noreceiver: 1, noentrain: 1, notrace: 1, failskillswap: 1, cantsuppress: 1, notransform: 1 },
		name: "Zero to Hero",
		rating: 5,
		num: 278,
	},

	// CAP
	mountaineer: {
		onDamage(damage, target, source, effect) {
			if (effect && effect.id === 'stealthrock') {
				return false;
			}
		},
		onTryHit(target, source, move) {
			if (move.type === 'Rock' && !target.activeTurns) {
				this.add('-immune', target, '[from] ability: Mountaineer');
				return null;
			}
		},
		isNonstandard: "CAP",
		flags: { breakable: 1 },
		name: "Mountaineer",
		rating: 3,
		num: -2,
	},
	rebound: {
		isNonstandard: "CAP",
		onTryHitPriority: 1,
		onTryHit(target, source, move) {
			if (this.effectState.target.activeTurns) return;

			if (target === source || move.hasBounced || !move.flags['reflectable']) {
				return;
			}
			const newMove = this.dex.getActiveMove(move.id);
			newMove.hasBounced = true;
			this.actions.useMove(newMove, target, { target: source });
			return null;
		},
		onAllyTryHitSide(target, source, move) {
			if (this.effectState.target.activeTurns) return;

			if (target.isAlly(source) || move.hasBounced || !move.flags['reflectable']) {
				return;
			}
			const newMove = this.dex.getActiveMove(move.id);
			newMove.hasBounced = true;
			this.actions.useMove(newMove, this.effectState.target, { target: source });
			return null;
		},
		condition: {
			duration: 1,
		},
		flags: { breakable: 1 },
		name: "Rebound",
		rating: 3,
		num: -3,
	},
	persistent: {
		isNonstandard: "CAP",
		// implemented in the corresponding move
		flags: {},
		name: "Persistent",
		rating: 3,
		num: -4,
	},
};<|MERGE_RESOLUTION|>--- conflicted
+++ resolved
@@ -3313,7 +3313,6 @@
 			if (!pokemon.hp) return;
 			const ability = target.getAbility();
 			if (ability.flags['noreceiver'] || ability.id === 'noability') return;
-<<<<<<< HEAD
 			if (pokemon.setAbility(ability)) {
 				this.add('-ability', pokemon, ability, '[from] ability: Power of Alchemy', '[of] ' + target);
 				const handlers: any[] = [];
@@ -3328,10 +3327,6 @@
 					}
 				}
 				this.runHandlers(handlers, 'Faint', target, source, effect);
-=======
-			if (this.effectState.target.setAbility(ability)) {
-				this.add('-ability', this.effectState.target, ability, '[from] ability: Power of Alchemy', `[of] ${target}`);
->>>>>>> 119fe0be
 			}
 		},
 		flags: { failroleplay: 1, noreceiver: 1, noentrain: 1, notrace: 1 },
@@ -3720,7 +3715,6 @@
 			if (!pokemon.hp) return;
 			const ability = target.getAbility();
 			if (ability.flags['noreceiver'] || ability.id === 'noability') return;
-<<<<<<< HEAD
 			if (pokemon.setAbility(ability)) {
 				this.add('-ability', pokemon, ability, '[from] ability: Receiver', '[of] ' + target);
 				const handlers: any[] = [];
@@ -3735,10 +3729,6 @@
 					}
 				}
 				this.runHandlers(handlers, 'Faint', target, source, effect);
-=======
-			if (this.effectState.target.setAbility(ability)) {
-				this.add('-ability', this.effectState.target, ability, '[from] ability: Receiver', `[of] ${target}`);
->>>>>>> 119fe0be
 			}
 		},
 		flags: { failroleplay: 1, noreceiver: 1, noentrain: 1, notrace: 1 },
