/**
 * Computer-Generated Teams
 *
 * Generates teams based on heuristics, most of which carry over across generations.
 * Teams generated will not always be competitively great, but they will have variety
 * and be fun to play (i.e., tries to avoid awful sets).
 *
 * The [Gen 9] Computer-Generated Teams format is personally maintained by Annika,
 * and is not part of any official Smogon or PS format selection. If you enjoy playing
 * with teams you didn't make yourself, you may want to check out Random Battles, Battle Factory,
 * and/or the sample teams for usage-based formats like OU.
 *
 * The core of the generator is the weightedRandomPick function, which chooses from an array
 * of options based on a weight associated with each option. This way, better/stronger/more useful options
 * are more likely to be chosen, but there's still an opportunity for weaker, more situational,
 * or higher-risk/higher-reward options to be chosen. However, for moves, the 'worst' moves are excluded
 * altogether, both to reduce the likelihood of a bad moveset and improve generator performance.
 *
 * Certain less-relevant aspects of the set are not randomized at all, such as:
 *   - IVs (all 31s, with 0 Attack IV if the Pokémon has no Physical moves in case of Confusion)
 *   - EVs (84 per stat, for +21 to each)
 *   - Nature (always Quirky, which has no effect)
 *   - Happiness (there are no Happiness-based moves in Gen IX)
 *
 * Currently, leveling is based on a Pokémon's position within Smogon's usage-based tiers,
 * but an automatic leveling system is planned for the future. This would involve storing win and loss
 * data by Pokémon species in a database, and increasing and decreasing the levels of Pokémon species
 * each day based on their win/loss ratio. For example, if 60% of matches with a Pokémon species are wins,
 * the species is probably overleveled!
 *
 * Other aspects of the team generator that may be worth implementing in the future include:
 *   - Explicit support for weather-oriented teams (boosting moves and typings that synergize with that weather)
 *   - Tracking type coverage to make it more likely that a moveset can hit every type
 */

<<<<<<< HEAD
import {SQLDatabaseManager} from '../lib/sql';
import {Dex, PRNG, SQL} from '../sim';
import {EventMethods} from '../sim/dex-conditions';
=======
import { Dex, PRNG, SQL } from '../sim';
import type { EventMethods } from '../sim/dex-conditions';
>>>>>>> 119fe0be
import {
	ABILITY_MOVE_BONUSES,
	ABILITY_MOVE_TYPE_BONUSES,
	HARDCODED_MOVE_WEIGHTS,
	MOVE_PAIRINGS,
	TARGET_HP_BASED_MOVES,
	WEIGHT_BASED_MOVES,
} from './cg-team-data';

interface TeamStats {
	hazardSetters: { [moveid: string]: number };
	typeWeaknesses: { [type: string]: number };
	hazardRemovers: number;
}
interface MovesStats {
	attackTypes: { [type: string]: number };
	setup: { atk: number, def: number, spa: number, spd: number, spe: number };
	noSleepTalk: number;
	hazards: number;
	stallingMoves: number;
	nonStatusMoves: number;
	healing: number;
}

// We put a limit on the number of Pokémon on a team that can be weak to a given type.
const MAX_WEAK_TO_SAME_TYPE = 3;
/** An estimate of the highest raw speed in the metagame */
const TOP_SPEED = 300;

const levelOverride: { [speciesID: string]: number } = {};
export let levelUpdateInterval: NodeJS.Timeout | null = null;

// can't import the function cg-teams-leveling.ts uses to this context for some reason
const useBaseSpecies = [
	'Pikachu',
	'Gastrodon',
	'Magearna',
	'Dudunsparce',
	'Maushold',
	'Keldeo',
	'Zarude',
	'Polteageist',
	'Sinistcha',
	'Sawsbuck',
	'Vivillon',
	'Florges',
	'Minior',
	'Toxtricity',
	'Tatsugiri',
	'Alcremie',
];

async function updateLevels(database: SQL.DatabaseManager) {
	const updateSpecies = await database.prepare(
		'UPDATE gen9computergeneratedteams SET wins = 0, losses = 0, level = ? WHERE species_id = ?'
	);
	const updateHistory = await database.prepare(
		`INSERT INTO gen9_historical_levels (level, species_id, timestamp) VALUES (?, ?, ${Date.now()})`
	);
<<<<<<< HEAD
	const data: {species_id: ID, wins: number, losses: number, level: number}[] = await database.all(
		'SELECT species_id, wins, losses, level FROM gen9computergeneratedteams'
	);
	for (let {species_id, wins, losses, level} of data) {
=======
	const data = await database.all('SELECT species_id, wins, losses, level FROM gen9computergeneratedteams');
	for (let { species_id, wins, losses, level } of data) {
>>>>>>> 119fe0be
		const total = wins + losses;

		if (total > 10) {
			if (wins / total >= 0.55) level--;
			if (wins / total <= 0.45) level++;
			level = Math.max(1, Math.min(100, level));
			await updateSpecies?.run([level, species_id]);
			await updateHistory?.run([level, species_id]);
		}

		levelOverride[species_id] = level;
	}
}

export let cgtDatabase: SQLDatabaseManager;
if (global.Config && Config.usesqlite && Config.usesqliteleveling) {
<<<<<<< HEAD
	cgtDatabase = SQL(module, {file: './databases/battlestats.db'});
=======
	const database = SQL(module, { file: './databases/battlestats.db' });
>>>>>>> 119fe0be

	// update every 2 hours
	void updateLevels(cgtDatabase);
	levelUpdateInterval = setInterval(() => void updateLevels(cgtDatabase), 1000 * 60 * 60 * 2);
}

export default class TeamGenerator {
	dex: ModdedDex;
	format: Format;
	teamSize: number;
	forceLevel?: number;
	prng: PRNG;
	itemPool: Item[];
	specialItems: { [pokemon: string]: string };

	constructor(format: Format | string, seed: PRNG | PRNGSeed | null) {
		this.dex = Dex.forFormat(format);
		this.format = Dex.formats.get(format);
		this.teamSize = this.format.ruleTable?.maxTeamSize || 6;
		this.prng = PRNG.get(seed);
		this.itemPool = this.dex.items.all().filter(i => i.exists && i.isNonstandard !== 'Past' && !i.isPokeball);
		this.specialItems = {};
		for (const i of this.itemPool) {
			if (i.itemUser && !i.isNonstandard) {
				for (const user of i.itemUser) {
					if (Dex.species.get(user).requiredItems?.[0] !== i.name) this.specialItems[user] = i.id;
				}
			}
		}

		const rules = Dex.formats.getRuleTable(this.format);
		if (rules.adjustLevel) this.forceLevel = rules.adjustLevel;
	}

	getTeam(): PokemonSet[] {
		let speciesPool = this.dex.species.all().filter(s => {
			if (!s.exists) return false;
			if (s.isNonstandard || s.isNonstandard === 'Unobtainable') return false;
			if (s.nfe) return false;
			if (s.battleOnly && (!s.requiredItems?.length || s.name.endsWith('-Tera'))) return false;

			return true;
		});
		const teamStats: TeamStats = {
			hazardSetters: {},
			typeWeaknesses: {},
			hazardRemovers: 0,
		};

		const team: PokemonSet[] = [];
		while (team.length < this.teamSize && speciesPool.length) {
			const species = this.prng.sample(speciesPool);

			const haveRoomToReject = speciesPool.length >= (this.teamSize - team.length);
			const isGoodFit = this.speciesIsGoodFit(species, teamStats);
			if (haveRoomToReject && !isGoodFit) continue;

			speciesPool = speciesPool.filter(s => s.baseSpecies !== species.baseSpecies);
			team.push(this.makeSet(species, teamStats));
		}

		return team;
	}

	protected makeSet(species: Species, teamStats: TeamStats): PokemonSet {
		const abilityPool: string[] = Object.values(species.abilities);
		const abilityWeights = abilityPool.map(a => this.getAbilityWeight(this.dex.abilities.get(a)));
		const ability = this.weightedRandomPick(abilityPool, abilityWeights);
		const level = this.forceLevel || TeamGenerator.getLevel(species);

		const moves: Move[] = [];
		let movesStats: MovesStats = {
			setup: { atk: 0, def: 0, spa: 0, spd: 0, spe: 0 },
			attackTypes: {},
			noSleepTalk: 0,
			hazards: 0,
			stallingMoves: 0,
			healing: 0,
			nonStatusMoves: 0,
		};

		let movePool: IDEntry[] = [...this.dex.species.getMovePool(species.id)];
		if (!movePool.length) throw new Error(`No moves for ${species.id}`);

		// Consider either the top 15 moves or top 30% of moves, whichever is greater.
		const numberOfMovesToConsider = Math.min(movePool.length, Math.max(15, Math.trunc(movePool.length * 0.3)));
		let movePoolIsTrimmed = false;
		// Many moves' weights, such as Swords Dance, are dependent on having other moves in the moveset already
		// and end up very low when calculated with no moves chosen. This makes it difficult to add these moves without
		// weighing every move 4 times, and trimming once after the initial weighing makes them impossible for most Pokemon.
		// To get around this, after weighing against an empty moveset, trimming, and adding three moves, we weigh ALL
		// moves again against the populated moveset, then put the chosen 3 moves back into the pool with their
		// original empty-set weights, trim the pool again, and start over. This process results in about 15% fewer calls
		// to getMoveWeight than considering every move every time does.
		let isRound2 = false;
		// this is just a second reference the array because movePool gets set to point to a new array before the old one
		// gets mutated
		const movePoolCopy = movePool;
		let interimMovePool: { move: IDEntry, weight: number }[] = [];
		while (moves.length < 4 && movePool.length) {
			let weights;
			if (!movePoolIsTrimmed) {
				if (!isRound2) {
					for (const moveID of movePool) {
						const move = this.dex.moves.get(moveID);
						const weight = this.getMoveWeight(move, teamStats, species, moves, movesStats, ability, level);
						interimMovePool.push({ move: moveID, weight });
					}

					interimMovePool.sort((a, b) => b.weight - a.weight);
				} else {
					const originalWeights: typeof interimMovePool = [];
					for (const move of moves) {
						originalWeights.push(interimMovePool.find(m => m.move === move.id)!);
					}
					interimMovePool = originalWeights;

					for (const moveID of movePoolCopy) {
						const move = this.dex.moves.get(moveID);
						if (moves.includes(move)) continue;
						const weight = this.getMoveWeight(move, teamStats, species, moves, movesStats, ability, level);
						interimMovePool.push({ move: moveID, weight });
					}

					interimMovePool.sort((a, b) => b.weight - a.weight);
					moves.splice(0);
					movesStats = {
						setup: { atk: 0, def: 0, spa: 0, spd: 0, spe: 0 },
						attackTypes: {},
						noSleepTalk: 0,
						hazards: 0,
						stallingMoves: 0,
						healing: 0,
						nonStatusMoves: 0,
					};
				}
				movePool = [];
				weights = [];

				for (let i = 0; i < numberOfMovesToConsider; i++) {
					movePool.push(interimMovePool[i].move);
					weights.push(interimMovePool[i].weight);
				}
				movePoolIsTrimmed = true;
			} else {
				weights = movePool.map(
					m => this.getMoveWeight(this.dex.moves.get(m), teamStats, species, moves, movesStats, ability, level)
				);
			}

			const moveID = this.weightedRandomPick(movePool, weights, { remove: true });

			const move = this.dex.moves.get(moveID);
			moves.push(move);
			if (TeamGenerator.moveIsHazard(moves[moves.length - 1])) {
				teamStats.hazardSetters[moveID] = (teamStats.hazardSetters[moveID] || 0) + 1;
				movesStats.hazards++;
			}
			if (['defog', 'courtchange', 'tidyup', 'rapidspin', 'mortalspin'].includes(moveID)) teamStats.hazardRemovers++;
			const boosts = move.boosts || move.self?.boosts || move.selfBoost?.boosts ||
				ability !== 'Sheer Force' && move.secondary?.self?.boosts;
			if (move.category === 'Status') {
				if (boosts) {
					for (const stat in boosts) {
						const chance = Math.min(100, move.secondary?.chance || 100 * (ability === 'Serene Grace' ? 2 : 1));
						const boost = (boosts[stat as StatIDExceptHP] || 0) * chance / 100;
						if (boost) {
							if (movesStats.setup[stat as StatIDExceptHP] < 0 && boost > 0) {
								movesStats.setup[stat as StatIDExceptHP] = boost;
							} else {
								movesStats.setup[stat as StatIDExceptHP] += boost;
							}
							if (boost > 1) movesStats.noSleepTalk++;
						}
					}
				} else {
					movesStats.noSleepTalk++;
				}
				if (move.heal) movesStats.healing++;
				if (move.stallingMove) movesStats.stallingMoves++;
			} else {
				movesStats.nonStatusMoves++;
				const bp = +move.basePower;
				const moveType = TeamGenerator.moveType(move, species);
				if ((movesStats.attackTypes[moveType] || 0) < bp) movesStats.attackTypes[moveType] = bp;
			}

			if (!isRound2 && moves.length === 3) {
				isRound2 = true;
				movePoolIsTrimmed = false;
				continue;
			}

			// add paired moves, like RestTalk
			const pairedMove = MOVE_PAIRINGS[moveID];
			const alreadyHavePairedMove = moves.some(m => m.id === pairedMove);
			if (
				moves.length < 4 &&
				pairedMove &&
				!(pairedMove === 'sleeptalk' && movesStats.noSleepTalk) &&
				!alreadyHavePairedMove &&
				// We don't check movePool because sometimes paired moves are bad.
				this.dex.species.getLearnsetData(species.id).learnset?.[pairedMove]
			) {
				moves.push(this.dex.moves.get(pairedMove));
				const pairedMoveIndex = movePool.indexOf(pairedMove);
				if (pairedMoveIndex > -1) movePool.splice(pairedMoveIndex, 1);
			}
		}

		let item = '';
		const nonStatusMoves = moves.filter(m => this.dex.moves.get(m).category !== 'Status');
		if (species.requiredItem) {
			item = species.requiredItem;
		} else if (species.requiredItems) {
			item = this.prng.sample(species.requiredItems.filter(i => !this.dex.items.get(i).isNonstandard));
		} else if (this.specialItems[species.name] && nonStatusMoves.length) {
			// If the species has a special item, we should use it.
			item = this.specialItems[species.name];
		} else if (moves.every(m => m.id !== 'acrobatics')) { // Don't assign an item if the set includes Acrobatics...
			const weights = [];
			const items = [];
			for (const i of this.itemPool) {
				const weight = this.getItemWeight(i, teamStats, species, moves, ability, level);
				if (weight !== 0) {
					weights.push(weight);
					items.push(i.name);
				}
			}
			if (!item) item = this.weightedRandomPick(items, weights);
		} else if (['Quark Drive', 'Protosynthesis'].includes(ability)) {
			// ...unless the Pokemon can use Booster Energy
			item = 'Booster Energy';
		}

		const ivs: PokemonSet['ivs'] = {
			hp: 31,
			atk: moves.some(move => this.dex.moves.get(move).category === 'Physical') ? 31 : 0,
			def: 31,
			spa: 31,
			spd: 31,
			spe: 31,
		};

		// For Tera Type, we just pick a random type if it's got Tera Blast, Revelation Dance, or no attacking moves
		// In the latter case, we avoid picking a type the Pokemon already is, and in the other two we avoid picking a
		// type that matches the Pokemon's other moves
		// Otherwise, we pick the type of one of its attacking moves
		// Pokemon with 3 or more attack types and Pokemon with both Tera Blast and Contrary can also get Stellar type
		// but Pokemon with Adaptability never get Stellar because Tera Stellar makes Adaptability have no effect
		// Ogerpon's formes are forced to the Tera type that matches their forme
		// Terapagos is forced to Stellar type
		// Pokemon with Black Sludge don't generally want to tera to a type other than Poison
		const hasTeraBlast = moves.some(m => m.id === 'terablast');
		const hasRevelationDance = moves.some(m => m.id === 'revelationdance');
		let attackingTypes = nonStatusMoves.map(m => TeamGenerator.moveType(this.dex.moves.get(m), species));
		let teraType;
		if (species.forceTeraType) {
			teraType = species.forceTeraType;
		} else if (item === 'blacksludge' && this.prng.randomChance(2, 3)) {
			teraType = 'Poison';
		} else if (hasTeraBlast && ability === 'Contrary' && this.prng.randomChance(2, 3)) {
			teraType = 'Stellar';
		} else {
			const noStellar = ability === 'Adaptability' || new Set(attackingTypes).size < 3;
			const noAttacks = !nonStatusMoves.length;
			if (hasTeraBlast || hasRevelationDance || noAttacks) {
				attackingTypes = [...this.dex.types.names().filter(t => !(noAttacks ? species.types : attackingTypes).includes(t))];
				if (noStellar) attackingTypes.splice(attackingTypes.indexOf('Stellar'));
			} else {
				if (!noStellar) attackingTypes.push('Stellar');
			}
			teraType = this.prng.sample(attackingTypes);
		}

		return {
			name: species.name,
			species: species.name,
			item,
			ability,
			moves: moves.map(m => m.name),
			nature: 'Quirky',
			gender: species.gender,
			evs: { hp: 84, atk: 84, def: 84, spa: 84, spd: 84, spe: 84 },
			ivs,
			level,
			teraType,
			shiny: this.prng.randomChance(1, 1024),
			happiness: 255,
		};
	}

	/**
	 * @returns true if the Pokémon is a good fit for the team so far, and no otherwise
	 */
	protected speciesIsGoodFit(species: Species, stats: TeamStats): boolean {
		// type check
		for (const typeName of this.dex.types.names()) {
			const effectiveness = this.dex.getEffectiveness(typeName, species.types);
			if (effectiveness === 1) { // WEAKNESS!
				if (stats.typeWeaknesses[typeName] === undefined) {
					stats.typeWeaknesses[typeName] = 0;
				}
				if (stats.typeWeaknesses[typeName] >= MAX_WEAK_TO_SAME_TYPE) {
					// too many weaknesses to this type
					return false;
				}
			}
		}
		// species passes; increment counters
		for (const typeName of this.dex.types.names()) {
			const effectiveness = this.dex.getEffectiveness(typeName, species.types);
			if (effectiveness === 1) {
				stats.typeWeaknesses[typeName]++;
			}
		}
		return true;
	}

	/**
	 * @returns A weighting for the Pokémon's ability.
	 */
	protected getAbilityWeight(ability: Ability): number {
		return ability.rating + 1; // Some ability ratings are -1
	}

	protected static moveIsHazard(move: Move): boolean {
		return !!(move.sideCondition && move.target === 'foeSide') || ['stoneaxe', 'ceaselessedge'].includes(move.id);
	}

	/**
	 * @returns A weight for a given move on a given Pokémon.
	 */
	protected getMoveWeight(
		move: Move,
		teamStats: TeamStats,
		species: Species,
		movesSoFar: Move[],
		movesStats: MovesStats,
		ability: string,
		level: number,
	): number {
		if (!move.exists) return 0;
		// this is NOT doubles, so there will be no adjacent ally
		if (move.target === 'adjacentAlly') return 0;

		// There's an argument to be made for using Terapagos-Stellar's stats instead
		// but the important thing is to not use Terapagos-Base's stats since it never battles in that forme
		if (ability === 'Tera Shift') species = this.dex.species.get('Terapagos-Terastal');

		// Attack and Special Attack are scaled by level^2 because in addition to stats themselves being scaled by level,
		// damage dealt by attacks is also scaled by the user's level
		const adjustedStats: StatsTable = {
			hp: species.baseStats.hp * level / 100 + level,
			atk: species.baseStats.atk * level * level / 10000,
			def: species.baseStats.def * level / 100,
			spa: species.baseStats.spa * level * level / 10000,
			spd: species.baseStats.spd * level / 100,
			spe: species.baseStats.spe * level / 100,
		};

		if (move.category === 'Status') {
			// The initial value of this weight determines how valuable status moves are vs. attacking moves.
			// You can raise it to make random status moves more valuable or lower it and increase multipliers
			// to make only CERTAIN status moves valuable.
			let weight = 2400;

			// inflicts status
			if (move.status) weight *= TeamGenerator.statusWeight(move.status) * 2;

			// hazard setters: very important, but we don't need 2 pokemon to set the same hazard on a team
			if (TeamGenerator.moveIsHazard(move) && (teamStats.hazardSetters[move.id] || 0) < 1) {
				weight *= move.id === 'spikes' ? 12 : 16;

				// if we are ALREADY setting hazards, setting MORE is really good
				if (movesStats.hazards) weight *= 2;
			}

			// hazard removers: even more important than hazard setters, since they remove everything at once
			// we still don't need too many on one team, though
			if (['defog', 'courtchange', 'tidyup'].includes(move.id) && !teamStats.hazardRemovers) {
				weight *= 32;

				// these moves can also lessen the effectiveness of the user's team's own hazards
				weight *= 0.8 ** Object.values(teamStats.hazardSetters).reduce((total, num) => total + num, 0);
			}

			// boosts
			weight *= this.boostWeight(move, movesSoFar, species, ability, level);
			weight *= this.opponentDebuffWeight(move);

			// nonstandard boosting moves
			if (move.id === 'focusenergy' && ability !== 'Super Luck') {
				const highCritMoves = movesSoFar.filter(m => m.critRatio && m.critRatio > 1);
				weight *= 1 + highCritMoves.length * (ability === 'Sniper' ? 2 : 1);
			} else if (move.id === 'tailwind' && ability === 'Wind Rider' && movesSoFar.some(m => m.category === 'Physical')) {
				weight *= 2.5; // grants +1 attack, but isn't spammable
			}

			// protection moves - useful for bulky/stally pokemon
			if (!movesStats.stallingMoves) {
				if (adjustedStats.def >= 80 || adjustedStats.spd >= 80 || adjustedStats.hp >= 80) {
					switch (move.volatileStatus) {
					case 'endure':
						weight *= 2;
						break;
					case 'protect':
						weight *= 3;
						break;
					case 'kingsshield': case 'silktrap':
						weight *= 4;
						break;
					case 'banefulbunker': case 'burningbulwark': case 'spikyshield':
						weight *= 5;
						break;
					default:
						break;
					}
				}
			}

			// Hardcoded boosts
			if (move.id in HARDCODED_MOVE_WEIGHTS) weight *= HARDCODED_MOVE_WEIGHTS[move.id];

			// Rest and Sleep Talk are pretty bad on Pokemon that can't fall asleep
			const sleepImmunities = [
				'Comatose',
				'Purifying Salt',
				'Shields Down',
				'Insomnia',
				'Vital Spirit',
				'Sweet Veil',
				'Misty Surge',
				'Electric Surge',
				'Hadron Engine',
			];
			if (['sleeptalk', 'rest'].includes(move.id) && sleepImmunities.includes(ability)) return 0;

			// Sleep Talk is bad with moves that can't be used repeatedly, a.k.a. most status moves
			// the exceptions allowed here are moves which boost a stat by exactly 1 and moves that wake the user up
			if (move.id === 'sleeptalk') {
				if (movesStats.noSleepTalk) weight *= 0.1;
			} else if (movesSoFar.some(m => m.id === 'sleeptalk')) {
				let sleepTalkSpammable = ['takeheart', 'junglehealing', 'healbell'].includes(move.id);
				if (move.boosts) {
					for (const stat in move.boosts) {
						if (move.boosts[stat as StatIDExceptHP] === 1) {
							sleepTalkSpammable = true;
							break;
						}
					}
				}
				if (!sleepTalkSpammable) weight *= 0.1;
			}

			// Pokémon with high Attack and Special Attack stats shouldn't have too many status moves,
			// but on bulkier Pokémon it's more likely to be worth it.
			const goodAttacker = adjustedStats.atk > 65 || adjustedStats.spa > 65;
			if (goodAttacker && movesStats.nonStatusMoves < 2) {
				weight *= 0.3;
			}

			if (movesSoFar.length === 3 && movesStats.nonStatusMoves === 0) {
				// uh oh
				weight *= 0.6;
				for (const stat in movesStats.setup) {
					if (movesStats.setup[stat as StatIDExceptHP] > 0) {
						// having no attacks is bad; having setup but no attacks is REALLY bad
						weight *= 0.6;
					}
				}
			}

			// don't need 2 healing moves
			if (move.heal && movesStats.healing) weight *= 0.5;

			return weight;
		}

		let basePower = move.basePower;
		// For Grass Knot and friends, let's just assume they average out to around 60 base power.
		// Same with Crush Grip and Hard Press
		if (WEIGHT_BASED_MOVES.includes(move.id) || TARGET_HP_BASED_MOVES.includes(move.id)) basePower = 60;
		/** A value from 0 to 1, where 0 is the fastest and 1 is the slowest */
		const slownessRating = Math.max(0, TOP_SPEED - adjustedStats.spe) / TOP_SPEED;
		// not how this calc works but it should be close enough
		if (move.id === 'gyroball') basePower = 150 * slownessRating * slownessRating;
		if (move.id === 'electroball') basePower = 150 * (1 - slownessRating) * (1 - slownessRating);

		let baseStat = move.category === 'Physical' ? adjustedStats.atk : adjustedStats.spa;
		if (move.id === 'foulplay') baseStat = adjustedStats.spe * level / 100;
		if (move.id === 'bodypress') baseStat = adjustedStats.def * level / 100;
		// 10% bonus for never-miss moves
		let accuracy = move.accuracy === true || ability === 'No Guard' ? 110 : move.accuracy;
		if (accuracy < 100) {
			if (ability === 'Compound Eyes') accuracy = Math.min(100, Math.round(accuracy * 1.3));
			if (ability === 'Victory Star') accuracy = Math.min(100, Math.round(accuracy * 1.1));
		}
		accuracy /= 100;

		const moveType = TeamGenerator.moveType(move, species);

		let powerEstimate = basePower * baseStat * accuracy;
		// STAB
		if (species.types.includes(moveType)) powerEstimate *= ability === 'Adaptability' ? 2 : 1.5;
		if (ability === 'Technician' && move.basePower <= 60) powerEstimate *= 1.5;
		if (ability === 'Sheer Force' && (move.secondary || move.secondaries)) powerEstimate *= 1.3;
		const numberOfHits = Array.isArray(move.multihit) ?
			(ability === 'Skill Link' ? move.multihit[1] : (move.multihit[0] + move.multihit[1]) / 2) :
			move.multihit || 1;
		powerEstimate *= numberOfHits;

		if (species.requiredItems) {
			const item: Item & EventMethods = this.dex.items.get(this.specialItems[species.name]);
			if (item.onBasePower && (species.types.includes(moveType) || item.name.endsWith('Mask'))) powerEstimate *= 1.2;
		} else if (this.specialItems[species.name]) {
			const item: Item & EventMethods = this.dex.items.get(this.specialItems[species.name]);
			if (item.onBasePower && species.types.includes(moveType)) powerEstimate *= 1.2;
			if (item.id === 'lightball') powerEstimate *= 2;
		}

		// If it uses the attacking stat that we don't boost, it's less useful!
		const specialSetup = movesStats.setup.spa;
		const physicalSetup = movesStats.setup.atk;
		if (move.category === 'Physical' && !['bodypress', 'foulplay'].includes(move.id)) {
			powerEstimate *= Math.max(0.5, 1 + physicalSetup) / Math.max(0.5, 1 + specialSetup);
		}
		if (move.category === 'Special') powerEstimate *= Math.max(0.5, 1 + specialSetup) / Math.max(0.5, 1 + physicalSetup);

<<<<<<< HEAD
		let abilityBonus = (
			((ABILITY_MOVE_BONUSES[this.dex.toID(ability)] || {})[move.id] || 1) *
			((ABILITY_MOVE_TYPE_BONUSES[this.dex.toID(ability)] || {})[moveType] || 1)
=======
		const abilityBonus = (
			(ABILITY_MOVE_BONUSES[this.dex.toID(ability)]?.[move.id] || 1) *
			(ABILITY_MOVE_TYPE_BONUSES[this.dex.toID(ability)]?.[moveType] || 1)
>>>>>>> 119fe0be
		);

		const misslePrimers = ['surf', 'dive'];
		if (ability === 'Gulp Missle' && misslePrimers.includes(move.id)) {
			// we want exactly one move that activates gulp missile
			if (!movesSoFar.find(m => m.id === (misslePrimers.filter(p => p !== move.id)[0]))) {
				abilityBonus = 3;
			} else {
				abilityBonus = 0.75;
			}
		}

		let weight = powerEstimate * abilityBonus;
		if (move.id in HARDCODED_MOVE_WEIGHTS) weight *= HARDCODED_MOVE_WEIGHTS[move.id];
		// semi-hardcoded move weights that depend on having control over the item
		if (!this.specialItems[species.name] && !species.requiredItem) {
			if (move.id === 'acrobatics') weight *= 1.75;
			if (move.id === 'facade') {
				if (!['Comatose', 'Purifying Salt', 'Shields Down', 'Natural Cure', 'Misty Surge'].includes(ability)) weight *= 1.5;
			}
		}

		// priority is more useful when you're slower
		// except Upper Hand, which is anti-priority and thus better on faster Pokemon
		// TODO: make weight scale with priority
		if (move.priority > 0 && move.id !== 'upperhand') weight *= (Math.max(105 - adjustedStats.spe, 0) / 105) * 0.5 + 1;
		if (move.priority < 0 || move.id === 'upperhand') weight *= Math.min((1 / adjustedStats.spe) * 25, 1);

		// flags
		if (move.flags.charge || (move.flags.recharge && ability !== 'Truant')) weight *= 0.5;
		if (move.flags.contact) {
			if (ability === 'Tough Claws') weight *= 1.3;
			if (ability === 'Unseen Fist') weight *= 1.1;
			if (ability === 'Poison Touch') weight *= TeamGenerator.statusWeight('psn', 1 - (0.7 ** numberOfHits));
		}
		if (move.flags.bite && ability === 'Strong Jaw') weight *= 1.5;
		// 5% boost for ability to bypass subs
		if (move.flags.bypasssub) weight *= 1.05;
		if (move.flags.pulse && ability === 'Mega Launcher') weight *= 1.5;
		if (move.flags.punch && ability === 'Iron Fist') weight *= 1.2;
		if (!move.flags.protect) weight *= 1.05;
		if (move.flags.slicing && ability === 'Sharpness') weight *= 1.5;
		if (move.flags.sound && ability === 'Punk Rock') weight *= 1.3;

		// boosts/secondaries
		// TODO: consider more possible secondaries
		weight *= this.boostWeight(move, movesSoFar, species, ability, level);
		const secondaryChance = Math.min((move.secondary?.chance || 100) * (ability === 'Serene Grace' ? 2 : 1) / 100, 100);
		if (move.secondary || move.secondaries) {
			if (ability === 'Sheer Force') {
				weight *= 1.3;
			} else {
				const secondaries = move.secondaries || [move.secondary!];
				for (const secondary of secondaries) {
					if (secondary.status) {
						weight *= TeamGenerator.statusWeight(secondary.status, secondaryChance, slownessRating);
						if (ability === 'Poison Puppeteer' && ['psn', 'tox'].includes(secondary.status)) {
							weight *= TeamGenerator.statusWeight('confusion', secondaryChance);
						}
					}
					if (secondary.volatileStatus) {
						weight *= TeamGenerator.statusWeight(secondary.volatileStatus, secondaryChance, slownessRating);
					}
				}
			}
		}
		if (ability === 'Toxic Chain') weight *= TeamGenerator.statusWeight('tox', 1 - (0.7 ** numberOfHits));

		// Special effect if something special happened earlier in the turn
		// More useful on slower Pokemon
		if (move.id === 'lashout') weight *= 1 + 0.2 * slownessRating;
		if (move.id === 'burningjealousy') weight *= TeamGenerator.statusWeight('brn', 0.2 * slownessRating);
		if (move.id === 'alluringvoice') weight *= TeamGenerator.statusWeight('confusion', 0.2 * slownessRating);

		// self-inflicted confusion or locking yourself in
		if (move.self?.volatileStatus) weight *= 0.8;

		// downweight moves if we already have an attacking move of the same type
		if ((movesStats.attackTypes[moveType] || 0) > 60) weight *= 0.5;

		if (move.selfdestruct) weight *= 0.3;
		if (move.recoil && ability !== 'Rock Head' && ability !== 'Magic Guard') {
			weight *= 1 - (move.recoil[0] / move.recoil[1]);
			if (ability === 'Reckless') weight *= 1.2;
		}
		if (move.hasCrashDamage && ability !== 'Magic Guard') {
			weight *= 1 - 0.75 * (1.2 - accuracy);
			if (ability === 'Reckless') weight *= 1.2;
		}
		if (move.mindBlownRecoil) weight *= 0.25;
		if (move.flags['futuremove']) weight *= 0.3;

		let critRate = move.willCrit ? 4 : move.critRatio || 1;
		if (ability === 'Super Luck') critRate++;
		if (movesSoFar.some(m => m.id === 'focusenergy')) {
			critRate += 2;
			weight *= 0.9; // a penalty the extra turn of setup
		}
		if (critRate > 4) critRate = 4;
		weight *= 1 + [0, 1 / 24, 1 / 8, 1 / 2, 1][critRate] * (ability === 'Sniper' ? 1 : 0.5);

		// these two hazard removers don't clear hazards on the opponent's field, but can be blocked by type immunities
		if (['rapidspin', 'mortalspin'].includes(move.id)) {
			weight *= 1 + 20 * (0.25 ** teamStats.hazardRemovers);
		}

		// these moves have a hard-coded 16x bonus
		if (move.id === 'stoneaxe' && teamStats.hazardSetters.stealthrock) weight /= 4;
		if (move.id === 'ceaselessedge' && teamStats.hazardSetters.spikes) weight /= 2;

		if (move.drain) {
			const drainedFraction = move.drain[0] / move.drain[1];
			weight *= 1 + (drainedFraction * 0.5);
		}

		// Oricorio should rarely get Tera Blast, as Revelation Dance is strictly better
		// Tera Blast is also bad on species with forced Tera types, a.k.a. Ogerpon and Terapagos
		if (move.id === 'terablast' && (species.baseSpecies === 'Oricorio' || species.forceTeraType)) weight *= 0.5;

		return weight;
	}

	/**
	 * @returns The effective type of moves with variable types such as Judgment
	 */
	protected static moveType(move: Move, species: Species) {
		switch (move.id) {
		case 'ivycudgel':
		case 'ragingbull':
			if (species.types.length > 1) return species.types[1];
			// falls through for Ogerpon and Tauros's respective base formes
		case 'judgment':
		case 'revelationdance':
			return species.types[0];
		}
		return move.type;
	}

	protected static moveIsPhysical(move: Move, species: Species) {
		if (move.category === 'Physical') {
			return !(move.damageCallback || move.damage);
		} else if (['terablast', 'terastarstorm', 'photongeyser', 'shellsidearm'].includes(move.id)) {
			return species.baseStats.atk > species.baseStats.spa;
		} else {
			return false;
		}
	}

	protected static moveIsSpecial(move: Move, species: Species) {
		if (move.category === 'Special') {
			return !(move.damageCallback || move.damage);
		} else if (['terablast', 'terastarstorm', 'photongeyser', 'shellsidearm'].includes(move.id)) {
			return species.baseStats.atk <= species.baseStats.spa;
		} else {
			return false;
		}
	}

	/**
	 * @returns A multiplier to a move weighting based on the status it inflicts.
	 */
	protected static statusWeight(status: string, chance = 1, slownessRating?: number): number {
		if (chance !== 1) return 1 + (TeamGenerator.statusWeight(status) - 1) * chance;

		switch (status) {
		case 'brn': return 2;
		case 'frz': return 5;
		// paralysis is especially valuable on slow pokemon that can become faster than an opponent by paralyzing it
		// but some pokemon are so slow that most paralyzed pokemon would still outspeed them anyway
		case 'par': return slownessRating && slownessRating > 0.25 ? 2 + slownessRating : 2;
		case 'psn': return 1.75;
		case 'tox': return 4;
		case 'slp': return 4;
		case 'confusion': return 1.5;
		case 'healblock': return 1.75;
		case 'flinch': return slownessRating ? slownessRating * 3 : 1;
		case 'saltcure': return 2;
		case 'sparklingaria': return 0.95;
		case 'syrupbomb': return 1.5;
		}
		return 1;
	}

	/**
	 * @returns A multiplier to a move weighting based on the boosts it produces for the user.
	 */
	protected boostWeight(move: Move, movesSoFar: Move[], species: Species, ability: string, level: number): number {
		const physicalIsRelevant = (
			TeamGenerator.moveIsPhysical(move, species) ||
			movesSoFar.some(
				m => TeamGenerator.moveIsPhysical(m, species) && !m.overrideOffensiveStat && !m.overrideOffensivePokemon
			)
		);
		const specialIsRelevant = (
			TeamGenerator.moveIsSpecial(move, species) ||
			movesSoFar.some(m => TeamGenerator.moveIsSpecial(m, species))
		);

		const adjustedStats: StatsTable = {
			hp: species.baseStats.hp * level / 100 + level,
			atk: species.baseStats.atk * level * level / 10000,
			def: species.baseStats.def * level / 100,
			spa: species.baseStats.spa * level * level / 10000,
			spd: species.baseStats.spd * level / 100,
			spe: species.baseStats.spe * level / 100,
		};

		let weight = 0;
		const accuracy = move.accuracy === true ? 100 : move.accuracy / 100;
		const secondaryChance = move.secondary && ability !== 'Sheer Force' ?
			Math.min(((move.secondary.chance || 100) * (ability === 'Serene Grace' ? 2 : 1) / 100), 100) * accuracy : 0;
		const abilityMod = ability === 'Simple' ? 2 : ability === 'Contrary' ? -1 : 1;
		const bodyPressMod = movesSoFar.some(m => m.id === 'bodyPress') ? 2 : 1;
		const electroBallMod = movesSoFar.some(m => m.id === 'electroball') ? 2 : 1;
		for (const { chance, boosts } of [
			{ chance: 1, boosts: move.boosts },
			{ chance: 1, boosts: move.self?.boosts },
			{ chance: 1, boosts: move.selfBoost?.boosts },
			{
				chance: secondaryChance,
				boosts: move.secondary?.self?.boosts,
			},
		]) {
			if (!boosts || chance === 0) continue;
			const statusMod = move.category === 'Status' ? 1 : 0.5;

			if (boosts.atk && physicalIsRelevant) weight += chance * boosts.atk * abilityMod * 2 * statusMod;
			if (boosts.spa && specialIsRelevant) weight += chance * boosts.spa * abilityMod * 2 * statusMod;

			// TODO: should these scale by base stat magnitude instead of using ternaries?
			// defense/special defense boost is less useful if we have some bulk to start with
			if (boosts.def) {
				weight += chance * boosts.def * abilityMod * bodyPressMod * (adjustedStats.def > 60 ? 0.5 : 1) * statusMod;
			}
			if (boosts.spd) weight += chance * boosts.spd * abilityMod * (adjustedStats.spd > 60 ? 0.5 : 1) * statusMod;

			// speed boost is less useful for fast pokemon
			if (boosts.spe) {
				weight += chance * boosts.spe * abilityMod * electroBallMod * (adjustedStats.spe > 95 ? 0.5 : 1) * statusMod;
			}
		}

		return weight >= 0 ? 1 + weight : 1 / (1 - weight);
	}

	/**
	 * @returns A weight for a move based on how much it will reduce the opponent's stats.
	 */
	protected opponentDebuffWeight(move: Move): number {
		if (!['allAdjacentFoes', 'allAdjacent', 'foeSide', 'normal'].includes(move.target)) return 1;

		let averageNumberOfDebuffs = 0;
		for (const { chance, boosts } of [
			{ chance: 1, boosts: move.boosts },
			{
				chance: move.secondary ? ((move.secondary.chance || 100) / 100) : 0,
				boosts: move.secondary?.boosts,
			},
		]) {
			if (!boosts || chance === 0) continue;

			const numBoosts = Object.values(boosts).filter(x => x < 0).length;
			averageNumberOfDebuffs += chance * numBoosts;
		}

		return 1 + (0.5 * averageNumberOfDebuffs);
	}

	/**
	 * @returns A weight for an item.
	 */
	protected getItemWeight(
		item: Item, teamStats: TeamStats, species: Species, moves: Move[], ability: string, level: number
	): number {
		const adjustedStats: StatsTable = {
			hp: species.baseStats.hp * level / 100 + level,
			atk: species.baseStats.atk * level * level / 10000,
			def: species.baseStats.def * level / 100,
			spa: species.baseStats.spa * level * level / 10000,
			spd: species.baseStats.spd * level / 100,
			spe: species.baseStats.spe * level / 100,
		};
		const statusImmunities = ['Comatose', 'Purifying Salt', 'Shields Down', 'Natural Cure', 'Misty Surge'];

		let weight;
		switch (item.id) {
		// Choice Items
		case 'choiceband':
			return moves.every(x => TeamGenerator.moveIsPhysical(x, species) && x.priority < 3) ? 50 : 0;
		case 'choicespecs':
			return moves.every(x => TeamGenerator.moveIsSpecial(x, species)) ? 50 : 0;
		case 'choicescarf':
			if (moves.some(x => x.category === 'Status' || x.secondary?.self?.boosts?.spe || x.priority > 1)) return 0;
			if (adjustedStats.spe > 50 && adjustedStats.spe < 120) return 50;
			return 10;

		// Generally Decent Items
		case 'lifeorb':
			return moves.filter(x => x.category !== 'Status' && !x.damage && !x.damageCallback).length * 8;
		case 'focussash':
			if (ability === 'Sturdy') return 0;
			// frail
			if (adjustedStats.hp < 65 && adjustedStats.def < 65 && adjustedStats.spd < 65) return 35;
			return 10;
		case 'heavydutyboots':
			switch (this.dex.getEffectiveness('Rock', species)) {
			case 2: return 50; // double super effective
			case 1: return 30; // super effective
			case 0: return 10; // neutral
			}
			return 5; // not very effective/other
		case 'assaultvest':
			if (moves.some(x => x.category === 'Status')) return 0;
			return 30;
		case 'scopelens':
			const attacks = moves.filter(x => x.category !== 'Status' && !x.damage && !x.damageCallback && !x.willCrit);
			if (moves.some(m => m.id === 'focusenergy')) {
				if (ability === 'Super Luck') return 0; // we're already lucky enough, thank you
				return attacks.length * (ability === 'Sniper' ? 16 : 12);
			} else if (attacks.filter(x => (x.critRatio || 1) > 1).length || ability === 'Super Luck') {
				return attacks.reduce((total, x) => {
					let ratio = ability === 'Super Luck' ? 2 : 1;
					if ((x.critRatio || 1) > 1) ratio++;
					return total + [0, 3, 6, 12][ratio] * (ability === 'Sniper' ? 4 / 3 : 1);
				}, 0);
			}
			return 0;
		case 'eviolite':
			return species.nfe || species.id === 'dipplin' ? 100 : 0;

		// status
		case 'flameorb':
			if (species.types.includes('Fire')) return 0;
			if (statusImmunities.includes(ability)) return 0;
			if (['Thermal Exchange', 'Water Bubble', 'Water Veil'].includes(ability)) return 0;
			weight = ['Guts', 'Flare Boost'].includes(ability) ? 30 : 0;
			if (moves.some(m => m.id === 'facade')) {
				if (!weight && !moves.some(m => TeamGenerator.moveIsPhysical(m, species) && m.id !== 'facade')) {
					weight = 30;
				} else {
					weight *= 2;
				}
			}
			return weight;
		case 'toxicorb':
			if (species.types.includes('Poison') || species.types.includes('Steel')) return 0;
			if (statusImmunities.includes(ability)) return 0;
			if (ability === 'Immunity') return 0;
			// If facade is our only physical attack, Flame Orb is preferred
			if (!moves.some(m => TeamGenerator.moveIsPhysical(m, species) && m.id !== 'facade') &&
				!species.types.includes('Fire') && ['Thermal Exchange', 'Water Bubble', 'Water Veil'].includes(ability)
			) return 0;

			weight = 0;
			if (['Poison Heal', 'Toxic Boost'].includes('ability')) weight += 25;
			if (moves.some(m => m.id === 'facade')) weight += 25;

			return weight;

		// Healing
		case 'leftovers':
			return moves.some(m => m.stallingMove) ? 40 : 20;
		case 'blacksludge':
			// Even poison types don't really like Black Sludge in Gen 9 because it discourages them from terastallizing
			// to a type other than Poison, and thus reveals their Tera type when it activates
			return species.types.includes('Poison') ? moves.some(m => m.stallingMove) ? 20 : 10 : 0;

		// berries
		case 'sitrusberry': case 'magoberry':
			return 20;

		case 'throatspray':
			if (moves.some(m => m.flags.sound) && moves.some(m => m.category === 'Special')) return 30;
			return 0;

		default:
			// probably not a very good item
			return 0;
		}
	}

	/**
	 * @returns The level a Pokémon should be.
	 */
	protected static getLevel(species: Species): number {
		if (['Zacian', 'Zamazenta'].includes(species.name)) {
			species = Dex.species.get(species.otherFormes![0]);
		} else if (species.baseSpecies === 'Squawkabilly') {
			if (['Yellow', 'White'].includes(species.forme)) {
				species = Dex.species.get('Squawkabilly-Yellow');
			} else {
				species = Dex.species.get('Squawkabilly');
			}
		} else if (useBaseSpecies.includes(species.baseSpecies)) {
			species = Dex.species.get(species.baseSpecies);
		}
		if (levelOverride[species.id]) return levelOverride[species.id];

		switch (species.tier) {
		case 'AG': return 60;
		case 'Uber': return 70;
		case 'OU': case 'Unreleased': return 80;
		case 'UU': return 90;
		case 'LC': case 'NFE': return 100;
		}

		return 100;
	}

	/**
	 * Picks a choice from `choices` based on the weights in `weights`.
	 * `weights` must be the same length as `choices`.
	 */
	weightedRandomPick<T>(
		choices: T[],
		weights: number[],
		options?: { remove?: boolean }
	) {
		if (!choices.length) throw new Error(`Can't pick from an empty list`);
		if (choices.length !== weights.length) throw new Error(`Choices and weights must be the same length`);

		/* console.log(choices.reduce((acc, element, index) => {
			return {
				 ...acc,
				 [element as string]: weights[index],
			};
	  }, {})) */

		const totalWeight = weights.reduce((a, b) => a + b, 0);

		let randomWeight = this.prng.random(0, totalWeight);
		for (let i = 0; i < choices.length; i++) {
			randomWeight -= weights[i];
			if (randomWeight < 0) {
				const choice = choices[i];
				if (options?.remove) choices.splice(i, 1);
				return choice;
			}
		}

		if (options?.remove && choices.length) return choices.pop()!;
		return choices[choices.length - 1];
	}

	setSeed(seed: PRNGSeed) {
		this.prng.setSeed(seed);
	}
}<|MERGE_RESOLUTION|>--- conflicted
+++ resolved
@@ -33,14 +33,9 @@
  *   - Tracking type coverage to make it more likely that a moveset can hit every type
  */
 
-<<<<<<< HEAD
-import {SQLDatabaseManager} from '../lib/sql';
-import {Dex, PRNG, SQL} from '../sim';
-import {EventMethods} from '../sim/dex-conditions';
-=======
+import { SQLDatabaseManager } from '../lib/sql';
 import { Dex, PRNG, SQL } from '../sim';
 import type { EventMethods } from '../sim/dex-conditions';
->>>>>>> 119fe0be
 import {
 	ABILITY_MOVE_BONUSES,
 	ABILITY_MOVE_TYPE_BONUSES,
@@ -100,15 +95,10 @@
 	const updateHistory = await database.prepare(
 		`INSERT INTO gen9_historical_levels (level, species_id, timestamp) VALUES (?, ?, ${Date.now()})`
 	);
-<<<<<<< HEAD
 	const data: {species_id: ID, wins: number, losses: number, level: number}[] = await database.all(
 		'SELECT species_id, wins, losses, level FROM gen9computergeneratedteams'
 	);
-	for (let {species_id, wins, losses, level} of data) {
-=======
-	const data = await database.all('SELECT species_id, wins, losses, level FROM gen9computergeneratedteams');
 	for (let { species_id, wins, losses, level } of data) {
->>>>>>> 119fe0be
 		const total = wins + losses;
 
 		if (total > 10) {
@@ -125,11 +115,7 @@
 
 export let cgtDatabase: SQLDatabaseManager;
 if (global.Config && Config.usesqlite && Config.usesqliteleveling) {
-<<<<<<< HEAD
-	cgtDatabase = SQL(module, {file: './databases/battlestats.db'});
-=======
-	const database = SQL(module, { file: './databases/battlestats.db' });
->>>>>>> 119fe0be
+	cgtDatabase = SQL(module, { file: './databases/battlestats.db' });
 
 	// update every 2 hours
 	void updateLevels(cgtDatabase);
@@ -659,15 +645,9 @@
 		}
 		if (move.category === 'Special') powerEstimate *= Math.max(0.5, 1 + specialSetup) / Math.max(0.5, 1 + physicalSetup);
 
-<<<<<<< HEAD
 		let abilityBonus = (
-			((ABILITY_MOVE_BONUSES[this.dex.toID(ability)] || {})[move.id] || 1) *
-			((ABILITY_MOVE_TYPE_BONUSES[this.dex.toID(ability)] || {})[moveType] || 1)
-=======
-		const abilityBonus = (
 			(ABILITY_MOVE_BONUSES[this.dex.toID(ability)]?.[move.id] || 1) *
 			(ABILITY_MOVE_TYPE_BONUSES[this.dex.toID(ability)]?.[moveType] || 1)
->>>>>>> 119fe0be
 		);
 
 		const misslePrimers = ['surf', 'dive'];
