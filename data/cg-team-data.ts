// Data for computer-generated teams

export const MOVE_PAIRINGS: { [moveID: IDEntry]: IDEntry } = {
	rest: 'sleeptalk',
	sleeptalk: 'rest',
};

// Bonuses to move ratings by ability
<<<<<<< HEAD
export const ABILITY_MOVE_BONUSES: {[abilityID: IDEntry]: {[moveID: IDEntry]: number}} = {
	contrary: {terablast: 2},
	drought: {sunnyday: 0.2, solarbeam: 2},
	drizzle: {raindance: 0.2, solarbeam: 0.2, hurricane: 2},
=======
export const ABILITY_MOVE_BONUSES: { [abilityID: IDEntry]: { [moveID: IDEntry]: number } } = {
	drought: { sunnyday: 0.2, solarbeam: 2 },
	contrary: { terablast: 2 },
>>>>>>> 119fe0be
};
// Bonuses to move ratings by move type
export const ABILITY_MOVE_TYPE_BONUSES: { [abilityID: IDEntry]: { [typeName: string]: number } } = {
	darkaura: { Dark: 1.33 },
	dragonsmaw: { Dragon: 1.5 },
	fairyaura: { Fairy: 1.33 },
	steelworker: { Steel: 1.5 },
	steelyspirit: { Steel: 1.5 },
	transistor: { Electric: 1.3 },

	// -ate moves
	pixilate: { Normal: 1.5 * 1.2 },
	refrigerate: { Normal: 1.5 * 1.2 },
	aerilate: { Normal: 1.5 * 1.2 },
	normalize: { Normal: 1.2 },

	// weather
	drizzle: { Water: 1.4, Fire: 0.6 },
	drought: { Fire: 1.4, Water: 0.6 },
};
// For moves whose quality isn't obvious from data
// USE SPARINGLY!
export const HARDCODED_MOVE_WEIGHTS: { [moveID: IDEntry]: number } = {
	// Fails unless user is asleep
	snore: 0,
	// Hard to use
	lastresort: 0.1, dreameater: 0.1,
	// Useless without Berry + sucks even then
	belch: 0.2,

	// Power increases in conditions out of our control that may occur
	avalanche: 1.2,
	ficklebeam: 1.3,
	hex: 1.2,
	stompingtantrum: 1.2,
	temperflare: 1.2,

	// Attacks that set hazards on hit
	// We REALLY like hazards
	stoneaxe: 16,
	ceaselessedge: 16,

	// screens
	lightscreen: 3, reflect: 3, auroraveil: 3, // TODO: make sure AVeil always gets Snow?
	tailwind: 2,

	// mess with the opponent
	taunt: 2, disable: 2, encore: 3,

	// healing moves
	// TODO: should healing moves be more common on bulkier pokemon?
	// 25%
	junglehealing: 3, lifedew: 3,
	// 50%
	milkdrink: 5, moonlight: 5, morningsun: 5, recover: 5, roost: 5,
	shoreup: 5, slackoff: 5, softboiled: 5, synthesis: 5,
	// delayed/consequence
	rest: 3, // has sleeptalk potential
	wish: 2,

	// requires terrain
	steelroller: 0.1,
};

export const WEIGHT_BASED_MOVES = ['heatcrash', 'heavyslam', 'lowkick', 'grassknot'];
export const TARGET_HP_BASED_MOVES = ['crushgrip', 'hardpress'];<|MERGE_RESOLUTION|>--- conflicted
+++ resolved
@@ -6,16 +6,10 @@
 };
 
 // Bonuses to move ratings by ability
-<<<<<<< HEAD
 export const ABILITY_MOVE_BONUSES: {[abilityID: IDEntry]: {[moveID: IDEntry]: number}} = {
-	contrary: {terablast: 2},
-	drought: {sunnyday: 0.2, solarbeam: 2},
-	drizzle: {raindance: 0.2, solarbeam: 0.2, hurricane: 2},
-=======
-export const ABILITY_MOVE_BONUSES: { [abilityID: IDEntry]: { [moveID: IDEntry]: number } } = {
+	contrary: { terablast: 2 },
 	drought: { sunnyday: 0.2, solarbeam: 2 },
-	contrary: { terablast: 2 },
->>>>>>> 119fe0be
+	drizzle: { raindance: 0.2, solarbeam: 0.2, hurricane: 2 },
 };
 // Bonuses to move ratings by move type
 export const ABILITY_MOVE_TYPE_BONUSES: { [abilityID: IDEntry]: { [typeName: string]: number } } = {
