--- conflicted
+++ resolved
@@ -1622,15 +1622,10 @@
 	},
 	souldew: {
 		name: "Soul Dew",
-<<<<<<< HEAD
-		desc: "If held by a Latias or a Latios, its Sp. Atk and Sp. Def are 1.5x.",
-		descGen6: "If held by a Latias or a Latios, its Sp. Atk and Sp. Def are 1.5x.",
-=======
 		desc: "If held by a Latias/Latios, its Dragon- and Psychic-type moves have 1.2x power.",
 		gen6: {
 			desc: "If held by a Latias or a Latios, its Sp. Atk and Sp. Def are 1.5x.",
 		},
->>>>>>> c8083702
 	},
 	spelltag: {
 		name: "Spell Tag",
@@ -2341,183 +2336,8 @@
 		name: "Crucibellite",
 		desc: "If held by a Crucibelle, this item allows it to Mega Evolve in battle.",
 	},
-<<<<<<< HEAD
-	ngunishield: {
-		name: "Nguni Shield",
-		desc: "Holder's Def is 1.5x, but it can only select damaging moves.",
-		newmeta: "true",
-	},
-	bagofcaltrops: {
-		name: "Bag of Caltrops",
-		desc: "When the user holding this faints a layer of spikes is set-up on the opponent's side of the field.",
-		newmeta: "true",
-	},
-	shockorb: {
-		name: "Shock Orb",
-		desc: "At the end of every turn, this item attempts to paralyze the holder.",
-		newmeta: "true",
-	},
-	bikehelmet: {
-		name: "Bike Helmet",
-		desc: "Recoil-inducing moves have power x0.85 but recoil damage is negated (cancels out reckless).",
-		newmeta: "true",
-	},
-	rechargeherb: {
-		name: "Recharge Herb",
-		desc: "Allows the user to move immediately after using a move that would normally cause it to recharge. Single use.",
-		newmeta: "true",
-	},
-	brassknuckles: {
-		name: "Brass Knuckles",
-		desc: "Raises holder's Attack by 1 stage after it uses a punch move. Single use.",
-		newmeta: "true",
-	},
-	poisonrock: {
-		name: "Poison Rock",
-		desc: "Holder's use of Toxic Cloud lasts 8 turns instead of 5.",
-		newmeta: "true",
-	},
-	goodnightpillow: {
-        name: "Good-Night Pillow",
-        desc: "Each turn, if holder is asleep, restores 1/10 max HP.",
-		newmeta: "true",
-    },
-	firewood: {
-        name: "Fire Wood",
-        desc: "Raises holder's Attack by 1 if hit by an Fire-type attack. Single use.",
-		newmeta: "true",
-    },
-	radiantplate: {
-		name: "Radiant Plate",
-		desc: "Holder's Light-type attacks have 1.2x power. Judgment is Light type.",
-		newmeta: "true",
-	},
-	spatialplate: {
-		name: "Spatial Plate",
-		desc: "Holder's Cosmic-type attacks have 1.2x power. Judgment is Cosmic type.",
-		newmeta: "true",
-	},
-	lightmemory: {
-		name: "Light Memory",
-		desc: "Holder's Multi-Attack is Light type.",
-		newmeta: "true",
-	},
-	cosmicmemory: {
-		name: "Cosmic Memory",
-		desc: "Holder's Multi-Attack is Cosmic type.",
-		newmeta: "true",
-	},
-	eldurrberry: {
-		name: "Eldurr Berry",
-		desc: "Halves damage taken from a supereffective Cosmic-type attack. Single use.",
-		newmeta: "true",
-	},
-	keblacberry: {
-		name: "Keblac Berry",
-		desc: "Halves damage taken from a supereffective Light-type attack. Single use.",
-		newmeta: "true",
-	},
-	lightiumz: {
-		name: "Lightium Z",
-		desc: "If holder has a Light move, this item allows it to use a Light Z-Move.",
-		newmeta: "true",
-	},
-	cosmiumz: {
-		name: "Cosmium Z",
-		desc: "If holder has a Cosmic move, this item allows it to use a Cosmic Z-Move.",
-		newmeta: "true",
-	},
-	lightgem: {
-		name: "Light Gem",
-		desc: "Holder's first successful Light-type attack will have 1.3x power. Single use.",
-		descGen5: "Holder's first successful Light-type attack will have 1.5x power. Single use.",
-		newmeta: "true",
-	},
-	cosmicgem: {
-		name: "Cosmic Gem",
-		desc: "Holder's first successful Cosmic-type attack will have 1.3x power. Single use.",
-		descGen5: "Holder's first successful Cosmic-type attack will have 1.5x power. Single use.",
-		newmeta: "true",
-	},
-	solarpanel: {
-		name: "Solar Panel",
-		desc: "Raises holder's Speed by 1 stage if hit by a Light-type attack. Single use.",
-		newmeta: "true",
-	},
-	flashdrive: {
-		name: "Flash Drive",
-		desc: "Holder's Techno Blast is Light type.",
-		newmeta: "true",
-	},
-	gravityrock: {
-		name: "Gravity Rock",
-		desc: "Holder's use of Gravity lasts 8 turns instead of 5.",
-		newmeta: "true",
-	},
-	lantern: {
-		name: "Lantern",
-		desc: "Holder's Light-type attacks have 1.2x power.",
-		newmeta: "true",
-	},
-	satellitescope: {
-		name: "Satellite Scope",
-		desc: "Holder's Cosmic-type attacks have 1.2x power.",
-		newmeta: "true",
-	},
-	sacredash: {
-		name: "Sacred Ash",
-		desc: "If holder is Suicune,Entei or Raikou, STAB attacks have 1.3x power.",
-		newmeta: "true",
-	},
-	fogmachine: {
-		name: "Fog Machine",
-		desc: "Holder is protected from critical strikes. Single use.",
-		newmeta: "true",
-
-		end: "  [POKEMON] blocked a crit thanks to its Fog Machine!",
-	},
-	crawshell: {
-		name: "Craw Shell",
-		desc: "Applies Taunt when flung.",
-		newmeta: "true",
-	},
-	glitterbomb: {
-		name: "Glitter Bomb",
-		desc: "Holder applies Torment when its stats are lowered by a foe.",
-		newmeta: "true",
-	},
-	finalite: {
-		name: "Finalite",
-		desc: "When held by fully-evolved Pokemon, their Defense and Special Defense is lowered. [x0.75] Pokemon with only one stage are unaffected.",
-		newmeta: "true",
-	},
-	cursedflute: {
-		name: "Cursed Flute",
-		desc: "Confuses opponent if holder faints.",
-		newmeta: "true",
-	},
-	fairydust: {
-		name: "Fairy Dust",
-		desc: "Holder's Fairy-type attacks have 1.2x power.",
-		newmeta: "true",
-	},
-	shamecard: {
-		name: "Shame Card",
-		desc: "If holder is statused, attacker is taunted. Single use.",
-		newmeta: "true",
-
-		end: "  [POKEMON] held up its Shame Card against [TARGET]!",
-	},
-	cosmicbrownie: {
-		name: "Cosmic Brownie",
-		desc: "Increases damage of user's next move by 1.5x if hit by a Cosmic-type attack. Single use.",
-		newmeta: "true",
-
-		end: "  [POKEMON] ate its Cosmic Brownie and feels powerful!",
-=======
 	vilevial: {
 		name: "Vile Vial",
 		desc: "If held by a Venomicon, its Poison- and Flying-type attacks have 1.2x power.",
->>>>>>> c8083702
 	},
 };