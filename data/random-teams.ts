--- conflicted
+++ resolved
@@ -277,13 +277,10 @@
 	 * Doesn't count bans nested inside other formats/rules except Force Select.
 	 */
 	private hasDirectCustomBanlistChanges() {
-<<<<<<< HEAD
+		if (this.format.banlist.length || this.format.restricted.length || this.format.unbanlist.length) return true;
 		// Force Select is functionally a ban on not including a specific Pokemon.
 		// It may be enforced in-battle even if included nested from another format rather than customRules.
 		if (this.format.ruleTable?.valueRules.get('forceselect')) return true;
-=======
-		if (this.format.banlist.length || this.format.restricted.length || this.format.unbanlist.length) return true;
->>>>>>> 94afe6da
 		if (!this.format.customRules) return false;
 		for (const rule of this.format.customRules) {
 			for (const banlistOperator of ['-', '+', '*']) {
