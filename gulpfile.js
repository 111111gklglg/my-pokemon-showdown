var gulp = require('gulp');
var jshintStylish = require('jshint-stylish');
var gutil = require('gulp-util'); // Currently unused, but gulp strongly suggested I install...
var jshint = require('gulp-jshint');
var replace = require('gulp-replace');

var jsHintOptions = {
	"nonbsp": true,
	"noarg": true,
	"loopfunc": true,
	"latedef": 'nofunc',

	"freeze": true,
	"immed": true,
	"undef": true,

	// style
	// "indent": true,
	"smarttabs": true,
	"trailing": true,
	"newcap": true,

	"sub": true,
	"evil": true,
	"esnext": true,
	"node": true,
	"eqeqeq": false,

	"globals": {
		"Config": false,
		"ResourceMonitor": false,
		"toId": false,
		"toName": false,
		"string": false,
		"LoginServer": false,
		"Users": false,
		"Rooms": false,
		"Verifier": false,
		"CommandParser": false,
		"Simulator": false,
		"Tournaments": false,
		"Dnsbl": false,
		"Cidr": false,
		"Sockets": false,
		"Tools": false,
		"TeamValidator": false,
		"battleEngineFakeProcess": false,
		"battleProtoCache": false,
<<<<<<< HEAD
		"reloadCustomAvatars": false,
		"tells": false,
=======
>>>>>>> c7ac92f9
		"Spamroom": false
	}
};

gulp.task('data', function () {
	var directories = ['./data/*.js', './mods/*/*.js'];
	jsHintOptions['es3'] = true;

	// Replacing `var` with `let` is sort of a hack that stops jsHint from
	// complaining that I'm using `var` like `let` should be used, but
	// without having to deal with iffy `let` support.

	return gulp.src(directories)
		.pipe(replace(/\bvar\b/g, 'let'))
		.pipe(jshint(jsHintOptions))
		.pipe(jshint.reporter(jshintStylish))
		.pipe(jshint.reporter('fail'));
});

gulp.task('fastlint', function () {
	var directories = ['./*.js', './tournaments/*.js', './chat-plugins/*.js', './config/*.js'];
	delete jsHintOptions['es3'];

	return gulp.src(directories)
		.pipe(replace(/\bvar\b/g, 'let'))
		.pipe(jshint(jsHintOptions))
		.pipe(jshint.reporter(jshintStylish))
		.pipe(jshint.reporter('fail'));
});

gulp.task('default', ['fastlint', 'data']);
gulp.task('lint', ['fastlint', 'data']);<|MERGE_RESOLUTION|>--- conflicted
+++ resolved
@@ -46,11 +46,7 @@
 		"TeamValidator": false,
 		"battleEngineFakeProcess": false,
 		"battleProtoCache": false,
-<<<<<<< HEAD
-		"reloadCustomAvatars": false,
 		"tells": false,
-=======
->>>>>>> c7ac92f9
 		"Spamroom": false
 	}
 };
