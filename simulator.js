/**
 * Simulator abstraction layer
 * Pokemon Showdown - http://pokemonshowdown.com/
 *
 * This file abstracts away Pokemon Showdown's multi-process simulator
 * model. You can basically include this file, use its API, and pretend
 * Pokemon Showdown is just one big happy process.
 *
 * For the actual simulation, see battle-engine.js
 *
 * @license MIT license
 */

'use strict';

let battles = Object.create(null);

let SimulatorProcess = (function () {
	function SimulatorProcess() {
		global.battleEngineFakeProcess = new (require('./fake-process').FakeProcess)();
		this.process = battleEngineFakeProcess.server;
		this.process.on('message', function (message) {
			let lines = message.split('\n');
			let battle = battles[lines[0]];
			if (battle) {
				battle.receive(lines);
			}
		});
		this.send = this.process.send.bind(this.process);
		setImmediate(require.bind(global, './battle-engine'));
	}
	SimulatorProcess.prototype.load = 0;
	SimulatorProcess.prototype.active = true;
	SimulatorProcess.processes = [];
	SimulatorProcess.spawn = function (num) {
<<<<<<< HEAD
		/*if (!num) num = Config.simulatorProcesses || 1;
		for (var i = this.processes.length; i < num; ++i) {
=======
		if (!num) num = Config.simulatorProcesses || 1;
		for (let i = this.processes.length; i < num; ++i) {
>>>>>>> bdbe5d5d
			this.processes.push(new SimulatorProcess());
		}*/
	};
	SimulatorProcess.respawn = function () {
		/*this.processes.splice(0).forEach(function (process) {
			process.active = false;
			if (!process.load) process.process.disconnect();
		});
		this.spawn();*/
	};
	SimulatorProcess.acquire = function () {
		let process = this.processes[0];
		for (let i = 1; i < this.processes.length; ++i) {
			if (this.processes[i].load < process.load) {
				process = this.processes[i];
			}
		}
		process.load++;
		return process;
	};
	SimulatorProcess.release = function (process) {
		process.load--;
		/*if (!process.load && !process.active) {
			process.process.disconnect();
		}*/
	};
	SimulatorProcess.eval = function (code) {
		this.processes.forEach(function (process) {
			process.send('|eval|' + code);
		});
	};
	return SimulatorProcess;
})();

// Create the initial set of simulator processes.
//SimulatorProcess.spawn();
SimulatorProcess.processes.push(new SimulatorProcess());

let slice = Array.prototype.slice;

class BattlePlayer {
	constructor(user, game, slot) {
		this.userid = user.userid;
		this.name = user.name;
		this.game = game;
		user.games[this.game.id] = this.game;

		this.slot = slot;
		this.slotNum = Number(slot.charAt(1)) - 1;
		this.active = true;

		for (let i = 0; i < user.connections.length; i++) {
			let connection = user.connections[i];
			Sockets.subchannelMove(connection.worker, this.id, this.slotNum + 1, connection.socketid);
		}
	}
	destroy() {
		if (this.active) this.simSend('leave');
		let user = Users(this.userid);
		if (user) {
			delete user.games[this.game.id];
			for (let j = 0; j < user.connections.length; j++) {
				let connection = user.connections[j];
				Sockets.subchannelMove(connection.worker, this.id, '0', connection.socketid);
			}
		}
		this.game[this.slot] = null;
	}

	toString() {
		return this.userid;
	}
	send(data) {
		let user = Users(this.userid);
		if (user) user.send(data);
	}
	sendRoom(data) {
		let user = Users(this.userid);
		if (user) user.sendTo(this.game.id, data);
	}
	simSend(action) {
		this.game.send.apply(this.game, [action, this.slot].concat(slice.call(arguments, 1)));
	}
}

class Battle {
	constructor(room, format, rated) {
		if (battles[room.id]) {
			throw new Error("Battle with ID " + room.id + " already exists.");
		}

		this.id = room.id;
		this.room = room;
		this.title = "Battle";
		this.allowRenames = !rated;

		this.format = toId(format);
		this.rated = rated;
		this.started = false;
		this.ended = false;
		this.active = false;

		this.players = Object.create(null);
		this.playerCount = 0;
		this.playerCap = 2;
		this.p1 = null;
		this.p2 = null;

		this.playerNames = [room.p1.name, room.p2.name];
		this.requests = {};

		// log information
		this.logData = null;
		this.endType = 'normal';

		this.rqid = '';
		this.inactiveQueued = false;

		this.process = SimulatorProcess.acquire();
		this.send('init', this.format, rated ? '1' : '');

		battles[room.id] = this;
	}

	send() {
		this.activeIp = Monitor.activeIp;
		this.process.send('' + this.id + '|' + slice.call(arguments).join('|'));
	}
	sendFor(user, action) {
		let player = this.players[user];
		if (!player) return;

		this.send.apply(this, [action, player.slot].concat(slice.call(arguments, 2)));
	}
	checkActive() {
		if (this.ended || !this.started) return false;
		if (!this.p1 || !this.p1.active) return false;
		if (!this.p2 || !this.p2.active) return false;
		return true;
	}

	receive(lines) {
		Monitor.activeIp = this.activeIp;
		switch (lines[1]) {
		case 'update':
			this.active = this.checkActive();
			this.room.push(lines.slice(2));
			this.room.update();
			if (this.inactiveQueued) {
				this.room.nextInactive();
				this.inactiveQueued = false;
			}
			break;

		case 'winupdate':
			this.room.push(lines.slice(3));
			this.started = true;
			this.active = false;
			this.inactiveSide = -1;
			if (!this.ended) {
				this.ended = true;
				this.room.win(lines[2]);
			}
			break;

		case 'sideupdate': {
			let player = this[lines[2]];
			if (player) {
				player.sendRoom(lines[3]);
			}
			break;
		}

		case 'request': {
			let player = this[lines[2]];
			let rqid = lines[3];
			if (player) {
				this.requests[player.slot] = lines[4];
				player.sendRoom('|request|' + lines[4]);
			}
			if (rqid !== this.rqid) {
				this.rqid = rqid;
				this.inactiveQueued = true;
			}
			break;
		}

		case 'log':
			this.logData = JSON.parse(lines[2]);
			break;

		case 'inactiveside':
			this.inactiveSide = parseInt(lines[2], 10);
			break;

		case 'score':
			this.score = [parseInt(lines[2], 10), parseInt(lines[3], 10)];
			break;
		}
		Monitor.activeIp = null;
	}

	onConnect(user, connection) {
		// this handles joining a battle in which a user is a participant,
		// where the user has already identified before attempting to join
		// the battle
		let player = this.players[user];
		if (!player) return;
		let request = this.requests[player.slot];
		if (request) {
			(connection || user).sendTo(this.id, '|request|' + request);
		}
	}
	onUpdateConnection(user, connection) {
		this.onConnect(user, connection);
	}
	onRename(user, oldid) {
		let player = this.players[oldid];
		if (player && user.userid !== oldid) {
			if (!this.allowRenames && user.userid !== oldid) {
				this.room.forfeit(user, " forfeited by changing their name.");
				return;
			}
			if (!this.players[user]) {
				this.players[user] = player;
				player.userid = user.userid;
				player.name = user.name;
				delete this.players[oldid];
				player.simSend('rename', user.name, user.avatar);
			}
		}
		if (user in this.players) {
			// this handles a user renaming themselves into a user in the
			// battle (e.g. by using /nick)
			this.onConnect(user);
		}
	}
	onJoin(user) {
		let player = this.players[user];
		if (player && !player.active) {
			player.active = true;
			player.simSend('join', user.name);
		}
	}
	onLeave(user) {
		let player = this.players[user];
		if (player && player.active) {
			player.active = false;
			player.simSend('leave');
		}
	}

	win(user) {
		if (!user) {
			this.tie();
			return true;
		}
		let player = this.players[user];
		if (!player) return false;
		player.simSend('win');
	}
	tie() {
		this.send('tie');
	}

	addPlayer(user) {
		if (user.userid in this.players) return false;
		if (this.playerCount >= this.playerCap) return false;
		let player = this.makePlayer.apply(this, arguments);
		if (!player) return false;
		this.players[user.userid] = player;
		this.playerCount++;
		return true;
	}

	makePlayer(user, team) {
		let slotNum = 0;
		while (this['p' + (slotNum + 1)]) slotNum++;
		let slot = 'p' + (slotNum + 1);
		// console.log('joining: ' + user.name + ' ' + slot);

		let player = new BattlePlayer(user, this, slot);
		this[slot] = player;

		let message = '' + user.avatar;
		if (!this.started) {
			message += "\n" + team;
		}
		player.simSend('join', user.name, message);
		if (this.p1 && this.p2) this.started = true;
		return player;
	}

	removePlayer(user) {
		if (!this.allowRenames) return false;
		if (!(user.userid in this.players)) return false;
		this.players[user.userid].destroy();
		delete this.players[user.userid];
		this.playerCount--;
		return true;
	}

	destroy() {
		this.send('dealloc');

		for (let i in this.players) {
			this.players[i].destroy();
		}
		this.players = null;
		this.room = null;
		SimulatorProcess.release(this.process);
		this.process = null;
		delete battles[this.id];
	}
}

exports.BattlePlayer = BattlePlayer;
exports.Battle = Battle;
exports.battles = battles;
exports.SimulatorProcess = SimulatorProcess;

exports.create = function (id, format, rated, room) {
	if (battles[id]) return battles[id];
	return new Battle(room, format, rated);
};<|MERGE_RESOLUTION|>--- conflicted
+++ resolved
@@ -33,13 +33,8 @@
 	SimulatorProcess.prototype.active = true;
 	SimulatorProcess.processes = [];
 	SimulatorProcess.spawn = function (num) {
-<<<<<<< HEAD
 		/*if (!num) num = Config.simulatorProcesses || 1;
-		for (var i = this.processes.length; i < num; ++i) {
-=======
-		if (!num) num = Config.simulatorProcesses || 1;
 		for (let i = this.processes.length; i < num; ++i) {
->>>>>>> bdbe5d5d
 			this.processes.push(new SimulatorProcess());
 		}*/
 	};
