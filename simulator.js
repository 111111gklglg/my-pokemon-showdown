function floor(num)
{
	return Math.floor(num);
}
function clampIntRange(num, min, max)
{
	num = Math.floor(num);
	if (num < min) num = min;
	if (typeof max !== 'undefined' && num > max) num = max;
	return num;
}
function toId(text)
{
	text = text || '';
	if (typeof text !== 'string') return ''; //???
	return text.replace(/ /g, '');
}
function shuffle(array) {
    var tmp, current, top = array.length;

    if(top) while(--top) {
        current = Math.floor(Math.random() * (top + 1));
        tmp = array[current];
        array[current] = array[top];
        array[top] = tmp;
    }

    return array;
}
function objectKeys(object) {
	var keys = [];
	for (var prop in object) {
		if (object.hasOwnProperty(prop)) {
			keys.push(prop);
		}
	}
	return keys;
}

function BattlePokemon(set, side)
{
	var selfB = side.battle;
	var selfS = side;
	var selfP = this;
	this.side = side;
	if (typeof set === 'string') set = {name: set};
	
	this.baseSet = set;
	this.set = this.baseSet;
	
	this.name = set.name || set.species || 'Bulbasaur';
	this.species = set.species || this.name;
	if (!BattlePokedex[toId(this.species)])
	{
		selfB.debug('Unidentified species: '+this.species);
		this.species = 'Bulbasaur';
	}
	this.speciesid = toId(this.species);
	this.baseTemplate = selfB.getTemplate(this.species);
	this.template = this.baseTemplate;
	this.moves = [];
	this.baseMoves = this.moves;
	this.movepp = {};
	this.moveset = [];
	this.baseMoveset = [];
	this.trapped = false;
	
	this.level = clampIntRange(set.level || 100, 1, 100);
	this.hp = 0;
	this.maxhp = 100;
	var genders = {M:'M',F:'F'};
	this.gender = this.template.gender || genders[set.gender] || (Math.random()*2<1?'M':'F');
	if (this.gender === 'N') this.gender = '';
	this.detailString = '['+(this.gender?this.gender+'|':'')+'L'+this.level+']';
	
	this.fullid = side.id+'-'+this.name+this.detailString+(this.species===this.name?'':'('+this.species+')');
	
	this.tpid = side.id+'-'+this.species+this.detailString;
	
	this.baseFullid = this.fullid;
	this.id = toId(this.fullid);
	this.baseId = this.id;
	
	this.fainted = false;
	this.lastItem = '';
	this.status = '';
	this.statusData = {};
	this.volatiles = {};
	this.position = 0;
	this.lastMove = '';
	this.lastDamage = 0;
	this.lastAttackedBy = null;
	this.movedThisTurn = false;
	this.newlySwitched = false;
	this.beingCalledBack = false;
	this.isActive = false;
	
	this.transformed = false;
	this.negateImmunity = {};
	
	this.height = this.template.height;
	this.heightm = this.template.heightm;
	this.weight = this.template.weight;
	this.weightkg = this.template.weightkg;
	
	this.ignore = {};
	this.duringMove = false;
	
	this.baseAbility = toId(set.ability);
	this.ability = this.baseAbility;
	this.item = toId(set.item);
	this.abilityData = {id: this.ability};
	this.itemData = {id: this.item};
	
	this.hpType = 'Dark';
	this.hpPower = 70;
	
	if (this.set.moves)
	{
		for (var i=0; i<this.set.moves.length; i++)
		{
			var move = selfB.getMove(this.set.moves[i]);
			var moveid = move.id;
			if (move.id === 'HiddenPower')
			{
				this.hpType = move.type;
				moveid += move.type;
			}
			this.baseMoveset.push({
				move: moveid,
				id: move.id,
				pp: move.pp * 8/5,
				maxpp: move.pp * 8/5,
				disabled: false,
				used: false
			});
			this.moves.push(moveid);
		}
	}
	
	if (!this.set.evs)
	{
		this.set.evs = {
			hp: 84,
			atk: 84,
			def: 84,
			spa: 84,
			spd: 84,
			spe: 84
		};
	}
	if (!this.set.ivs)
	{
		this.set.ivs = {
			hp: 31,
			atk: 31,
			def: 31,
			spa: 31,
			spd: 31,
			spe: 31
		};
	}
	var stats = { hp: 31, atk: 31, def: 31, spa: 31, spd: 31, spe: 31};
	for (var i in stats)
	{
		if (!this.set.evs[i]) this.set.evs[i] = 0;
		if (!this.set.ivs[i] && this.set.ivs[i] !== 0) this.set.ivs[i] = 31;
	}
	for (var i in this.set.evs)
	{
		this.set.evs[i] = clampIntRange(this.set.evs[i], 0, 255);
	}
	for (var i in this.set.ivs)
	{
		this.set.ivs[i] = clampIntRange(this.set.ivs[i], 0, 31);
	}
	
	this.stats = {
		hp: 0,
		atk: 0,
		def: 0,
		spa: 0,
		spd: 0,
		spe: 0
	};
	this.boosts = {
		atk: 0,
		def: 0,
		spa: 0,
		spd: 0,
		spe: 0,
		accuracy: 0,
		evasion: 0
	};
	this.baseBoosts = {
		atk: 0,
		def: 0,
		spa: 0,
		spd: 0,
		spe: 0,
		accuracy: 0,
		evasion: 0
	};
	this.unboostedStats = {
		atk: 0,
		def: 0,
		spa: 0,
		spd: 0,
		spe: 0,
		accuracy: 0,
		evasion: 0
	};
	this.baseStats = this.template.baseStats;
	this.bst = 0;
	for (var i in this.baseStats)
	{
		this.bst += this.baseStats[i];
	}
	this.bst = this.bst || 10;
	this.types = this.baseTemplate.types;
	
	this.stats['hp'] = floor(floor(2*selfP.baseStats['hp']+selfP.set.ivs['hp']+floor(selfP.set.evs['hp']/4)+100)*selfP.level / 100 + 10);
	if (this.baseStats['hp'] === 1) this.stats['hp'] = 1; // shedinja
	this.unboostedStats['hp'] = this.stats['hp'];
	this.maxhp = this.stats['hp'];
	this.hp = this.hp || this.maxhp;
	
	this.toString = function() {
		return 'Pokemon: '+selfP.id;
	};
	
	this.update = function(init) {
		selfP.id = selfP.baseId;
		selfP.fullid = selfP.baseFullid;
		selfP.baseStats = selfP.template.baseStats;
		// reset for Light Metal etc
		selfP.weightkg = selfP.template.weightkg;
		// reset for Forecast etc
		selfP.types = selfP.template.types;
		// reset for diabled moves
		selfP.disabledMoves = {};
		selfP.negateImmunity = {};
		selfP.trapped = false;
		// reset for ignore settings
		selfP.ignore = {};
		for (var i in selfP.moveset)
		{
			if (selfP.moveset[i]) selfP.moveset[i].disabled = false;
		}
		for (var i in selfP.stats)
		{
			var stat = selfP.baseStats[i];
			/* if (selfP.set.bstscale && selfP.bst > 520 * 1.06)
			{
				stat *= 520 / selfP.bst * 1.06; // stat scaling in progress
			}
			if (selfP.set.bstscale && selfP.bst < 520 * 0.94)
			{
				stat *= 520 / selfP.bst * 0.94; // stat scaling in progress
			} */
			if (i==='hp')
			{
				continue;
			}
			else
			{
				selfP.unboostedStats[i] = floor(floor(2*stat+selfP.set.ivs[i]+floor(selfP.set.evs[i]/4))*selfP.level / 100 + 5);
			}
			selfP.stats[i] = selfP.unboostedStats[i];
		}
		for (var i in selfP.baseBoosts)
		{
			selfP.boosts[i] = selfP.baseBoosts[i];
		}
		BattleScripts.natureModify(selfP.stats, selfP.set.nature);
		for (var i in selfP.stats)
		{
			selfP.stats[i] = floor(selfP.stats[i]);
		}
		if (init) return;
		
		selfB.runEvent('ModifyStats', selfP, null, null, selfP.stats);
		
		for (var i in selfP.stats)
		{
			selfP.stats[i] = floor(selfP.stats[i]);
			selfP.unboostedStats[i] = selfP.stats[i];
		}
		
		var boostTable = [1,1.5,2,2.5,3,3.5,4];
		for (i in selfP.boosts)
		{
			if (selfP.boosts[i] > 6) selfP.boosts[i] = 6;
			if (selfP.boosts[i] < -6) selfP.boosts[i] = -6;
			if (i === 'accuracy' || i === 'evasion' || i === 'hp') continue; // hp should never happen
			if (selfP.boosts[i] >= 0)
			{
				selfP.stats[i] = floor(selfP.unboostedStats[i] * boostTable[selfP.boosts[i]]);
			}
			else
			{
				selfP.stats[i] = floor(selfP.unboostedStats[i] / boostTable[-selfP.boosts[i]]);
			}
		}
		
		selfB.runEvent('ModifyPokemon', selfP);
	};
	this.getMoveData = function(move) {
		move = selfB.getMove(move);
		for (var i=0; i<selfP.moveset.length; i++)
		{
			var moveData = selfP.moveset[i];
			if (moveData.id === move.id)
			{
				return moveData;
			}
		}
		return null;
	};
	this.deductPP = function(move, amount) {
		move = selfB.getMove(move);
		var ppData = selfP.getMoveData(move);
		var success = false;
		if (ppData)
		{
			ppData.used = true;
		}
		if (ppData && ppData.pp)
		{
			if (amount)
			{
				ppData.pp -= amount;
			}
			else
			{
				ppData.pp -= selfB.runEvent('DeductPP', selfP, selfP, move, 1);
			}
			if (ppData.pp <= 0)
			{
				ppData.pp = 0;
			}
			success = true;
		}
		selfP.lastMove = move.id;
		if (!amount)
		{
			selfP.movedThisTurn = true;
		}
		return success;
	};
	this.gotAttacked = function(move, damage, source) {
		if (!damage) damage = 0;
		move = selfB.getMove(move);
		source.lastDamage = damage;
		selfP.lastAttackedBy = {
			pokemon: source,
			damage: damage,
			move: move.id,
			thisTurn: true
		};
	};
	this.getMoves = function() {
		var moves = [];
		var hasValidMove = false;
		for (var i=0; i<selfP.moveset.length; i++)
		{
			var move = selfP.moveset[i];
			if (selfP.disabledMoves[move.move] || !move.pp)
			{
				move.disabled = true;
			}
			moves.push(move);
			if (!move.disabled)
			{
				hasValidMove = true;
			}
		}
		if (!hasValidMove)
		{
			moves = [{
				move: 'Struggle',
				id: 'Struggle',
				pp: 1,
				maxpp: 1,
				disabled: false
			}];
		}
		if (selfP.volatiles['mustRecharge'])
		{
			moves = [{
				move: 'Recharge',
				id: 'Recharge',
				pp: 1,
				maxpp: 1,
				disabled: false
			}];
		}
		return moves;
	};
	this.positiveBoosts = function() {
		var boosts = 0;
		for (var i in selfP.boosts)
		{
			if (selfP.boosts[i] > 0) boosts += selfP.boosts[i];
		}
		return boosts;
	};
	this.boostBy = function(boost, source, effect) {
		var changed = false;
		for (var i in boost)
		{
			var delta = boost[i];
			selfP.baseBoosts[i] += delta;
			if (selfP.baseBoosts[i] > 6)
			{
				delta -= selfP.baseBoosts[i] - 6;
				selfP.baseBoosts[i] = 6;
			}
			if (selfP.baseBoosts[i] < -6)
			{
				delta -= selfP.baseBoosts[i] - (-6);
				selfP.baseBoosts[i] = -6;
			}
			if (delta) changed = true;
		}
		selfP.update();
		return changed;
	};
	this.clearBoosts = function() {
		for (var i in selfP.baseBoosts)
		{
			selfP.baseBoosts[i] = 0;
		}
		selfP.update();
	};
	this.setBoost = function(boost) {
		for (var i in boost)
		{
			selfP.baseBoosts[i] = boost[i];
		}
		selfP.update();
	};
	this.copyVolatileFrom = function(pokemon) {
		selfP.clearVolatile();
		selfP.baseBoosts = pokemon.baseBoosts;
		selfP.volatiles = pokemon.volatiles;
		selfP.update();
		pokemon.clearVolatile();
		for (var i in selfP.volatiles)
		{
			var status = selfP.getVolatile(i);
			if (status.noCopy)
			{
				delete selfP.volatiles[i];
			}
		}
	};
	this.transformInto = function(baseTemplate) {
		var pokemon = null;
		if (baseTemplate.template)
		{
			pokemon = baseTemplate;
			baseTemplate = pokemon.template;
			if (pokemon.fainted || pokemon.id !== pokemon.baseId || pokemon.volatiles['Substitute'])
			{
				return false;
			}
		}
		else if (!baseTemplate.abilities)
		{
			baseTemplate = selfB.getTemplate(baseTemplate);
		}
		if (pokemon && pokemon.transformed)
		{
			return false;
		}
		selfP.transformed = true;
		selfP.template = baseTemplate;
		selfP.baseStats = selfP.template.baseStats;
		selfP.types = baseTemplate.types;
		if (pokemon)
		{
			selfP.ability = pokemon.ability;
			selfP.set = pokemon.set;
			selfP.moveset = [];
			for (var i=0; i<pokemon.moveset.length; i++)
			{
				var moveData = pokemon.moveset[i];
				selfP.moveset.push({
					move: toId(moveData.move),
					id: moveData.id,
					pp: 5,
					maxpp: moveData.maxpp,
					disabled: false
				});
			}
			for (var j in pokemon.baseBoosts)
			{
				selfP.baseBoosts[j] = pokemon.baseBoosts[j];
			}
		}
		selfP.update();
		return true;
	};
	this.clearVolatile = function(init) {
		selfP.baseBoosts = {
			atk: 0,
			def: 0,
			spa: 0,
			spd: 0,
			spe: 0,
			accuracy: 0,
			evasion: 0
		};
		this.moveset = [];
		// we're copying array contents
		// DO NOT "optimize" it to copy just the pointer
		// if you don't know what a pointer is, please don't
		// touch this code
		for (var i=0; i<this.baseMoveset.length; i++)
		{
			this.moveset.push(this.baseMoveset[i]);
		}
		selfP.transformed = false;
		selfP.ability = selfP.baseAbility;
		selfP.template = selfP.baseTemplate;
		selfP.baseStats = selfP.template.baseStats;
		selfP.types = selfP.template.types;
		for (var i in selfP.volatiles)
		{
			if (selfP.volatiles[i].linkedStatus)
			{
				selfP.volatiles[i].linkedPokemon.removeVolatile(selfP.volatiles[i].linkedStatus);
			}
		}
		selfP.volatiles = {};
		selfP.switchFlag = false;
		selfP.lastMove = '';
		selfP.lastDamage = 0;
		selfP.lastAttackedBy = null;
		selfP.movedThisTurn = false;
		selfP.newlySwitched = true;
		selfP.beingCalledBack = false;
		selfP.update(init);
	};
	if (!this.id) this.id = (side.n?'foe':'ally')+'-'+toId(this.name);
	
	this.hasType = function (type) {
		if (!type) return false;
		if (Array.isArray(type))
		{
			for (var i=0; i<type.length; i++)
			{
				if (selfP.hasType(type[i])) return true;
			}
		}
		else
		{
			if (selfP.types[0] === type) return true;
			if (selfP.types[1] === type) return true;
		}
		return false;
	};
	// returns the amount of damage actually dealt
	this.faint = function(source, effect) {
		if (selfP.fainted) return 0;
		var d = selfP.hp;
		selfP.hp = 0;
		selfP.switchFlag = false;
		selfP.status = 'fnt';
		//selfP.fainted = true;
		selfB.faintQueue.push({
			target: selfP,
			source: source,
			effect: effect
		});
		return d;
	};
	this.damage = function(d, source, effect) {
		if (!selfP.hp) return 0;
		if (d < 1 && d > 0) d = 1;
		d = floor(d);
		if (isNaN(d)) return 0;
		if (d <= 0) return 0;
		selfP.hp -= d;
		if (selfP.hp <= 0)
		{
			d += selfP.hp;
			selfP.faint(source, effect);
		}
		return d;
	};
	this.hasMove = function(moveid) {
		if (moveid.id) moveid = moveid.id;
		moveid = toId(moveid);
		for (var i=0; i<selfP.moveset.length; i++)
		{
			if (moveid === selfB.getMove(selfP.moveset[i].move).id)
			{
				return moveid;
			}
		}
		return false;
	};
	this.canUseMove = function(moveid) {
		if (moveid.id) moveid = moveid.id;
		if (!selfP.hasMove(moveid)) return false;
		if (selfP.disabledMoves[moveid]) return false;
		var moveData = selfP.getMoveData(moveid);
		if (!moveData || !moveData.pp || moveData.disabled) return false;
		return true;
	};
	this.getValidMoves = function() {
		var pMoves = selfP.getMoves();
		var moves = [];
		for (var i=0; i<pMoves.length; i++)
		{
			if (!pMoves[i].disabled)
			{
				moves.push(pMoves[i].move);
			}
		}
		if (!moves.length) return ['Struggle'];
		return moves;
	};
	// returns the amount of damage actually healed
	this.heal = function(d) {
		if (!selfP.hp) return 0;
		d = floor(d);
		if (isNaN(d)) return 0;
		if (d <= 0) return 0;
		if (selfP.hp >= selfP.maxhp) return 0;
		selfP.hp += d;
		if (selfP.hp > selfP.maxhp)
		{
			d -= selfP.hp - selfP.maxhp;
			selfP.hp = selfP.maxhp;
		}
		return d;
	};
	// sets HP, returns delta
	this.sethp = function(d) {
		if (!selfP.hp) return 0;
		d = floor(d);
		if (isNaN(d)) return;
		if (d < 1) d = 1;
		d = d-selfP.hp;
		selfP.hp += d;
		if (selfP.hp > selfP.maxhp)
		{
			d -= selfP.hp - selfP.maxhp;
			selfP.hp = selfP.maxhp;
		}
		return d;
	};
	this.trySetStatus = function(status, source, sourceEffect) {
		if (!selfP.hp) return false;
		if (selfP.status) return false;
		return selfP.setStatus(status, source, sourceEffect);
	};
	this.cureStatus = function() {
		if (!selfP.hp) return false;
		// unlike clearStatus, gives cure message
		if (selfP.status)
		{
			selfB.add('r-cure-status '+selfP.id+' '+selfP.status);
			selfP.setStatus('');
		}
	};
	this.setStatus = function(status, source, sourceEffect, ignoreImmunities) {
		if (!selfP.hp) return false;
		status = selfB.getEffect(status);
		if (selfB.event)
		{
			if (!source) source = selfB.event.source;
			if (!sourceEffect) sourceEffect = selfB.effect;
		}
		
		if (!ignoreImmunities && status.id)
		{
			// the game currently never ignores immunities
			if (!selfP.runImmunity(status.id==='tox'?'psn':status.id))
			{
				selfB.debug('immune to status');
				return false;
			}
		}
		
		if (selfP.status === status.id) return false;
		var prevStatus = selfP.status;
		var prevStatusData = selfP.statusData;
		if (status.id && !selfB.runEvent('SetStatus', selfP, source, sourceEffect, status))
		{
			selfB.debug('set status ['+status.id+'] interrupted');
			return false;
		}
		
		selfP.status = status.id;
		selfP.statusData = {id: status.id, target: selfP};
		if (source) selfP.statusData.source = source;
		
		if (status.id && !selfB.singleEvent('Start', status, selfP.statusData, selfP, source, sourceEffect))
		{
			selfB.debug('status start ['+status.id+'] interrupted');
			// cancel the setstatus
			selfP.status = prevStatus;
			selfP.statusData = prevStatusData;
			return false;
		}
		selfP.update();
		if (status.id && !selfB.runEvent('AfterSetStatus', selfP, source, sourceEffect, status))
		{
			return false;
		}
		return true;
	};
	this.clearStatus = function() {
		// unlike cureStatus, does not give cure message
		return selfP.setStatus('');
	};
	this.getStatus = function() {
		return selfB.getEffect(selfP.status);
	};
	this.eatItem = function(source, sourceEffect) {
		if (!selfP.hp || !selfP.isActive) return false;
		if (!selfP.item) return false;
		if (!sourceEffect && selfB.effect) sourceEffect = selfB.effect;
		if (!source && selfB.event && selfB.event.target) source = selfB.event.target;
		var item = selfP.getItem();
		if (selfB.runEvent('UseItem', selfP, null, null, item) && selfB.runEvent('EatItem', selfP, null, null, item))
		{
			selfB.add('r-eat '+selfP.id+' '+item.id);
			
			selfB.singleEvent('Eat', item, selfP.itemData, selfP, source, sourceEffect);
			
			selfP.lastItem = selfP.item;
			selfP.item = '';
			selfP.itemData = {id: '', target: selfP};
			return true;
		}
		return false;
	};
	this.useItem = function(source, sourceEffect) {
		if (!selfP.hp || !selfP.isActive) return false;
		if (!selfP.item) return false;
		if (!sourceEffect && selfB.effect) sourceEffect = selfB.effect;
		if (!source && selfB.event && selfB.event.target) source = selfB.event.target;
		var item = selfP.getItem();
		if (selfB.runEvent('UseItem', selfP, null, null, item))
		{
			switch (item.id)
			{
			default:
				selfB.add('residual '+selfP.id+' item-activate '+item.id);
				break;
			}
			
			selfB.singleEvent('Use', item, selfP.itemData, selfP, source, sourceEffect);
			
			selfP.lastItem = selfP.item;
			selfP.item = '';
			selfP.itemData = {id: '', target: selfP};
			return true;
		}
		return false;
	};
	this.takeItem = function() {
		if (!selfP.hp || !selfP.isActive) return false;
		if (!selfP.item) return false;
		var item = selfP.getItem();
		if (selfB.runEvent('TakeItem', selfP, null, null, item))
		{
			selfP.lastItem = '';
			selfP.item = '';
			selfP.itemData = {id: '', target: selfP};
			return item;
		}
		return false;
	};
	this.setItem = function(item, source, effect) {
		if (!selfP.hp || !selfP.isActive) return false;
		item = selfB.getItem(item);
		selfP.lastItem = selfP.item;
		selfP.item = item.id;
		selfP.itemData = {id: item.id, target: selfP};
		if (item.id)
		{
			selfB.singleEvent('Start', item, selfP.itemData, selfP, source, effect);
		}
		return true;
	};
	this.getItem = function() {
		return selfB.getItem(selfP.item);
	};
	this.clearItem = function() {
		return selfP.setItem('');
	};
	this.setAbility = function(ability, source, effect) {
		if (!selfP.hp) return false;
		ability = selfB.getAbility(ability);
		if (selfP.ability === ability.id)
		{
			return false;
		}
		if (ability.id === 'Multitype' || ability.id === 'Illusion' || selfP.ability === 'Multitype')
		{
			return false;
		}
		selfP.ability = ability.id;
		selfP.abilityData = {id: ability.id, target: selfP};
		if (ability.id)
		{
			selfB.singleEvent('Start', ability, selfP.abilityData, selfP, source, effect);
		}
		return true;
	};
	this.getAbility = function() {
		return selfB.getAbility(selfP.ability);
	};
	this.clearAbility = function() {
		return selfP.setAbility('');
	};
	this.getNature = function() {
		return selfB.getNature(selfP.set.nature);
	};
	this.addVolatile = function(status, source, sourceEffect) {
		if (!selfP.hp) return false;
		status = selfB.getEffect(status);
		if (selfB.event)
		{
			if (!source) source = selfB.event.source;
			if (!sourceEffect) sourceEffect = selfB.effect;
		}
		
		if (selfP.volatiles[status.id])
		{
			selfB.singleEvent('Restart', status, selfP.volatiles[status.id], selfP, source, sourceEffect);
			return false;
		}
		selfP.volatiles[status.id] = {id: status.id};
		selfP.volatiles[status.id].target = selfP;
		if (source)
		{
			selfP.volatiles[status.id].source = source;
			selfP.volatiles[status.id].sourcePosition = source.position;
		}
		if (sourceEffect)
		{
			selfP.volatiles[status.id].sourceEffect = sourceEffect;
		}
		if (status.duration)
		{
			selfP.volatiles[status.id].duration = status.duration;
		}
		if (status.durationCallback)
		{
			selfP.volatiles[status.id].duration = status.durationCallback.call(selfB, selfP, source, sourceEffect);
		}
		if (!selfB.singleEvent('Start', status, selfP.volatiles[status.id], selfP, source, sourceEffect))
		{
			// cancel
			delete selfP.volatiles[status.id];
			return false;
		}
		selfP.update();
		return true;
	};
	this.getVolatile = function(status) {
		status = selfB.getEffect(status);
		if (!selfP.volatiles[status.id]) return null;
		return status;
	};
	this.removeVolatile = function(status) {
		if (!selfP.hp) return false;
		status = selfB.getEffect(status);
		if (!selfP.volatiles[status.id]) return false;
		selfB.singleEvent('End', status, selfP.volatiles[status.id], selfP);
		delete selfP.volatiles[status.id];
		selfP.update();
		return true;
	};
	this.hpPercent = function(d) {
		//return floor(floor(d*48/selfP.maxhp + 0.5)*100/48);
		return floor(d*100/selfP.maxhp + 0.5);
	};
	this.getHealth = function(health) {
		if (selfP.fainted) return ' (0)';
		//var hpp = floor(48*selfP.hp/selfP.maxhp) || 1;
		var hpp = floor(selfP.hp*100/selfP.maxhp + 0.5) || 1;
		if (!selfP.hp) hpp = 0;
		var status = selfP.status;
		if (status==='tox') status = 'toxic';
		if (!status) status = 'none';
		return ' ('+hpp+'/100|'+status+')';
	};
	this.lockMove = function(moveid) {
		// shortcut function for locking a pokemon into a move
		// not really necessary, btw: you can do this all in effect script
		// actually, you can do nearly everything in effect script
		if (!moveid || (!selfP.hasMove(moveid) && moveid !== 'recharge')) return;
		if (moveid === 'recharge') selfP.disabledMoves['recharge'] = false;
		var moves = selfP.moveset;
		for (var i=0; i<moves.length; i++)
		{
			if (moves[i].id !== moveid)
			{
				moves[i].disabled = true;
			}
		}
		selfP.trapped = true;
	};
	this.runImmunity = function(type, message) {
		if (selfP.fainted)
		{
			return false;
		}
		if (!type || type === '???')
		{
			return true;
		}
		if (selfP.negateImmunity[type]) return true;
		if (!selfB.getImmunity(type, selfP))
		{
			selfB.debug('natural immunity');
			if (message)
			{
				selfB.add('r-immune '+selfP.id);
			}
			return false;
		}
		var immunity = selfB.runEvent('Immunity', selfP, null, null, type);
		if (!immunity)
		{
			selfB.debug('artificial immunity');
			if (message && immunity !== null)
			{
				selfB.add('r-immune '+selfP.id);
			}
			return false;
		}
		return true;
	};
	this.runBeforeMove = function(target, move) {
		if (selfP.fainted) return true;
		return !selfB.runEvent('BeforeMove', selfP, target, move);
	};
	this.destroy = function() {
		// deallocate ourself
		
		// get rid of some possibly-circular references
		side = null;
		selfB = null;
		selfS = null;
		selfP.side = null;
		
		selfP = null;
	};
	
	selfP.clearVolatile(true);
}

function BattleSide(user, battle, n)
{
	var selfB = battle;
	var selfS = this;
	
	this.battle = battle;
	this.n = n;
	this.user = user;
	this.name = user.name;
	this.pokemon = [];
	this.pokemonLeft = 0;
	this.active = [null];
	this.decision = null;
	this.foe = null;
	this.sideConditions = {};
	
	this.id = (n?'foe':'ally');
	
	this.team = BattleScripts.getTeam.call(selfB, selfS);
	for (var i=0; i<this.team.length && i<6; i++)
	{
		console.log("NEW POKEMON: "+(this.team[i]?this.team[i].name:'[unidentified]'));
		this.pokemon.push(new BattlePokemon(this.team[i], this));
	}
	this.pokemonLeft = this.pokemon.length;
	for (var i=0; i<this.pokemon.length; i++)
	{
		this.pokemon[i].position = i;
	}
	
	this.toString = function() {
		return 'Side: '+selfS.name;
	};
	
	this.getData = function() {
		var data = {
			name: selfS.name,
			pokemon: []
		};
		for (var i=0; i<selfS.pokemon.length; i++)
		{
			var pokemon = selfS.pokemon[i];
			data.pokemon.push({
				name: pokemon.name,
				species: pokemon.species,
				id: pokemon.baseId,
				status: pokemon.status,
				level: pokemon.level,
				gender: pokemon.gender,
				fainted: pokemon.fainted,
				active: (pokemon.position < pokemon.side.active.length),
				moves: pokemon.moves,
				ability: pokemon.ability,
				item: pokemon.item
			});
		}
		return data;
	};
	
	this.randomActive = function() {
		var i = floor(Math.random() * selfS.active.length);
		return selfS.active[i];
	};
	
	this.addSideCondition = function(status, source, sourceEffect) {
		status = selfB.getEffect(status);
		if (selfS.sideConditions[status.id])
		{
			selfB.singleEvent('Restart', status, selfS.sideConditions[status.id], selfS, source, sourceEffect);
			return false;
		}
		selfS.sideConditions[status.id] = {id: status.id};
		selfS.sideConditions[status.id].target = selfS;
		if (source)
		{
			selfS.sideConditions[status.id].source = source;
			selfS.sideConditions[status.id].sourcePosition = source.position;
		}
		if (status.duration)
		{
			selfS.sideConditions[status.id].duration = status.duration;
		}
		if (status.durationCallback)
		{
			selfS.sideConditions[status.id].duration = status.durationCallback.call(selfB, selfS, source, sourceEffect);
		}
		if (!selfB.singleEvent('Start', status, selfS.sideConditions[status.id], selfS, source, sourceEffect))
		{
			delete selfS.sideConditions[status.id];
			return false;
		}
		selfB.update();
		return true;
	};
	this.getSideCondition = function(status) {
		status = selfB.getEffect(status);
		if (!selfS.sideConditions[status.id]) return null;
		return status;
	};
	this.removeSideCondition = function(status) {
		status = selfB.getEffect(status);
		if (!selfS.sideConditions[status.id]) return false;
		selfB.singleEvent('End', status, selfS.sideConditions[status.id], selfS);
		delete selfS.sideConditions[status.id];
		selfB.update();
		return true;
	};
	this.emitUpdate = function(update) {
		if (selfS.user)
		{
			update.room = selfB.roomid;
			selfS.user.emit('update', update);
		}
	};
	this.destroy = function() {
		// deallocate ourself
		
		// deallocate children and get rid of references to them
		for (var i=0; i<selfS.pokemon.length; i++)
		{
			if (selfS.pokemon[i]) selfS.pokemon[i].destroy();
			selfS.pokemon[i] = null;
		}
		selfS.pokemon = null;
		for (var i=0; i<selfS.active.length; i++)
		{
			selfS.active[i] = null;
		}
		selfS.active = null;
		
		if (selfS.decision)
		{
			delete selfS.decision.side;
			delete selfS.decision.pokemon;
			delete selfS.decision.user;
		}
		selfS.decision = null;
		
		// make sure no user is referencing us
		if (selfS.user)
		{
			delete selfS.user.sides[selfB.roomid];
		}
		selfS.user = null;
		
		// get rid of some possibly-circular references
		selfS.battle = null;
		selfS.foe = null;
		selfB = null;
		
		selfS = null;
	};
}

function Battle(roomid, format, ranked)
{
	var selfB = this;
	this.log = [];
	this.turn = 0;
	this.sides = [null, null];
	this.allySide = null;
	this.foeSide = null;
	this.lastUpdate = 0;
	this.curCallback = '';
	this.roomid = roomid;
	
	this.ranked = ranked;
	
	this.weather = '';
	this.weatherData = {id:''};
	this.pseudoWeather = {};
	
	this.format = toId(format);
	this.formatData = {id:''};
	
	this.ended = false;
	this.started = false;
	this.active = false;
	
	this.effect = {id:''};
	this.effectData = {id:''};
	this.event = {id:''};
	this.eventDepth = 0;
	
	this.toString = function() {
		return 'Battle: '+selfS.format;
	};
	
	this.setWeather = function(status, source, sourceEffect) {
		status = selfB.getEffect(status);
		if (!sourceEffect && selfB.effect) sourceEffect = selfB.effect;
		if (!source && selfB.event && selfB.event.target) source = selfB.event.target;
		
		if (selfB.weather === status.id) return false;
		if (selfB.weather && !status.id)
		{
			var oldstatus = selfB.getWeather();
			selfB.singleEvent('End', oldstatus, selfB.weatherData, selfB);
		}
		var prevWeather = selfB.weather;
		var prevWeatherData = selfB.weatherData;
		selfB.weather = status.id;
		selfB.weatherData = {id: status.id};
		if (source)
		{
			selfB.weatherData.source = source;
			selfB.weatherData.sourcePosition = source.position;
		}
		if (status.duration)
		{
			selfB.weatherData.duration = status.duration;
		}
		if (status.durationCallback)
		{
			selfB.weatherData.duration = status.durationCallback.call(selfB, source, sourceEffect);
		}
		if (!selfB.singleEvent('Start', status, selfB.weatherData, selfB, source, sourceEffect))
		{
			selfB.weather = prevWeather;
			selfB.weatherData = prevWeatherData;
			return false;
		}
		selfB.update();
		return true;
	};
	this.clearWeather = function() {
		return selfB.setWeather('');
	};
	this.getWeather = function() {
		return selfB.getEffect(selfB.weather);
	};
	this.getFormat = function() {
		return selfB.getEffect(selfB.format);
	};
	this.addPseudoWeather = function(status, source, sourceEffect) {
		status = selfB.getEffect(status);
		if (selfB.pseudoWeather[status.id])
		{
			selfB.singleEvent('Restart', status, selfB.pseudoWeather[status.id], selfB, source, sourceEffect);
			return false;
		}
		selfB.pseudoWeather[status.id] = {id: status.id};
		if (source)
		{
			selfB.pseudoWeather[status.id].source = source;
			selfB.pseudoWeather[status.id].sourcePosition = source.position;
		}
		if (status.duration)
		{
			selfB.pseudoWeather[status.id].duration = status.duration;
		}
		if (status.durationCallback)
		{
			selfB.pseudoWeather[status.id].duration = status.durationCallback.call(selfB, source, sourceEffect);
		}
		if (!selfB.singleEvent('Start', status, selfB.pseudoWeather[status.id], selfB, source, sourceEffect))
		{
			delete selfB.pseudoWeather[status.id];
			return false;
		}
		selfB.update();
		return true;
	};
	this.getPseudoWeather = function(status) {
		status = selfB.getEffect(status);
		if (!selfB.pseudoWeather[status.id]) return null;
		return status;
	};
	this.removePseudoWeather = function(status) {
		status = selfB.getEffect(status);
		if (!selfB.pseudoWeather[status.id]) return false;
		selfB.singleEvent('End', status, selfB.pseudoWeather[status.id], selfB);
		delete selfB.pseudoWeather[status.id];
		selfB.update();
		return true;
	};
	this.lastMove = '';
	this.activeMove = null;
	this.activePokemon = null;
	this.activeTarget = null;
	this.setActiveMove = function(move, pokemon, target) {
		if (!move) move = null;
		if (!pokemon) pokemon = null;
		if (!target) target = pokemon;
		selfB.activeMove = move;
		selfB.activePokemon = pokemon;
		selfB.activeTarget = target;
		
		// Mold Breaker and the like
		selfB.update();
	};
	this.clearActiveMove = function(failed) {
		if (selfB.activeMove)
		{
			if (!failed)
			{
				selfB.lastMove = selfB.activeMove.id;
			}
			selfB.activeMove = null;
			selfB.activePokemon = null;
			selfB.activeTarget = null;
	
			// Mold Breaker and the like, again
			selfB.update();
		}
	};
	
	this.update = function() {
		var actives = selfB.allySide.active;
		for (var i=0; i<actives.length; i++)
		{
			if (actives[i]) actives[i].update();
		}
		actives = selfB.foeSide.active;
		for (var i=0; i<actives.length; i++)
		{
			if (actives[i]) actives[i].update();
		}
	};
	
	// bubbles up
	this.comparePriority = function(a, b) {
		a.priority = a.priority || 0;
		a.subPriority = a.subPriority || 0;
		a.speed = a.speed || 0;
		b.priority = b.priority || 0;
		b.subPriority = b.subPriority || 0;
		b.speed = b.speed || 0;
		if (b.priority - a.priority)
		{
			return b.priority - a.priority;
		}
		if (b.speed - a.speed)
		{
			return b.speed - a.speed;
		}
		if (b.subPriority - a.subPriority)
		{
			return b.subPriority - a.subPriority;
		}
		return Math.random()-0.5;
	};
	this.getResidualStatuses = function(thing, callbackType) {
		var statuses = selfB.getRelevantEffectsInner(thing || selfB, callbackType || 'residualCallback', null, null, false, true, 'duration');
		statuses.sort(selfB.comparePriority);
		//if (statuses[0]) selfB.debug('match '+(callbackType||'residualCallback')+': '+statuses[0].status.id);
		return statuses;
	};
	this.eachEvent = function(eventid, effect, relayVar) {
		var actives = [];
		if (!effect && selfB.effect) effect = selfB.effect;
		for (var i=0; i<selfB.sides.length;i++)
		{
			var side = selfB.sides[i];
			for (var j=0; j<side.active.length; j++)
			{
				actives.push(side.active[j]);
			}
		}
		actives.sort(function(a, b) {
			if (b.stats.spe - a.stats.spe)
			{
				return b.stats.spe - a.stats.spe;
			}
			return Math.random()-0.5;
		});
		for (var i=0; i<actives.length; i++)
		{
			selfB.runEvent(eventid, actives[i], null, effect, relayVar);
		}
	};
	this.residualEvent = function(eventid, relayVar) {
		var statuses = selfB.getRelevantEffectsInner(selfB, 'on'+eventid, null, null, false, true, 'duration');
		statuses.sort(selfB.comparePriority);
		while (statuses.length)
		{
			var statusObj = statuses.shift();
			var status = statusObj.status;
			if (statusObj.thing.fainted) continue;
			if (statusObj.statusData && statusObj.statusData.duration)
			{
				statusObj.statusData.duration--;
				if (!statusObj.statusData.duration)
				{
					statusObj.end(status.id);
					continue;
				}
			}
			selfB.singleEvent(eventid, status, statusObj.statusData, statusObj.thing, relayVar);
		}
	};
	// The entire event system revolves around this function
	// (and its helper functions, getRelevant*)
	this.singleEvent = function(eventid, effect, effectData, target, source, sourceEffect, relayVar) {
		if (selfB.eventDepth >= 5)
		{
			// oh fuck
			this.add('message STACK LIMIT EXCEEDED');
			this.add('message PLEASE TELL AESOFT');
			this.add('message Event: '+eventid);
			this.add('message Parent event: '+selfB.event.id);
			return false;
		}
		//this.add('Event: '+eventid+' (depth '+selfB.eventDepth+')');
		effect = selfB.getEffect(effect);
		
		if (target.fainted)
		{
			return false;
		}
		if (effect.effectType === 'Status' && target.status !== effect.id)
		{
			// it's changed; call it off
			return true;
		}
		if (target.ignore && target.ignore[effect.effectType])
		{
			selfB.debug(eventid+' handler suppressed by Klutz or Magic Room');
			return true;
		}
		if (target.ignore && target.ignore[effect.effectType+'Target'])
		{
			selfB.debug(eventid+' handler suppressed by Air Lock');
			return true;
		}
		
		if (typeof effect['on'+eventid] === 'undefined') return true;
		var parentEffect = selfB.effect;
		var parentEffectData = selfB.effectData;
		var parentEvent = selfB.event;
		selfB.effect = effect;
		selfB.effectData = effectData;
		selfB.event = {id: eventid, target: target, source: source, effect: sourceEffect};
		selfB.eventDepth++;
		var args = [target, source, sourceEffect];
		if (typeof relayVar !== 'undefined') args.unshift(relayVar);
		var returnVal = true;
		if (typeof effect['on'+eventid] === 'function')
		{
			returnVal = effect['on'+eventid].apply(selfB, args);
		}
		else
		{
			returnVal = effect['on'+eventid];
		}
		selfB.eventDepth--;
		selfB.effect = parentEffect;
		selfB.effectData = parentEffectData;
		selfB.event = parentEvent;
		if (typeof returnVal === 'undefined') return true;
		return returnVal;
	};
	this.runEvent = function(eventid, target, source, effect, relayVar) {
		if (selfB.eventDepth >= 5)
		{
			// oh fuck
			this.add('message STACK LIMIT EXCEEDED');
			this.add('message PLEASE REPORT IN BUG THREAD');
			this.add('message Event: '+eventid);
			this.add('message Parent event: '+selfB.event.id);
			return false;
		}
		if (!target) target = selfB;
		var statuses = selfB.getRelevantEffects(target, 'on'+eventid, 'onSource'+eventid, source);
		var hasRelayVar = true;
		effect = selfB.getEffect(effect);
		var args = [target, source, effect];
		//console.log('Event: '+eventid+' (depth '+selfB.eventDepth+') t:'+target.id+' s:'+(!source||source.id)+' e:'+effect.id);
		if (typeof relayVar === 'undefined' || relayVar === null)
		{
			relayVar = true;
			hasRelayVar = false;
		}
		else
		{
			args.unshift(relayVar);
		}
		for (var i=0; i<statuses.length; i++)
		{
			var status = statuses[i].status;
			if (statuses[i].thing.fainted) continue;
			//selfB.debug('match '+eventid+': '+status.id+' '+status.effectType);
			if (status.effectType === 'Status' && statuses[i].thing.status !== status.id)
			{
				// it's changed; call it off
				continue;
			}
			if (statuses[i].thing.ignore && statuses[i].thing.ignore[status.effectType] === 'A')
			{
				// ignore attacking events
				var AttackingEvents = {
					BeforeMove: 1,
					BasePower: 1,
					Immunity: 1,
					Damage: 1,
					SubDamage: 1,
					Heal: 1,
					TakeItem: 1,
					UseItem: 1,
					EatItem: 1,
					SetStatus: 1,
					CriticalHit: 1,
					ModifyPokemon: 1,
					ModifyStats: 1,
					TryHit: 1,
					Hit: 1,
<<<<<<< HEAD
					FieldHit: 1,
=======
					TryFieldHit: 1,
>>>>>>> fdd631b6
					Boost: 1,
					DragOut: 1
				};
				if (AttackingEvents[eventid])
				{
					if (eventid !== 'ModifyPokemon' && eventid !== 'ModifyStats')
					{
						selfB.debug(eventid+' handler suppressed by Mold Breaker');
					}
					continue;
				}
			}
			else if (statuses[i].thing.ignore && statuses[i].thing.ignore[status.effectType])
			{
				selfB.debug(eventid+' handler suppressed by Klutz or Magic Room');
				continue;
			}
			else if (target.ignore && target.ignore[status.effectType+'Target'])
			{
				selfB.debug(eventid+' handler suppressed by Air Lock');
				continue;
			}
			var returnVal;
			if (typeof statuses[i].callback === 'function')
			{
				var parentEffect = selfB.effect;
				var parentEffectData = selfB.effectData;
				var parentEvent = selfB.event;
				selfB.effect = statuses[i].status;
				selfB.effectData = statuses[i].statusData;
				selfB.effectData.target = statuses[i].thing;
				selfB.event = {id: eventid, target: target, source: source, effect: effect};
				selfB.eventDepth++;
				returnVal = statuses[i].callback.apply(selfB, args);
				selfB.eventDepth--;
				selfB.effect = parentEffect;
				selfB.effectData = parentEffectData;
				selfB.event = parentEvent;
			}
			else
			{
				returnVal = statuses[i].callback;
			}
			if (typeof returnVal !== 'undefined')
			{
				relayVar = returnVal;
				if (!relayVar) return relayVar;
				if (hasRelayVar)
				{
					args[0] = relayVar;
				}
			}
		}
		return relayVar;
	};
	this.resolveLastPriority = function(statuses, callbackType) {
		var priority = 0;
		var subPriority = 0;
		var status = statuses[statuses.length-1].status;
		if (status[callbackType+'Priority'])
		{
			priority = status[callbackType+'Priority'];
		}
		else if (status[callbackType+'Order'])
		{
			priority = -status[callbackType+'Order'];
		}
		if (status[callbackType+'SubPriority'])
		{
			subPriority = status[callbackType+'SubPriority'];
		}
		else if (status[callbackType+'SubOrder'])
		{
			subPriority = -status[callbackType+'SubOrder'];
		}
		
		statuses[statuses.length-1].priority = priority;
		statuses[statuses.length-1].subPriority = subPriority;
	};
	// bubbles up to parents
	this.getRelevantEffects = function(thing, callbackType, foeCallbackType, foeThing, checkChildren) {
		var statuses = selfB.getRelevantEffectsInner(thing, callbackType, foeCallbackType, foeThing, true, false);
		statuses.sort(selfB.comparePriority);
		//if (statuses[0]) selfB.debug('match '+callbackType+': '+statuses[0].status.id);
		return statuses;
	};
	this.getRelevantEffectsInner = function(thing, callbackType, foeCallbackType, foeThing, bubbleUp, bubbleDown, getAll) {
		if (!callbackType || !thing) return [];
		var statuses = [];
		var status;
		
		if (thing.sides)
		{
			for (var i in selfB.pseudoWeather)
			{
				status = selfB.getPseudoWeather(i);
				if (typeof status[callbackType] !== 'undefined' || (getAll && thing.pseudoWeather[i][getAll]))
				{
					statuses.push({status: status, callback: status[callbackType], statusData: selfB.pseudoWeather[i], end: selfB.removePseudoWeather, thing: thing});
					selfB.resolveLastPriority(statuses,callbackType);
				}
			}
			status = selfB.getWeather();
			if (typeof status[callbackType] !== 'undefined' || (getAll && thing.weatherData[getAll]))
			{
				statuses.push({status: status, callback: status[callbackType], statusData: selfB.weatherData, end: selfB.clearWeather, thing: thing, priority: status[callbackType+'Priority']||0});
				selfB.resolveLastPriority(statuses,callbackType);
			}
			if (bubbleDown)
			{
				statuses = statuses.concat(selfB.getRelevantEffectsInner(selfB.allySide, callbackType,null,null,false,true, getAll));
				statuses = statuses.concat(selfB.getRelevantEffectsInner(selfB.foeSide, callbackType,null,null,false,true, getAll));
			}
			return statuses;
		}
		
		if (thing.pokemon)
		{
			for (var i in thing.sideConditions)
			{
				status = thing.getSideCondition(i);
				if (typeof status[callbackType] !== 'undefined' || (getAll && thing.sideConditions[i][getAll]))
				{
					statuses.push({status: status, callback: status[callbackType], statusData: thing.sideConditions[i], end: thing.removeSideCondition, thing: thing});
					selfB.resolveLastPriority(statuses,callbackType);
				}
			}
			if (foeCallbackType)
			{
				statuses = statuses.concat(selfB.getRelevantEffectsInner(thing.foe, foeCallbackType,null,null,false,false, getAll));
			}
			if (bubbleUp)
			{
				statuses = statuses.concat(selfB.getRelevantEffectsInner(selfB, callbackType,null,null,true,false, getAll));
			}
			if (bubbleDown)
			{
				for (var i=0;i<thing.active.length;i++)
				{
					statuses = statuses.concat(selfB.getRelevantEffectsInner(thing.active[i], callbackType,null,null,false,true, getAll));
				}
			}
			return statuses;
		}

		if (thing.fainted) return statuses;
		if (!thing.getStatus)
		{
			selfB.debug(JSON.stringify(thing));
			return statuses;
		}
		var status = thing.getStatus();
		if (typeof status[callbackType] !== 'undefined' || (getAll && thing.statusData[getAll]))
		{
			statuses.push({status: status, callback: status[callbackType], statusData: thing.statusData, end: thing.clearStatus, thing: thing});
			selfB.resolveLastPriority(statuses,callbackType);
		}
		for (var i in thing.volatiles)
		{
			status = thing.getVolatile(i);
			if (typeof status[callbackType] !== 'undefined' || (getAll && thing.volatiles[i][getAll]))
			{
				statuses.push({status: status, callback: status[callbackType], statusData: thing.volatiles[i], end: thing.removeVolatile, thing: thing});
				selfB.resolveLastPriority(statuses,callbackType);
			}
		}
		status = thing.getAbility();
		if (typeof status[callbackType] !== 'undefined' || (getAll && thing.abilityData[getAll]))
		{
			statuses.push({status: status, callback: status[callbackType], statusData: thing.abilityData, end: thing.clearAbility, thing: thing});
			selfB.resolveLastPriority(statuses,callbackType);
		}
		status = thing.getItem();
		if (typeof status[callbackType] !== 'undefined' || (getAll && thing.itemData[getAll]))
		{
			statuses.push({status: status, callback: status[callbackType], statusData: thing.itemData, end: thing.clearItem, thing: thing});
			selfB.resolveLastPriority(statuses,callbackType);
		}
		
		if (foeThing && foeCallbackType && foeCallbackType.substr(0,8) !== 'onSource')
		{
			statuses = statuses.concat(selfB.getRelevantEffectsInner(foeThing, foeCallbackType,null,null,false,false, getAll));
		}
		else if (foeCallbackType)
		{
			var foeActive = thing.side.foe.active;
			var allyActive = thing.side.active;
			var eventName = '';
			if (foeCallbackType.substr(0,8) === 'onSource')
			{
				eventName = foeCallbackType.substr(8);
				if (foeThing)
				{
					statuses = statuses.concat(selfB.getRelevantEffectsInner(foeThing, foeCallbackType,null,null,false,false, getAll));
				}
				foeCallbackType = 'onFoe'+eventName;
				foeThing = null;
			}
			if (foeCallbackType.substr(0,5) === 'onFoe')
			{
				eventName = foeCallbackType.substr(5);
				for (var i=0; i<allyActive.length; i++)
				{
					statuses = statuses.concat(selfB.getRelevantEffectsInner(allyActive[i], 'onAlly'+eventName,null,null,false,false, getAll));
					statuses = statuses.concat(selfB.getRelevantEffectsInner(allyActive[i], 'onAny'+eventName,null,null,false,false, getAll));
				}
				for (var i=0; i<foeActive.length; i++)
				{
					statuses = statuses.concat(selfB.getRelevantEffectsInner(foeActive[i], 'onAny'+eventName,null,null,false,false, getAll));
				}
			}
			for (var i=0; i<foeActive.length; i++)
			{
				statuses = statuses.concat(selfB.getRelevantEffectsInner(foeActive[i], foeCallbackType,null,null,false,false, getAll));
			}
		}
		if (bubbleUp)
		{
			statuses = statuses.concat(selfB.getRelevantEffectsInner(thing.side, callbackType, foeCallbackType, null, true, false, getAll));
		}
		return statuses;
	};
	this.getPokemon = function(id) {
		if (typeof id !== 'string') id = id.id;
		for (var i=0; i<selfB.allySide.pokemon.length; i++)
		{
			var pokemon = selfB.allySide.pokemon[i];
			if (pokemon.baseId === id) return pokemon;
		}
		for (var i=0; i<selfB.foeSide.pokemon.length; i++)
		{
			var pokemon = selfB.foeSide.pokemon[i];
			if (pokemon.baseId === id) return pokemon;
		}
		return null;
	};
	this.callback = function(type) {
		if (!selfB.allySide.user || !selfB.foeSide.user)
		{
			return;
		}
		selfB.update();
		if (type==='switch')
		{
			if (selfB.allySide.active[0].fainted)
			{
				selfB.allySide.decision = null;
				selfB.allySide.emitUpdate({request: {forceSwitch: true, side: selfB.allySide.getData()}});
			}
			else
			{
				selfB.allySide.decision = true;
				selfB.allySide.emitUpdate({request: {wait: true}});
			}
			if (selfB.foeSide.active[0].fainted)
			{
				selfB.foeSide.decision = null;
				selfB.foeSide.emitUpdate({request: {forceSwitch: true, side: selfB.foeSide.getData()}});
			}
			else
			{
				selfB.foeSide.decision = true;
				selfB.foeSide.emitUpdate({request: {wait: true}});
			}
		}
		else if (type==='switch-ally')
		{
			selfB.foeSide.decision = true;
			selfB.allySide.decision = null;
			selfB.foeSide.emitUpdate({request: {wait: true}});
			selfB.allySide.emitUpdate({request: {forceSwitch: true, side: selfB.allySide.getData()}});
		}
		else if (type==='switch-foe')
		{
			selfB.allySide.decision = true;
			selfB.allySide.emitUpdate({request: {wait: true}});
			selfB.foeSide.decision = null;
			selfB.foeSide.emitUpdate({request: {forceSwitch: true, side: selfB.foeSide.getData()}});
		}
		else if (type==='team-preview')
		{
			selfB.add('team-preview');
			selfB.allySide.decision = null;
			selfB.allySide.emitUpdate({request: {teamPreview: true, side: selfB.allySide.getData()}});
			selfB.foeSide.decision = null;
			selfB.foeSide.emitUpdate({request: {teamPreview: true, side: selfB.foeSide.getData()}});
			selfB.decisionWaiting = true;
		}
		else
		{
			var moves;
			var pokemon;
			selfB.allySide.decision = null;
			pokemon = selfB.allySide.active[0];
			if (!pokemon)
			{
				selfB.add('message BATTLE CRASHED.');
				return;
			}
			if (pokemon.disabledMoves['recharge'] === false)
			{
				moves = [{move: 'recharge'}];
			}
			selfB.allySide.emitUpdate({request: {moves: pokemon.getMoves(), trapped: pokemon.trapped, side: pokemon.side.getData()}});
			
			selfB.foeSide.decision = null;
			pokemon = selfB.foeSide.active[0];
			if (pokemon.disabledMoves['recharge'] === false)
			{
				moves = [{move: 'recharge'}];
			}
			selfB.foeSide.emitUpdate({request: {moves: pokemon.getMoves(), trapped: pokemon.trapped, side: pokemon.side.getData()}});
		}
		if (selfB.foeSide.decision && selfB.allySide.decision)
		{
			if (type !== 'move')
			{
				selfB.add('message Attempting to recover from crash.');
				selfB.callback('move');
				return;
			}
			selfB.add('message BATTLE CRASHED.');
			
			selfB.win();
			return;
		}
		selfB.add('callback decision');
		selfB.curCallback = type;
	};
	this.win = function(side) {
		var winSide = false;
		if (selfB.ended)
		{
			return false;
		}
		if (!side)
		{
			selfB.winner = '';
		}
		else if (side === selfB.allySide)
		{
			winSide = side;
			if (selfB.allySide.user)
			{
				selfB.winner = selfB.allySide.user.userid;
			}
		}
		else if (side === selfB.foeSide)
		{
			winSide = side;
			if (selfB.foeSide.user)
			{
				selfB.winner = selfB.foeSide.user.userid;
			}
		}
		else if (selfB.allySide.user && side === selfB.allySide.user.userid)
		{
			winSide = selfB.allySide;
			selfB.winner = side;
		}
		else if (selfB.foeSide.user && side === selfB.foeSide.user.userid)
		{
			winSide = selfB.foeSide;
			selfB.winner = side;
		}
		else if (selfB.ranked && side === selfB.ranked.p1)
		{
			winSide = selfB.allySide;
			selfB.winner = side;
		}
		else if (selfB.ranked && side === selfB.ranked.p2)
		{
			winSide = selfB.foeSide;
			selfB.winner = side;
		}
		else
		{
			return false;
		}
		
		selfB.add('');
		if (winSide)
		{
			selfB.add('win '+winSide.name);
		}
		else
		{
			selfB.add('win');
		}
		selfB.ended = true;
		selfB.active = false;
		selfB.decisionWaiting = false;
		return true;
	};
	this.switchIn = function(pokemon) {
		if (!pokemon) return false;
		var side = pokemon.side;
		if (side.active[0] && !side.active[0].fainted)
		{
			selfB.add('switch-out '+side.active[0].id);
		}
		if (side.active[0])
		{
			var oldActive = side.active[0];
			var oldpos = pokemon.position;
			oldActive.isActive = false;
			pokemon.position = oldActive.position;
			oldActive.position = oldpos;
			side.pokemon[pokemon.position] = pokemon;
			side.pokemon[oldActive.position] = oldActive;
		}
		pokemon.clearVolatile();
		var lastMove = null;
		if (side.active[0]) lastMove = selfB.getMove(side.active[0].lastMove);
		if (lastMove && (lastMove.batonPass || (lastMove.self && lastMove.self.batonPass)))
		{
			pokemon.copyVolatileFrom(side.active[0]);
		}
		side.active[0] = pokemon;
		pokemon.isActive = true;
		pokemon.activeTurns = 0;
		for (var m in pokemon.moveset)
		{
			pokemon.moveset[m].used = false;
		}
		selfB.add('pokemon '+side.active[0].fullid);
		selfB.add('switch-in '+side.active[0].id+side.active[0].getHealth());
		selfB.runEvent('SwitchIn', pokemon);
		selfB.addQueue({pokemon: pokemon, choice: 'runSwitch'});
	};
	this.canSwitch = function(side) {
		var canSwitchIn = [];
		for (var i=0; i<side.pokemon.length; i++)
		{
			var pokemon = side.pokemon[i];
			if (pokemon !== side.active[0] && !pokemon.fainted)
			{
				canSwitchIn.push(pokemon);
			}
		}
		return canSwitchIn.length;
	};
	this.getRandomSwitchable = function(side) {
		var canSwitchIn = [];
		for (var i=0; i<side.pokemon.length; i++)
		{
			var pokemon = side.pokemon[i];
			if (pokemon !== side.active[0] && !pokemon.fainted)
			{
				canSwitchIn.push(pokemon);
			}
		}
		if (!canSwitchIn.length)
		{
			return null;
		}
		return canSwitchIn[floor(Math.random()*canSwitchIn.length)];
	};
	this.dragIn = function(side) {
		var pokemon = selfB.getRandomSwitchable(side);
		if (!pokemon) return false;
		if (side.active[0])
		{
			var oldActive = side.active[0];
			var oldpos = pokemon.position;
			if (!oldActive.hp)
			{
				return false;
			}
			if (!selfB.runEvent('DragOut', oldActive))
			{
				return false;
			}
			selfB.runEvent('SwitchOut', oldActive);
			oldActive.isActive = false;
			pokemon.position = oldActive.position;
			oldActive.position = oldpos;
			side.pokemon[pokemon.position] = pokemon;
			side.pokemon[oldActive.position] = oldActive;
		}
		pokemon.clearVolatile();
		side.active[0] = pokemon;
		pokemon.isActive = true;
		pokemon.activeTurns = 0;
		for (var m in pokemon.moveset)
		{
			pokemon.moveset[m].used = false;
		}
		selfB.add('pokemon '+side.active[0].fullid);
		selfB.add('drag-in '+side.active[0].id);
		selfB.runEvent('SwitchIn', pokemon);
		selfB.addQueue({pokemon: pokemon, choice: 'runSwitch'});
		return true;
	};
	this.faint = function(pokemon, source, effect) {
		pokemon.faint(source, effect);
	};
	this.nextTurn = function() {
		selfB.turn++;
		for (var i=0; i<selfB.sides.length; i++)
		{
			for (var j=0; j<selfB.sides[i].active.length; j++)
			{
				var pokemon = selfB.sides[i].active[j];
				if (!pokemon) continue;
				pokemon.movedThisTurn = false;
				pokemon.newlySwitched = false;
				if (pokemon.lastAttackedBy)
				{
					pokemon.lastAttackedBy.thisTurn = false;
				}
				pokemon.activeTurns++;
			}
		}
		selfB.add('turn '+selfB.turn);
		selfB.callback('move');
	};
	this.midTurn = false;
	this.start = function() {
		if (selfB.active) return;
		
		if (!selfB.allySide || !selfB.allySide.user || !selfB.foeSide || !selfB.foeSide.user)
		{
			// need two players to start
			return;
		}
		
		selfB.foeSide.emitUpdate({midBattle: selfB.started, side: 'foe', sideData: selfB.foeSide.getData()});
		selfB.allySide.emitUpdate({midBattle: selfB.started, side: 'ally', sideData: selfB.allySide.getData()});
		
		if (selfB.started)
		{
			selfB.callback(selfB.curCallback);
			selfB.active = true;
			selfB.activeTurns = 0;
			return;
		}
		selfB.active = true;
		selfB.activeTurns = 0;
		selfB.started = true;
		selfB.foeSide.foe = selfB.allySide;
		selfB.allySide.foe = selfB.foeSide;
		
		var format = selfB.getFormat();
		selfB.add('tier '+format.name);
		if (selfB.ranked)
		{
			selfB.add('rated');
		}
		if (format && format.ruleset)
		{
			for (var i=0; i<format.ruleset.length; i++)
			{
				selfB.addPseudoWeather(format.ruleset[i]);
			}
		}
		
		if (!selfB.allySide.pokemon[0] || !selfB.foeSide.pokemon[0])
		{
			selfB.add('message Battle not started: One of you has an empty team.');
			return;
		}
		
		selfB.residualEvent('TeamPreview');
		
		selfB.addQueue({choice:'start'});
		selfB.midTurn = true;
		if (!selfB.decisionWaiting) selfB.go();
	};
	this.boost = function(boost, target, source, effect) {
		if (selfB.event)
		{
			if (!target) target = selfB.event.target;
			if (!source) source = selfB.event.source;
			if (!effect) effect = selfB.effect;
		}
		if (!target || !target.hp) return 0;
		effect = selfB.getEffect(effect);
		boost = selfB.runEvent('Boost', target, source, effect, boost);
		for (var i in boost)
		{
			var currentBoost = {};
			currentBoost[i] = boost[i];
			if (boost[i] > 0 && target.boostBy(currentBoost))
			{
				switch (effect.id)
				{
				default:
					if (effect.effectType === 'Ability')
					{
						selfB.add('r-ability-boost '+target.id+' '+i+' '+boost[i]+' '+effect.id);
					}
					else if (effect.effectType === 'Item')
					{
						selfB.add('r-item-boost '+target.id+' '+i+' '+boost[i]+' '+effect.id);
					}
					else
					{
						selfB.add('r-boost '+target.id+' '+i+' '+boost[i]);
					}
					break;
				}
			}
		}
		for (var i in boost)
		{
			var currentBoost = {};
			currentBoost[i] = boost[i];
			if (boost[i] < 0 && target.boostBy(currentBoost))
			{
				switch (effect.id)
				{
				case 'Intimidate':
					selfB.add('r-unboost '+target.id+' '+i+' '+(-boost[i]));
					break;
				default:
					if (effect.effectType === 'Ability')
					{
						selfB.add('r-ability-unboost '+target.id+' '+i+' '+(-boost[i])+' '+effect.id);
					}
					else if (effect.effectType === 'Item')
					{
						selfB.add('r-item-unboost '+target.id+' '+i+' '+(-boost[i])+' '+effect.id);
					}
					else
					{
						selfB.add('r-unboost '+target.id+' '+i+' '+(-boost[i]));
					}
					break;
				}
			}
		}
		selfB.runEvent('AfterBoost', target, source, effect, boost);
	};
	this.damage = function(damage, target, source, effect) {
		if (selfB.event)
		{
			if (!target) target = selfB.event.target;
			if (!source) source = selfB.event.source;
			if (!effect) effect = selfB.effect;
		}
		if (!target || !target.hp) return 0;
		effect = selfB.getEffect(effect);
		if (!damage) return 0;
		damage = clampIntRange(damage, 1);
		
		if (effect.id !== 'struggle-recoil') // Struggle recoil is not affected by effects
		{
			if (effect.effectType === 'Weather' && !target.runImmunity(effect.id))
			{
				this.debug('weather immunity');
				return 0;
			}
			damage = selfB.runEvent('Damage', target, source, effect, damage);
			if (!damage)
			{
				this.debug('damage event said zero');
				return 0;
			}
		}
		damage = clampIntRange(damage, 1);
		damage = target.damage(damage, source, effect);
		if (!damage)
		{
			this.debug('pokemon.damage said zero');
			return 0;
		}
		switch (effect.id) {
		case 'brn':
			selfB.add('residual '+target.id+' burn '+target.hpPercent(damage)+target.getHealth());
			break;
		case 'psn':
		case 'tox':
			selfB.add('residual '+target.id+' poison '+target.hpPercent(damage)+target.getHealth());
			break;
		case 'Sandstorm':
			selfB.add('residual '+target.id+' sandstorm '+target.hpPercent(damage)+target.getHealth());
			break;
		case 'Hail':
			selfB.add('residual '+target.id+' hail '+target.hpPercent(damage)+target.getHealth());
			break;
		case 'recoil':
			selfB.add('r-recoil '+target.id+' '+target.hpPercent(damage)+target.getHealth());
			break;
		case 'LifeOrb':
			selfB.add('r-life-orb-recoil '+target.id+' '+target.hpPercent(damage)+target.getHealth());
			break;
		case 'partiallyTrapped':
			var sourceEffect = selfB.getEffect(selfB.effectData.sourceEffect);
			selfB.add('residual '+target.id+' damage '+sourceEffect.id+' '+target.hpPercent(damage)+target.getHealth());
			break;
		case 'StealthRock':
			selfB.add('stealth-rock-damage '+target.id+' '+target.hpPercent(damage)+target.getHealth());
			break;
		case 'Spikes':
			selfB.add('spikes-damage '+target.id+' '+target.hpPercent(damage)+target.getHealth());
			break;
		case 'LeechSeed':
			// handled in heal step
			break;
		default:
			if (effect.effectType === 'Ability')
			{
				selfB.add('residual '+target.id+' ability-damage '+effect.id+' '+target.hpPercent(damage)+target.getHealth());
			}
			else if (effect.effectType === 'Item')
			{
				selfB.add('residual '+target.id+' item-damage '+effect.id+' '+target.hpPercent(damage)+target.getHealth());
			}
			else
			{
				selfB.add('r-damage '+target.id+' '+target.hpPercent(damage)+target.getHealth());
			}
		}
		if (target.fainted) selfB.faint(target);
		else
		{
			damage = selfB.runEvent('AfterDamage', target, source, effect, damage);
			if (effect && !effect.negateSecondary)
			{
				selfB.runEvent('Secondary', target, source, effect);
			}
		}
		return damage;
	};
	this.heal = function(damage, target, source, effect) {
		if (selfB.event)
		{
			if (!target) target = selfB.event.target;
			if (!source) source = selfB.event.source;
			if (!effect) effect = selfB.effect;
		}
		effect = selfB.getEffect(effect);
		damage = Math.ceil(damage);
		// for things like Liquid Ooze, the Heal event still happens when nothing is healed.
		damage = selfB.runEvent('Heal', target, source, effect, damage);
		if (!damage) return 0;
		damage = Math.ceil(damage);
		if (!target || !target.hp) return 0;
		if (target.hp >= target.maxhp) return 0;
		damage = target.heal(damage, source, effect);
		switch (effect.id) {
		case 'drain':
			selfB.add('r-drain '+source.id+' '+target.id+' '+target.hpPercent(damage)+' '+target.getHealth());
			break;
		case 'AquaRing':
			selfB.add('residual '+target.id+' heal aqua-ring '+target.hpPercent(damage)+target.getHealth());
			break;
		case 'LeechSeed':
			break;
		default:
			if (effect.effectType === 'Ability')
			{
				selfB.add('residual '+target.id+' ability-heal '+effect.id+' '+target.hpPercent(damage)+target.getHealth());
			}
			else if (effect.effectType === 'Item')
			{
				selfB.add('residual '+target.id+' item-heal '+effect.id+' '+target.hpPercent(damage)+target.getHealth());
			}
			else
			{
				selfB.add('r-heal '+target.id+' '+target.hpPercent(damage)+target.getHealth());
			}
			break;
		}
		return damage;
	};
	this.getDamage = function(pokemon, target, move, suppressMessages) {
		if (typeof move === 'string') move = selfB.getMove(move);
		
		if (typeof move === 'number') move = {
			basePower: move,
			type: '???',
			category: 'Physical'
		};
		
		if (move.affectedByImmunities)
		{
			if (!target.runImmunity(move.type, true))
			{
				return false;
			}
		}
		
		if (move.ohko)
		{
			if (target.level > pokemon.level)
			{
				return false;
			}
			return target.maxhp;
		}
		if (move.damageCallback)
		{
			return move.damageCallback.call(selfB, pokemon, target);
		}
		if (move.damage === 'level')
		{
			return pokemon.level;
		}
		if (move.damage)
		{
			return move.damage;
		}
		
		if (!move)
		{
			move = {};
		}
		if (!move.category) move.category = 'Physical';
		if (!move.defensiveCategory) move.defensiveCategory = move.category;
		if (!move.type) move.type = '???';
		var type = move.type;
		// '???' is typeless damage: used for Struggle and Confusion etc
		
		var basePower = move.basePower;
		if (move.basePowerCallback)
		{
			basePower = move.basePowerCallback.call(selfB, pokemon, target);
		}
		if (!basePower) return 0;
		
		move.critRatio = clampIntRange(move.critRatio, 0, 5);
		var critMult = [0, 16, 8, 4, 3, 2];
		
		move.crit = move.willCrit || false;
		if (typeof move.willCrit === 'undefined')
		{
			if (move.critRatio)
			{
				move.crit = (Math.random()*critMult[move.critRatio] < 1);
			}
		}
		if (move.crit)
		{
			move.crit = selfB.runEvent('CriticalHit', target, null, move);
		}
		
		// happens after crit calculation
		if (basePower)
		{
			basePower = selfB.runEvent('BasePower', pokemon, target, move, basePower);
			
			if (move.basePowerModifier)
			{
				basePower *= move.basePowerModifier;
			}
		}
		if (!basePower) return 0;
		
		var attack = move.category==='Physical'?pokemon.stats.atk:pokemon.stats.spa;
		var defense = move.defensiveCategory==='Physical'?target.stats.def:target.stats.spd;
		var level = pokemon.level;
		
		if (move.crit)
		{
			move.ignoreNegativeOffensive = true;
			move.ignorePositiveDefensive = true;
		}
		if (move.ignoreNegativeOffensive && attack < (move.category==='Physical'?pokemon.unboostedStats.atk:pokemon.unboostedStats.spa))
		{
			move.ignoreOffensive = true;
		}
		if (move.ignoreOffensive)
		{
			selfB.debug('Negating (sp)atk boost/penalty.');
			attack = (move.category==='Physical'?pokemon.unboostedStats.atk:pokemon.unboostedStats.spa);
		}
		if (move.ignorePositiveDefensive && defense > (move.defensiveCategory==='Physical'?target.unboostedStats.def:target.unboostedStats.spd))
		{
			move.ignoreDefensive = true;
		}
		if (move.ignoreDefensive)
		{
			selfB.debug('Negating (sp)def boost/penalty.');
			defense = move.defensiveCategory==='Physical'?target.unboostedStats.def:target.unboostedStats.spd;
		}
		
		//int(int(int(2*L/5+2)*A*P/D)/50);
		var baseDamage = floor(floor(floor(2*level/5+2) * basePower * attack/defense)/50);
		
		// STAB
		if (type !== '???' && pokemon.hasType(type))
		{
			// The "???" type never gets STAB
			// Not even if you Roost in Gen 4 and somehow manage to use
			// Struggle in the same turn.
			// (On second thought, it might be easier to get a Missingno.)
			baseDamage *= (move.stab || 1.5);
		}
		// types
		var totalTypeMod = selfB.getEffectiveness(type, target);
		if (totalTypeMod > 0)
		{
			if (!suppressMessages) selfB.add('r-super-effective');
			baseDamage *= 2;
			if (totalTypeMod >= 2)
			{
				baseDamage *= 2;
			}
		}
		if (totalTypeMod < 0)
		{
			if (!suppressMessages) selfB.add('r-resisted');
			baseDamage /= 2;
			if (totalTypeMod <= -2)
			{
				baseDamage /= 2;
			}
		}
		// crit
		if (move.crit)
		{
			if (!suppressMessages) selfB.add('r-crit');
			baseDamage *= (move.critModifier || 2);
		}
		// randomizer
		
		// gen 1-2
		//var randFactor = floor(Math.random()*39)+217;
		//baseDamage *= floor(randFactor * 100 / 255) / 100;
		
		baseDamage *= (85 + floor(Math.random() * 16)) / 100;
		
		if (basePower && !floor(baseDamage))
		{
			return 1;
		}
		
		return floor(baseDamage);
	};
	this.getTarget = function(decision)
	{
		return decision.targetSide.active[decision.targetPosition];
	};
	this.resolveTarget = function(pokemon, move)
	{
		move = selfB.getMove(move);
		if (move.target === 'self' || move.target === 'all' || move.target === 'allies' || move.target === 'allySide' || move.target === 'ally')
		{
			return pokemon;
		}
		return pokemon.side.foe.active[0];
	};
	this.runMove = function(move, pokemon, target) {
		move = selfB.getMove(move);
		if (!target)
		{
			target = selfB.resolveTarget(pokemon, move);
		}
		
		BattleScripts.runMove.call(selfB, move, pokemon, target);
	};
	this.useMove = function(move, pokemon, target, flags) {
		move = selfB.getMove(move);
		if (!target) target = selfB.resolveTarget(pokemon, move);
		if (move.target === 'self' || move.target === 'allies')
		{
			target = pokemon;
		}
		
		BattleScripts.useMove.call(selfB, move, pokemon, target, flags);
	};
	this.moveHit = function(target, source, move, a, b) {
		BattleScripts.moveHit.call(selfB, target, source, move, a, b);
	};
	this.checkFainted = function() {
		if (selfB.allySide.active[0].fainted || selfB.foeSide.active[0].fainted)
		{
			selfB.callback('switch');
			selfB.decisionWaiting = true;
			return true;
		}
		return false;
	};
	this.queue = [];
	this.faintQueue = [];
	this.decisionWaiting = false;
	this.faintMessages = function() {
		while (selfB.faintQueue.length)
		{
			var faintData = selfB.faintQueue.shift();
			if (!faintData.target.fainted)
			{
				selfB.add('faint '+faintData.target.id);
				selfB.runEvent('Faint', faintData.target, faintData.source, faintData.effect);
				faintData.target.fainted = true;
				faintData.target.side.pokemonLeft--;
			}
		}
		if (!selfB.allySide.pokemonLeft && !selfB.foeSide.pokemonLeft)
		{
			selfB.win();
			return true;
		}
		if (!selfB.allySide.pokemonLeft)
		{
			selfB.win(selfB.foeSide);
			return true;
		}
		if (!selfB.foeSide.pokemonLeft)
		{
			selfB.win(selfB.allySide);
			return true;
		}
		return false;
	};
	this.addQueue = function(decision, noSort) {
		if (decision)
		{
			if (!decision.priority)
			{
				var priorities = {
					'beforeTurn': 100,
					'beforeTurnMove': 99,
					'switch': 6,
					'runSwitch': 5.9,
					'residual': -100,
					'team': 102,
					'start': 101
				};
				if (priorities[decision.choice])
				{
					decision.priority = priorities[decision.choice];
				}
			}
			if (decision.choice === 'move')
			{
				if (selfB.getMove(decision.move).beforeTurnCallback)
				{
					selfB.addQueue({choice: 'beforeTurnMove', pokemon: decision.pokemon, move: decision.move}, true);
				}
			}
			if (decision.move)
			{
				var target;
				
				if (!decision.targetPosition)
				{
					target = selfB.resolveTarget(decision.pokemon, decision.move);
					decision.targetSide = target.side;
					decision.targetPosition = target.position;
				}
				
				decision.move = selfB.getMove(decision.move);
				if (!decision.priority)
				{
					var priority = decision.move.priority;
					priority = selfB.runEvent('ModifyPriority', decision.pokemon, target, decision.move, priority);
					decision.priority = priority;
				}
			}
			if (!decision.side) decision.side = decision.pokemon;
			if (!decision.choice && decision.move) decision.choice = 'move';
			if (!decision.pokemon && !decision.speed) decision.speed = 1;
			if (!decision.speed && decision.newPokemon) decision.speed = decision.newPokemon.stats.spe;
			if (!decision.speed) decision.speed = decision.pokemon.stats.spe;
			selfB.queue.push(decision);
		}
		if (!noSort)
		{
			selfB.queue.sort(selfB.comparePriority);
		}
	};
	this.willAct = function() {
		for (var i=0; i<selfB.queue.length; i++)
		{
			if (selfB.queue[i].choice === 'move' || selfB.queue[i].choice === 'switch')
			{
				return selfB.queue[i];
			}
		}
		return null;
	};
	this.willMove = function(pokemon) {
		for (var i=0; i<selfB.queue.length; i++)
		{
			if (selfB.queue[i].choice === 'move' && selfB.queue[i].pokemon === pokemon)
			{
				return selfB.queue[i];
			}
		}
		return null;
	};
	this.cancelDecision = function(pokemon) {
		var success = false;
		for (var i=0; i<selfB.queue.length; i++)
		{
			if (selfB.queue[i].pokemon === pokemon)
			{
				selfB.queue.splice(i,1);
				i--;
				success = true;
			}
		}
		return success;
	};
	this.cancelMove = function(pokemon) {
		for (var i=0; i<selfB.queue.length; i++)
		{
			if (selfB.queue[i].choice === 'move' && selfB.queue[i].pokemon === pokemon)
			{
				selfB.queue.splice(i,1);
				return true;
			}
		}
		return false;
	};
	this.willSwitch = function(pokemon) {
		for (var i=0; i<selfB.queue.length; i++)
		{
			if (selfB.queue[i].choice === 'switch' && selfB.queue[i].pokemon === pokemon)
			{
				return true;
			}
		}
		return false;
	};
	this.runDecision = function(decision) {
		// returns whether or not we ended in a callback
		switch (decision.choice)
		{
		case 'start':
			selfB.add('start');
			selfB.switchIn(selfB.allySide.pokemon[0]);
			selfB.switchIn(selfB.foeSide.pokemon[0]);
			selfB.midTurn = true;
			break;
		case 'move':
			if (decision.pokemon !== decision.pokemon.side.active[0]) return false;
			if (decision.pokemon.fainted) return false;
			selfB.runMove(decision.move, decision.pokemon, selfB.getTarget(decision));
			break;
		case 'beforeTurnMove':
			if (decision.pokemon !== decision.pokemon.side.active[0]) return false;
			if (decision.pokemon.fainted) return false;
			selfB.debug('before turn callback: '+decision.move.id);
			decision.move.beforeTurnCallback.call(selfB, decision.pokemon, selfB.getTarget(decision));
			break;
		case 'event':
			selfB.runEvent(decision.event, decision.pokemon);
			break;
		case 'team':
			var i = parseInt(decision.team[0]);
			if (i >= 6 || i < 0) return;
			
			if (i == 0) return;
			var pokemon = decision.side.pokemon[i];
			if (!pokemon) return;
			decision.side.pokemon[i] = decision.side.pokemon[0];
			decision.side.pokemon[0] = pokemon;
			decision.side.pokemon[i].position = i;
			decision.side.pokemon[0].position = 0;
			return;
			// we return here because the update event would crash since there are no active pokemon yet
			break;
		case 'switch':
			if (decision.pokemon)
			{
				decision.pokemon.beingCalledBack = true;
				var lastMove = selfB.getMove(decision.pokemon.lastMove);
				if (!(lastMove.batonPass || (lastMove.self && lastMove.self.batonPass)))
				{
					// Don't run any event handlers if Baton Pass was used.
					if (!selfB.runEvent('SwitchOut', decision.pokemon))
					{
						// Warning: DO NOT interrupt a switch-out
						// if you just want to trap a pokemon.
						// To trap a pokemon and prevent it from switching out,
						// (e.g. Mean Look, Magnet Pull) use the 'trapped' flag
						// instead.
						
						// Note: Nothing in BW or earlier interrupts
						// a switch-out.
						break;
					}
				}
			}
			if (decision.pokemon && !decision.pokemon.hp && !decision.pokemon.fainted)
			{
				break;
			}
			selfB.switchIn(decision.newPokemon);
			//decision.pokemon.runSwitchIn();
			break;
		case 'runSwitch':
			selfB.singleEvent('Start', decision.pokemon.getAbility(), decision.pokemon.abilityData, decision.pokemon);
			selfB.singleEvent('Start', decision.pokemon.getItem(), decision.pokemon.itemData, decision.pokemon);
			break;
		case 'beforeTurn':
			selfB.eachEvent('BeforeTurn');
			break;
		case 'residual':
			selfB.add('');
			selfB.clearActiveMove(true);
			selfB.residualEvent('Residual');
			break;
		}
		selfB.clearActiveMove();
		if (selfB.faintMessages()) return true;
		selfB.eachEvent('Update');
		if (selfB.allySide.active[0].switchFlag)
		{
			selfB.allySide.active[0].switchFlag = false;
			if (selfB.canSwitch(selfB.allySide))
			{
				selfB.callback('switch-ally');
				selfB.decisionWaiting = true;
				return true;
			}
		}
		if (selfB.foeSide.active[0].switchFlag)
		{
			selfB.foeSide.active[0].switchFlag = false;
			if (selfB.canSwitch(selfB.foeSide))
			{
				selfB.callback('switch-foe');
				selfB.decisionWaiting = true;
				return true;
			}
		}
		return false;
	};
	this.go = function() {
		selfB.add('');
		if (selfB.curCallback)
		{
			if (selfB.curCallback === 'team-preview')
			{
				selfB.add('team-preview-end');
			}
			selfB.curCallback = '';
		}
		
		if (selfB.allySide.decision && selfB.allySide.decision !== true)
		{
			selfB.addQueue(selfB.allySide.decision, true);
			selfB.allySide.decision = true;
		}
		if (selfB.foeSide.decision && selfB.foeSide.decision !== true)
		{
			selfB.addQueue(selfB.foeSide.decision, true);
			selfB.foeSide.decision = true;
		}
		if (!selfB.midTurn)
		{
			selfB.queue.push({choice:'residual', priority: -100});
			selfB.queue.push({choice:'beforeTurn', priority: 100});
			selfB.midTurn = true;
		}
		selfB.addQueue(null);
				
		var currentPriority = 6;
		
		while (selfB.queue.length)
		{
			var decision = selfB.queue.shift();
			
			/* while (decision.priority < currentPriority && currentPriority > -6)
			{
				selfB.eachEvent('Priority', null, currentPriority);
				currentPriority--;
			} */
			
			selfB.runDecision(decision);
			
			if (selfB.decisionWaiting)
			{
				return;
			}
			
			if (!selfB.queue.length || selfB.queue[0].choice === 'runSwitch')
			{
				if (selfB.faintMessages()) return;
			}
			
			if (selfB.ended) return;
		}
		if (selfB.checkFainted()) return;
		
		selfB.nextTurn();
		selfB.midTurn = false;
		selfB.queue = [];
	};
	this.changeDecision = function(pokemon, decision) {
		selfB.cancelDecision(pokemon);
		if (!decision.pokemon) decision.pokemon = pokemon;
		selfB.addQueue(decision);
	};
	this.decision = function(user, choice, data, recurse) {
		if (!recurse) recurse = 0;
		if (recurse > 2)
		{
			console.log('infinite recursion; breaking');
			selfB.add('message Stack overflow detected.');
			selfB.add('message BATTLE CRASHED.');
			
			selfB.win();
			return false; // infinite recursion
		}
		if (!user) return; // wtf
		if (!user.sides[selfB.roomid]) return; // wtf
		var side = user.sides[selfB.roomid];
		var decision = {side: side, choice: choice, priority: 0, speed: 0};
		selfB.cancelDecision(side.active[0]);
		if (choice === 'undo')
		{
			if (side.decision !== true)
			{
				// Don't undo a decision if it's not your turn
				side.decision = null;
			}
			return;
		}
		else if (choice === 'team')
		{
			if (selfB.curCallback !== 'team-preview')
			{
				return; // hacker!
			}
			if (!data)
			{
				return; // hacker!
			}
			decision.team = data;
			side.decision = decision;
		}
		else if (choice === 'switch')
		{
			console.log('switching to '+data);
			data = floor(data);
			if (data < 0) data = 0;
			if (data > side.pokemon.length-1) data = side.pokemon.length-1;
			var pokemon = side.pokemon[data];
			if (pokemon && !pokemon.fainted)
			{
				decision.priority = 6;
				decision.newPokemon = pokemon;
				// todo: wtf
				if (!side.active[0])
				{
					selfB.debug("The game hasn't started yet");
					selfB.decision(user, 'move', 'no clue', recurse+1);
					return;
				}
				decision.pokemon = side.active[0];
				if (side.active[0].trapped && selfB.curCallback === 'move')
				{
					// hacker!
					selfB.debug("Can't switch: The active pokemon is trapped");
					selfB.decision(user, 'move', 'switch trapped', recurse+1);
					return;
				}
				if (decision.pokemon === pokemon)
				{
					// no
					selfB.debug("Can't switch: You can't switch to an active pokemon");
					selfB.decision(user, 'move', 'null switch', recurse+1);
					return;
				}
				side.decision = decision;
			}
			else
			{
				selfB.debug("Can't switch: This pokemon doesn't exist");
				// hacker!
				selfB.decision(user, 'move', 'pokemon doesnt exist', recurse+1);
				return;
			}
		}
		if (choice === 'move')
		{
			if (selfB.curCallback !== 'move')
			{
				return; // hacker!
			}
			var move = selfB.getMove(data);
			if (move)
			{
				if (side.active[0].fainted)
				{
					// hacker!
					var pokemon = selfB.getRandomSwitchable(side);
					if (!pokemon)
					{
						// double wtf; the game should be ended
						// by this point
						
						selfB.add('message A player has no usable pokemon, but the battle didn\'t end.');
						selfB.add('message BATTLE CRASHED.');
						
						selfB.win();
						return;
					}
					selfB.debug('Hacking detected, using fainted pokemon\'s move; forcing switch to '+pokemon.id);
					selfB.decision(user, 'switch', pokemon.id, recurse+1);
				}
				if (!side.active[0].canUseMove(move))
				{
					var badmove = move;
					// hacker!
					move = side.active[0].getValidMoves()[0];
					if (move !== 'Struggle' && move !== 'Recharge')
					{
						selfB.debug('Hacking detected, '+badmove.id+' not allowed; forcing '+move);
					}
				}
				decision.pokemon = side.active[0];
				decision.move = move;
				side.decision = decision;
			}
			else
			{
				// hacker!
				selfB.debug('Move not found: '+data);
				selfB.decision(user, 'move', 'switch trapped', recurse+1);
				return;
			}
		}
		if (selfB.allySide.decision && selfB.foeSide.decision)
		{
			selfB.decisionWaiting = false;
			selfB.go();
		}
	};
	this.add = function(activity) {
		selfB.log.push(activity);
	};
	this.debug = function(activity) {
		selfB.add('[DEBUG] '+activity);
	};
	this.join = function(user, slot) {
		if (selfB.allySide && selfB.allySide.user && selfB.foeSide && selfB.foeSide.user) return false;
		if (!user) return false; // !!!
		if (user.sides[selfB.roomid]) return false;
		if (selfB.allySide && selfB.allySide.user || slot === 2)
		{
			if (selfB.started)
			{
				user.sides[selfB.roomid] = selfB.foeSide;
				selfB.foeSide.user = user;
				user.sides[selfB.roomid].name = user.name;
			}
			else
			{
				console.log("NEW SIDE: "+user.name);
				selfB.foeSide = new BattleSide(user, selfB, 1);
				selfB.sides[1] = selfB.foeSide;
				user.sides[selfB.roomid] = selfB.foeSide;
			}
			selfB.add('foe-player '+selfB.foeSide.name);
			selfB.add('foe-avatar '+selfB.foeSide.user.avatar);
		}
		else
		{
			if (selfB.started)
			{
				user.sides[selfB.roomid] = selfB.allySide;
				selfB.allySide.user = user;
				selfB.allySide.name = user.name;
			}
			else
			{
				console.log("NEW SIDE: "+user.name);
				selfB.allySide = new BattleSide(user, selfB, 0);
				selfB.sides[0] = selfB.allySide;
				user.sides[selfB.roomid] = selfB.allySide;
			}
			selfB.add('player '+selfB.allySide.name);
			selfB.add('avatar '+selfB.allySide.user.avatar);
		}
		selfB.start();
		return true;
	};
	this.rename = function(user) {
		if (!user || !user.sides[selfB.roomid]) return;
		if (user.sides[selfB.roomid] === selfB.allySide)
		{
			user.sides[selfB.roomid].name = user.name;
			selfB.add('player '+selfB.allySide.name);
			selfB.add('avatar '+user.avatar);
		}
		if (user.sides[selfB.roomid] === selfB.foeSide)
		{
			user.sides[selfB.roomid].name = user.name;
			selfB.add('foe-player '+selfB.foeSide.name);
			selfB.add('foe-avatar '+user.avatar);
		}
	};
	this.leave = function(user) {
		if (!user) return false;
		if (!user.sides[selfB.roomid]) return false;
		user.sides[selfB.roomid].emitUpdate({side: 'none'});
		if (selfB.foeSide === user.sides[selfB.roomid])
		{
			delete user.sides[selfB.roomid];
			selfB.foeSide.user = null;
			selfB.add('foe-player ');
			selfB.active = false;
		}
		else if (selfB.allySide === user.sides[selfB.roomid])
		{
			delete user.sides[selfB.roomid];
			selfB.allySide.user = null;
			selfB.add('player ');
			selfB.active = false;
		}
		return true;
	};
	this.getUpdates = function() {
		var prevUpdate = selfB.lastUpdate;
		if (selfB.lastUpdate === selfB.log.length) return null;
		selfB.lastUpdate = selfB.log.length;
		return {
			prevUpdate: prevUpdate,
			updates: selfB.log.slice(prevUpdate),
			active: selfB.active
		};
	};
	this.getUpdatesFrom = function(prevUpdate) {
		if (!prevUpdate) prevUpdate = 0;
		return {
			prevUpdate: prevUpdate,
			updates: selfB.log.slice(prevUpdate)
		};
	};
	
	// merge in scripts and tools
	for (var i in Tools)
	{
		if (!this[i])
		{
			this[i] = Tools[i];
		}
	}

	this.destroy = function() {
		// deallocate ourself
		
		// deallocate children and get rid of references to them
		for (var i=0; i<selfB.sides.length; i++)
		{
			if (selfB.sides[i]) selfB.sides[i].destroy();
			selfB.sides[i] = null;
		}
		selfB.allySide = null;
		selfB.foeSide = null;
		for (var i=0; i<selfB.queue.length; i++)
		{
			delete selfB.queue[i].pokemon;
			delete selfB.queue[i].side;
			delete selfB.queue[i].user;
			selfB.queue[i] = null;
		}
		selfB.queue = null;
		
		// in case the garbage collector really sucks, at least deallocate the log
		selfB.log = null;
		
		// get rid of some possibly-circular references
		
		selfB = null;
	};
}

exports.BattlePokemon = BattlePokemon;
exports.BattleSide = BattleSide;
exports.Battle = Battle;<|MERGE_RESOLUTION|>--- conflicted
+++ resolved
@@ -1465,11 +1465,7 @@
 					ModifyStats: 1,
 					TryHit: 1,
 					Hit: 1,
-<<<<<<< HEAD
-					FieldHit: 1,
-=======
 					TryFieldHit: 1,
->>>>>>> fdd631b6
 					Boost: 1,
 					DragOut: 1
 				};
