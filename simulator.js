--- conflicted
+++ resolved
@@ -34,11 +34,7 @@
 	SimulatorProcess.processes = [];
 	SimulatorProcess.spawn = function (num) {
 		/*if (!num) num = Config.simulatorProcesses || 1;
-<<<<<<< HEAD
-		for (var i = this.processes.length; i < num; ++i) {
-=======
 		for (let i = this.processes.length; i < num; ++i) {
->>>>>>> b2355502
 			this.processes.push(new SimulatorProcess());
 		}*/
 	};
@@ -76,8 +72,6 @@
 // Create the initial set of simulator processes.
 //SimulatorProcess.spawn();
 SimulatorProcess.processes.push(new SimulatorProcess());
-<<<<<<< HEAD
-=======
 
 let slice = Array.prototype.slice;
 
@@ -109,7 +103,6 @@
 		}
 		this.game[this.slot] = null;
 	}
->>>>>>> b2355502
 
 	toString() {
 		return this.userid;
