--- conflicted
+++ resolved
@@ -93,30 +93,6 @@
 	}
 	var roomType = room && room.auth ? room.type + 'Room' : 'global';
 	if (room && room.modchat) {
-<<<<<<< HEAD
-		if (room.modchat === 'crash') {
-			if (!user.can('ignorelimits')) {
-				connection.sendTo(room, "Because the server has crashed, you cannot speak in lobby chat.");
-				return false;
-			}
-		} else {
-			var userGroup = user.group;
-			if (room.auth) {
-				if (room.auth[user.userid]) {
-					userGroup = room.auth[user.userid];
-				} else if (room.isPrivate === true) {
-					userGroup = Config.groups.default[roomType];
-				}
-			}
-			if (room.modchat === 'autoconfirmed') {
-				if (!user.autoconfirmed && userGroup === Config.groups.default[roomType]) {
-					connection.sendTo(room, "Because moderated chat is set, your account must be at least one week old and you must have won at least one ladder game to speak in this room.");
-					return false;
-				}
-			} else if (Config.groups.bySymbol[userGroup].rank < Config.groups.bySymbol[room.modchat].rank && !user.can('bypassall')) {
-				var groupName = Config.groups.bySymbol[room.modchat].name || room.modchat;
-				connection.sendTo(room, "Because moderated chat is set, you must be of rank " + groupName + " or higher to speak in this room.");
-=======
 		var userGroup = user.group;
 		if (room.auth) {
 			if (room.auth[user.userid]) {
@@ -126,13 +102,12 @@
 			}
 		}
 		if (room.modchat === 'autoconfirmed') {
-			if (!user.autoconfirmed && userGroup === ' ') {
+			if (!user.autoconfirmed && userGroup === Config.groups.default[roomType]) {
 				connection.sendTo(room, "Because moderated chat is set, your account must be at least one week old and you must have won at least one ladder game to speak in this room.");
->>>>>>> 4a2ce712
 				return false;
 			}
-		} else if (Config.groupsranking.indexOf(userGroup) < Config.groupsranking.indexOf(room.modchat) && !user.can('bypassall')) {
-			var groupName = Config.groups[room.modchat].name || room.modchat;
+		} else if (Config.groups.bySymbol[userGroup].rank < Config.groups.bySymbol[room.modchat].rank && !user.can('bypassall')) {
+			var groupName = Config.groups.bySymbol[room.modchat].name || room.modchat;
 			connection.sendTo(room, "Because moderated chat is set, you must be of rank " + groupName + " or higher to speak in this room.");
 			return false;
 		}
