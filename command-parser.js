--- conflicted
+++ resolved
@@ -145,10 +145,6 @@
 				this.logModCommand(text + (logOnlyText||''));
 			},
 			logModCommand: function(result) {
-<<<<<<< HEAD
-				if (!modlog[room.id]) modlog[room.id] = fs.createWriteStream('logs/modlog/modlog_' + room.id + '.txt', {flags:'a+'});
-				modlog[room.id].write('[' + (new Date().toJSON()) + '] (' + room.id + ') ' + result + '\n');
-=======
 				if (!modlog[room.id]) {
 					if (room.battle) {
 						modlog[room.id] = modlog['battle'];
@@ -156,8 +152,7 @@
 						modlog[room.id] = fs.createWriteStream('logs/modlog/modlog_' + room.id + '.txt', {flags:'a+'});
 					}
 				}
-				modlog[room.id].write('['+(new Date().toJSON())+'] ('+room.id+') '+result+'\n');
->>>>>>> 878b64f1
+				modlog[room.id].write('[' + (new Date().toJSON()) + '] (' + room.id + ') ' + result + '\n');
 			},
 			can: function(permission, target, room) {
 				if (!user.can(permission, target, room)) {
