// Note: This is the list of formats
// The rules that formats use are stored in data/rulesets.js

exports.Formats = [

	// XY Singles
	///////////////////////////////////////////////////////////////////

	{
		name: "Random Battle",
<<<<<<< HEAD
		section: "XY Singles",

		team: 'random',
		ruleset: ['PotD', 'Pokemon', 'Sleep Clause Mod', 'HP Percentage Mod']
	},
	{
		name: "Unrated Random Battle",
		section: "XY Singles",

		team: 'random',
		challengeShow: false,
		rated: false,
		ruleset: ['Random Battle']
	},
	{
		name: "OU",
		section: "XY Singles",

		ruleset: ['Pokemon', 'Standard', 'Team Preview'],
		banlist: ['Uber', 'Soul Dew', 'Gengarite', 'Kangaskhanite', 'Lucarionite']
	},
	{
		name: "Ubers",
		section: "XY Singles",

		ruleset: ['Pokemon', 'Standard Ubers', 'Team Preview'],
		banlist: []
	},
	{
		name: "UU (beta)",
		section: "XY Singles",

		ruleset: ['Pokemon', 'Standard', 'Team Preview'],
		banlist: ['Uber', 'Soul Dew', 'Gengarite', 'Kangaskhanite', 'Heracronite', 'Medichamite', 'Gardevoirite', 'OU', 'BL', 'Drizzle', 'Drought']
	},
	{
		name: "LC",
		section: "XY Singles",

		maxLevel: 5,
		ruleset: ['Pokemon', 'Standard', 'Team Preview', 'Little Cup'],
		banlist: ['Sonicboom', 'Dragon Rage', 'Scyther', 'Sneasel', 'Yanma', 'Tangela', 'Swirlix', 'Gligar']
	},
	{
		name: "LC UU",
		section: "XY Singles",

		searchShow: false,
		maxLevel: 5,
		ruleset: ['Pokemon', 'Standard', 'Team Preview', 'Little Cup'],
		banlist: ['Sonicboom', 'Dragon Rage', 'Scyther', 'Sneasel',
			'Abra',
			'Aipom',
			'Bronzor',
			'Bunnelby',
			'Carvanha',
			'Chinchou',
			'Clamperl',
			'Croagunk',
			'Drilbur',
			'Dwebble',
			'Elekid',
			'Ferroseed',
			'Fletchling',
			'Froakie',
			'Gastly',
			'Gligar',
			'Growlithe',
			'Honedge',
			'Inkay',
			'Larvesta',
			'Magnemite',
			'Meditite',
			'Mienfoo',
			'Misdreavus',
			'Munchlax',
			'Murkrow',
			'Pawniard',
			'Ponyta',
			'Porygon',
			'Scraggy',
			'Shellder',
			'Slowpoke',
			'Sneasel',
			'Snover',
			'Spritzee',
			'Staryu',
			'Surskit',
			'Swirlix',
			'Tangela',
			'Timburr',
			'Tirtouga',
			'Torchic',
			'Tyrunt',
			'Vullaby',
			'Vulpix',
			'Yanma']
	},
	{
		name: "XY Battle Spot Singles",
		section: "XY Singles",

		onBegin: function() {
			this.debug('cutting down to 3');
			this.p1.pokemon = this.p1.pokemon.slice(0,3);
			this.p1.pokemonLeft = this.p1.pokemon.length;
			this.p2.pokemon = this.p2.pokemon.slice(0,3);
			this.p2.pokemonLeft = this.p2.pokemon.length;
		},
		maxForcedLevel: 50,
		ruleset: ['Pokemon', 'Standard GBU', 'Team Preview GBU'],
		banlist: [], // The neccessary bans are in Standard GBU
		validateTeam: function(team, format) {
			if (team.length < 3) return ['You must bring at least 3 Pokemon.'];
		}
	},
	{
		name: "Custom Game",
		section: "XY Singles",

		searchShow: false,
		canUseRandomTeam: true,
		debug: true,
		maxLevel: 9999,
		defaultLevel: 100,
		// no restrictions, for serious (other than team preview)
		ruleset: ['Team Preview']
	},

	// XY Doubles
	///////////////////////////////////////////////////////////////////

	
	{
		name: "Random Doubles Battle",
		section: "XY Doubles",

		gameType: 'doubles',
		team: 'randomDoubles',
		ruleset: ['PotD', 'Pokemon', 'Sleep Clause Mod', 'HP Percentage Mod']
	},
	{
		name: "Smogon Doubles (suspect test)",
		section: "XY Doubles",

		gameType: 'doubles',
		ruleset: ['Pokemon', 'Species Clause', 'OHKO Clause', 'Moody Clause', 'Evasion Moves Clause', 'Evasion Abilities Clause', 'Endless Battle Clause', 'HP Percentage Mod', 'Team Preview'],
		banlist: ['Unreleased', 'Illegal', 'Dark Void', 'Soul Dew',
			'Mewtwo', 'Mewtwo-Mega-X', 'Mewtwo-Mega-Y',
			'Lugia',
			'Ho-Oh',
			'Kyogre',
			'Groudon',
			'Rayquaza',
			'Dialga',
			'Palkia',
			'Giratina', 'Giratina-Origin',
			'Arceus', 'Arceus-Bug', 'Arceus-Dark', 'Arceus-Dragon', 'Arceus-Electric', 'Arceus-Fairy', 'Arceus-Fighting', 'Arceus-Fire', 'Arceus-Flying', 'Arceus-Ghost', 'Arceus-Grass', 'Arceus-Ground', 'Arceus-Ice', 'Arceus-Poison', 'Arceus-Psychic', 'Arceus-Rock', 'Arceus-Steel', 'Arceus-Water',
			'Reshiram',
			'Zekrom',
			'Kyurem-White',
			'Xerneas',
			'Yveltal'
		]
	},
	{
		name: "Smogon Doubles",
		section: "XY Doubles",

		gameType: 'doubles',
		searchShow: false,
		ruleset: ['Pokemon', 'Standard', 'Evasion Abilities Clause', 'Team Preview'],
		banlist: ['Dark Void', 'Soul Dew',
=======
		section: "XY Singles",

		team: 'random',
		ruleset: ['PotD', 'Pokemon', 'Sleep Clause Mod', 'HP Percentage Mod']
	},
	{
		name: "Unrated Random Battle",
		section: "XY Singles",

		team: 'random',
		challengeShow: false,
		rated: false,
		ruleset: ['Random Battle']
	},
	{
		name: "OU",
		section: "XY Singles",

		ruleset: ['Pokemon', 'Standard', 'Team Preview'],
		banlist: ['Uber', 'Soul Dew', 'Gengarite', 'Kangaskhanite', 'Lucarionite']
	},
	{
		name: "OU (suspect test)",
		section: "XY Singles",

		challengeShow: false,
		ruleset: ['Pokemon', 'Standard', 'Team Preview'],
		banlist: ['Uber', 'Soul Dew', 'Gengarite', 'Kangaskhanite', 'Lucarionite']
	},
	{
		name: "Ubers",
		section: "XY Singles",

		ruleset: ['Pokemon', 'Standard Ubers', 'Team Preview'],
		banlist: []
	},
	{
		name: "UU",
		section: "XY Singles",

		ruleset: ['Pokemon', 'Standard', 'Team Preview'],
		banlist: ['Uber', 'OU', 'BL',
			// Banned items
			'Soul Dew', 'Gengarite', 'Kangaskhanite', 'Heracronite', 'Medichamite', 'Gardevoirite', 'Houndoominite',
			// Banned moves
			'Swagger',
			// Banned abilities
			'Drizzle', 'Drought'
		]
	},
	{
		name: "LC",
		section: "XY Singles",

		maxLevel: 5,
		challengeShow: false,
		searchShow: false,
		ruleset: ['Pokemon', 'Standard', 'Team Preview', 'Little Cup'],
		banlist: ['Sonicboom', 'Dragon Rage', 'Scyther', 'Sneasel', 'Yanma', 'Tangela', 'Swirlix', 'Gligar']
	},
	{
		name: "LC (suspect test)",
		section: "XY Singles",

		maxLevel: 5,
		ruleset: ['Pokemon', 'Standard', 'Team Preview', 'Little Cup'],
		banlist: ['Sonicboom', 'Dragon Rage', 'Scyther', 'Sneasel', 'Yanma', 'Tangela', 'Swirlix', 'Gligar']
	},
	{
		name: "XY Battle Spot Singles",
		section: "XY Singles",

		onBegin: function() {
			this.debug('cutting down to 3');
			this.p1.pokemon = this.p1.pokemon.slice(0,3);
			this.p1.pokemonLeft = this.p1.pokemon.length;
			this.p2.pokemon = this.p2.pokemon.slice(0,3);
			this.p2.pokemonLeft = this.p2.pokemon.length;
		},
		maxForcedLevel: 50,
		ruleset: ['Pokemon', 'Standard GBU', 'Team Preview GBU'],
		banlist: [], // The neccessary bans are in Standard GBU
		validateTeam: function(team, format) {
			if (team.length < 3) return ['You must bring at least 3 Pokemon.'];
		}
	},
	{
		name: "Custom Game",
		section: "XY Singles",

		searchShow: false,
		canUseRandomTeam: true,
		debug: true,
		maxLevel: 9999,
		defaultLevel: 100,
		// no restrictions, for serious (other than team preview)
		ruleset: ['Team Preview']
	},

	// XY Doubles
	///////////////////////////////////////////////////////////////////

	
	{
		name: "Random Doubles Battle",
		section: "XY Doubles",

		gameType: 'doubles',
		team: 'randomDoubles',
		ruleset: ['PotD', 'Pokemon', 'Sleep Clause Mod', 'HP Percentage Mod']
	},
	{
		name: "Smogon Doubles",
		section: "XY Doubles",

		gameType: 'doubles',
		ruleset: ['Pokemon', 'Species Clause', 'OHKO Clause', 'Moody Clause', 'Evasion Moves Clause', 'Evasion Abilities Clause', 'Endless Battle Clause', 'HP Percentage Mod', 'Team Preview'],
		banlist: ['Unreleased', 'Illegal', 'Dark Void', 'Soul Dew',
>>>>>>> 65029d3e
			'Mewtwo', 'Mewtwo-Mega-X', 'Mewtwo-Mega-Y',
			'Lugia',
			'Ho-Oh',
			'Kyogre',
			'Groudon',
			'Rayquaza',
			'Dialga',
			'Palkia',
			'Giratina', 'Giratina-Origin',
			'Arceus', 'Arceus-Bug', 'Arceus-Dark', 'Arceus-Dragon', 'Arceus-Electric', 'Arceus-Fairy', 'Arceus-Fighting', 'Arceus-Fire', 'Arceus-Flying', 'Arceus-Ghost', 'Arceus-Grass', 'Arceus-Ground', 'Arceus-Ice', 'Arceus-Poison', 'Arceus-Psychic', 'Arceus-Rock', 'Arceus-Steel', 'Arceus-Water',
			'Reshiram',
			'Zekrom',
			'Kyurem-White',
			'Xerneas',
			'Yveltal'
		]
	},
	{
		name: "Smogon Doubles Ubers",
		section: "XY Doubles",

		gameType: 'doubles',
		searchShow: false,
		ruleset: ['Pokemon', 'Standard Ubers', 'Team Preview'],
		banlist: ['Dark Void']
	},
	{
		name: "Smogon Doubles UU",
		section: "XY Doubles",

		gameType: 'doubles',
		searchShow: false,
		ruleset: ['Pokemon', 'Standard', 'Evasion Abilities Clause', 'Team Preview'],
		banlist: ['Dark Void', 'Soul Dew',
			// Uber Pokémon
			'Mewtwo', 'Mewtwo-Mega-X', 'Mewtwo-Mega-Y',
			'Lugia',
			'Ho-Oh',
			'Kyogre',
			'Groudon',
			'Rayquaza',
			'Dialga',
			'Palkia',
			'Giratina', 'Giratina-Origin',
			'Arceus', 'Arceus-Bug', 'Arceus-Dark', 'Arceus-Dragon', 'Arceus-Electric', 'Arceus-Fairy', 'Arceus-Fighting', 'Arceus-Fire', 'Arceus-Flying', 'Arceus-Ghost', 'Arceus-Grass', 'Arceus-Ground', 'Arceus-Ice', 'Arceus-Poison', 'Arceus-Psychic', 'Arceus-Rock', 'Arceus-Steel', 'Arceus-Water',
			'Reshiram',
			'Zekrom',
			'Kyurem-White',
			'Xerneas',
			'Yveltal',
<<<<<<< HEAD
			'Aegislash',
			'Alakazam',
			'Amoonguss',
			'Azumarill',
			'Breloom',
			'Chandelure',
			'Charizard',
			'Clefable',
			'Cloyster',
			'Conkeldurr',
			'Cresselia',
			'Dragonite',
			'Excadrill',
			'Ferrothorn',
			'Garchomp',
			'Gardevoir',
			'Gastrodon',
			'Genesect',
			'Gengar',
			'Gliscor',
			'Goodra',
			'Greninja',
			'Gyarados',
			'Heatran',
			'Hitmontop',
			'Infernape',
			'Jolteon',
			'Kangaskhan',
			'Klefki',
			'Landorus-Therian',
			'Lucario',
			'Mamoswine',
			'Manectric',
			'Mawile',
			'Meowstic',
			'Metagross',
			'Ninetales',
			'Politoed',
			'Reuniclus',
			'Rotom-Wash',
			'Rhyperior',
			'Sableye',
			'Scizor',
			'Scrafty',
			'Sylveon',
			'Talonflame',
			'Terrakion',
			'Thundurus',
			'Togekiss',
			'Trevenant',
			'Tyranitar',
			'Venusaur',
			'Volcarona',
			'Whimsicott']
=======
			// OU Pokémon
			'Abomasnow', 'Aegislash', 'Amoonguss', 'Ampharos', 'Azumarill', 'Bisharp', 'Breloom', 'Chandelure', 'Charizard', 'Conkeldurr',
			'Cresselia', 'Dragonite', 'Dusclops', 'Excadrill', 'Ferrothorn', 'Garchomp', 'Gardevoir', 'Gastrodon', 'Genesect', 'Gengar',
			'Gliscor', 'Greninja', 'Gyarados', 'Heatran', 'Hitmontop', 'Jirachi', 'Kangaskhan', 'Klefki', 'Landorus-T', 'Latios', 'Lucario',
			'Mamoswine', 'Manectric', 'Mawile', 'Metagross', 'Ninetales', 'Politoed', 'Reuniclus', 'Rhyperior', 'Rotom-W', 'Sableye',
			'Salamence', 'Scizor', 'Shaymin-S', 'Sylveon', 'Talonflame', 'Terrakion', 'Thundurus', 'Togekiss', 'Trevenant', 'Tyranitar',
			'Venusaur', 'Volcarona', 'Whimsicott', 'Zapdos'
		]
>>>>>>> 65029d3e
	},
	{
		name: "XY Battle Spot Doubles",
		section: "XY Doubles",

		gameType: 'doubles',
		onBegin: function() {
			this.debug('cutting down to 4');
			this.p1.pokemon = this.p1.pokemon.slice(0,4);
			this.p1.pokemonLeft = this.p1.pokemon.length;
			this.p2.pokemon = this.p2.pokemon.slice(0,4);
			this.p2.pokemonLeft = this.p2.pokemon.length;
		},
		maxForcedLevel: 50,
		ruleset: ['Pokemon', 'Standard GBU', 'Team Preview VGC'],
		validateTeam: function(team, format) {
			if (team.length < 4) return ['You must bring at least 4 Pokemon.'];
		}
	},
	{
		name: "VGC 2014",
		section: "XY Doubles",

		gameType: 'doubles',
		onBegin: function() {
			this.debug('cutting down to 4');
			this.p1.pokemon = this.p1.pokemon.slice(0,4);
			this.p1.pokemonLeft = this.p1.pokemon.length;
			this.p2.pokemon = this.p2.pokemon.slice(0,4);
			this.p2.pokemonLeft = this.p2.pokemon.length;
		},
		maxForcedLevel: 50,
		ruleset: ['Pokemon', 'Standard GBU', 'Team Preview VGC', 'Kalos Pokedex'],
		requirePentagon: true,
		banlist: [], // The neccessary bans are in Standard GBU
		validateTeam: function(team, format) {
			if (team.length < 4) return ['You must bring at least 4 Pokemon.'];
		}
	},
	{
		name: "Doubles Challenge Cup",
		section: 'XY Doubles',

		gameType: 'doubles',
		team: 'randomCC',
		searchShow: false,
		ruleset: ['Pokemon', 'HP Percentage Mod']
	},
	{
		name: "Doubles Custom Game",
		section: "XY Doubles",

		gameType: 'doubles',
		searchShow: false,
		canUseRandomTeam: true,
		maxLevel: 9999,
		defaultLevel: 100,
		debug: true,
		ruleset: ['Team Preview']
	},

	// Other Metagames
	///////////////////////////////////////////////////////////////////

	{
		name: "Alphabet Cup",
		section: "OM of the Month",

		ruleset: ['Pokemon', 'Team Preview', 'Standard'],
		banlist: ['Soul Dew', 'Gengarite', 'Kangaskhanite', 'Mewtwonite X', 'Mewtwonite Y', 'Swoobat',
			'Arceus', 'Arceus-Bug', 'Arceus-Dark', 'Arceus-Dragon', 'Arceus-Electric', 'Arceus-Fairy', 'Arceus-Fighting', 'Arceus-Fire', 'Arceus-Flying',
			'Arceus-Ghost', 'Arceus-Grass', 'Arceus-Ground', 'Arceus-Ice', 'Arceus-Poison', 'Arceus-Psychic', 'Arceus-Rock', 'Arceus-Steel', 'Arceus-Water',
			'Blaziken', 'Blaziken-Mega', 'Darkrai', 'Deoxys', 'Deoxys-Attack', 'Dialga', 'Giratina', 'Giratina-Origin', 'Groudon', 'Ho-Oh', 'Kyogre',
			'Kyurem-White', 'Lugia', 'Mewtwo', 'Mewtwo-Mega-X', 'Mewtwo-Mega-Y', 'Palkia', 'Rayquaza', 'Reshiram', 'Shaymin-Sky', 'Xerneas', 'Yveltal', 'Zekrom'
		],
		validateTeam: function(team, format) {
			var letters = {};
			var letter = '';
			for (var i = 0; i < team.length; i++) {
				letter = Tools.getTemplate(team[i]).species.slice(0,1).toUpperCase();
				if (letter in letters) return ['Your team cannot have more that one Pokémon starting with the letter "' + letter + '".'];
				letters[letter] = 1;
			}
		}
	},
	{
		name: "OU Theorymon",
		section: "OM of the Month",

		mod: 'theorymon',
		ruleset: ['Pokemon', 'Standard', 'Team Preview'],
		banlist: ['Uber', 'Soul Dew', 'Gengarite', 'Kangaskhanite', 'Lucarionite']
<<<<<<< HEAD
	},
	{
		name: "CAP",
		section: "Other Metagames",

		ruleset: ['CAP Pokemon', 'Standard', 'Team Preview'],
		banlist: ['Uber', 'Soul Dew', 'Gengarite', 'Kangaskhanite', 'Lucarionite']
	},
	{
		name: "Challenge Cup",
		section: "Other Metagames",

		team: 'randomCC',
		ruleset: ['Pokemon', 'HP Percentage Mod']
	},
	{
		name: "Challenge Cup 1-vs-1",
		section: "Other Metagames",

		team: 'randomCC',
		ruleset: ['Pokemon', 'Team Preview 1v1', 'HP Percentage Mod'],
		onBegin: function() {
			this.debug('Cutting down to 1');
			this.p1.pokemon = this.p1.pokemon.slice(0, 1);
			this.p1.pokemonLeft = this.p1.pokemon.length;
			this.p2.pokemon = this.p2.pokemon.slice(0, 1);
			this.p2.pokemonLeft = this.p2.pokemon.length;
		}
	},
	{
		name: "Balanced Hackmons",
		section: "Other Metagames",

		ruleset: ['Pokemon', 'OHKO Clause', 'HP Percentage Mod'],
		banlist: ['Wonder Guard', 'Shadow Tag', 'Arena Trap', 'Pure Power', 'Huge Power', 'Parental Bond']
	},
	{
		name: "Hackmons",
		section: "Other Metagames",

		ruleset: ['Pokemon', 'HP Percentage Mod'],
		banlist: []
=======
	},
	{
		name: "CAP",
		section: "Other Metagames",

		ruleset: ['CAP Pokemon', 'Standard', 'Team Preview'],
		banlist: ['Uber', 'Soul Dew', 'Gengarite', 'Kangaskhanite', 'Lucarionite']
	},
	{
		name: "Challenge Cup",
		section: "Other Metagames",

		team: 'randomCC',
		ruleset: ['Pokemon', 'HP Percentage Mod']
	},
	{
		name: "Challenge Cup 1-vs-1",
		section: "Other Metagames",

		team: 'randomCC',
		ruleset: ['Pokemon', 'Team Preview 1v1', 'HP Percentage Mod'],
		onBegin: function() {
			this.debug('Cutting down to 1');
			this.p1.pokemon = this.p1.pokemon.slice(0, 1);
			this.p1.pokemonLeft = this.p1.pokemon.length;
			this.p2.pokemon = this.p2.pokemon.slice(0, 1);
			this.p2.pokemonLeft = this.p2.pokemon.length;
		}
	},
	{
		name: "Balanced Hackmons",
		section: "Other Metagames",

		ruleset: ['Pokemon', 'OHKO Clause', 'HP Percentage Mod'],
		banlist: ['Wonder Guard', 'Shadow Tag', 'Arena Trap', 'Pure Power', 'Huge Power', 'Parental Bond']
	},
	{
		name: "Hackmons",
		section: "Other Metagames",

		ruleset: ['Pokemon', 'HP Percentage Mod'],
		banlist: []
	},
	{
		name: "LC UU",
		section: "Other Metagames",

		searchShow: false,
		maxLevel: 5,
		ruleset: ['Pokemon', 'Standard', 'Team Preview', 'Little Cup'],
		banlist: ['Sonicboom', 'Dragon Rage', 'Scyther', 'Sneasel',
			'Abra',
			'Aipom',
			'Bronzor',
			'Bunnelby',
			'Carvanha',
			'Chinchou',
			'Clamperl',
			'Croagunk',
			'Drilbur',
			'Dwebble',
			'Elekid',
			'Ferroseed',
			'Fletchling',
			'Froakie',
			'Gastly',
			'Gligar',
			'Growlithe',
			'Honedge',
			'Inkay',
			'Larvesta',
			'Magnemite',
			'Meditite',
			'Mienfoo',
			'Misdreavus',
			'Munchlax',
			'Murkrow',
			'Pawniard',
			'Ponyta',
			'Porygon',
			'Scraggy',
			'Shellder',
			'Slowpoke',
			'Sneasel',
			'Snover',
			'Spritzee',
			'Staryu',
			'Surskit',
			'Swirlix',
			'Tangela',
			'Timburr',
			'Tirtouga',
			'Torchic',
			'Tyrunt',
			'Vullaby',
			'Vulpix',
			'Yanma']
>>>>>>> 65029d3e
	},
	{
		name: "Sky Battles",
		section: "Other Metagames",

		validateSet: function(set) {
			var template = this.getTemplate(set.species || set.name);
			if (template.types.indexOf('Flying') === -1 && set.ability !== 'Levitate') {
				return [set.species+" is not a Flying type and does not have the ability Levitate."];
			}
		},
		ruleset: ['Pokemon', 'Standard', 'Evasion Abilities Clause', 'Team Preview'],
		banlist: [
			// Banned items
			'Soul Dew', 'Iron Ball', 'Pinsirite', 'Gengarite',
			// Banned moves
			'Body Slam', 'Bulldoze', 'Dig', 'Dive', 'Earth Power', 'Earthquake', 'Electric Terrain', 'Fire Pledge', 'Fissure',
			'Flying Press', 'Frenzy Plant', 'Geomancy', 'Grass Knot', 'Grass Pledge', 'Grassy Terrain', 'Gravity', 'Heavy Slam',
			'Ingrain', "Land's Wrath", 'Magnitude', 'Mat Block', 'Misty Terrain', 'Mud Sport', 'Muddy Water', 'Rototiller',
			'Seismic Toss', 'Slam', 'Smack Down', 'Spikes', 'Stomp', 'Substitute', 'Surf', 'Toxic Spikes', 'Water Pledge', 'Water Sport',
			// Banned Pokémon
			// Illegal Flying-types
			'Pidgey', 'Spearow', "Farfetch'd", 'Doduo', 'Dodrio', 'Hoothoot', 'Natu', 'Murkrow', 'Delibird', 'Taillow', 'Starly', 'Chatot',
			'Shaymin-Sky', 'Pidove', 'Archen', 'Ducklett', 'Rufflet', 'Vullaby', 'Fletchling', 'Hawlucha',
			// Illegal Levitators
			'Gastly', 'Gengar',
			// Illegal Megas
			'Pinsir-Mega', 'Gengar-Mega',
			// Illegal Ubers
			'Arceus-Flying', 'Giratina', 'Giratina-Origin', 'Ho-Oh', 'Lugia', 'Rayquaza', 'Yveltal'
		]
	},
	{
		name: "Inverse Battle",
		section: "Other Metagames",

		mod: 'inverse',
		ruleset: ['Pokemon', 'Standard', 'Team Preview'],
		banlist: [
			'Arceus', 'Arceus-Bug', 'Arceus-Dark', 'Arceus-Dragon', 'Arceus-Electric', 'Arceus-Fairy', 'Arceus-Fighting', 'Arceus-Fire', 'Arceus-Flying', 'Arceus-Ghost', 'Arceus-Grass', 'Arceus-Ground', 'Arceus-Ice', 'Arceus-Poison', 'Arceus-Psychic', 'Arceus-Rock', 'Arceus-Steel', 'Arceus-Water',
			'Darkrai',
			'Deoxys-Attack',
			'Deoxys',
			'Gengarite',
			'Giratina', 'Giratina-Origin',
			'Groudon',
			'Ho-Oh',
			'Kangaskhanite',
			'Kyogre',
			'Kyurem-Black',
			'Lugia',
			'Mewtwo', 'Mewtwo-Mega-X', 'Mewtwo-Mega-Y',
			'Palkia',
			'Rayquaza',
			'Reshiram',
			'Shaymin-Sky',
			'Soul Dew',
			'Kyurem-White',
			'Xerneas',
			'Yveltal',
			'Zekrom'
		]
	},
	{
		name: "1v1",
		section: 'Other Metagames',

		onBegin: function() {
			this.p1.pokemon = this.p1.pokemon.slice(0,1);
			this.p1.pokemonLeft = this.p1.pokemon.length;
			this.p2.pokemon = this.p2.pokemon.slice(0,1);
			this.p2.pokemonLeft = this.p2.pokemon.length;
		},
		ruleset: ['Pokemon', 'Standard'],
		banlist: ['Unreleased', 'Illegal', 'Focus Sash', 'Kangaskhanite', 'Soul Dew',
			'Destiny Bond', 'Explosion', 'Final Gambit', 'Healing Wish', 'Lunar Dance', 'Memento', 'Perish Song', 'Selfdestruct',
			'Arceus', 'Arceus-Bug', 'Arceus-Dark', 'Arceus-Dragon', 'Arceus-Electric', 'Arceus-Fairy', 'Arceus-Fighting', 'Arceus-Fire', 'Arceus-Flying', 'Arceus-Ghost', 'Arceus-Grass', 'Arceus-Ground', 'Arceus-Ice', 'Arceus-Poison', 'Arceus-Psychic', 'Arceus-Rock', 'Arceus-Steel', 'Arceus-Water',
			'Blaziken', 'Darkrai', 'Deoxys', 'Deoxys-Attack', 'Dialga', 'Giratina', 'Giratina-Origin', 'Groudon', 'Ho-Oh', 'Kyogre', 'Kyurem-White', 'Lugia', 'Mewtwo', 'Palkia', 'Rayquaza', 'Reshiram', 'Shaymin-Sky', 'Xerneas', 'Yveltal', 'Zekrom'
		]
	},
	{
		name: "OU Monotype",
		section: "Other Metagames",

		ruleset: ['OU', 'Same Type Clause']
	},
	{
		name: "Middle Cup",
		section: "Other Metagames",

		ruleset: ['Pokemon', 'Team Preview', 'Standard'],
		banlist: ['Illegal', 'Eviolite'],
		maxLevel: 50,
		defaultLevel: 50,
		validateSet: function(set) {
			var template = this.getTemplate(set.species || set.name);
			if (!template.evos || template.evos.length === 0 || !template.prevo) {
				return [set.species + " is not the middle Pokémon in an evolution chain."];
			}
		}
	},
	{
		name: "STABmons",
		section: "Other Metagames",

		searchShow: false,
		ruleset: ['OU'],
		banlist: []
	},
	{
		name: "Ability Exchange",
		section: "Other Metagames",

		searchShow: false,
		ruleset: ['Pokemon', 'Ability Exchange Pokemon', 'Sleep Clause Mod', 'Species Clause', 'OHKO Clause', 'Moody Clause', 'Evasion Moves Clause', 'HP Percentage Mod', 'Team Preview'],
		banlist: ['Unreleased', 'Illegal', 'Ignore Illegal Abilities', 'Uber', 'Soul Dew', 'Gengarite', 'Kangaskhanite', 'Slaking', 'Regigigas']
	},
	{
		name: "Averagemons",
		section: "Other Metagames",

		searchShow: false,
		mod: 'averagemons',
		ruleset: ['Pokemon', 'Standard', 'Evasion Abilities Clause', 'Team Preview'],
		banlist: ['Soul Dew', 'Thick Club', 'Deepseatooth', 'Deepseascale', 'Light Ball', 'Mawilite', 'Medichamite', 'Eviolite', 'Shedinja', 'Smeargle', 'Huge Power', 'Pure Power']
	},
	{
		name: "Gen-NEXT OU",
		section: "Other Metagames",

		mod: 'gennext',
		searchShow: false,
		ruleset: ['Pokemon', 'Standard NEXT', 'Team Preview'],
		banlist: ['Uber']
	},
	{
		name: "[Gen 5] Glitchmons",
		section: "Other Metagames",

		mod: 'gen5',
		searchShow: false,
		ruleset: ['Pokemon', 'Team Preview', 'HP Percentage Mod'],
		banlist: ['Illegal', 'Unreleased'],
		mimicGlitch: true
	},

	// BW2 Singles
	///////////////////////////////////////////////////////////////////

	// {
	// 	name: "[Gen 5] CAP Cawmodore Playtest",
	// 	section: "BW2 Singles",

	// 	mod: 'gen5',
	// 	ruleset: ['CAP Pokemon', 'Standard', 'Evasion Abilities Clause', 'Team Preview'],
	// 	banlist: ['Uber', 'Drizzle ++ Swift Swim', 'Soul Dew', "Tomohawk", "Necturna", "Mollux", "Aurumoth", "Malaconda", "Syclant", "Revenankh", "Pyroak", "Fidgit", "Stratagem", "Arghonaut", "Kitsunoh", "Cyclohm", "Colossoil", "Krilowatt", "Voodoom"]
	// },
	{
		name: "[Gen 5] OU",
		section: "BW2 Singles",
		column: 2,

		mod: 'gen5',
		ruleset: ['Pokemon', 'Standard', 'Evasion Abilities Clause', 'Team Preview'],
		banlist: ['Uber', 'Drizzle ++ Swift Swim', 'Soul Dew']
	},
	{
		name: "[Gen 5] Ubers",
		section: "BW2 Singles",

		mod: 'gen5',
		ruleset: ['Pokemon', 'Team Preview', 'Standard Ubers'],
		banlist: []
	},
	{
		name: "[Gen 5] UU",
		section: "BW2 Singles",

		mod: 'gen5',
		ruleset: ['[Gen 5] OU'],
		banlist: ['OU', 'BL', 'Drought', 'Sand Stream']
	},
	{
		name: "[Gen 5] RU",
		section: "BW2 Singles",

		mod: 'gen5',
		ruleset: ['[Gen 5] UU'],
		banlist: ['UU', 'BL2', 'Shell Smash + Baton Pass', 'Snow Warning']
	},
	{
		name: "[Gen 5] NU",
		section: "BW2 Singles",

		mod: 'gen5',
		ruleset: ['[Gen 5] RU'],
		banlist: ['RU','BL3', 'Prankster + Assist']
	},
	{
		name: "[Gen 5] LC",
		section: "BW2 Singles",

		mod: 'gen5',
		maxLevel: 5,
		ruleset: ['Pokemon', 'Standard', 'Team Preview', 'Little Cup'],
		banlist: ['Sonicboom', 'Dragon Rage', 'Berry Juice', 'Carvanha', 'Meditite', 'Gligar', 'Scyther', 'Sneasel', 'Tangela', 'Vulpix', 'Yanma', 'Soul Dew']
	},
	{
		name: "[Gen 5] GBU Singles",
		section: "BW2 Singles",

		mod: 'gen5',
		validateSet: function(set) {
			if (!set.level || set.level >= 50) set.forcedLevel = 50;
			return [];
		},
		onBegin: function() {
			this.debug('cutting down to 3');
			this.p1.pokemon = this.p1.pokemon.slice(0,3);
			this.p1.pokemonLeft = this.p1.pokemon.length;
			this.p2.pokemon = this.p2.pokemon.slice(0,3);
			this.p2.pokemonLeft = this.p2.pokemon.length;
		},
		ruleset: ['Pokemon', 'Standard GBU', 'Team Preview GBU'],
		banlist: ['Sky Drop', 'Dark Void']
	},
	{
		name: "[Gen 5] Custom Game",
		section: "BW2 Singles",

		mod: 'gen5',
		searchShow: false,
		canUseRandomTeam: true,
		debug: true,
		maxLevel: 9999,
		defaultLevel: 100,
		// no restrictions, for serious (other than team preview)
		ruleset: ['Team Preview']
	},

	// BW2 Doubles
	///////////////////////////////////////////////////////////////////

	{
		name: "[Gen 5] Smogon Doubles",
		section: 'BW2 Doubles',
		column: 2,

		mod: 'gen5',
		gameType: 'doubles',
		ruleset: ['Pokemon', 'Standard', 'Evasion Abilities Clause', 'Team Preview'],
		banlist: ['Unreleased', 'Illegal', 'Dark Void', 'Soul Dew', 'Sky Drop',
			'Mewtwo',
			'Lugia',
			'Ho-Oh',
			'Kyogre',
			'Groudon',
			'Rayquaza',
			'Dialga',
			'Palkia',
			'Giratina', 'Giratina-Origin',
			'Arceus', 'Arceus-Bug', 'Arceus-Dark', 'Arceus-Dragon', 'Arceus-Electric', 'Arceus-Fighting', 'Arceus-Fire', 'Arceus-Flying', 'Arceus-Ghost', 'Arceus-Grass', 'Arceus-Ground', 'Arceus-Ice', 'Arceus-Poison', 'Arceus-Psychic', 'Arceus-Rock', 'Arceus-Steel', 'Arceus-Water',
			'Reshiram',
			'Zekrom',
			'Kyurem-White'
		]
	},
	{
		name: "[Gen 5] GBU Doubles",
		section: 'BW2 Doubles',

		mod: 'gen5',
		gameType: 'doubles',
		onBegin: function() {
			this.debug('cutting down to 4');
			this.p1.pokemon = this.p1.pokemon.slice(0,4);
			this.p1.pokemonLeft = this.p1.pokemon.length;
			this.p2.pokemon = this.p2.pokemon.slice(0,4);
			this.p2.pokemonLeft = this.p2.pokemon.length;
		},
		maxForcedLevel: 50,
		ruleset: ['Pokemon', 'Standard GBU', 'Team Preview VGC'],
		banlist: ['Sky Drop', 'Dark Void']
	},
	{
		name: "[Gen 5] Doubles Custom Game",
		section: 'BW2 Doubles',

		mod: 'gen5',
		gameType: 'doubles',
		searchShow: false,
		canUseRandomTeam: true,
		debug: true,
		maxLevel: 9999,
		defaultLevel: 100,
		// no restrictions, for serious (other than team preview)
		ruleset: ['Team Preview']
	},

	// Past Generations
	///////////////////////////////////////////////////////////////////

	{
		name: "[Gen 4] OU (beta)",
		section: "Past Generations",

		mod: 'gen4',
		ruleset: ['Pokemon', 'Standard'],
		banlist: ['Uber'],

		column: 2
	},
	{
		name: "[Gen 4] UU (beta)",
		section: "Past Generations",

		mod: 'gen4',
		ruleset: ['Pokemon', 'Standard'],
		banlist: ['Uber', 'OU', 'BL']
	},
	{
		name: "[Gen 4] Hackmons",
		section: "Past Generations",

		mod: 'gen4',
		searchShow: false,
		ruleset: ['Pokemon', 'HP Percentage Mod'],
		banlist: []
	},
	{
		name: "[Gen 4] Custom Game",
		section: "Past Generations",

		mod: 'gen4',
		searchShow: false,
		debug: true,
		ruleset: []
	},
	{
		name: "[Gen 3] OU (beta)",
		section: "Past Generations",

		mod: 'gen3',
		ruleset: ['Pokemon', 'Standard'],
<<<<<<< HEAD
		banlist: ['Uber'],
=======
		banlist: ['Uber', 'Smeargle + Ingrain'],
>>>>>>> 65029d3e

		column: 2
	},
	{
		name: "[Gen 3] Hackmons",
		section: "Past Generations",

		mod: 'gen3',
		searchShow: false,
		debug: true,
		ruleset: ['Pokemon', 'HP Percentage Mod'],
		banlist: []
	},
	{
		name: "[Gen 3] Custom Game",
		section: "Past Generations",

		mod: 'gen3',
		searchShow: false,
		debug: true,
		ruleset: []
	},
	{
		name: "[Gen 2] OU (beta)",
		section: "Past Generations",

		mod: 'gen2',
		debug: true,
		ruleset: ['Pokemon', 'Standard'],
		banlist: ['Uber', 'Mean Look + Hypnosis + Perish Song']
	},
	{
		name: "[Gen 2] Custom Game",
		section: "Past Generations",

		mod: 'gen2',
		searchShow: false,
		debug: true,
		ruleset: []
	},
	{
		name: "[Gen 1] OU (beta)",
		section: "Past Generations",

		mod: 'gen1',
		ruleset: ['Pokemon', 'Standard'],
		banlist: ['Uber']
	},
	{
		name: "[Gen 1] Custom Game",
		section: "Past Generations",

		mod: 'gen1',
		searchShow: false,
		debug: true,
		ruleset: []
	}

];<|MERGE_RESOLUTION|>--- conflicted
+++ resolved
@@ -8,7 +8,6 @@
 
 	{
 		name: "Random Battle",
-<<<<<<< HEAD
 		section: "XY Singles",
 
 		team: 'random',
@@ -31,6 +30,14 @@
 		banlist: ['Uber', 'Soul Dew', 'Gengarite', 'Kangaskhanite', 'Lucarionite']
 	},
 	{
+		name: "OU (suspect test)",
+		section: "XY Singles",
+
+		challengeShow: false,
+		ruleset: ['Pokemon', 'Standard', 'Team Preview'],
+		banlist: ['Uber', 'Soul Dew', 'Gengarite', 'Kangaskhanite', 'Lucarionite']
+	},
+	{
 		name: "Ubers",
 		section: "XY Singles",
 
@@ -38,14 +45,31 @@
 		banlist: []
 	},
 	{
-		name: "UU (beta)",
+		name: "UU",
 		section: "XY Singles",
 
 		ruleset: ['Pokemon', 'Standard', 'Team Preview'],
-		banlist: ['Uber', 'Soul Dew', 'Gengarite', 'Kangaskhanite', 'Heracronite', 'Medichamite', 'Gardevoirite', 'OU', 'BL', 'Drizzle', 'Drought']
+		banlist: ['Uber', 'OU', 'BL',
+			// Banned items
+			'Soul Dew', 'Gengarite', 'Kangaskhanite', 'Heracronite', 'Medichamite', 'Gardevoirite', 'Houndoominite',
+			// Banned moves
+			'Swagger',
+			// Banned abilities
+			'Drizzle', 'Drought'
+		]
 	},
 	{
 		name: "LC",
+		section: "XY Singles",
+
+		maxLevel: 5,
+		challengeShow: false,
+		searchShow: false,
+		ruleset: ['Pokemon', 'Standard', 'Team Preview', 'Little Cup'],
+		banlist: ['Sonicboom', 'Dragon Rage', 'Scyther', 'Sneasel', 'Yanma', 'Tangela', 'Swirlix', 'Gligar']
+	},
+	{
+		name: "LC (suspect test)",
 		section: "XY Singles",
 
 		maxLevel: 5,
@@ -53,8 +77,251 @@
 		banlist: ['Sonicboom', 'Dragon Rage', 'Scyther', 'Sneasel', 'Yanma', 'Tangela', 'Swirlix', 'Gligar']
 	},
 	{
+		name: "XY Battle Spot Singles",
+		section: "XY Singles",
+
+		onBegin: function() {
+			this.debug('cutting down to 3');
+			this.p1.pokemon = this.p1.pokemon.slice(0,3);
+			this.p1.pokemonLeft = this.p1.pokemon.length;
+			this.p2.pokemon = this.p2.pokemon.slice(0,3);
+			this.p2.pokemonLeft = this.p2.pokemon.length;
+		},
+		maxForcedLevel: 50,
+		ruleset: ['Pokemon', 'Standard GBU', 'Team Preview GBU'],
+		banlist: [], // The neccessary bans are in Standard GBU
+		validateTeam: function(team, format) {
+			if (team.length < 3) return ['You must bring at least 3 Pokemon.'];
+		}
+	},
+	{
+		name: "Custom Game",
+		section: "XY Singles",
+
+		searchShow: false,
+		canUseRandomTeam: true,
+		debug: true,
+		maxLevel: 9999,
+		defaultLevel: 100,
+		// no restrictions, for serious (other than team preview)
+		ruleset: ['Team Preview']
+	},
+
+	// XY Doubles
+	///////////////////////////////////////////////////////////////////
+
+	
+	{
+		name: "Random Doubles Battle",
+		section: "XY Doubles",
+
+		gameType: 'doubles',
+		team: 'randomDoubles',
+		ruleset: ['PotD', 'Pokemon', 'Sleep Clause Mod', 'HP Percentage Mod']
+	},
+	{
+		name: "Smogon Doubles",
+		section: "XY Doubles",
+
+		gameType: 'doubles',
+		ruleset: ['Pokemon', 'Species Clause', 'OHKO Clause', 'Moody Clause', 'Evasion Moves Clause', 'Evasion Abilities Clause', 'Endless Battle Clause', 'HP Percentage Mod', 'Team Preview'],
+		banlist: ['Unreleased', 'Illegal', 'Dark Void', 'Soul Dew',
+			'Mewtwo', 'Mewtwo-Mega-X', 'Mewtwo-Mega-Y',
+			'Lugia',
+			'Ho-Oh',
+			'Kyogre',
+			'Groudon',
+			'Rayquaza',
+			'Dialga',
+			'Palkia',
+			'Giratina', 'Giratina-Origin',
+			'Arceus', 'Arceus-Bug', 'Arceus-Dark', 'Arceus-Dragon', 'Arceus-Electric', 'Arceus-Fairy', 'Arceus-Fighting', 'Arceus-Fire', 'Arceus-Flying', 'Arceus-Ghost', 'Arceus-Grass', 'Arceus-Ground', 'Arceus-Ice', 'Arceus-Poison', 'Arceus-Psychic', 'Arceus-Rock', 'Arceus-Steel', 'Arceus-Water',
+			'Reshiram',
+			'Zekrom',
+			'Kyurem-White',
+			'Xerneas',
+			'Yveltal'
+		]
+	},
+	{
+		name: "Smogon Doubles Ubers",
+		section: "XY Doubles",
+
+		gameType: 'doubles',
+		searchShow: false,
+		ruleset: ['Pokemon', 'Standard Ubers', 'Team Preview'],
+		banlist: ['Dark Void']
+	},
+	{
+		name: "Smogon Doubles UU",
+		section: "XY Doubles",
+
+		gameType: 'doubles',
+		searchShow: false,
+		ruleset: ['Pokemon', 'Standard', 'Evasion Abilities Clause', 'Team Preview'],
+		banlist: ['Dark Void', 'Soul Dew',
+			// Uber Pokémon
+			'Mewtwo', 'Mewtwo-Mega-X', 'Mewtwo-Mega-Y',
+			'Lugia',
+			'Ho-Oh',
+			'Kyogre',
+			'Groudon',
+			'Rayquaza',
+			'Dialga',
+			'Palkia',
+			'Giratina', 'Giratina-Origin',
+			'Arceus', 'Arceus-Bug', 'Arceus-Dark', 'Arceus-Dragon', 'Arceus-Electric', 'Arceus-Fairy', 'Arceus-Fighting', 'Arceus-Fire', 'Arceus-Flying', 'Arceus-Ghost', 'Arceus-Grass', 'Arceus-Ground', 'Arceus-Ice', 'Arceus-Poison', 'Arceus-Psychic', 'Arceus-Rock', 'Arceus-Steel', 'Arceus-Water',
+			'Reshiram',
+			'Zekrom',
+			'Kyurem-White',
+			'Xerneas',
+			'Yveltal',
+			// OU Pokémon
+			'Abomasnow', 'Aegislash', 'Amoonguss', 'Ampharos', 'Azumarill', 'Bisharp', 'Breloom', 'Chandelure', 'Charizard', 'Conkeldurr',
+			'Cresselia', 'Dragonite', 'Dusclops', 'Excadrill', 'Ferrothorn', 'Garchomp', 'Gardevoir', 'Gastrodon', 'Genesect', 'Gengar',
+			'Gliscor', 'Greninja', 'Gyarados', 'Heatran', 'Hitmontop', 'Jirachi', 'Kangaskhan', 'Klefki', 'Landorus-T', 'Latios', 'Lucario',
+			'Mamoswine', 'Manectric', 'Mawile', 'Metagross', 'Ninetales', 'Politoed', 'Reuniclus', 'Rhyperior', 'Rotom-W', 'Sableye',
+			'Salamence', 'Scizor', 'Shaymin-S', 'Sylveon', 'Talonflame', 'Terrakion', 'Thundurus', 'Togekiss', 'Trevenant', 'Tyranitar',
+			'Venusaur', 'Volcarona', 'Whimsicott', 'Zapdos'
+		]
+	},
+	{
+		name: "XY Battle Spot Doubles",
+		section: "XY Doubles",
+
+		gameType: 'doubles',
+		onBegin: function() {
+			this.debug('cutting down to 4');
+			this.p1.pokemon = this.p1.pokemon.slice(0,4);
+			this.p1.pokemonLeft = this.p1.pokemon.length;
+			this.p2.pokemon = this.p2.pokemon.slice(0,4);
+			this.p2.pokemonLeft = this.p2.pokemon.length;
+		},
+		maxForcedLevel: 50,
+		ruleset: ['Pokemon', 'Standard GBU', 'Team Preview VGC'],
+		validateTeam: function(team, format) {
+			if (team.length < 4) return ['You must bring at least 4 Pokemon.'];
+		}
+	},
+	{
+		name: "VGC 2014",
+		section: "XY Doubles",
+
+		gameType: 'doubles',
+		onBegin: function() {
+			this.debug('cutting down to 4');
+			this.p1.pokemon = this.p1.pokemon.slice(0,4);
+			this.p1.pokemonLeft = this.p1.pokemon.length;
+			this.p2.pokemon = this.p2.pokemon.slice(0,4);
+			this.p2.pokemonLeft = this.p2.pokemon.length;
+		},
+		maxForcedLevel: 50,
+		ruleset: ['Pokemon', 'Standard GBU', 'Team Preview VGC', 'Kalos Pokedex'],
+		requirePentagon: true,
+		banlist: [], // The neccessary bans are in Standard GBU
+		validateTeam: function(team, format) {
+			if (team.length < 4) return ['You must bring at least 4 Pokemon.'];
+		}
+	},
+	{
+		name: "Doubles Challenge Cup",
+		section: 'XY Doubles',
+
+		gameType: 'doubles',
+		team: 'randomCC',
+		searchShow: false,
+		ruleset: ['Pokemon', 'HP Percentage Mod']
+	},
+	{
+		name: "Doubles Custom Game",
+		section: "XY Doubles",
+
+		gameType: 'doubles',
+		searchShow: false,
+		canUseRandomTeam: true,
+		maxLevel: 9999,
+		defaultLevel: 100,
+		debug: true,
+		ruleset: ['Team Preview']
+	},
+
+	// Other Metagames
+	///////////////////////////////////////////////////////////////////
+
+	{
+		name: "Alphabet Cup",
+		section: "OM of the Month",
+
+		ruleset: ['Pokemon', 'Team Preview', 'Standard'],
+		banlist: ['Soul Dew', 'Gengarite', 'Kangaskhanite', 'Mewtwonite X', 'Mewtwonite Y', 'Swoobat',
+			'Arceus', 'Arceus-Bug', 'Arceus-Dark', 'Arceus-Dragon', 'Arceus-Electric', 'Arceus-Fairy', 'Arceus-Fighting', 'Arceus-Fire', 'Arceus-Flying',
+			'Arceus-Ghost', 'Arceus-Grass', 'Arceus-Ground', 'Arceus-Ice', 'Arceus-Poison', 'Arceus-Psychic', 'Arceus-Rock', 'Arceus-Steel', 'Arceus-Water',
+			'Blaziken', 'Blaziken-Mega', 'Darkrai', 'Deoxys', 'Deoxys-Attack', 'Dialga', 'Giratina', 'Giratina-Origin', 'Groudon', 'Ho-Oh', 'Kyogre',
+			'Kyurem-White', 'Lugia', 'Mewtwo', 'Mewtwo-Mega-X', 'Mewtwo-Mega-Y', 'Palkia', 'Rayquaza', 'Reshiram', 'Shaymin-Sky', 'Xerneas', 'Yveltal', 'Zekrom'
+		],
+		validateTeam: function(team, format) {
+			var letters = {};
+			var letter = '';
+			for (var i = 0; i < team.length; i++) {
+				letter = Tools.getTemplate(team[i]).species.slice(0,1).toUpperCase();
+				if (letter in letters) return ['Your team cannot have more that one Pokémon starting with the letter "' + letter + '".'];
+				letters[letter] = 1;
+			}
+		}
+	},
+	{
+		name: "OU Theorymon",
+		section: "OM of the Month",
+
+		mod: 'theorymon',
+		ruleset: ['Pokemon', 'Standard', 'Team Preview'],
+		banlist: ['Uber', 'Soul Dew', 'Gengarite', 'Kangaskhanite', 'Lucarionite']
+	},
+	{
+		name: "CAP",
+		section: "Other Metagames",
+
+		ruleset: ['CAP Pokemon', 'Standard', 'Team Preview'],
+		banlist: ['Uber', 'Soul Dew', 'Gengarite', 'Kangaskhanite', 'Lucarionite']
+	},
+	{
+		name: "Challenge Cup",
+		section: "Other Metagames",
+
+		team: 'randomCC',
+		ruleset: ['Pokemon', 'HP Percentage Mod']
+	},
+	{
+		name: "Challenge Cup 1-vs-1",
+		section: "Other Metagames",
+
+		team: 'randomCC',
+		ruleset: ['Pokemon', 'Team Preview 1v1', 'HP Percentage Mod'],
+		onBegin: function() {
+			this.debug('Cutting down to 1');
+			this.p1.pokemon = this.p1.pokemon.slice(0, 1);
+			this.p1.pokemonLeft = this.p1.pokemon.length;
+			this.p2.pokemon = this.p2.pokemon.slice(0, 1);
+			this.p2.pokemonLeft = this.p2.pokemon.length;
+		}
+	},
+	{
+		name: "Balanced Hackmons",
+		section: "Other Metagames",
+
+		ruleset: ['Pokemon', 'OHKO Clause', 'HP Percentage Mod'],
+		banlist: ['Wonder Guard', 'Shadow Tag', 'Arena Trap', 'Pure Power', 'Huge Power', 'Parental Bond']
+	},
+	{
+		name: "Hackmons",
+		section: "Other Metagames",
+
+		ruleset: ['Pokemon', 'HP Percentage Mod'],
+		banlist: []
+	},
+	{
 		name: "LC UU",
-		section: "XY Singles",
+		section: "Other Metagames",
 
 		searchShow: false,
 		maxLevel: 5,
@@ -108,551 +375,6 @@
 			'Yanma']
 	},
 	{
-		name: "XY Battle Spot Singles",
-		section: "XY Singles",
-
-		onBegin: function() {
-			this.debug('cutting down to 3');
-			this.p1.pokemon = this.p1.pokemon.slice(0,3);
-			this.p1.pokemonLeft = this.p1.pokemon.length;
-			this.p2.pokemon = this.p2.pokemon.slice(0,3);
-			this.p2.pokemonLeft = this.p2.pokemon.length;
-		},
-		maxForcedLevel: 50,
-		ruleset: ['Pokemon', 'Standard GBU', 'Team Preview GBU'],
-		banlist: [], // The neccessary bans are in Standard GBU
-		validateTeam: function(team, format) {
-			if (team.length < 3) return ['You must bring at least 3 Pokemon.'];
-		}
-	},
-	{
-		name: "Custom Game",
-		section: "XY Singles",
-
-		searchShow: false,
-		canUseRandomTeam: true,
-		debug: true,
-		maxLevel: 9999,
-		defaultLevel: 100,
-		// no restrictions, for serious (other than team preview)
-		ruleset: ['Team Preview']
-	},
-
-	// XY Doubles
-	///////////////////////////////////////////////////////////////////
-
-	
-	{
-		name: "Random Doubles Battle",
-		section: "XY Doubles",
-
-		gameType: 'doubles',
-		team: 'randomDoubles',
-		ruleset: ['PotD', 'Pokemon', 'Sleep Clause Mod', 'HP Percentage Mod']
-	},
-	{
-		name: "Smogon Doubles (suspect test)",
-		section: "XY Doubles",
-
-		gameType: 'doubles',
-		ruleset: ['Pokemon', 'Species Clause', 'OHKO Clause', 'Moody Clause', 'Evasion Moves Clause', 'Evasion Abilities Clause', 'Endless Battle Clause', 'HP Percentage Mod', 'Team Preview'],
-		banlist: ['Unreleased', 'Illegal', 'Dark Void', 'Soul Dew',
-			'Mewtwo', 'Mewtwo-Mega-X', 'Mewtwo-Mega-Y',
-			'Lugia',
-			'Ho-Oh',
-			'Kyogre',
-			'Groudon',
-			'Rayquaza',
-			'Dialga',
-			'Palkia',
-			'Giratina', 'Giratina-Origin',
-			'Arceus', 'Arceus-Bug', 'Arceus-Dark', 'Arceus-Dragon', 'Arceus-Electric', 'Arceus-Fairy', 'Arceus-Fighting', 'Arceus-Fire', 'Arceus-Flying', 'Arceus-Ghost', 'Arceus-Grass', 'Arceus-Ground', 'Arceus-Ice', 'Arceus-Poison', 'Arceus-Psychic', 'Arceus-Rock', 'Arceus-Steel', 'Arceus-Water',
-			'Reshiram',
-			'Zekrom',
-			'Kyurem-White',
-			'Xerneas',
-			'Yveltal'
-		]
-	},
-	{
-		name: "Smogon Doubles",
-		section: "XY Doubles",
-
-		gameType: 'doubles',
-		searchShow: false,
-		ruleset: ['Pokemon', 'Standard', 'Evasion Abilities Clause', 'Team Preview'],
-		banlist: ['Dark Void', 'Soul Dew',
-=======
-		section: "XY Singles",
-
-		team: 'random',
-		ruleset: ['PotD', 'Pokemon', 'Sleep Clause Mod', 'HP Percentage Mod']
-	},
-	{
-		name: "Unrated Random Battle",
-		section: "XY Singles",
-
-		team: 'random',
-		challengeShow: false,
-		rated: false,
-		ruleset: ['Random Battle']
-	},
-	{
-		name: "OU",
-		section: "XY Singles",
-
-		ruleset: ['Pokemon', 'Standard', 'Team Preview'],
-		banlist: ['Uber', 'Soul Dew', 'Gengarite', 'Kangaskhanite', 'Lucarionite']
-	},
-	{
-		name: "OU (suspect test)",
-		section: "XY Singles",
-
-		challengeShow: false,
-		ruleset: ['Pokemon', 'Standard', 'Team Preview'],
-		banlist: ['Uber', 'Soul Dew', 'Gengarite', 'Kangaskhanite', 'Lucarionite']
-	},
-	{
-		name: "Ubers",
-		section: "XY Singles",
-
-		ruleset: ['Pokemon', 'Standard Ubers', 'Team Preview'],
-		banlist: []
-	},
-	{
-		name: "UU",
-		section: "XY Singles",
-
-		ruleset: ['Pokemon', 'Standard', 'Team Preview'],
-		banlist: ['Uber', 'OU', 'BL',
-			// Banned items
-			'Soul Dew', 'Gengarite', 'Kangaskhanite', 'Heracronite', 'Medichamite', 'Gardevoirite', 'Houndoominite',
-			// Banned moves
-			'Swagger',
-			// Banned abilities
-			'Drizzle', 'Drought'
-		]
-	},
-	{
-		name: "LC",
-		section: "XY Singles",
-
-		maxLevel: 5,
-		challengeShow: false,
-		searchShow: false,
-		ruleset: ['Pokemon', 'Standard', 'Team Preview', 'Little Cup'],
-		banlist: ['Sonicboom', 'Dragon Rage', 'Scyther', 'Sneasel', 'Yanma', 'Tangela', 'Swirlix', 'Gligar']
-	},
-	{
-		name: "LC (suspect test)",
-		section: "XY Singles",
-
-		maxLevel: 5,
-		ruleset: ['Pokemon', 'Standard', 'Team Preview', 'Little Cup'],
-		banlist: ['Sonicboom', 'Dragon Rage', 'Scyther', 'Sneasel', 'Yanma', 'Tangela', 'Swirlix', 'Gligar']
-	},
-	{
-		name: "XY Battle Spot Singles",
-		section: "XY Singles",
-
-		onBegin: function() {
-			this.debug('cutting down to 3');
-			this.p1.pokemon = this.p1.pokemon.slice(0,3);
-			this.p1.pokemonLeft = this.p1.pokemon.length;
-			this.p2.pokemon = this.p2.pokemon.slice(0,3);
-			this.p2.pokemonLeft = this.p2.pokemon.length;
-		},
-		maxForcedLevel: 50,
-		ruleset: ['Pokemon', 'Standard GBU', 'Team Preview GBU'],
-		banlist: [], // The neccessary bans are in Standard GBU
-		validateTeam: function(team, format) {
-			if (team.length < 3) return ['You must bring at least 3 Pokemon.'];
-		}
-	},
-	{
-		name: "Custom Game",
-		section: "XY Singles",
-
-		searchShow: false,
-		canUseRandomTeam: true,
-		debug: true,
-		maxLevel: 9999,
-		defaultLevel: 100,
-		// no restrictions, for serious (other than team preview)
-		ruleset: ['Team Preview']
-	},
-
-	// XY Doubles
-	///////////////////////////////////////////////////////////////////
-
-	
-	{
-		name: "Random Doubles Battle",
-		section: "XY Doubles",
-
-		gameType: 'doubles',
-		team: 'randomDoubles',
-		ruleset: ['PotD', 'Pokemon', 'Sleep Clause Mod', 'HP Percentage Mod']
-	},
-	{
-		name: "Smogon Doubles",
-		section: "XY Doubles",
-
-		gameType: 'doubles',
-		ruleset: ['Pokemon', 'Species Clause', 'OHKO Clause', 'Moody Clause', 'Evasion Moves Clause', 'Evasion Abilities Clause', 'Endless Battle Clause', 'HP Percentage Mod', 'Team Preview'],
-		banlist: ['Unreleased', 'Illegal', 'Dark Void', 'Soul Dew',
->>>>>>> 65029d3e
-			'Mewtwo', 'Mewtwo-Mega-X', 'Mewtwo-Mega-Y',
-			'Lugia',
-			'Ho-Oh',
-			'Kyogre',
-			'Groudon',
-			'Rayquaza',
-			'Dialga',
-			'Palkia',
-			'Giratina', 'Giratina-Origin',
-			'Arceus', 'Arceus-Bug', 'Arceus-Dark', 'Arceus-Dragon', 'Arceus-Electric', 'Arceus-Fairy', 'Arceus-Fighting', 'Arceus-Fire', 'Arceus-Flying', 'Arceus-Ghost', 'Arceus-Grass', 'Arceus-Ground', 'Arceus-Ice', 'Arceus-Poison', 'Arceus-Psychic', 'Arceus-Rock', 'Arceus-Steel', 'Arceus-Water',
-			'Reshiram',
-			'Zekrom',
-			'Kyurem-White',
-			'Xerneas',
-			'Yveltal'
-		]
-	},
-	{
-		name: "Smogon Doubles Ubers",
-		section: "XY Doubles",
-
-		gameType: 'doubles',
-		searchShow: false,
-		ruleset: ['Pokemon', 'Standard Ubers', 'Team Preview'],
-		banlist: ['Dark Void']
-	},
-	{
-		name: "Smogon Doubles UU",
-		section: "XY Doubles",
-
-		gameType: 'doubles',
-		searchShow: false,
-		ruleset: ['Pokemon', 'Standard', 'Evasion Abilities Clause', 'Team Preview'],
-		banlist: ['Dark Void', 'Soul Dew',
-			// Uber Pokémon
-			'Mewtwo', 'Mewtwo-Mega-X', 'Mewtwo-Mega-Y',
-			'Lugia',
-			'Ho-Oh',
-			'Kyogre',
-			'Groudon',
-			'Rayquaza',
-			'Dialga',
-			'Palkia',
-			'Giratina', 'Giratina-Origin',
-			'Arceus', 'Arceus-Bug', 'Arceus-Dark', 'Arceus-Dragon', 'Arceus-Electric', 'Arceus-Fairy', 'Arceus-Fighting', 'Arceus-Fire', 'Arceus-Flying', 'Arceus-Ghost', 'Arceus-Grass', 'Arceus-Ground', 'Arceus-Ice', 'Arceus-Poison', 'Arceus-Psychic', 'Arceus-Rock', 'Arceus-Steel', 'Arceus-Water',
-			'Reshiram',
-			'Zekrom',
-			'Kyurem-White',
-			'Xerneas',
-			'Yveltal',
-<<<<<<< HEAD
-			'Aegislash',
-			'Alakazam',
-			'Amoonguss',
-			'Azumarill',
-			'Breloom',
-			'Chandelure',
-			'Charizard',
-			'Clefable',
-			'Cloyster',
-			'Conkeldurr',
-			'Cresselia',
-			'Dragonite',
-			'Excadrill',
-			'Ferrothorn',
-			'Garchomp',
-			'Gardevoir',
-			'Gastrodon',
-			'Genesect',
-			'Gengar',
-			'Gliscor',
-			'Goodra',
-			'Greninja',
-			'Gyarados',
-			'Heatran',
-			'Hitmontop',
-			'Infernape',
-			'Jolteon',
-			'Kangaskhan',
-			'Klefki',
-			'Landorus-Therian',
-			'Lucario',
-			'Mamoswine',
-			'Manectric',
-			'Mawile',
-			'Meowstic',
-			'Metagross',
-			'Ninetales',
-			'Politoed',
-			'Reuniclus',
-			'Rotom-Wash',
-			'Rhyperior',
-			'Sableye',
-			'Scizor',
-			'Scrafty',
-			'Sylveon',
-			'Talonflame',
-			'Terrakion',
-			'Thundurus',
-			'Togekiss',
-			'Trevenant',
-			'Tyranitar',
-			'Venusaur',
-			'Volcarona',
-			'Whimsicott']
-=======
-			// OU Pokémon
-			'Abomasnow', 'Aegislash', 'Amoonguss', 'Ampharos', 'Azumarill', 'Bisharp', 'Breloom', 'Chandelure', 'Charizard', 'Conkeldurr',
-			'Cresselia', 'Dragonite', 'Dusclops', 'Excadrill', 'Ferrothorn', 'Garchomp', 'Gardevoir', 'Gastrodon', 'Genesect', 'Gengar',
-			'Gliscor', 'Greninja', 'Gyarados', 'Heatran', 'Hitmontop', 'Jirachi', 'Kangaskhan', 'Klefki', 'Landorus-T', 'Latios', 'Lucario',
-			'Mamoswine', 'Manectric', 'Mawile', 'Metagross', 'Ninetales', 'Politoed', 'Reuniclus', 'Rhyperior', 'Rotom-W', 'Sableye',
-			'Salamence', 'Scizor', 'Shaymin-S', 'Sylveon', 'Talonflame', 'Terrakion', 'Thundurus', 'Togekiss', 'Trevenant', 'Tyranitar',
-			'Venusaur', 'Volcarona', 'Whimsicott', 'Zapdos'
-		]
->>>>>>> 65029d3e
-	},
-	{
-		name: "XY Battle Spot Doubles",
-		section: "XY Doubles",
-
-		gameType: 'doubles',
-		onBegin: function() {
-			this.debug('cutting down to 4');
-			this.p1.pokemon = this.p1.pokemon.slice(0,4);
-			this.p1.pokemonLeft = this.p1.pokemon.length;
-			this.p2.pokemon = this.p2.pokemon.slice(0,4);
-			this.p2.pokemonLeft = this.p2.pokemon.length;
-		},
-		maxForcedLevel: 50,
-		ruleset: ['Pokemon', 'Standard GBU', 'Team Preview VGC'],
-		validateTeam: function(team, format) {
-			if (team.length < 4) return ['You must bring at least 4 Pokemon.'];
-		}
-	},
-	{
-		name: "VGC 2014",
-		section: "XY Doubles",
-
-		gameType: 'doubles',
-		onBegin: function() {
-			this.debug('cutting down to 4');
-			this.p1.pokemon = this.p1.pokemon.slice(0,4);
-			this.p1.pokemonLeft = this.p1.pokemon.length;
-			this.p2.pokemon = this.p2.pokemon.slice(0,4);
-			this.p2.pokemonLeft = this.p2.pokemon.length;
-		},
-		maxForcedLevel: 50,
-		ruleset: ['Pokemon', 'Standard GBU', 'Team Preview VGC', 'Kalos Pokedex'],
-		requirePentagon: true,
-		banlist: [], // The neccessary bans are in Standard GBU
-		validateTeam: function(team, format) {
-			if (team.length < 4) return ['You must bring at least 4 Pokemon.'];
-		}
-	},
-	{
-		name: "Doubles Challenge Cup",
-		section: 'XY Doubles',
-
-		gameType: 'doubles',
-		team: 'randomCC',
-		searchShow: false,
-		ruleset: ['Pokemon', 'HP Percentage Mod']
-	},
-	{
-		name: "Doubles Custom Game",
-		section: "XY Doubles",
-
-		gameType: 'doubles',
-		searchShow: false,
-		canUseRandomTeam: true,
-		maxLevel: 9999,
-		defaultLevel: 100,
-		debug: true,
-		ruleset: ['Team Preview']
-	},
-
-	// Other Metagames
-	///////////////////////////////////////////////////////////////////
-
-	{
-		name: "Alphabet Cup",
-		section: "OM of the Month",
-
-		ruleset: ['Pokemon', 'Team Preview', 'Standard'],
-		banlist: ['Soul Dew', 'Gengarite', 'Kangaskhanite', 'Mewtwonite X', 'Mewtwonite Y', 'Swoobat',
-			'Arceus', 'Arceus-Bug', 'Arceus-Dark', 'Arceus-Dragon', 'Arceus-Electric', 'Arceus-Fairy', 'Arceus-Fighting', 'Arceus-Fire', 'Arceus-Flying',
-			'Arceus-Ghost', 'Arceus-Grass', 'Arceus-Ground', 'Arceus-Ice', 'Arceus-Poison', 'Arceus-Psychic', 'Arceus-Rock', 'Arceus-Steel', 'Arceus-Water',
-			'Blaziken', 'Blaziken-Mega', 'Darkrai', 'Deoxys', 'Deoxys-Attack', 'Dialga', 'Giratina', 'Giratina-Origin', 'Groudon', 'Ho-Oh', 'Kyogre',
-			'Kyurem-White', 'Lugia', 'Mewtwo', 'Mewtwo-Mega-X', 'Mewtwo-Mega-Y', 'Palkia', 'Rayquaza', 'Reshiram', 'Shaymin-Sky', 'Xerneas', 'Yveltal', 'Zekrom'
-		],
-		validateTeam: function(team, format) {
-			var letters = {};
-			var letter = '';
-			for (var i = 0; i < team.length; i++) {
-				letter = Tools.getTemplate(team[i]).species.slice(0,1).toUpperCase();
-				if (letter in letters) return ['Your team cannot have more that one Pokémon starting with the letter "' + letter + '".'];
-				letters[letter] = 1;
-			}
-		}
-	},
-	{
-		name: "OU Theorymon",
-		section: "OM of the Month",
-
-		mod: 'theorymon',
-		ruleset: ['Pokemon', 'Standard', 'Team Preview'],
-		banlist: ['Uber', 'Soul Dew', 'Gengarite', 'Kangaskhanite', 'Lucarionite']
-<<<<<<< HEAD
-	},
-	{
-		name: "CAP",
-		section: "Other Metagames",
-
-		ruleset: ['CAP Pokemon', 'Standard', 'Team Preview'],
-		banlist: ['Uber', 'Soul Dew', 'Gengarite', 'Kangaskhanite', 'Lucarionite']
-	},
-	{
-		name: "Challenge Cup",
-		section: "Other Metagames",
-
-		team: 'randomCC',
-		ruleset: ['Pokemon', 'HP Percentage Mod']
-	},
-	{
-		name: "Challenge Cup 1-vs-1",
-		section: "Other Metagames",
-
-		team: 'randomCC',
-		ruleset: ['Pokemon', 'Team Preview 1v1', 'HP Percentage Mod'],
-		onBegin: function() {
-			this.debug('Cutting down to 1');
-			this.p1.pokemon = this.p1.pokemon.slice(0, 1);
-			this.p1.pokemonLeft = this.p1.pokemon.length;
-			this.p2.pokemon = this.p2.pokemon.slice(0, 1);
-			this.p2.pokemonLeft = this.p2.pokemon.length;
-		}
-	},
-	{
-		name: "Balanced Hackmons",
-		section: "Other Metagames",
-
-		ruleset: ['Pokemon', 'OHKO Clause', 'HP Percentage Mod'],
-		banlist: ['Wonder Guard', 'Shadow Tag', 'Arena Trap', 'Pure Power', 'Huge Power', 'Parental Bond']
-	},
-	{
-		name: "Hackmons",
-		section: "Other Metagames",
-
-		ruleset: ['Pokemon', 'HP Percentage Mod'],
-		banlist: []
-=======
-	},
-	{
-		name: "CAP",
-		section: "Other Metagames",
-
-		ruleset: ['CAP Pokemon', 'Standard', 'Team Preview'],
-		banlist: ['Uber', 'Soul Dew', 'Gengarite', 'Kangaskhanite', 'Lucarionite']
-	},
-	{
-		name: "Challenge Cup",
-		section: "Other Metagames",
-
-		team: 'randomCC',
-		ruleset: ['Pokemon', 'HP Percentage Mod']
-	},
-	{
-		name: "Challenge Cup 1-vs-1",
-		section: "Other Metagames",
-
-		team: 'randomCC',
-		ruleset: ['Pokemon', 'Team Preview 1v1', 'HP Percentage Mod'],
-		onBegin: function() {
-			this.debug('Cutting down to 1');
-			this.p1.pokemon = this.p1.pokemon.slice(0, 1);
-			this.p1.pokemonLeft = this.p1.pokemon.length;
-			this.p2.pokemon = this.p2.pokemon.slice(0, 1);
-			this.p2.pokemonLeft = this.p2.pokemon.length;
-		}
-	},
-	{
-		name: "Balanced Hackmons",
-		section: "Other Metagames",
-
-		ruleset: ['Pokemon', 'OHKO Clause', 'HP Percentage Mod'],
-		banlist: ['Wonder Guard', 'Shadow Tag', 'Arena Trap', 'Pure Power', 'Huge Power', 'Parental Bond']
-	},
-	{
-		name: "Hackmons",
-		section: "Other Metagames",
-
-		ruleset: ['Pokemon', 'HP Percentage Mod'],
-		banlist: []
-	},
-	{
-		name: "LC UU",
-		section: "Other Metagames",
-
-		searchShow: false,
-		maxLevel: 5,
-		ruleset: ['Pokemon', 'Standard', 'Team Preview', 'Little Cup'],
-		banlist: ['Sonicboom', 'Dragon Rage', 'Scyther', 'Sneasel',
-			'Abra',
-			'Aipom',
-			'Bronzor',
-			'Bunnelby',
-			'Carvanha',
-			'Chinchou',
-			'Clamperl',
-			'Croagunk',
-			'Drilbur',
-			'Dwebble',
-			'Elekid',
-			'Ferroseed',
-			'Fletchling',
-			'Froakie',
-			'Gastly',
-			'Gligar',
-			'Growlithe',
-			'Honedge',
-			'Inkay',
-			'Larvesta',
-			'Magnemite',
-			'Meditite',
-			'Mienfoo',
-			'Misdreavus',
-			'Munchlax',
-			'Murkrow',
-			'Pawniard',
-			'Ponyta',
-			'Porygon',
-			'Scraggy',
-			'Shellder',
-			'Slowpoke',
-			'Sneasel',
-			'Snover',
-			'Spritzee',
-			'Staryu',
-			'Surskit',
-			'Swirlix',
-			'Tangela',
-			'Timburr',
-			'Tirtouga',
-			'Torchic',
-			'Tyrunt',
-			'Vullaby',
-			'Vulpix',
-			'Yanma']
->>>>>>> 65029d3e
-	},
-	{
 		name: "Sky Battles",
 		section: "Other Metagames",
 
@@ -995,11 +717,7 @@
 
 		mod: 'gen3',
 		ruleset: ['Pokemon', 'Standard'],
-<<<<<<< HEAD
-		banlist: ['Uber'],
-=======
 		banlist: ['Uber', 'Smeargle + Ingrain'],
->>>>>>> 65029d3e
 
 		column: 2
 	},
