// Note: This is the list of formats
// The rules that formats use are stored in data/rulesets.js

exports.Formats = [

	// XY Singles
	///////////////////////////////////////////////////////////////////

<<<<<<< HEAD
	/*{
		name: "[Gen 1] Random (BWknd 25)",
=======
	{
		name: "Random Battle",
		section: "ORAS Singles",

		team: 'random',
		ruleset: ['PotD', 'Pokemon', 'Sleep Clause Mod', 'HP Percentage Mod', 'Cancel Mod']
	},
	{
		name: "Unrated Random Battle",
>>>>>>> 43ed3cbb
		section: "ORAS Singles",

		mod: 'gen1',
		team: 'random',
<<<<<<< HEAD
		ruleset: ['Pokemon', 'Sleep Clause Mod', 'Freeze Clause Mod', 'HP Percentage Mod']
	},*/
=======
		challengeShow: false,
		rated: false,
		ruleset: ['PotD', 'Pokemon', 'Sleep Clause Mod', 'HP Percentage Mod', 'Cancel Mod']
	},
>>>>>>> 43ed3cbb
	{
		name: "OU",
		section: "ORAS Singles",

		ruleset: ['Pokemon', 'Standard', 'Team Preview', 'Swagger Clause', 'Baton Pass Clause'],
		banlist: ['Uber', 'Soul Dew', 'Gengarite', 'Kangaskhanite', 'Lucarionite', 'Mawilite', 'Salamencite']
	},
	{
		name: "Ubers",
		section: "ORAS Singles",

		ruleset: ['Pokemon', 'Standard Ubers', 'Swagger Clause', 'Team Preview', 'Mega Rayquaza Ban Mod'],
		banlist: []
	},
	{
		name: "UU",
		section: "ORAS Singles",

		ruleset: ['OU'],
		banlist: ['OU', 'BL', 'Alakazite', 'Altarianite', 'Diancite', 'Heracronite', 'Galladite', 'Gardevoirite', 'Lopunnite', 'Metagrossite',
			'Drizzle', 'Drought', 'Shadow Tag'
		]
	},
	{
		name: "RU",
		section: "ORAS Singles",

		ruleset: ['UU'],
		banlist: ['UU', 'BL2', 'Galladite', 'Houndoominite']
	},
	{
		name: "NU",
		section: "ORAS Singles",

		ruleset: ['RU'],
		banlist: ['RU', 'BL3', 'Glalitite']
	},
	{
		name: "LC",
		section: "ORAS Singles",

		maxLevel: 5,
		ruleset: ['Pokemon', 'Standard', 'Team Preview', 'Little Cup'],
		banlist: ['LC Uber', 'Gligar', 'Misdreavus', 'Scyther', 'Sneasel', 'Tangela', 'Dragon Rage', 'Sonic Boom', 'Swagger']
	},
	{
		name: "Anything Goes",
		section: "ORAS Singles",

		ruleset: ['Pokemon', 'Endless Battle Clause', 'HP Percentage Mod', 'Cancel Mod', 'Team Preview'],
		banlist: ['Unreleased', 'Illegal']
	},
	/*{
		name: "CAP Plasmanta Playtest",
		section: "ORAS Singles",

		ruleset: ['CAP Pokemon', 'Standard', 'Team Preview', 'Swagger Clause', 'Baton Pass Clause'],
		banlist: ['Uber', 'Gengarite', 'Kangaskhanite', 'Lucarionite', 'Soul Dew',
			'Tomohawk', 'Necturna', 'Mollux', 'Aurumoth', 'Malaconda', 'Cawmodore', 'Volkraken', 'Syclant', 'Revenankh', 'Pyroak', 'Fidgit', 'Stratagem', 'Arghonaut', 'Kitsunoh', 'Cyclohm', 'Colossoil', 'Krilowatt', 'Voodoom'
		]
	},*/
	{
		name: "Battle Spot Singles",
		section: "ORAS Singles",

		maxForcedLevel: 50,
		ruleset: ['Pokemon', 'Standard GBU', 'Team Preview GBU'],
		requirePentagon: true,
		validateTeam: function (team, format) {
			if (team.length < 3) return ['You must bring at least three Pokémon.'];
		},
		onBegin: function () {
			this.debug('cutting down to 3');
			this.p1.pokemon = this.p1.pokemon.slice(0, 3);
			this.p1.pokemonLeft = this.p1.pokemon.length;
			this.p2.pokemon = this.p2.pokemon.slice(0, 3);
			this.p2.pokemonLeft = this.p2.pokemon.length;
		}
	},
	{
		name: "Custom Game",
		section: "ORAS Singles",

		searchShow: false,
		canUseRandomTeam: true,
		debug: true,
		maxLevel: 9999,
		defaultLevel: 100,
		// no restrictions, for serious (other than team preview)
		ruleset: ['Team Preview', 'Cancel Mod']
	},

	// Random Battles
	///////////////////////////////////////////////////////////////////

	{
		name: "Random",
		section: "Random Battles (aka Randbats)",

		team: 'random',
		ruleset: ['PotD', 'Pokemon', 'Sleep Clause Mod', 'HP Percentage Mod', 'Team Preview']
	},
	{
		name: "Unrated Random",
		section: "Random Battles (aka Randbats)",

		team: 'random',
		challengeShow: false,
		rated: false,
		ruleset: ['Random']
	},
	{
		name: "Random (no PotD)",
		section: "Random Battles (aka Randbats)",

		team: 'random',
		ruleset: ['Pokemon', 'Sleep Clause Mod', 'HP Percentage Mod', 'Team Preview']
	},
	{
		name: "1v1 Random",
		section: "Random Battles (aka Randbats)",

		team: 'random',
		ruleset: ['PotD', 'Pokemon', 'Sleep Clause Mod', 'HP Percentage Mod', 'Team Preview 1v1'],
		onBegin: function() {
			this.debug('Cutting down to 1');
			this.p1.pokemon = this.p1.pokemon.slice(0, 1);
			this.p1.pokemonLeft = this.p1.pokemon.length;
			this.p2.pokemon = this.p2.pokemon.slice(0, 1);
			this.p2.pokemonLeft = this.p2.pokemon.length;
		}
	},
	{
		name: "Uber Random",
		section: "Random Battles (aka Randbats)",

		mod: 'uberrandom',
		team: 'randomUber',
		ruleset: ['Random (no PotD)']
	},
	{
		name: "High Tier Random",
		section: "Random Battles (aka Randbats)",

		mod: 'hightierrandom',
		team: 'randomHighTier',
		ruleset: ['Random (no PotD)']
	},
	{
		name: "Low Tier Random",
		section: "Random Battles (aka Randbats)",

		mod: 'lowtierrandom',
		team: 'randomLowTier',
		ruleset: ['Random (no PotD)']
	},
	{
		name: "LC Random",
		section: "Random Battles (aka Randbats)",

		team: 'randomLC',
		ruleset: ['Random (no PotD)']
	},
	{
		name: "Monotype Random",
		section: "Random Battles (aka Randbats)",

		team: 'randomMonotype',
		ruleset: ['Random (no PotD)']
	},
	{
		name: "Hoenn Random",
		section: "Random Battles (aka Randbats)",

		team: 'randomHoenn',
		ruleset: ['Random (no PotD)']
	},
	{
		name: "Hoenn Weather Random",
		section: "Random Battles (aka Randbats)",

		team: 'randomHoennWeather',
		ruleset: ['Random (no PotD)']
	},
	{
		name: "Super Smash Bros. Random",
		section: "Random Battles (aka Randbats)",

		team: 'randomSmashBros',
		ruleset: ['Random (no PotD)']
	},
	{
		name: "Winter Wonderland",
		section: "Random Battles (aka Randbats)",

		team: 'randomSeasonalWW',
		onBegin: function() {
			this.setWeather('Hail');
			delete this.weatherData.duration;
		},
		onModifyMove: function(move) {
			if (move.id === 'present') {
				move.category = 'Status';
				move.basePower = 0;
				delete move.heal;
				move.accuracy = 100;
				switch (this.random(20)) {
				case 0:
				case 1:
				case 2:
				case 3:
				case 4:
					move.onTryHit = function() {
						this.add('-message', "The present was a bomb!");
					};
					move.category = 'Physical';
					move.basePower = 200;
					break;
				case 5:
					move.onTryHit = function() {
						this.add('-message', "The present was confusion!");
					};
					move.volatileStatus = 'confusion';
					break;
				case 6:
					move.onTryHit = function() {
						this.add('-message', "The present was Disable!");
					};
					move.volatileStatus = 'disable';
					break;
				case 7:
					move.onTryHit = function() {
						this.add('-message', "The present was a taunt!");
					};
					move.volatileStatus = 'taunt';
					break;
				case 8:
					move.onTryHit = function() {
						this.add('-message', "The present was some seeds!");
					};
					move.volatileStatus = 'leechseed';
					break;
				case 9:
					move.onTryHit = function() {
						this.add('-message', "The present was an embargo!");
					};
					move.volatileStatus = 'embargo';
					break;
				case 10:
					move.onTryHit = function() {
						this.add('-message', "The present was a music box!");
					};
					move.volatileStatus = 'perishsong';
					break;
				case 11:
					move.onTryHit = function() {
						this.add('-message', "The present was a curse!");
					};
					move.volatileStatus = 'curse';
					break;
				case 12:
					move.onTryHit = function() {
						this.add('-message', "The present was Torment!");
					};
					move.volatileStatus = 'torment';
					break;
				case 13:
					move.onTryHit = function() {
						this.add('-message', "The present was a trap!");
					};
					move.volatileStatus = 'partiallytrapped';
					break;
				case 14:
					move.onTryHit = function() {
						this.add('-message', "The present was a root!");
					};
					move.volatileStatus = 'ingrain';
					break;
				case 15:
				case 16:
				case 17:
					move.onTryHit = function() {
						this.add('-message', "The present was a makeover!");
					};
					var boosts = {};
					var possibleBoosts = ['atk','def','spa','spd','spe','accuracy'].randomize();
					boosts[possibleBoosts[0]] = 1;
					boosts[possibleBoosts[1]] = -1;
					boosts[possibleBoosts[2]] = -1;
					move.boosts = boosts;
					break;
				case 18:
					move.onTryHit = function() {
						this.add('-message', "The present was psychic powers!");
					};
					move.volatileStatus = 'telekinesis';
					break;
				case 19:
					move.onTryHit = function() {
						this.add('-message', "The present was fatigue!");
					};
					move.volatileStatus = 'mustrecharge';
					break;
				}
			}
		},
		ruleset: ['Random (no PotD)']
	},
	{
		name: "Community Random",
		section: "Random Battles (aka Randbats)",

		team: 'randomCommunity',
		ruleset: ['Random (no PotD)']
	},
	{
		name: "Furry Random",
		section: "Random Battles (aka Randbats)",

		mod: 'furryrandom',
		team: 'randomFurry',
		ruleset: ['Random (no PotD)']
	},
	{
		name: "Metronome 3v3 Random",
		section: "Random Battles (aka Randbats)",

		mod: 'metronomerandom',
		team: 'randomMetronome',
		ruleset: ['Pokemon', 'Sleep Clause Mod', 'HP Percentage Mod', 'Team Preview GBU'],
		onBegin: function() {
			this.debug('Cutting down to 3');
			this.p1.pokemon = this.p1.pokemon.slice(0, 3);
			this.p1.pokemonLeft = this.p1.pokemon.length;
			this.p2.pokemon = this.p2.pokemon.slice(0, 3);
			this.p2.pokemonLeft = this.p2.pokemon.length;
		}
	},
	{
		name: "Metronome 6v6 Random",
		section: "Random Battles (aka Randbats)",

		mod: 'metronomerandom',
		team: 'randomMetronome',
		ruleset: ['Random (no PotD)']
	},
	{
		name: "Doubles Random",
		section: "Random Battles (aka Randbats)",

		gameType: 'doubles',
		team: 'randomDoubles',
<<<<<<< HEAD
		ruleset: ['PotD', 'Pokemon', 'HP Percentage Mod', 'Team Preview']
	},
	{
		name: "Triples Random",
		section: "Random Battles (aka Randbats)",

		gameType: 'triples',
		team: 'randomDoubles',
		ruleset: ['PotD', 'Pokemon', 'HP Percentage Mod', 'Team Preview']
	},
	{
		name: "Challenge Cup",
		section: "Random Battles (aka Randbats)",

		team: 'randomCC',
		ruleset: ['Pokemon', 'HP Percentage Mod']
	},
	{
		name: "1v1 Challenge Cup",
		section: "Random Battles (aka Randbats)",

		team: 'randomCC',
		ruleset: ['Pokemon', 'Team Preview 1v1', 'HP Percentage Mod'],
		onBegin: function () {
			this.debug('Cutting down to 1');
			this.p1.pokemon = this.p1.pokemon.slice(0, 1);
			this.p1.pokemonLeft = this.p1.pokemon.length;
			this.p2.pokemon = this.p2.pokemon.slice(0, 1);
			this.p2.pokemonLeft = this.p2.pokemon.length;
		}
=======
		ruleset: ['PotD', 'Pokemon', 'HP Percentage Mod', 'Cancel Mod']
>>>>>>> 43ed3cbb
	},
	{
		name: "Hackmons Challenge Cup",
		section: "Random Battles (aka Randbats)",

		team: 'randomHackmonsCC',
		searchShow: false,
		ruleset: ['HP Percentage Mod']
	},
	{
		name: "Doubles Challenge Cup",
		section: 'Random Battles (aka Randbats)',

		gameType: 'doubles',
		team: 'randomCC',
		searchShow: false,
		ruleset: ['Pokemon', 'HP Percentage Mod']
	},
	{
		name: "Triples Challenge Cup",
		section: "Random Battles (aka Randbats)",

		gameType: 'triples',
		team: 'randomCC',
		searchShow: false,
		ruleset: ['Pokemon', 'HP Percentage Mod']
	},

	// XY Doubles
	///////////////////////////////////////////////////////////////////

	{
		name: "Smogon Doubles",
		section: "ORAS Doubles",

		gameType: 'doubles',
		ruleset: ['Pokemon', 'Standard Doubles', 'Team Preview'],
		banlist: ['Arceus', 'Dialga', 'Giratina', 'Giratina-Origin', 'Groudon', 'Ho-Oh', 'Kyogre', 'Kyurem-White', 'Lugia', 'Mewtwo',
			'Palkia', 'Rayquaza', 'Reshiram', 'Xerneas', 'Yveltal', 'Zekrom', 'Salamencite', 'Soul Dew', 'Dark Void'
		]
	},
	{
		name: "Smogon Doubles Ubers",
		section: "ORAS Doubles",

		gameType: 'doubles',
		ruleset: ['Pokemon', 'Species Clause', 'Moody Clause', 'OHKO Clause', 'Endless Battle Clause', 'HP Percentage Mod', 'Cancel Mod', 'Team Preview'],
		banlist: ['Unreleased', 'Illegal', 'Dark Void']
	},
	{
		name: "Smogon Doubles UU",
		section: "ORAS Doubles",

		gameType: 'doubles',
		ruleset: ['Smogon Doubles'],
		banlist: ['Aegislash', 'Amoonguss', 'Azumarill', 'Bisharp', 'Breloom', 'Camerupt', 'Chandelure', 'Charizard', 'Conkeldurr',
			'Cresselia', 'Deoxys-Attack', 'Diancie', 'Dragonite', 'Excadrill', 'Ferrothorn', 'Garchomp', 'Gardevoir',
			'Gengar', 'Greninja', 'Gyarados', 'Heatran', 'Hitmontop', 'Hydreigon', 'Kangaskhan', 'Keldeo', 'Kyurem-Black',
			'Landorus-Therian', 'Latios', 'Ludicolo', 'Mamoswine', 'Mawile', 'Meowstic', 'Metagross', 'Mew', 'Politoed',
			'Porygon2', 'Rotom-Wash', 'Sableye', 'Salamence', 'Sceptile', 'Scizor', 'Scrafty', 'Shaymin-Sky', 'Slowbro',
			'Suicune', 'Swampert', 'Sylveon', 'Talonflame', 'Terrakion', 'Thundurus', 'Togekiss', 'Tyranitar', 'Venusaur',
			'Zapdos'
		]
	},
	{
		name: "Battle Spot Doubles (VGC 2015)",
		section: "ORAS Doubles",

		gameType: 'doubles',
		maxForcedLevel: 50,
		ruleset: ['Pokemon', 'Standard GBU', 'Team Preview VGC'],
		banlist: ['Tornadus + Defiant', 'Thundurus + Defiant', 'Landorus + Sheer Force'],
		requirePentagon: true,
		validateTeam: function (team, format) {
			if (team.length < 4) return ['You must bring at least four Pokémon.'];
		},
		onBegin: function () {
			this.debug('cutting down to 4');
			this.p1.pokemon = this.p1.pokemon.slice(0, 4);
			this.p1.pokemonLeft = this.p1.pokemon.length;
			this.p2.pokemon = this.p2.pokemon.slice(0, 4);
			this.p2.pokemonLeft = this.p2.pokemon.length;
		}
	},
	{
		name: "Battle Spot Special 8",
		section: "ORAS Doubles",

		gameType: 'doubles',
		maxForcedLevel: 50,
		ruleset: ['Pokemon', 'Standard GBU', 'Team Preview VGC'],
		requirePentagon: true,
		validateTeam: function (team, format) {
			if (team.length < 4) return ['You must bring at least four Pokémon.'];
			for (var i = 0; i < team.length; i++) {
				var item = this.getItem(team[i].item);
				if (item.id && !item.isBerry) return ['All items other than berries are banned.'];
			}
		},
		onBegin: function () {
			this.debug('cutting down to 4');
			this.p1.pokemon = this.p1.pokemon.slice(0, 4);
			this.p1.pokemonLeft = this.p1.pokemon.length;
			this.p2.pokemon = this.p2.pokemon.slice(0, 4);
			this.p2.pokemonLeft = this.p2.pokemon.length;
		}
	},
	{
		name: "Generation Showdown",
		section: "ORAS Doubles",

		gameType: 'doubles',
		maxForcedLevel: 50,
		ruleset: ['Pokemon', 'Species Clause', 'Item Clause', 'Team Preview VGC', 'Cancel Mod'],
		banlist: ['Illegal', 'Unreleased', 'Mew', 'Celebi', 'Jirachi', 'Deoxys', 'Deoxys-Attack', 'Deoxys-Defense', 'Deoxys-Speed', 'Phione',
			'Manaphy', 'Darkrai', 'Shaymin', 'Shaymin-Sky', 'Arceus', 'Victini', 'Keldeo', 'Meloetta', 'Genesect', 'Diancie',
			'Soul Dew'
		],
		validateTeam: function (team, format) {
			if (team.length < 4) return ['You must bring at least four Pokémon.'];
			var legends = {'Mewtwo':1, 'Lugia':1, 'Ho-Oh':1, 'Kyogre':1, 'Groudon':1, 'Rayquaza':1, 'Dialga':1, 'Palkia':1, 'Giratina':1, 'Reshiram':1, 'Zekrom':1, 'Kyurem':1, 'Xerneas':1, 'Yveltal':1, 'Zygarde':1};
			var n = 0;
			for (var i = 0; i < team.length; i++) {
				var template = this.getTemplate(team[i].species).baseSpecies;
				if (template in legends) n++;
				if (n > 2) return ["You can only use up to two legendary Pokémon."];
			}
		},
		onBegin: function () {
			this.debug('cutting down to 4');
			this.p1.pokemon = this.p1.pokemon.slice(0, 4);
			this.p1.pokemonLeft = this.p1.pokemon.length;
			this.p2.pokemon = this.p2.pokemon.slice(0, 4);
			this.p2.pokemonLeft = this.p2.pokemon.length;
		}
	},
	{
<<<<<<< HEAD
=======
		name: "Doubles Challenge Cup",
		section: "ORAS Doubles",

		gameType: 'doubles',
		team: 'randomCC',
		searchShow: false,
		ruleset: ['Pokemon', 'HP Percentage Mod', 'Cancel Mod']
	},
	{
>>>>>>> 43ed3cbb
		name: "Doubles Custom Game",
		section: "ORAS Doubles",

		gameType: 'doubles',
		searchShow: false,
		canUseRandomTeam: true,
		maxLevel: 9999,
		defaultLevel: 100,
		debug: true,
		// no restrictions, for serious (other than team preview)
		ruleset: ['Team Preview', 'Cancel Mod']
	},

	// XY Triples
	///////////////////////////////////////////////////////////////////

	{
<<<<<<< HEAD
=======
		name: "Random Triples Battle",
		section: "ORAS Triples",

		gameType: 'triples',
		team: 'randomDoubles',
		ruleset: ['PotD', 'Pokemon', 'HP Percentage Mod', 'Cancel Mod']
	},
	{
>>>>>>> 43ed3cbb
		name: "Smogon Triples",
		section: "ORAS Triples",

		gameType: 'triples',
		ruleset: ['Pokemon', 'Species Clause', 'OHKO Clause', 'Moody Clause', 'Evasion Moves Clause', 'Endless Battle Clause', 'HP Percentage Mod', 'Cancel Mod', 'Team Preview'],
		banlist: ['Illegal', 'Unreleased', 'Arceus', 'Dialga', 'Giratina', 'Giratina-Origin', 'Groudon', 'Ho-Oh', 'Kyogre', 'Kyurem-White',
			'Lugia', 'Mewtwo', 'Palkia', 'Rayquaza', 'Reshiram', 'Xerneas', 'Yveltal', 'Zekrom',
			'Soul Dew', 'Dark Void', 'Perish Song'
		]
	},
	{
		name: "Battle Spot Triples",
		section: "ORAS Triples",

		gameType: 'triples',
		maxForcedLevel: 50,
		ruleset: ['Pokemon', 'Standard GBU', 'Team Preview'],
		requirePentagon: true,
		validateTeam: function (team, format) {
			if (team.length < 6) return ['You must have six Pokémon.'];
		}
	},
	{
<<<<<<< HEAD
=======
		name: "Triples Challenge Cup",
		section: "ORAS Triples",

		gameType: 'triples',
		team: 'randomCC',
		searchShow: false,
		ruleset: ['Pokemon', 'HP Percentage Mod', 'Cancel Mod']
	},
	{
>>>>>>> 43ed3cbb
		name: "Triples Custom Game",
		section: "ORAS Triples",

		gameType: 'triples',
		searchShow: false,
		canUseRandomTeam: true,
		maxLevel: 9999,
		defaultLevel: 100,
		debug: true,
		// no restrictions, for serious (other than team preview)
		ruleset: ['Team Preview', 'Cancel Mod']
	},

	// Other Metagames
	///////////////////////////////////////////////////////////////////

	{
		name: "FU",
		section: "OM of the Month",
		column: 2,

		ruleset: ['PU'],
		banlist: ['Altaria', 'Aurorus', 'Avalugg', 'Barbaracle', 'Basculin', 'Basculin-Blue-Striped', 'Bastiodon', 'Beedrill', 'Beheeyem', 'Bouffalant',
			'Camerupt', 'Carbink', 'Carracosta', 'Chatot', 'Ditto', 'Dodrio', 'Dusclops', 'Dusknoir', 'Electrode', 'Flareon',
			'Floatzel', 'Garbodor', 'Glalie', 'Golem', 'Gourgeist-Super', 'Haunter', 'Kadabra', 'Kecleon', 'Leafeon', 'Lickilicky',
			'Lopunny', 'Machoke', 'Mantine', 'Marowak', 'Misdreavus', 'Mr. Mime', 'Ninetales', 'Pelipper', 'Pidgeot', 'Piloswine',
			'Poliwrath', 'Purugly', 'Raichu', 'Regice', 'Relicanth', 'Roselia', 'Rotom-Frost', 'Scyther', 'Serperior', 'Sneasel',
			'Stoutland', 'Stunfisk', 'Tangela', 'Tauros', 'Throh', 'Togetic', 'Torterra', 'Ursaring', 'Victreebel', 'Vigoroth',
			'Zebstrika', 'Sticky Web'
		]
	},
	{
		name: "[Seasonal] Spacetime Funtimes",
		section: "OM of the Month",

		team: 'randomSeasonalSFT',
		ruleset: ['HP Percentage Mod', 'Sleep Clause Mod', 'Cancel Mod'],
		onBegin: function () {
			this.add('message', "Dialga and Palkia have distorted space and time!");
			// This shouldn't happen.
			if (!this.seasonal) this.seasonal = {scenario: 'lotr'};

			// Add the message for the scenario.
			this.add('-message', {
				'gen1': "It appears that you have travelled to the past! This looks like... 1997!",
				'lotr': "You find yourselves in middle of an epic battle for Middle Earth!",
				'redblue': "Wow! You are taking part in the most epic Pokémon fight ever!",
				'terminator': "You are caught up in the epic apocalyptic battle of the machines against the humans!",
				'desert': "It's no less than the exodus itself!",
				'shipwreck': "You're on a giant ship that was rekt by an iceberg. And the fish Pokémon want to eat the sailors!"
			}[this.seasonal.scenario]);

			// Let's see what's the scenario and change space and time.
			if (this.seasonal.scenario === 'lotr') {
				this.addPseudoWeather('wonderroom', this.p1.pokemon[0], null, '[of] Seasonal');
				delete this.pseudoWeather.wonderroom.duration;
			} else if (this.seasonal.scenario === 'terminator') {
				this.addPseudoWeather('trickroom', this.p1.pokemon[0], null, '[of] Seasonal');
				delete this.pseudoWeather.trickroom.duration;
			} else if (this.seasonal.scenario === 'gen1') {
				this.addPseudoWeather('magicroom', this.p1.pokemon[0], null, '[of] Seasonal');
				delete this.pseudoWeather.magicroom.duration;
			} else if (this.seasonal.scenario === 'desert') {
				this.setWeather(['Sandstorm', 'Sunnyday'][this.random(2)]);
				delete this.weatherData.duration;
			} else if (this.seasonal.scenario === 'shipwreck') {
				this.setWeather('raindance');
				this.addPseudoWeather('watersport', this.p1.pokemon[0], null, '[of] Seasonal');
				delete this.pseudoWeather.watersport.duration;
				delete this.weatherData.duration;
			}
		},
		onFaint: function (target, source) {
			if (this.seasonal.scenario === 'gen1') {
				if (source && source.removeVolatile) source.removeVolatile('mustrecharge');
				if (target && target.side) target.side.removeSideCondition('reflect');
				this.queue = [];
			}
		},
		onModifyMove: function (move) {
			if (this.seasonal.scenario === 'gen1') {
				if (move.id === 'blizzard') {
					move.accuracy = 90;
				}
				if (move.id === 'psychic') {
					move.secondary = {chance: 33, boosts: {spd: -1, spa: -1}};
				}
				if (move.id === 'amnesia') {
					move.boosts = {spa:2, spd:2};
				}
				if (move.id === 'hyperbeam') {
					move.category = 'Physical';
				}
			}
			if (this.seasonal.scenario === 'lotr') {
				if (move.id === 'growl') {
					move.name = 'Throw ring to lava';
					move.category = 'Special';
					move.basePower = 160;
					move.type = 'Fire';
					move.accuracy = true;
					move.self = {volatileStatus: 'mustrecharge'};
					move.onTryHit = function () {
						this.add('-message', 'Frodo throws the one ring into the lava!');
					};
				}
				if (move.id === 'thousandarrows') {
					move.onBasePower = function (basePower, pokemon, target) {
						if (target.name === 'Smaug') {
							this.add('-message', "Bard's arrow pierces through Smaug's diamond-tough skin!");
							return this.chainModify(3);
						}
					};
				}
			}
		},
		onSwitchIn: function (pokemon) {
			if (this.seasonal.scenario === 'lotr') {
				if (pokemon.name === 'Frodo') {
					this.add('-message', 'The One Ring gives power to Frodo!');
					this.add('-start', pokemon, 'typechange', 'Ground/Fairy');
					this.boost({def:2, spd:2, evasion:2}, pokemon);
					pokemon.typesData = [
						{type: 'Ground', suppressed: false,  isAdded: false},
						{type: 'Fairy', suppressed: false,  isAdded: true}
					];
				}
				if (pokemon.name === 'Gandalf') {
					this.add('-message', 'Fly, you fools!');
					this.boost({spe:1}, pokemon);
				}
				if (pokemon.name === 'Saruman') {
					this.add('-message', 'Against the power of Mordor there can be no victory.');
					this.boost({spd:1}, pokemon);
				}
				if (pokemon.name === 'Legolas') {
					this.add('-message', "They're taking the hobbits to Isengard!");
					this.boost({atk:1, spa:1}, pokemon);
				}
				if (pokemon.name === 'Boromir') {
					this.add('-message', 'One does not simply walk into Mordor.');
					pokemon.addVolatile('confusion');
				}
				if (pokemon.name === 'Aragorn') {
					this.add('-message', 'Aragorn, son of Arathor, king of Gondor.');
					this.boost({spd:1}, pokemon);
				}
				if (pokemon.name === 'Pippin') {
					this.add('-message', 'How about second breakfast?');
					this.boost({def:1, spd:1}, pokemon);
				}
				if (pokemon.name === 'Merry') {
					this.add('-message', "I don't think he knows about second breakfast, Pippin.");
					this.boost({def:1, spd:1}, pokemon);
				}
				if (pokemon.name === 'Samwise') {
					this.add('-message', 'Mr. Frodo!!');
					this.add('-start', pokemon, 'typechange', 'Normal/Fairy');
					this.boost({spe:3}, pokemon);
					pokemon.typesData = [
						{type: 'Normal', suppressed: false,  isAdded: false},
						{type: 'Fairy', suppressed: false,  isAdded: true}
					];
				}
				if (pokemon.name === 'Nazgûl') {
					this.add('-message', 'One ring to rule them all.');
				}
				if (pokemon.name === 'Smaug') {
					this.add('-message', 'I am fire. I am death.');
				}
				if (pokemon.name === 'Treebeard') {
					this.add('-message', 'Come, my friends. The ents are going to war!');
					this.boost({spe:2}, pokemon);
				}
				if (pokemon.name === 'Bard') {
					this.add('-message', 'Black arrow! Go now and speed well!');
					this.boost({accuracy:1, evasion:1}, pokemon);
				}
				if (pokemon.name === 'Gollum') {
					this.add('-message', 'My preciousssss!');
					this.boost({accuracy:6, evasion:1}, pokemon);
				}
			}
			if (this.seasonal.scenario === 'gen1') {
				pokemon.side.removeSideCondition('reflect');
			}
			if (this.seasonal.scenario === 'desert') {
				if (pokemon.name === 'Moses') {
					this.add('-message', 'Let my people go!');
					this.boost({spd:1}, pokemon);
				}
			}
		}
	},
	{
		name: "CAP",
		section: "Other Metagames",
		column: 2,

		ruleset: ['OU'],
		banlist: ['Allow CAP']
	},
	{
<<<<<<< HEAD
=======
		name: "Challenge Cup",
		section: "Other Metagames",

		team: 'randomCC',
		ruleset: ['Pokemon', 'HP Percentage Mod', 'Cancel Mod']
	},
	{
		name: "Challenge Cup 1-vs-1",
		section: "Other Metagames",

		team: 'randomCC',
		ruleset: ['Pokemon', 'Team Preview 1v1', 'HP Percentage Mod', 'Cancel Mod'],
		onBegin: function () {
			this.debug('Cutting down to 1');
			this.p1.pokemon = this.p1.pokemon.slice(0, 1);
			this.p1.pokemonLeft = this.p1.pokemon.length;
			this.p2.pokemon = this.p2.pokemon.slice(0, 1);
			this.p2.pokemonLeft = this.p2.pokemon.length;
		}
	},
	{
>>>>>>> 43ed3cbb
		name: "Balanced Hackmons",
		section: "Other Metagames",

		ruleset: ['Pokemon', 'Ability Clause', '-ate Clause', 'OHKO Clause', 'Evasion Moves Clause', 'Team Preview', 'HP Percentage Mod', 'Cancel Mod'],
		banlist: ['Arena Trap', 'Huge Power', 'Parental Bond', 'Pure Power', 'Shadow Tag', 'Wonder Guard']
	},
	{
		name: "1v1",
		section: 'Other Metagames',

		ruleset: ['Pokemon', 'Moody Clause', 'OHKO Clause', 'Evasion Moves Clause', 'Swagger Clause', 'Endless Battle Clause', 'HP Percentage Mod', 'Cancel Mod', 'Team Preview 1v1'],
		banlist: ['Illegal', 'Unreleased', 'Arceus', 'Blaziken', 'Darkrai', 'Deoxys', 'Deoxys-Attack', 'Dialga', 'Giratina', 'Giratina-Origin',
			'Groudon', 'Ho-Oh', 'Kyogre', 'Kyurem-White', 'Lugia', 'Mewtwo', 'Palkia', 'Rayquaza', 'Reshiram', 'Shaymin-Sky',
			'Xerneas', 'Yveltal', 'Zekrom', 'Focus Sash', 'Kangaskhanite', 'Soul Dew'
		],
		validateTeam: function (team, format) {
			if (team.length > 3) return ['You may only bring up to three Pokémon.'];
		},
		onBegin: function () {
			this.p1.pokemon = this.p1.pokemon.slice(0, 1);
			this.p1.pokemonLeft = this.p1.pokemon.length;
			this.p2.pokemon = this.p2.pokemon.slice(0, 1);
			this.p2.pokemonLeft = this.p2.pokemon.length;
		}
	},
	{
		name: "Monotype",
		section: "Other Metagames",

		ruleset: ['Pokemon', 'Standard', 'Baton Pass Clause', 'Swagger Clause', 'Same Type Clause', 'Team Preview'],
		banlist: ['Arceus', 'Blaziken', 'Darkrai', 'Deoxys', 'Deoxys-Attack', 'Dialga', 'Giratina', 'Giratina-Origin', 'Groudon', 'Ho-Oh',
			'Kyogre', 'Lugia', 'Mewtwo', 'Palkia', 'Rayquaza', 'Reshiram', 'Talonflame', 'Xerneas', 'Yveltal', 'Zekrom',
			'Gengarite', 'Kangaskhanite', 'Lucarionite', 'Mawilite', 'Salamencite', 'Slowbronite', 'Soul Dew'
		]
	},
	{
		name: "Tier Shift",
		section: "Other Metagames",

		mod: 'tiershift',
		ruleset: ['OU']
	},
	{
		name: "PU",
		section: "Other Metagames",

		ruleset: ['NU'],
		banlist: ['NU', 'BL4', 'Altarianite', 'Beedrillite', 'Lopunnite']
	},
	{
		name: "Inverse Battle",
		section: "Other Metagames",

		ruleset: ['Pokemon', 'Standard', 'Baton Pass Clause', 'Swagger Clause', 'Team Preview'],
		banlist: ['Arceus', 'Blaziken', 'Darkrai', 'Deoxys', 'Deoxys-Attack', 'Deoxys-Defense', 'Deoxys-Speed', 'Giratina-Origin', 'Groudon', 'Ho-Oh',
			'Kyogre', 'Kyurem-Black', 'Kyurem-White', 'Lugia', 'Mewtwo', 'Palkia', 'Rayquaza', 'Reshiram', 'Shaymin-Sky', 'Snorlax',
			'Xerneas', 'Yveltal', 'Zekrom', 'Gengarite', 'Kangaskhanite', 'Salamencite', 'Soul Dew'
		],
		onModifyPokemon: function (pokemon) {
			pokemon.negateImmunity['Type'] = true;
		},
		onEffectiveness: function (typeMod, target, type, move) {
			// The effectiveness of Freeze Dry on Water isn't reverted
			if (move && move.id === 'freezedry' && type === 'Water') return;
			if (move && !this.getImmunity(move, type)) return 1;
			return -typeMod;
		}
	},
	{
		name: "Almost Any Ability",
		section: "Other Metagames",

		ruleset: ['Pokemon', 'Standard', 'Baton Pass Clause', 'Swagger Clause', 'Team Preview'],
		banlist: ['Ignore Illegal Abilities', 'Arceus', 'Archeops', 'Bisharp', 'Darkrai', 'Deoxys', 'Deoxys-Attack', 'Dialga', 'Giratina', 'Giratina-Origin',
			'Groudon', 'Ho-Oh', 'Keldeo', 'Kyogre', 'Kyurem-Black', 'Kyurem-White', 'Lugia', 'Mewtwo', 'Palkia', 'Rayquaza',
			'Regigigas', 'Reshiram', 'Shedinja + Sturdy', 'Slaking', 'Smeargle + Prankster', 'Terrakion', 'Weavile', 'Xerneas', 'Yveltal', 'Zekrom',
			'Blazikenite', 'Gengarite', 'Kangaskhanite', 'Lucarionite', 'Mawilite', 'Salamencite', 'Soul Dew', 'Chatter'
		],
		validateSet: function (set) {
			var bannedAbilities = {'Aerilate': 1, 'Arena Trap': 1, 'Contrary': 1, 'Fur Coat': 1, 'Huge Power': 1, 'Imposter': 1, 'Parental Bond': 1, 'Protean': 1, 'Pure Power': 1, 'Shadow Tag': 1, 'Simple':1, 'Speed Boost': 1, 'Wonder Guard': 1};
			if (set.ability in bannedAbilities) {
				var template = this.getTemplate(set.species || set.name);
				var legalAbility = false;
				for (var i in template.abilities) {
					if (set.ability === template.abilities[i]) legalAbility = true;
				}
				if (!legalAbility) return ['The ability ' + set.ability + ' is banned on Pokémon that do not naturally have it.'];
			}
		}
	},
	{
		name: "STABmons",
		section: "Other Metagames",

		ruleset: ['Pokemon', 'Standard', 'Baton Pass Clause', 'Swagger Clause', 'Team Preview'],
		banlist: ['Ignore STAB Moves', 'Arceus', 'Blaziken', 'Deoxys', 'Deoxys-Attack', 'Dialga', 'Genesect', 'Giratina', 'Giratina-Origin', 'Groudon',
			'Ho-Oh', 'Kyogre', 'Kyurem-White', 'Lugia', 'Mewtwo', 'Palkia', 'Porygon-Z', 'Rayquaza', 'Reshiram', 'Shaymin-Sky',
			'Sylveon', 'Xerneas', 'Yveltal', 'Zekrom', 'Altarianite', 'Gengarite', 'Kangaskhanite', "King's Rock", 'Lopunnite', 'Lucarionite',
			'Mawilite', 'Metagrossite', 'Razor Claw', 'Salamencite', 'Slowbronite', 'Soul Dew'
		]
	},
	{
		name: "LC UU",
		section: "Other Metagames",

		maxLevel: 5,
		ruleset: ['LC'],
		banlist: ['Abra', 'Aipom', 'Archen', 'Bellsprout', 'Bunnelby', 'Carvanha', 'Chinchou', 'Corphish', 'Cottonee', 'Cranidos',
			'Croagunk', 'Diglett', 'Drilbur', 'Dwebble', 'Ferroseed', 'Fletchling', 'Foongus', 'Gastly', 'Honedge', 'Houndour',
			'Larvesta', 'Lileep', 'Magnemite', 'Mienfoo', 'Misdreavus', 'Munchlax', 'Onix', 'Pawniard', 'Ponyta', 'Porygon',
			'Scraggy', 'Snubbull', 'Spritzee', 'Staryu', 'Timburr', 'Tirtouga', 'Trubbish', 'Vullaby', 'Vulpix', 'Zigzagoon',
			'Omanyte'
		]
	},
	{
		name: "350 Cup",
		section: "Other Metagames",

		mod: '350cup',
		searchShow: false,
		ruleset: ['Ubers', 'Evasion Moves Clause'],
		banlist: ['Abra', 'Cranidos', 'Darumaka', 'Gastly', 'Pawniard', 'Smeargle', 'Spritzee', 'DeepSeaScale', 'DeepSeaTooth', 'Light Ball', 'Thick Club'],
		validateSet: function (set) {
			var template = Tools.getTemplate(set.species);
			var item = this.getItem(set.item);
			if (item.name === 'Eviolite' && Object.values(template.baseStats).sum() <= 350) {
				return ['Eviolite is banned on Pokémon with 350 or lower BST.'];
			}
		}
	},
	{
		name: "Averagemons",
		section: "Other Metagames",

		mod: 'averagemons',
		searchShow: false,
		ruleset: ['Pokemon', 'Standard', 'Baton Pass Clause', 'Evasion Abilities Clause', 'Swagger Clause', 'Team Preview'],
		banlist: ['Gothita', 'Gothorita', 'Gothitelle', 'Sableye', 'Shedinja', 'Smeargle',
			'DeepSeaScale', 'DeepSeaTooth', 'Eviolite', 'Gengarite', 'Kangaskhanite', 'Light Ball', 'Mawilite', 'Medichamite', 'Soul Dew', 'Thick Club',
			'Huge Power', 'Pure Power'
		]
	},
	{
		name: "Classic Hackmons",
		section: "Other Metagames",

		searchShow: false,
		ruleset: ['HP Percentage Mod', 'Cancel Mod'],
		validateSet: function (set) {
			var template = this.getTemplate(set.species);
			var item = this.getItem(set.item);
			var problems = [];

			if (set.species === set.name) delete set.name;
			if (template.isNonstandard) {
				problems.push(set.species + ' is not a real Pokemon.');
			}
			if (item.isNonstandard) {
				problems.push(item.name + ' is not a real item.');
			}
			var ability = {};
			if (set.ability) ability = this.getAbility(set.ability);
			if (ability.isNonstandard) {
				problems.push(ability.name + ' is not a real ability.');
			}
			if (set.moves) {
				for (var i = 0; i < set.moves.length; i++) {
					var move = this.getMove(set.moves[i]);
					if (move.isNonstandard) {
						problems.push(move.name + ' is not a real move.');
					}
				}
				if (set.moves.length > 4) {
					problems.push((set.name || set.species) + ' has more than four moves.');
				}
			}
			if (set.level && set.level > 100) {
				problems.push((set.name || set.species) + ' is higher than level 100.');
			}
			return problems;
		}
	},
	{
		name: "Hidden Type",
		section: "Other Metagames",

		searchShow: false,
		mod: 'hiddentype',
		ruleset: ['OU']
	},
	{
		name: "Middle Cup",
		section: "Other Metagames",

		searchShow: false,
		maxLevel: 50,
		defaultLevel: 50,
		validateSet: function (set) {
			var template = this.getTemplate(set.species || set.name);
			if (!template.evos || template.evos.length === 0 || !template.prevo) {
				return [set.species + " is not the middle Pokémon in an evolution chain."];
			}
		},
		ruleset: ['Pokemon', 'Standard', 'Team Preview'],
		banlist: ['Chansey', 'Frogadier', 'Eviolite']
	},
	{
		name: "Sky Battle",
		section: "Other Metagames",

		searchShow: false,
		validateSet: function (set) {
			var template = this.getTemplate(set.species || set.name);
			if (template.types.indexOf('Flying') === -1 && set.ability !== 'Levitate') {
				return [set.species + " is not a Flying type and does not have the ability Levitate."];
			}
		},
		ruleset: ['Pokemon', 'Standard', 'Evasion Abilities Clause', 'Team Preview'],
		banlist: ['Uber', 'Archen', 'Chatot', 'Delibird', 'Dodrio', 'Doduo', 'Ducklett', "Farfetch'd", 'Fletchling', 'Gastly',
			'Gengar', 'Hawlucha', 'Hoothoot', 'Murkrow', 'Natu', 'Pidgey', 'Pidove', 'Rufflet', 'Shaymin-Sky', 'Spearow',
			'Starly', 'Taillow', 'Vullaby', 'Iron Ball', 'Pinsirite', 'Soul Dew',
			'Body Slam', 'Bulldoze', 'Dig', 'Dive', 'Earth Power', 'Earthquake', 'Electric Terrain', 'Fire Pledge', 'Fissure', 'Flying Press',
			'Frenzy Plant', 'Geomancy', 'Grass Knot', 'Grass Pledge', 'Grassy Terrain', 'Gravity', 'Heat Crash', 'Heavy Slam', 'Ingrain', "Land's Wrath",
			'Magnitude', 'Mat Block', 'Misty Terrain', 'Mud Sport', 'Muddy Water', 'Rototiller', 'Seismic Toss', 'Slam', 'Smack Down', 'Spikes',
			'Stomp', 'Substitute', 'Surf', 'Toxic Spikes', 'Water Pledge', 'Water Sport'
		]
	},
	{
		name: "Gen-NEXT OU",
		section: "Other Metagames",

		mod: 'gennext',
		searchShow: false,
		ruleset: ['Pokemon', 'Standard NEXT', 'Team Preview'],
		banlist: ['Uber']
	},
	{
		name: "Snowy OU",
		section: "Other Metagames",

<<<<<<< HEAD
		ruleset: ['Pokemon', 'Standard', 'Team Preview', 'Swagger Clause', 'Baton Pass Clause'],
		banlist: ['Uber', 'Soul Dew', 'Gengarite', 'Kangaskhanite', 'Lucarionite', 'Mawilite', 'Salamencite', 'Drought', 'Sunny Day', 'Drizzle', 'Rain Dance', 'Sand Stream', 'Sandstorm'],
		onBegin: function() {
			this.setWeather('Hail');
			delete this.weatherData.duration;
		}
=======
		team: 'randomHackmonsCC',
		searchShow: false,
		ruleset: ['HP Percentage Mod', 'Cancel Mod']
>>>>>>> 43ed3cbb
	},

	// BW2 Singles
	///////////////////////////////////////////////////////////////////

	{
		name: "[Gen 5] OU",
		section: "BW2 Singles",
		column: 3,

		mod: 'gen5',
		ruleset: ['Pokemon', 'Standard', 'Evasion Abilities Clause', 'Team Preview'],
		banlist: ['Uber', 'Drizzle ++ Swift Swim', 'Soul Dew']
	},
	{
		name: "[Gen 5] Ubers",
		section: "BW2 Singles",

		mod: 'gen5',
		ruleset: ['Pokemon', 'Team Preview', 'Standard Ubers'],
		banlist: []
	},
	{
		name: "[Gen 5] UU",
		section: "BW2 Singles",

		mod: 'gen5',
		ruleset: ['[Gen 5] OU'],
		banlist: ['OU', 'BL', 'Drought', 'Sand Stream', 'Snow Warning']
	},
	{
		name: "[Gen 5] RU",
		section: "BW2 Singles",

		mod: 'gen5',
		ruleset: ['[Gen 5] UU'],
		banlist: ['UU', 'BL2', 'Shell Smash + Baton Pass', 'Snow Warning']
	},
	{
		name: "[Gen 5] NU",
		section: "BW2 Singles",

		mod: 'gen5',
		ruleset: ['[Gen 5] RU'],
		banlist: ['RU', 'BL3', 'Prankster + Assist']
	},
	{
		name: "[Gen 5] LC",
		section: "BW2 Singles",

		mod: 'gen5',
		maxLevel: 5,
		ruleset: ['Pokemon', 'Standard', 'Team Preview', 'Little Cup'],
		banlist: ['Berry Juice', 'Soul Dew', 'Dragon Rage', 'Sonic Boom', 'LC Uber', 'Gligar', 'Scyther', 'Sneasel', 'Tangela']
	},
	{
		name: "[Gen 5] GBU Singles",
		section: "BW2 Singles",

		mod: 'gen5',
		validateSet: function (set) {
			if (!set.level || set.level >= 50) set.forcedLevel = 50;
			return [];
		},
		onBegin: function () {
			this.debug('cutting down to 3');
			this.p1.pokemon = this.p1.pokemon.slice(0, 3);
			this.p1.pokemonLeft = this.p1.pokemon.length;
			this.p2.pokemon = this.p2.pokemon.slice(0, 3);
			this.p2.pokemonLeft = this.p2.pokemon.length;
		},
		ruleset: ['Pokemon', 'Standard GBU', 'Team Preview GBU'],
		banlist: ['Sky Drop', 'Dark Void']
	},
	{
		name: "[Gen 5] Custom Game",
		section: "BW2 Singles",

		mod: 'gen5',
		searchShow: false,
		canUseRandomTeam: true,
		debug: true,
		maxLevel: 9999,
		defaultLevel: 100,
		// no restrictions, for serious (other than team preview)
		ruleset: ['Team Preview', 'Cancel Mod']
	},

	// BW2 Doubles
	///////////////////////////////////////////////////////////////////

	{
		name: "[Gen 5] Smogon Doubles",
		section: 'BW2 Doubles',
		column: 3,

		mod: 'gen5',
		gameType: 'doubles',
		ruleset: ['Pokemon', 'Standard', 'Evasion Abilities Clause', 'Team Preview'],
		banlist: ['Unreleased', 'Illegal', 'Dark Void', 'Soul Dew', 'Sky Drop',
			'Mewtwo',
			'Lugia',
			'Ho-Oh',
			'Kyogre',
			'Groudon',
			'Rayquaza',
			'Dialga',
			'Palkia',
			'Giratina', 'Giratina-Origin',
			'Arceus',
			'Reshiram',
			'Zekrom',
			'Kyurem-White'
		]
	},
	{
		name: "[Gen 5] GBU Doubles",
		section: 'BW2 Doubles',

		mod: 'gen5',
		gameType: 'doubles',
		onBegin: function () {
			this.debug('cutting down to 4');
			this.p1.pokemon = this.p1.pokemon.slice(0, 4);
			this.p1.pokemonLeft = this.p1.pokemon.length;
			this.p2.pokemon = this.p2.pokemon.slice(0, 4);
			this.p2.pokemonLeft = this.p2.pokemon.length;
		},
		maxForcedLevel: 50,
		ruleset: ['Pokemon', 'Standard GBU', 'Team Preview VGC'],
		banlist: ['Sky Drop', 'Dark Void']
	},
	{
		name: "[Gen 5] Doubles Custom Game",
		section: 'BW2 Doubles',

		mod: 'gen5',
		gameType: 'doubles',
		searchShow: false,
		canUseRandomTeam: true,
		debug: true,
		maxLevel: 9999,
		defaultLevel: 100,
		// no restrictions, for serious (other than team preview)
		ruleset: ['Team Preview', 'Cancel Mod']
	},

	// Past Generations
	///////////////////////////////////////////////////////////////////

	{
		name: "[Gen 4] OU",
		section: "Past Generations",
		column: 3,

		mod: 'gen4',
		ruleset: ['Pokemon', 'Standard'],
		banlist: ['Uber']
	},
	{
		name: "[Gen 4] Ubers",
		section: "Past Generations",

		mod: 'gen4',
		ruleset: ['Pokemon', 'Standard'],
		banlist: ['Arceus']
	},
	{
		name: "[Gen 4] UU",
		section: "Past Generations",

		mod: 'gen4',
		ruleset: ['Pokemon', 'Standard'],
		banlist: ['Uber', 'OU', 'BL']
	},
	{
		name: "[Gen 4] LC",
		section: "Past Generations",

		mod: 'gen4',
		maxLevel: 5,
		ruleset: ['Pokemon', 'Standard', 'Little Cup'],
		banlist: ['Berry Juice', 'DeepSeaTooth', 'Dragon Rage', 'Sonic Boom', 'Meditite', 'Misdreavus', 'Murkrow', 'Scyther', 'Sneasel', 'Tangela', 'Yanma']
	},
	{
		name: "[Gen 4] Custom Game",
		section: "Past Generations",

		mod: 'gen4',
		searchShow: false,
		canUseRandomTeam: true,
		debug: true,
		maxLevel: 9999,
		defaultLevel: 100,
		// no restrictions
		ruleset: ['Cancel Mod']
	},
	{
		name: "[Gen 3] OU (beta)",
		section: "Past Generations",

		mod: 'gen3',
		ruleset: ['Pokemon', 'Standard'],
		banlist: ['Uber', 'Smeargle + Ingrain']
	},
	{
		name: "[Gen 3] Ubers (beta)",
		section: "Past Generations",

		mod: 'gen3',
		ruleset: ['Pokemon', 'Standard'],
		banlist: ['Wobbuffet + Leftovers']
	},
	{
		name: "[Gen 3] Custom Game",
		section: "Past Generations",

		mod: 'gen3',
		searchShow: false,
		debug: true,
		ruleset: ['Pokemon', 'HP Percentage Mod', 'Cancel Mod']
	},
	{
		name: "[Gen 2] OU",
		section: "Past Generations",

		mod: 'gen2',
		ruleset: ['Pokemon', 'Standard'],
		banlist: ['Uber']
	},
	{
		name: "[Gen 2] Custom Game",
		section: "Past Generations",

		mod: 'gen2',
		searchShow: false,
		debug: true,
		ruleset: ['Pokemon', 'HP Percentage Mod', 'Cancel Mod']
	},
	{
		name: "[Gen 1] OU",
		section: "Past Generations",

		mod: 'gen1',
		ruleset: ['Pokemon', 'Standard'],
		banlist: ['Uber']
	},
	{
		name: "[Gen 1] OU (tradeback)",
		section: "Past Generations",

		mod: 'gen1',
		searchShow: false,
		ruleset: ['Pokemon', 'Sleep Clause Mod', 'Freeze Clause Mod', 'Species Clause', 'OHKO Clause', 'Evasion Moves Clause', 'HP Percentage Mod', 'Cancel Mod'],
		banlist: ['Uber', 'Unreleased', 'Illegal',
			'Nidoking + Fury Attack + Thrash', 'Exeggutor + Poison Powder + Stomp', 'Exeggutor + Sleep Powder + Stomp',
			'Exeggutor + Stun Spore + Stomp', 'Jolteon + Focus Energy + Thunder Shock', 'Flareon + Focus Energy + Ember'
		]
	},
	{
		name: "[Gen 1] Random Battle",
		section: "Past Generations",

		mod: 'gen1',
		team: 'random',
		ruleset: ['Pokemon', 'Sleep Clause Mod', 'Freeze Clause Mod', 'HP Percentage Mod', 'Cancel Mod']
	},
	{
		name: "[Gen 1] Stadium",
		section: "Past Generations",

		mod: 'stadium',
		searchShow: false,
		ruleset: ['Pokemon', 'Standard'],
		banlist: ['Uber',
			'Nidoking + Fury Attack + Thrash', 'Exeggutor + Poison Powder + Stomp', 'Exeggutor + Sleep Powder + Stomp',
			'Exeggutor + Stun Spore + Stomp', 'Jolteon + Focus Energy + Thunder Shock', 'Flareon + Focus Energy + Ember'
		]
	},
	{
		name: "[Gen 1] Custom Game",
		section: "Past Generations",

		mod: 'gen1',
		searchShow: false,
		debug: true,
		ruleset: ['Pokemon', 'HP Percentage Mod', 'Cancel Mod']
	}
];<|MERGE_RESOLUTION|>--- conflicted
+++ resolved
@@ -6,33 +6,14 @@
 	// XY Singles
 	///////////////////////////////////////////////////////////////////
 
-<<<<<<< HEAD
 	/*{
 		name: "[Gen 1] Random (BWknd 25)",
-=======
-	{
-		name: "Random Battle",
-		section: "ORAS Singles",
-
-		team: 'random',
-		ruleset: ['PotD', 'Pokemon', 'Sleep Clause Mod', 'HP Percentage Mod', 'Cancel Mod']
-	},
-	{
-		name: "Unrated Random Battle",
->>>>>>> 43ed3cbb
 		section: "ORAS Singles",
 
 		mod: 'gen1',
 		team: 'random',
-<<<<<<< HEAD
 		ruleset: ['Pokemon', 'Sleep Clause Mod', 'Freeze Clause Mod', 'HP Percentage Mod']
 	},*/
-=======
-		challengeShow: false,
-		rated: false,
-		ruleset: ['PotD', 'Pokemon', 'Sleep Clause Mod', 'HP Percentage Mod', 'Cancel Mod']
-	},
->>>>>>> 43ed3cbb
 	{
 		name: "OU",
 		section: "ORAS Singles",
@@ -133,7 +114,7 @@
 		section: "Random Battles (aka Randbats)",
 
 		team: 'random',
-		ruleset: ['PotD', 'Pokemon', 'Sleep Clause Mod', 'HP Percentage Mod', 'Team Preview']
+		ruleset: ['PotD', 'Pokemon', 'Sleep Clause Mod', 'HP Percentage Mod', 'Cancel Mod', 'Team Preview']
 	},
 	{
 		name: "Unrated Random",
@@ -149,14 +130,14 @@
 		section: "Random Battles (aka Randbats)",
 
 		team: 'random',
-		ruleset: ['Pokemon', 'Sleep Clause Mod', 'HP Percentage Mod', 'Team Preview']
+		ruleset: ['Pokemon', 'Sleep Clause Mod', 'HP Percentage Mod', 'Cancel Mod', 'Team Preview']
 	},
 	{
 		name: "1v1 Random",
 		section: "Random Battles (aka Randbats)",
 
 		team: 'random',
-		ruleset: ['PotD', 'Pokemon', 'Sleep Clause Mod', 'HP Percentage Mod', 'Team Preview 1v1'],
+		ruleset: ['PotD', 'Pokemon', 'Sleep Clause Mod', 'HP Percentage Mod', 'Cancel Mod', 'Team Preview 1v1'],
 		onBegin: function() {
 			this.debug('Cutting down to 1');
 			this.p1.pokemon = this.p1.pokemon.slice(0, 1);
@@ -362,7 +343,7 @@
 
 		mod: 'metronomerandom',
 		team: 'randomMetronome',
-		ruleset: ['Pokemon', 'Sleep Clause Mod', 'HP Percentage Mod', 'Team Preview GBU'],
+		ruleset: ['Pokemon', 'Sleep Clause Mod', 'HP Percentage Mod', 'Cancel Mod', 'Team Preview GBU'],
 		onBegin: function() {
 			this.debug('Cutting down to 3');
 			this.p1.pokemon = this.p1.pokemon.slice(0, 3);
@@ -385,8 +366,7 @@
 
 		gameType: 'doubles',
 		team: 'randomDoubles',
-<<<<<<< HEAD
-		ruleset: ['PotD', 'Pokemon', 'HP Percentage Mod', 'Team Preview']
+		ruleset: ['PotD', 'Pokemon', 'HP Percentage Mod', 'Cancel Mod', 'Team Preview']
 	},
 	{
 		name: "Triples Random",
@@ -394,21 +374,21 @@
 
 		gameType: 'triples',
 		team: 'randomDoubles',
-		ruleset: ['PotD', 'Pokemon', 'HP Percentage Mod', 'Team Preview']
+		ruleset: ['PotD', 'Pokemon', 'HP Percentage Mod', 'Cancel Mod', 'Team Preview']
 	},
 	{
 		name: "Challenge Cup",
 		section: "Random Battles (aka Randbats)",
 
 		team: 'randomCC',
-		ruleset: ['Pokemon', 'HP Percentage Mod']
+		ruleset: ['Pokemon', 'HP Percentage Mod', 'Cancel Mod']
 	},
 	{
 		name: "1v1 Challenge Cup",
 		section: "Random Battles (aka Randbats)",
 
 		team: 'randomCC',
-		ruleset: ['Pokemon', 'Team Preview 1v1', 'HP Percentage Mod'],
+		ruleset: ['Pokemon', 'Team Preview 1v1', 'HP Percentage Mod', 'Cancel Mod'],
 		onBegin: function () {
 			this.debug('Cutting down to 1');
 			this.p1.pokemon = this.p1.pokemon.slice(0, 1);
@@ -416,9 +396,6 @@
 			this.p2.pokemon = this.p2.pokemon.slice(0, 1);
 			this.p2.pokemonLeft = this.p2.pokemon.length;
 		}
-=======
-		ruleset: ['PotD', 'Pokemon', 'HP Percentage Mod', 'Cancel Mod']
->>>>>>> 43ed3cbb
 	},
 	{
 		name: "Hackmons Challenge Cup",
@@ -426,7 +403,7 @@
 
 		team: 'randomHackmonsCC',
 		searchShow: false,
-		ruleset: ['HP Percentage Mod']
+		ruleset: ['HP Percentage Mod', 'Cancel Mod']
 	},
 	{
 		name: "Doubles Challenge Cup",
@@ -435,7 +412,7 @@
 		gameType: 'doubles',
 		team: 'randomCC',
 		searchShow: false,
-		ruleset: ['Pokemon', 'HP Percentage Mod']
+		ruleset: ['Pokemon', 'HP Percentage Mod', 'Cancel Mod']
 	},
 	{
 		name: "Triples Challenge Cup",
@@ -444,7 +421,7 @@
 		gameType: 'triples',
 		team: 'randomCC',
 		searchShow: false,
-		ruleset: ['Pokemon', 'HP Percentage Mod']
+		ruleset: ['Pokemon', 'HP Percentage Mod', 'Cancel Mod']
 	},
 
 	// XY Doubles
@@ -556,18 +533,6 @@
 		}
 	},
 	{
-<<<<<<< HEAD
-=======
-		name: "Doubles Challenge Cup",
-		section: "ORAS Doubles",
-
-		gameType: 'doubles',
-		team: 'randomCC',
-		searchShow: false,
-		ruleset: ['Pokemon', 'HP Percentage Mod', 'Cancel Mod']
-	},
-	{
->>>>>>> 43ed3cbb
 		name: "Doubles Custom Game",
 		section: "ORAS Doubles",
 
@@ -585,17 +550,6 @@
 	///////////////////////////////////////////////////////////////////
 
 	{
-<<<<<<< HEAD
-=======
-		name: "Random Triples Battle",
-		section: "ORAS Triples",
-
-		gameType: 'triples',
-		team: 'randomDoubles',
-		ruleset: ['PotD', 'Pokemon', 'HP Percentage Mod', 'Cancel Mod']
-	},
-	{
->>>>>>> 43ed3cbb
 		name: "Smogon Triples",
 		section: "ORAS Triples",
 
@@ -619,18 +573,6 @@
 		}
 	},
 	{
-<<<<<<< HEAD
-=======
-		name: "Triples Challenge Cup",
-		section: "ORAS Triples",
-
-		gameType: 'triples',
-		team: 'randomCC',
-		searchShow: false,
-		ruleset: ['Pokemon', 'HP Percentage Mod', 'Cancel Mod']
-	},
-	{
->>>>>>> 43ed3cbb
 		name: "Triples Custom Game",
 		section: "ORAS Triples",
 
@@ -834,30 +776,6 @@
 		banlist: ['Allow CAP']
 	},
 	{
-<<<<<<< HEAD
-=======
-		name: "Challenge Cup",
-		section: "Other Metagames",
-
-		team: 'randomCC',
-		ruleset: ['Pokemon', 'HP Percentage Mod', 'Cancel Mod']
-	},
-	{
-		name: "Challenge Cup 1-vs-1",
-		section: "Other Metagames",
-
-		team: 'randomCC',
-		ruleset: ['Pokemon', 'Team Preview 1v1', 'HP Percentage Mod', 'Cancel Mod'],
-		onBegin: function () {
-			this.debug('Cutting down to 1');
-			this.p1.pokemon = this.p1.pokemon.slice(0, 1);
-			this.p1.pokemonLeft = this.p1.pokemon.length;
-			this.p2.pokemon = this.p2.pokemon.slice(0, 1);
-			this.p2.pokemonLeft = this.p2.pokemon.length;
-		}
-	},
-	{
->>>>>>> 43ed3cbb
 		name: "Balanced Hackmons",
 		section: "Other Metagames",
 
@@ -1098,18 +1016,12 @@
 		name: "Snowy OU",
 		section: "Other Metagames",
 
-<<<<<<< HEAD
 		ruleset: ['Pokemon', 'Standard', 'Team Preview', 'Swagger Clause', 'Baton Pass Clause'],
 		banlist: ['Uber', 'Soul Dew', 'Gengarite', 'Kangaskhanite', 'Lucarionite', 'Mawilite', 'Salamencite', 'Drought', 'Sunny Day', 'Drizzle', 'Rain Dance', 'Sand Stream', 'Sandstorm'],
 		onBegin: function() {
 			this.setWeather('Hail');
 			delete this.weatherData.duration;
 		}
-=======
-		team: 'randomHackmonsCC',
-		searchShow: false,
-		ruleset: ['HP Percentage Mod', 'Cancel Mod']
->>>>>>> 43ed3cbb
 	},
 
 	// BW2 Singles
