// Note: This is the list of formats
// The rules that formats use are stored in data/rulesets.js

exports.Formats = [

	// XY Singles
	///////////////////////////////////////////////////////////////////

	/*{
		name: "XY Anniversary Random (BWknd 23)",
		section: "ORAS Singles",

		team: 'randomXY',
		ruleset: ['Random (no PotD)']
	},*/
	{
		name: "Snowy OU",
		section: "ORAS Singles",

		ruleset: ['Pokemon', 'Standard', 'Team Preview', 'Swagger Clause', 'Baton Pass Clause'],
		banlist: ['Uber', 'Soul Dew', 'Gengarite', 'Kangaskhanite', 'Lucarionite', 'Mawilite', 'Salamencite', 'Drought', 'Sunny Day', 'Drizzle', 'Rain Dance', 'Sand Stream', 'Sandstorm'],
		onBegin: function() {
			this.setWeather('Hail');
			delete this.weatherData.duration;
		}
	},
	{
		name: "OU",
		section: "ORAS Singles",

		ruleset: ['Pokemon', 'Standard', 'Team Preview', 'Swagger Clause', 'Baton Pass Clause'],
		banlist: ['Uber', 'Soul Dew', 'Gengarite', 'Kangaskhanite', 'Lucarionite', 'Mawilite', 'Salamencite']
	},
	{
		name: "Ubers",
		section: "ORAS Singles",

		ruleset: ['Pokemon', 'Standard Ubers', 'Swagger Clause', 'Team Preview', 'Mega Rayquaza Ban Mod'],
		banlist: []
	},
	{
		name: "UU",
		section: "ORAS Singles",

		ruleset: ['OU'],
		banlist: ['OU', 'BL', 'Altarianite', 'Diancite', 'Heracronite', 'Galladite', 'Gardevoirite', 'Lopunnite', 'Medichamite', 'Metagrossite',
			'Drizzle', 'Drought', 'Shadow Tag'
		]
	},
	{
		name: "RU",
		section: "ORAS Singles",

		ruleset: ['UU'],
		banlist: ['UU', 'BL2', 'Galladite', 'Houndoominite']
	},
	{
		name: "NU",
		section: "ORAS Singles",

		ruleset: ['RU'],
		banlist: ['RU', 'BL3']
	},
	{
		name: "LC",
		section: "ORAS Singles",

		maxLevel: 5,
		ruleset: ['Pokemon', 'Standard', 'Team Preview', 'Little Cup'],
		banlist: ['Dragon Rage', 'Sonic Boom', 'Swagger', 'LC Uber', 'Gligar']
	},
	{
		name: "Anything Goes",
		section: "ORAS Singles",

		ruleset: ['Pokemon', 'Endless Battle Clause', 'HP Percentage Mod', 'Team Preview'],
		banlist: ['Unreleased', 'Illegal']
	},
	/*{
		name: "CAP Plasmanta Playtest",
		section: "ORAS Singles",

		ruleset: ['CAP Pokemon', 'Standard', 'Team Preview', 'Swagger Clause', 'Baton Pass Clause'],
		banlist: ['Uber', 'Gengarite', 'Kangaskhanite', 'Lucarionite', 'Soul Dew',
			'Tomohawk', 'Necturna', 'Mollux', 'Aurumoth', 'Malaconda', 'Cawmodore', 'Volkraken', 'Syclant', 'Revenankh', 'Pyroak', 'Fidgit', 'Stratagem', 'Arghonaut', 'Kitsunoh', 'Cyclohm', 'Colossoil', 'Krilowatt', 'Voodoom'
		]
	},*/
	{
		name: "Battle Spot Singles",
		section: "ORAS Singles",

		onBegin: function () {
			this.debug('cutting down to 3');
			this.p1.pokemon = this.p1.pokemon.slice(0, 3);
			this.p1.pokemonLeft = this.p1.pokemon.length;
			this.p2.pokemon = this.p2.pokemon.slice(0, 3);
			this.p2.pokemonLeft = this.p2.pokemon.length;
		},
		maxForcedLevel: 50,
		ruleset: ['Pokemon', 'Standard GBU', 'Team Preview GBU'],
		banlist: [], // The necessary bans are in Standard GBU
		validateTeam: function (team, format) {
			if (team.length < 3) return ['You must bring at least three Pokémon.'];
		}
	},
	{
		name: "Custom Game",
		section: "ORAS Singles",

		searchShow: false,
		canUseRandomTeam: true,
		debug: true,
		maxLevel: 9999,
		defaultLevel: 100,
		// no restrictions, for serious (other than team preview)
		ruleset: ['Team Preview']
	},

	// Random Battles
	///////////////////////////////////////////////////////////////////

	{
		name: "Winter Wonderland",
		section: "Random Battles (aka Randbats)",

		team: 'randomSeasonalWW',
		onBegin: function() {
			this.setWeather('Hail');
			delete this.weatherData.duration;
		},
		onModifyMove: function(move) {
			if (move.id === 'present') {
				move.category = 'Status';
				move.basePower = 0;
				delete move.heal;
				move.accuracy = 100;
				switch (this.random(20)) {
				case 0:
				case 1:
				case 2:
				case 3:
				case 4:
					move.onTryHit = function() {
						this.add('-message', "The present was a bomb!");
					};
					move.category = 'Physical';
					move.basePower = 200;
					break;
				case 5:
					move.onTryHit = function() {
						this.add('-message', "The present was confusion!");
					};
					move.volatileStatus = 'confusion';
					break;
				case 6:
					move.onTryHit = function() {
						this.add('-message', "The present was Disable!");
					};
					move.volatileStatus = 'disable';
					break;
				case 7:
					move.onTryHit = function() {
						this.add('-message', "The present was a taunt!");
					};
					move.volatileStatus = 'taunt';
					break;
				case 8:
					move.onTryHit = function() {
						this.add('-message', "The present was some seeds!");
					};
					move.volatileStatus = 'leechseed';
					break;
				case 9:
					move.onTryHit = function() {
						this.add('-message', "The present was an embargo!");
					};
					move.volatileStatus = 'embargo';
					break;
				case 10:
					move.onTryHit = function() {
						this.add('-message', "The present was a music box!");
					};
					move.volatileStatus = 'perishsong';
					break;
				case 11:
					move.onTryHit = function() {
						this.add('-message', "The present was a curse!");
					};
					move.volatileStatus = 'curse';
					break;
				case 12:
					move.onTryHit = function() {
						this.add('-message', "The present was Torment!");
					};
					move.volatileStatus = 'torment';
					break;
				case 13:
					move.onTryHit = function() {
						this.add('-message', "The present was a trap!");
					};
					move.volatileStatus = 'partiallytrapped';
					break;
				case 14:
					move.onTryHit = function() {
						this.add('-message', "The present was a root!");
					};
					move.volatileStatus = 'ingrain';
					break;
				case 15:
				case 16:
				case 17:
					move.onTryHit = function() {
						this.add('-message', "The present was a makeover!");
					};
					var boosts = {};
					var possibleBoosts = ['atk','def','spa','spd','spe','accuracy'].randomize();
					boosts[possibleBoosts[0]] = 1;
					boosts[possibleBoosts[1]] = -1;
					boosts[possibleBoosts[2]] = -1;
					move.boosts = boosts;
					break;
				case 18:
					move.onTryHit = function() {
						this.add('-message', "The present was psychic powers!");
					};
					move.volatileStatus = 'telekinesis';
					break;
				case 19:
					move.onTryHit = function() {
						this.add('-message', "The present was fatigue!");
					};
					move.volatileStatus = 'mustrecharge';
					break;
				}
			}
		},
		ruleset: ['Random (no PotD)']
	},
	{
		name: "Random",
		section: "Random Battles (aka Randbats)",

		team: 'random',
		ruleset: ['PotD', 'Pokemon', 'Sleep Clause Mod', 'HP Percentage Mod', 'Team Preview']
	},
	{
		name: "Unrated Random",
		section: "Random Battles (aka Randbats)",

		team: 'random',
		challengeShow: false,
		rated: false,
		ruleset: ['Random']
	},
	{
		name: "Random (no PotD)",
		section: "Random Battles (aka Randbats)",

		team: 'random',
		ruleset: ['Pokemon', 'Sleep Clause Mod', 'HP Percentage Mod', 'Team Preview']
	},
	{
		name: "1v1 Random",
		section: "Random Battles (aka Randbats)",

		team: 'random',
		ruleset: ['PotD', 'Pokemon', 'Sleep Clause Mod', 'HP Percentage Mod', 'Team Preview 1v1'],
		onBegin: function() {
			this.debug('Cutting down to 1');
			this.p1.pokemon = this.p1.pokemon.slice(0, 1);
			this.p1.pokemonLeft = this.p1.pokemon.length;
			this.p2.pokemon = this.p2.pokemon.slice(0, 1);
			this.p2.pokemonLeft = this.p2.pokemon.length;
		}
	},
	{
		name: "Uber Random",
		section: "Random Battles (aka Randbats)",

		mod: 'uberrandom',
		team: 'randomUber',
		ruleset: ['Random (no PotD)']
	},
	{
		name: "High Tier Random",
		section: "Random Battles (aka Randbats)",

		mod: 'hightierrandom',
		team: 'randomHighTier',
		ruleset: ['Random (no PotD)']
	},
	{
		name: "Low Tier Random",
		section: "Random Battles (aka Randbats)",

		mod: 'lowtierrandom',
		team: 'randomLowTier',
		ruleset: ['Random (no PotD)']
	},
	{
		name: "LC Random",
		section: "Random Battles (aka Randbats)",

		team: 'randomLC',
		ruleset: ['Random (no PotD)']
	},
	{
		name: "Monotype Random",
		section: "Random Battles (aka Randbats)",

		team: 'randomMonotype',
		ruleset: ['Random (no PotD)']
	},
	{
		name: "Hoenn Random",
		section: "Random Battles (aka Randbats)",

		team: 'randomHoenn',
		ruleset: ['Random (no PotD)']
	},
	{
		name: "Hoenn Weather Random",
		section: "Random Battles (aka Randbats)",

		team: 'randomHoennWeather',
		ruleset: ['Random (no PotD)']
	},
	{
		name: "Super Smash Bros. Random",
		section: "Random Battles (aka Randbats)",

		team: 'randomSmashBros',
		ruleset: ['Random (no PotD)']
	},
	{
		name: "Community Random",
		section: "Random Battles (aka Randbats)",

		team: 'randomCommunity',
		ruleset: ['Random (no PotD)']
	},
	{
		name: "Furry Random",
		section: "Random Battles (aka Randbats)",

		mod: 'furryrandom',
		team: 'randomFurry',
		ruleset: ['Random (no PotD)']
	},
	{
		name: "Metronome 3v3 Random",
		section: "Random Battles (aka Randbats)",

		mod: 'metronomerandom',
		team: 'randomMetronome',
		ruleset: ['Pokemon', 'Sleep Clause Mod', 'HP Percentage Mod', 'Team Preview GBU'],
		onBegin: function() {
			this.debug('Cutting down to 3');
			this.p1.pokemon = this.p1.pokemon.slice(0, 3);
			this.p1.pokemonLeft = this.p1.pokemon.length;
			this.p2.pokemon = this.p2.pokemon.slice(0, 3);
			this.p2.pokemonLeft = this.p2.pokemon.length;
		}
	},
	{
		name: "Metronome 6v6 Random",
		section: "Random Battles (aka Randbats)",

		mod: 'metronomerandom',
		team: 'randomMetronome',
		ruleset: ['Random (no PotD)']
	},
	{
		name: "Doubles Random",
		section: "Random Battles (aka Randbats)",

		gameType: 'doubles',
		team: 'randomDoubles',
		ruleset: ['Random']
	},
	{
		name: "Triples Random",
		section: "Random Battles (aka Randbats)",

		gameType: 'triples',
		team: 'randomDoubles',
		ruleset: ['Random']
	},
	{
		name: "Challenge Cup",
		section: "Random Battles (aka Randbats)",

		team: 'randomCC',
		ruleset: ['Pokemon', 'HP Percentage Mod']
	},
	{
		name: "1v1 Challenge Cup",
		section: "Random Battles (aka Randbats)",

		team: 'randomCC',
		ruleset: ['Pokemon', 'Team Preview 1v1', 'HP Percentage Mod'],
		onBegin: function () {
			this.debug('Cutting down to 1');
			this.p1.pokemon = this.p1.pokemon.slice(0, 1);
			this.p1.pokemonLeft = this.p1.pokemon.length;
			this.p2.pokemon = this.p2.pokemon.slice(0, 1);
			this.p2.pokemonLeft = this.p2.pokemon.length;
		}
	},
	{
		name: "Doubles Challenge Cup",
		section: 'Random Battles (aka Randbats)',

		gameType: 'doubles',
		team: 'randomCC',
		searchShow: false,
		ruleset: ['Pokemon', 'HP Percentage Mod']
	},
	{
		name: "Triples Challenge Cup",
		section: "Random Battles (aka Randbats)",

		gameType: 'triples',
		team: 'randomCC',
		searchShow: false,
		ruleset: ['Pokemon', 'HP Percentage Mod']
	},

	// XY Doubles
	///////////////////////////////////////////////////////////////////

	{
		name: "Smogon Doubles",
		section: "ORAS Doubles",

		gameType: 'doubles',
		searchShow: false,
		ruleset: ['Pokemon', 'Standard Doubles', 'Team Preview'],
		banlist: ['Arceus', 'Dialga', 'Giratina', 'Giratina-Origin', 'Groudon', 'Ho-Oh', 'Kyogre', 'Kyurem-White', 'Lugia', 'Mewtwo',
			'Palkia', 'Rayquaza', 'Reshiram', 'Xerneas', 'Yveltal', 'Zekrom', 'Soul Dew', 'Dark Void'
		]
	},
	{
		name: "Smogon Doubles (current)",
		section: "ORAS Doubles",

		gameType: 'doubles',
		challengeShow: false,
		ruleset: ['Smogon Doubles']
	},
	{
		name: "Smogon Doubles (suspect test)",
		section: "ORAS Doubles",

		gameType: 'doubles',
		ruleset: ['Pokemon', 'Standard Doubles', 'Team Preview'],
		banlist: ['Arceus', 'Dialga', 'Giratina', 'Giratina-Origin', 'Groudon', 'Ho-Oh', 'Kyogre', 'Kyurem-White', 'Lugia', 'Mewtwo',
			'Palkia', 'Rayquaza', 'Reshiram', 'Xerneas', 'Yveltal', 'Zekrom', 'Salamencite', 'Soul Dew', 'Dark Void'
		]
	},
	{
		name: "Smogon Doubles Ubers",
		section: "ORAS Doubles",

		gameType: 'doubles',
		ruleset: ['Pokemon', 'Species Clause', 'Moody Clause', 'OHKO Clause', 'Endless Battle Clause', 'HP Percentage Mod', 'Team Preview'],
		banlist: ['Unreleased', 'Illegal', 'Dark Void']
	},
	{
		name: "Smogon Doubles UU",
		section: "ORAS Doubles",

		gameType: 'doubles',
		ruleset: ['Smogon Doubles'],
		banlist: ['Abomasnow', 'Aegislash', 'Amoonguss', 'Aromatisse', 'Azumarill', 'Bisharp', 'Breloom', 'Chandelure', 'Charizard', 'Conkeldurr',
			'Cresselia', 'Diancie', 'Dragonite', 'Dusclops', 'Excadrill', 'Ferrothorn', 'Garchomp', 'Gardevoir', 'Gengar', 'Greninja',
			'Gyarados', 'Heatran', 'Hitmontop', 'Hydreigon', 'Jellicent', 'Kangaskhan', 'Keldeo', 'Kyurem-Black', 'Landorus-Therian', 'Latios',
			'Ludicolo', 'Mamoswine', 'Manectric', 'Mawile', 'Politoed', 'Rhyperior', 'Rotom-Heat', 'Rotom-Wash', 'Sableye', 'Salamence',
			'Scizor', 'Scrafty', 'Shaymin-Sky', 'Sylveon', 'Talonflame', 'Terrakion', 'Thundurus', 'Thundurus-Therian', 'Togekiss', 'Tyranitar',
			'Venusaur', 'Weavile', 'Whimsicott', 'Zapdos'
		]
	},
	{
		name: "Battle Spot Doubles",
		section: "ORAS Doubles",

		gameType: 'doubles',
		onBegin: function () {
			this.debug('cutting down to 4');
			this.p1.pokemon = this.p1.pokemon.slice(0, 4);
			this.p1.pokemonLeft = this.p1.pokemon.length;
			this.p2.pokemon = this.p2.pokemon.slice(0, 4);
			this.p2.pokemonLeft = this.p2.pokemon.length;
		},
		maxForcedLevel: 50,
		ruleset: ['Pokemon', 'Standard GBU', 'Team Preview VGC'],
		validateTeam: function (team, format) {
			if (team.length < 4) return ['You must bring at least four Pokémon.'];
		}
	},
	{
		name: "Battle Spot Special 7",
		section: "ORAS Doubles",

		gameType: 'doubles',
		maxForcedLevel: 50,
		validateTeam: function (team, format) {
			if (team.length < 4) return ['You must bring at least four Pokémon.'];
		},
		ruleset: ['Pokemon', 'Standard GBU', 'Team Preview VGC'],
		banlist: ['Abomasnow', 'Accelgor', 'Aegislash', 'Aerodactyl', 'Aipom', 'Alomomola', 'Amaura', 'Ambipom', 'Amoonguss', 'Ampharos',
			'Arbok', 'Arcanine', 'Arceus', 'Archen', 'Archeops', 'Ariados', 'Aromatisse', 'Articuno', 'Audino', 'Aurorus',
			'Avalugg', 'Axew', 'Azelf', 'Barbaracle', 'Basculin', 'Basculin-Blue-Striped', 'Bastiodon', 'Bayleef', 'Beartic', 'Beedrill',
			'Beheeyem', 'Bellsprout', 'Bergmite', 'Bibarel', 'Bidoof', 'Binacle', 'Bisharp', 'Blastoise', 'Blissey', 'Blitzle',
			'Boldore', 'Bonsly', 'Bouffalant', 'Braixen', 'Braviary', 'Bronzong', 'Bronzor', 'Buizel', 'Bulbasaur', 'Buneary',
			'Bunnelby', 'Burmy', 'Butterfree', 'Carbink', 'Carnivine', 'Carracosta', 'Caterpie', 'Celebi', 'Chandelure', 'Chansey',
			'Charizard', 'Charmander', 'Charmeleon', 'Chatot', 'Cherrim', 'Cherubi', 'Chesnaught', 'Chespin', 'Chikorita', 'Chimchar',
			'Cinccino', 'Clauncher', 'Clawitzer', 'Clefable', 'Clefairy', 'Cleffa', 'Cloyster', 'Cobalion', 'Cofagrigus', 'Combee',
			'Conkeldurr', 'Cottonee', 'Cranidos', 'Cresselia', 'Croagunk', 'Croconaw', 'Crustle', 'Cryogonal', 'Cubchoo', 'Cubone',
			'Cyndaquil', 'Darkrai', 'Darmanitan', 'Darumaka', 'Dedenne', 'Deerling', 'Deino', 'Delibird', 'Delphox', 'Deoxys',
			'Deoxys-Attack', 'Deoxys-Defense', 'Deoxys-Speed', 'Dewgong', 'Dewott', 'Dialga', 'Diancie', 'Diggersby', 'Diglett', 'Ditto',
			'Doublade', 'Dragalge', 'Dragonair', 'Dragonite', 'Drapion', 'Dratini', 'Drifblim', 'Drifloon', 'Drilbur', 'Drowzee',
			'Druddigon', 'Ducklett', 'Dugtrio', 'Dunsparce', 'Duosion', 'Durant', 'Dwebble', 'Eelektrik', 'Eelektross', 'Eevee',
			'Ekans', 'Electabuzz', 'Electivire', 'Elekid', 'Elgyem', 'Emboar', 'Emolga', 'Empoleon', 'Entei', 'Escavalier',
			'Espeon', 'Espurr', 'Excadrill', 'Exeggcute', 'Exeggutor', "Farfetch'd", 'Fearow', 'Fennekin', 'Feraligatr', 'Ferroseed',
			'Ferrothorn', 'Finneon', 'Flaaffy', 'Flabebe', 'Flareon', 'Fletchinder', 'Fletchling', 'Floatzel', 'Floette', 'Florges',
			'Foongus', 'Forretress', 'Fraxure', 'Frillish', 'Froakie', 'Frogadier', 'Furfrou', 'Furret', 'Gabite', 'Galvantula',
			'Garbodor', 'Garchomp', 'Gastly', 'Gastrodon', 'Genesect', 'Gengar', 'Gible', 'Gigalith', 'Giratina', 'Giratina',
			'Giratina-Origin', 'Glaceon', 'Glameow', 'Gligar', 'Gliscor', 'Gogoat', 'Golett', 'Golurk', 'Goodra', 'Goomy',
			'Gothita', 'Gothitelle', 'Gothorita', 'Gourgeist', 'Gourgeist-Large', 'Gourgeist-Small', 'Gourgeist-Super', 'Granbull', 'Greninja', 'Grotle',
			'Groudon', 'Growlithe', 'Gurdurr', 'Happiny', 'Haunter', 'Hawlucha', 'Haxorus', 'Heatmor', 'Heatran', 'Heliolisk',
			'Helioptile', 'Herdier', 'Hippopotas', 'Hippowdon', 'Hitmonchan', 'Hitmonlee', 'Hitmontop', 'Ho-Oh', 'Honchkrow', 'Honedge',
			'Hoothoot', 'Hoppip', 'Houndoom', 'Houndour', 'Hydreigon', 'Hypno', 'Infernape', 'Inkay', 'Ivysaur', 'Jellicent',
			'Jirachi', 'Jolteon', 'Joltik', 'Jumpluff', 'Jynx', 'Kabuto', 'Kabutops', 'Kakuna', 'Kangaskhan', 'Karrablast',
			'Keldeo', 'Keldeo-Resolute', 'Kingler', 'Klang', 'Klefki', 'Klink', 'Klinklang', 'Krabby', 'Kricketot', 'Kricketune',
			'Krokorok', 'Krookodile', 'Kyogre', 'Kyurem', 'Kyurem-Black', 'Kyurem-White', 'Lampent', 'Landorus', 'Landorus-Therian', 'Lapras',
			'Larvesta', 'Larvitar', 'Leafeon', 'Leavanny', 'Ledian', 'Ledyba', 'Lickilicky', 'Lickitung', 'Liepard', 'Lilligant',
			'Lillipup', 'Litleo', 'Litwick', 'Lopunny', 'Lucario', 'Lugia', 'Lumineon', 'Luxio', 'Luxray', 'Magby',
			'Magmar', 'Magmortar', 'Malamar', 'Mamoswine', 'Manaphy', 'Mandibuzz', 'Mankey', 'Mantine', 'Mantyke', 'Maractus',
			'Mareep', 'Marowak', 'Meganium', 'Meloetta', 'Meowstic', 'Meowstic-F', 'Meowth', 'Mesprit', 'Metapod', 'Mew',
			'Mewtwo', 'Mienfoo', 'Mienshao', 'Miltank', 'Mime Jr.', 'Minccino', 'Misdreavus', 'Mismagius', 'Moltres', 'Monferno',
			'Mothim', 'Mr. Mime', 'Munchlax', 'Munna', 'Murkrow', 'Musharna', 'Nidoking', 'Nidoqueen', 'Nidoran-F', 'Nidoran-M',
			'Nidorina', 'Nidorino', 'Noctowl', 'Noibat', 'Noivern', 'Octillery', 'Omanyte', 'Omastar', 'Onix', 'Oshawott',
			'Pachirisu', 'Palkia', 'Palpitoad', 'Pancham', 'Pangoro', 'Panpour', 'Pansage', 'Pansear', 'Paras', 'Parasect',
			'Patrat', 'Pawniard', 'Persian', 'Petilil', 'Phantump', 'Phione', 'Pidgeot', 'Pidgeotto', 'Pidgey', 'Pidove',
			'Pignite', 'Piloswine', 'Pineco', 'Piplup', 'Politoed', 'Poliwag', 'Poliwhirl', 'Poliwrath', 'Ponyta', 'Porygon',
			'Porygon-Z', 'Porygon2', 'Primeape', 'Prinplup', 'Pumpkaboo', 'Pumpkaboo-Large', 'Pumpkaboo-Small', 'Pumpkaboo-Super', 'Pupitar', 'Purrloin',
			'Purugly', 'Pyroar', 'Quagsire', 'Quilava', 'Quilladin', 'Qwilfish', 'Raikou', 'Rampardos', 'Rapidash', 'Raticate',
			'Rattata', 'Rayquaza', 'Regigigas', 'Remoraid', 'Reshiram', 'Reuniclus', 'Riolu', 'Roggenrola', 'Rotom', 'Rotom-Fan',
			'Rotom-Frost', 'Rotom-Heat', 'Rotom-Mow', 'Rotom-Wash', 'Rufflet', 'Samurott', 'Sandile', 'Sawk', 'Sawsbuck', 'Scatterbug',
			'Scizor', 'Scolipede', 'Scrafty', 'Scraggy', 'Scyther', 'Seel', 'Seismitoad', 'Sentret', 'Serperior', 'Servine',
			'Sewaddle', 'Shaymin', 'Shaymin-Sky', 'Shellder', 'Shellos', 'Shelmet', 'Shieldon', 'Shinx', 'Shuckle', 'Sigilyph',
			'Simipour', 'Simisage', 'Simisear', 'Skiddo', 'Skiploom', 'Skorupi', 'Skrelp', 'Skuntank', 'Sliggoo', 'Slowbro',
			'Slowking', 'Slowpoke', 'Slurpuff', 'Smeargle', 'Smoochum', 'Sneasel', 'Snivy', 'Snorlax', 'Snover', 'Snubbull',
			'Solosis', 'Spearow', 'Spewpa', 'Spinarak', 'Spiritomb', 'Spritzee', 'Squirtle', 'Stantler', 'Staraptor', 'Staravia',
			'Starly', 'Steelix', 'Stoutland', 'Stunfisk', 'Stunky', 'Sudowoodo', 'Suicune', 'Sunflora', 'Sunkern', 'Swadloon',
			'Swanna', 'Swinub', 'Swirlix', 'Swoobat', 'Sylveon', 'Talonflame', 'Tangela', 'Tangrowth', 'Tauros', 'Teddiursa',
			'Tepig', 'Terrakion', 'Throh', 'Thundurus', 'Thundurus-Therian', 'Timburr', 'Tirtouga', 'Togekiss', 'Togepi', 'Togetic',
			'Tornadus', 'Tornadus-Therian', 'Torterra', 'Totodile', 'Toxicroak', 'Tranquill', 'Trevenant', 'Trubbish', 'Turtwig', 'Tympole',
			'Tynamo', 'Typhlosion', 'Tyranitar', 'Tyrantrum', 'Tyrogue', 'Tyrunt', 'Umbreon', 'Unfezant', 'Unown', 'Ursaring',
			'Uxie', 'Vanillish', 'Vanillite', 'Vanilluxe', 'Vaporeon', 'Venipede', 'Venomoth', 'Venonat', 'Venusaur', 'Vespiquen',
			'Victini', 'Victreebel', 'Virizion', 'Vivillon', 'Volcarona', 'Vullaby', 'Wartortle', 'Watchog', 'Weavile', 'Weedle',
			'Weepinbell', 'Whimsicott', 'Whirlipede', 'Woobat', 'Wooper', 'Wormadam', 'Wormadam-Sandy', 'Wormadam-Trash', 'Xerneas', 'Yamask',
			'Yanma', 'Yanmega', 'Yveltal', 'Zapdos', 'Zebstrika', 'Zekrom', 'Zoroark', 'Zorua', 'Zweilous', 'Zygarde',
			'Soul Dew'
		],
		onBegin: function () {
			this.debug('cutting down to 4');
			this.p1.pokemon = this.p1.pokemon.slice(0, 4);
			this.p1.pokemonLeft = this.p1.pokemon.length;
			this.p2.pokemon = this.p2.pokemon.slice(0, 4);
			this.p2.pokemonLeft = this.p2.pokemon.length;
		}
	},
	{
		name: "VGC 2014",
		section: "ORAS Doubles",

		gameType: 'doubles',
		onBegin: function () {
			this.debug('cutting down to 4');
			this.p1.pokemon = this.p1.pokemon.slice(0, 4);
			this.p1.pokemonLeft = this.p1.pokemon.length;
			this.p2.pokemon = this.p2.pokemon.slice(0, 4);
			this.p2.pokemonLeft = this.p2.pokemon.length;
		},
		maxForcedLevel: 50,
		ruleset: ['Pokemon', 'Standard GBU', 'Team Preview VGC', 'Kalos Pokedex'],
		requirePentagon: true,
		banlist: ['Red Orb', 'Blue Orb', 'Swampertite', 'Sceptilite', 'Sablenite', 'Altarianite', 'Galladite', 'Audinite', 'Metagrossite', 'Sharpedonite',
			'Slowbronite', 'Steelixite', 'Pidgeotite', 'Glalitite', 'Diancite', 'Cameruptite', 'Lopunnite', 'Salamencite', 'Beedrillite'
		],
		validateTeam: function (team, format) {
			if (team.length < 4) return ['You must bring at least four Pokémon.'];
		}
	},
	{
		name: "VGC 2015",
		section: "ORAS Doubles",

		gameType: 'doubles',
		onBegin: function () {
			this.debug('cutting down to 4');
			this.p1.pokemon = this.p1.pokemon.slice(0, 4);
			this.p1.pokemonLeft = this.p1.pokemon.length;
			this.p2.pokemon = this.p2.pokemon.slice(0, 4);
			this.p2.pokemonLeft = this.p2.pokemon.length;
		},
		maxForcedLevel: 50,
		ruleset: ['Pokemon', 'Standard GBU', 'Team Preview VGC'],
		requirePentagon: true,
		validateTeam: function (team, format) {
			if (team.length < 4) return ['You must bring at least four Pokémon.'];
		}
	},
	{
<<<<<<< HEAD
=======
		name: "Doubles Challenge Cup",
		section: "ORAS Doubles",

		gameType: 'doubles',
		team: 'randomCC',
		searchShow: false,
		ruleset: ['Pokemon', 'HP Percentage Mod']
	},
	{
>>>>>>> fe433105
		name: "Doubles Custom Game",
		section: "ORAS Doubles",

		gameType: 'doubles',
		searchShow: false,
		canUseRandomTeam: true,
		maxLevel: 9999,
		defaultLevel: 100,
		debug: true,
		// no restrictions, for serious (other than team preview)
		ruleset: ['Team Preview']
	},

	// XY Triples
	///////////////////////////////////////////////////////////////////

	{
		name: "Smogon Triples",
		section: "ORAS Triples",

		gameType: 'triples',
		ruleset: ['Pokemon', 'Species Clause', 'OHKO Clause', 'Moody Clause', 'Evasion Moves Clause', 'Endless Battle Clause', 'HP Percentage Mod', 'Team Preview'],
		banlist: ['Illegal', 'Unreleased', 'Arceus', 'Dialga', 'Giratina', 'Giratina-Origin', 'Groudon', 'Ho-Oh', 'Kyogre', 'Kyurem-White',
			'Lugia', 'Mewtwo', 'Palkia', 'Rayquaza', 'Reshiram', 'Xerneas', 'Yveltal', 'Zekrom',
			'Soul Dew', 'Dark Void', 'Perish Song'
		]
	},
	{
		name: "Battle Spot Triples",
		section: "ORAS Triples",

		gameType: 'triples',
		maxForcedLevel: 50,
		ruleset: ['Pokemon', 'Standard GBU', 'Team Preview'],
		validateTeam: function (team, format) {
			if (team.length < 6) return ['You must have six Pokémon.'];
		}
	},
	{
		name: "Triples Custom Game",
		section: "ORAS Triples",

		gameType: 'triples',
		searchShow: false,
		canUseRandomTeam: true,
		maxLevel: 9999,
		defaultLevel: 100,
		debug: true,
		// no restrictions, for serious (other than team preview)
		ruleset: ['Team Preview']
	},

	// Other Metagames
	///////////////////////////////////////////////////////////////////

	{
		name: "Stat Switch",
		section: "OM of the Month",
		column: 2,

		mod: 'statswitch',
		ruleset: ['Pokemon', 'Standard', 'Team Preview', 'Swagger Clause', 'Baton Pass Clause'],
		banlist: ['Arceus', 'Azumarill', 'Blaziken', 'Darkrai', 'Deoxys', 'Deoxys-Attack', 'Deoxys-Speed', 'Dialga', 'Giratina', 'Giratina-Origin',
			'Groudon', 'Ho-Oh', 'Kyogre', 'Lugia', 'Mewtwo', 'Palkia', 'Rayquaza', 'Regice', 'Reshiram', 'Xerneas',
			'Yveltal', 'Zekrom', 'Diancite', 'Gengarite', 'Lucarionite', 'Mawilite', 'Salamencite', 'Soul Dew'
		]
	},
	{
		name: "[Seasonal] Sleigh Showdown",
		section: "OM of the Month",

		team: 'randomSeasonalSS',
		ruleset: ['HP Percentage Mod', 'Sleep Clause Mod'],
		onBegin: function () {
			this.add('-message', "Yikes! You are a grinch in a reckless, regretless sleigh race, running for Showdownville to ruin christmas. But, to achieve that, you must first defeat your opponent. Fight hard and take care with the obstacles!");
			this.seasonal = {position: [0, 0], weight: [2500, 2500]};
		},
		onModifyMove: function (move) {
			if (move.type === 'Fire') {
				move.onHit = function (pokemon, source) {
					this.add('-message', "The fire melts the snow, slowing down the sleigh!");
					this.boost({spe: -1}, pokemon, source);
				};
			}
			if (move.type === 'Water') {
				if (this.random(100) < 25) {
					this.add('-message', "The cold froze your Water-type attack, making it Ice-type instead!");
					move.type = 'Ice';
				}
			}
			if (move.type === 'Ice') {
				move.onHit = function (pokemon, source) {
					this.add('-message', "The ice makes the surface more slippery, speeding up the sleigh!");
					this.boost({spe: 1}, pokemon, source);
				};
			}
			if (move.id === 'present') {
				move.name = "Throw sack present";
				move.accuracy = 100;
				move.basePower = 0;
				move.category = "Status";
				move.heal = null;
				move.boosts = null;
				move.target = 'normal';
				move.status = null;
				move.type = "Normal";
				switch (this.random(9)) {
					case 0:
						move.onTryHit = function (target, source) {
							this.add('-message', "You got an Excadreydle from the sack!");
							this.seasonal.weight[source.side.n] -= 40.4;
						};
						move.boosts = {spe: -1};
						break;
					case 1:
						move.onTryHit = function (target, source) {
							this.add('-message', "You got a Chandelnukkiyah from the sack!");
							this.seasonal.weight[source.side.n] -= 34.3;
						};
						move.status = 'brn';
						break;
					case 2:
						move.onTryHit = function (target, source) {
							this.add('-message', "You got a Glalie from the sack! Ka-boom!");
							this.seasonal.weight[source.side.n] -= 256.5;
						};
						move.category = 'Special';
						move.basePower = 300;
						break;
					case 3:
						move.onTryHit = function (target, source) {
							this.add('-message', "You got a tree Starmie from the sack!");
							this.seasonal.weight[source.side.n] -= 80;
						};
						move.category = 'Special';
						move.type = 'Water';
						move.basePower = 150;
						break;
					case 4:
						move.onTryHit = function (target, source) {
							this.add('-message', "You got an Abomaxmas tree from the sack!");
							this.seasonal.weight[source.side.n] -= 40.4;
						};
						move.category = 'Physical';
						move.type = 'Ice';
						move.basePower = 150;
						break;
					case 5:
						move.onTryHit = function (target, source) {
							this.add('-message', "You got a Chansey egg nog from the sack!");
							this.seasonal.weight[source.side.n] -= 34.6;
						};
						move.target = 'self';
						move.heal = [3, 4];
						break;
					case 6:
						move.onTryHit = function (target, source) {
							this.add('-message', "You got Cryogonal snowflakes from the sack!");
							this.seasonal.weight[source.side.n] -= 148;
						};
						move.category = 'Special';
						move.type = 'Ice';
						move.basePower = 200;
						break;
					case 7:
						move.onTryHit = function (target, source) {
							this.add('-message', "You got Pikachu-powered christmas lights from the sack!");
							this.seasonal.weight[source.side.n] -= 6;
						};
						move.category = 'Special';
						move.type = 'Electric';
						move.basePower = 250;
						break;
					case 8:
						move.onTryHit = function (target, source) {
							this.add('-message', "You got Shaymin-Sky mistletoe from the sack!");
							this.seasonal.weight[source.side.n] -= 5.2;
						};
						move.category = 'Special';
						move.type = 'Grass';
						move.basePower = 200;
						break;
				}
			}
		},
		onBeforeMove: function (pokemon, target, move) {
			// Before every move, trainers advance on their sleighs. There might be obstacles.
			// We add more speed the less loaded the sleigh is.
			// Then, we get a random number from 0 to 99, then calculate if it's less than (Pokémon's speed * 0.083) + 5.
			var speed = Math.abs(pokemon.speed) + Math.ceil((2500 - this.seasonal.weight[pokemon.side.n]) / 25);
			if (this.random(100) < Math.ceil(speed * 0.083) + 5) {
				var name = pokemon.illusion ? pokemon.illusion.name : pokemon.name;
				// If an obstacle is found, the trainer won't advance this turn.
				switch (this.random(6)) {
				case 0:
				case 1:
				case 2:
					this.add('-message', "" + name + " hit a tree and some snow fell on it!");
					pokemon.cureStatus();
					this.damage(Math.ceil(pokemon.maxhp / 10), pokemon, pokemon, "head injuries", true);
					break;
				case 3:
					this.add('-message', "" + name + " hit a snow bank!");
					pokemon.setStatus('frz', pokemon, null, true);
					this.add('cant', pokemon, 'frz');
					return false;
				case 4:
					this.add('-message', "" + name + " fell into a traphole!");
					this.boost({spe: -1}, pokemon, pokemon, move);
					break;
				case 5:
					this.add('-message', "" + name + " hit a heavy wall!");
					// override status
					pokemon.setStatus('par', pokemon, null, true);
					break;
				}
			} else {
				// If no obstacles, the trainer advances as much meters as speed its Pokémon has.
				this.add('-message', "" + pokemon.side.name + " has advanced down the mountain " + speed + " meters!");
				this.seasonal.position[pokemon.side.n] += speed;
			}

			// Showdownville is about 4000 meters away from the mountaintop.
			if (this.seasonal.position[pokemon.side.n] >= 3500) {
				this.add('-message', "" + pokemon.side.name + " has arrived to Showdownville first and ruined christmas! The race is won!");
				this.win(pokemon.side.id);
			}
		},
		onHit: function (target) {
			// Getting hit thaws the ice if you are frozen.
			if (target.status === 'frz') target.cureStatus();
		}
	},
	{
		name: "CAP",
		section: "Other Metagames",
		column: 2,

		ruleset: ['OU'],
		banlist: ['Allow CAP']
	},
	{
		name: "Balanced Hackmons",
		section: "Other Metagames",

		ruleset: ['Pokemon', 'Ability Clause', '-ate Clause', 'OHKO Clause', 'Evasion Moves Clause', 'Team Preview', 'HP Percentage Mod'],
		banlist: ['Arena Trap', 'Huge Power', 'Parental Bond', 'Pure Power', 'Shadow Tag', 'Wonder Guard']
	},
	{
		name: "1v1",
		section: 'Other Metagames',

		ruleset: ['Pokemon', 'Moody Clause', 'OHKO Clause', 'Evasion Moves Clause', 'Swagger Clause', 'Endless Battle Clause', 'HP Percentage Mod', 'Team Preview 1v1'],
		banlist: ['Illegal', 'Unreleased', 'Arceus', 'Blaziken', 'Darkrai', 'Deoxys', 'Deoxys-Attack', 'Dialga', 'Giratina', 'Giratina-Origin',
			'Groudon', 'Ho-Oh', 'Kyogre', 'Kyurem-White', 'Lugia', 'Mewtwo', 'Palkia', 'Rayquaza', 'Reshiram', 'Shaymin-Sky',
			'Xerneas', 'Yveltal', 'Zekrom', 'Focus Sash', 'Kangaskhanite', 'Soul Dew'
		],
		validateTeam: function (team, format) {
			if (team.length > 3) return ['You may only bring up to three Pokémon.'];
		},
		onBegin: function () {
			this.p1.pokemon = this.p1.pokemon.slice(0, 1);
			this.p1.pokemonLeft = this.p1.pokemon.length;
			this.p2.pokemon = this.p2.pokemon.slice(0, 1);
			this.p2.pokemonLeft = this.p2.pokemon.length;
		}
	},
	{
		name: "Monotype",
		section: "Other Metagames",

		ruleset: ['Pokemon', 'Standard', 'Baton Pass Clause', 'Swagger Clause', 'Same Type Clause', 'Team Preview'],
		banlist: ['Arceus', 'Blaziken', 'Darkrai', 'Deoxys', 'Deoxys-Attack', 'Dialga', 'Giratina', 'Giratina-Origin', 'Groudon', 'Ho-Oh',
			'Kyogre', 'Lugia', 'Mewtwo', 'Palkia', 'Rayquaza', 'Reshiram', 'Talonflame', 'Xerneas', 'Yveltal', 'Zekrom',
			'Gengarite', 'Kangaskhanite', 'Lucarionite', 'Salamencite', 'Soul Dew'
		]
	},
	{
		name: "OU Monotype",
		section: "Other Metagames",

		ruleset: ['Pokemon', 'Standard', 'Baton Pass Clause', 'Swagger Clause', 'Same Type Clause', 'Team Preview'],
		banlist: ['OU']
	},
	{
		name: "Tier Shift",
		section: "Other Metagames",

		mod: 'tiershift',
		ruleset: ['OU']
	},
	{
		name: "PU",
		section: "Other Metagames",

		ruleset: ['NU'],
		banlist: ['NU', 'BL4', 'Altarianite', 'Beedrillite', 'Lopunnite']
	},
	{
		name: "Inverse Battle",
		section: "Other Metagames",

		ruleset: ['OU'],
		banlist: ['Kyurem-Black', 'Snorlax'],
		onModifyPokemon: function (pokemon) {
			pokemon.negateImmunity['Type'] = true;
		},
		onEffectiveness: function (typeMod, target, type, move) {
			// The effectiveness of Freeze Dry on Water isn't reverted
			if (move && move.id === 'freezedry' && type === 'Water') return;
			if (move && !this.getImmunity(move, target)) return 1;
			return -typeMod;
		}
	},
	{
		name: "Almost Any Ability",
		section: "Other Metagames",

		ruleset: ['Pokemon', 'Standard', 'Baton Pass Clause', 'Swagger Clause', 'Team Preview'],
		banlist: ['Ignore Illegal Abilities', 'Arceus', 'Archeops', 'Darkrai', 'Deoxys', 'Deoxys-Attack', 'Dialga', 'Giratina', 'Giratina-Origin', 'Groudon',
			'Ho-Oh', 'Keldeo', 'Kyogre', 'Kyurem-Black', 'Kyurem-White', 'Lugia', 'Mewtwo', 'Palkia', 'Rayquaza', 'Regigigas',
			'Reshiram', 'Shedinja + Sturdy', 'Slaking', 'Smeargle + Prankster', 'Weavile', 'Xerneas', 'Yveltal', 'Zekrom',
			'Blazikenite', 'Gengarite', 'Kangaskhanite', 'Lucarionite', 'Salamencite', 'Soul Dew'
		],
		validateSet: function (set) {
			var bannedAbilities = {'Aerilate': 1, 'Arena Trap': 1, 'Contrary': 1, 'Fur Coat': 1, 'Huge Power': 1, 'Imposter': 1, 'Parental Bond': 1, 'Protean': 1, 'Pure Power': 1, 'Shadow Tag': 1, 'Simple':1, 'Speed Boost': 1, 'Wonder Guard': 1};
			if (set.ability in bannedAbilities) {
				var template = this.getTemplate(set.species || set.name);
				var legalAbility = false;
				for (var i in template.abilities) {
					if (set.ability === template.abilities[i]) legalAbility = true;
				}
				if (!legalAbility) return ['The ability ' + set.ability + ' is banned on Pokémon that do not naturally have it.'];
			}
		}
	},
	{
		name: "STABmons",
		section: "Other Metagames",

		ruleset: ['Pokemon', 'Standard', 'Baton Pass Clause', 'Swagger Clause', 'Team Preview'],
		banlist: ['Ignore STAB Moves', 'Arceus', 'Blaziken', 'Deoxys', 'Deoxys-Attack', 'Dialga', 'Genesect', 'Giratina', 'Giratina-Origin', 'Groudon',
			'Ho-Oh', 'Kyogre', 'Kyurem-White', 'Lugia', 'Mewtwo', 'Palkia', 'Porygon-Z', 'Rayquaza', 'Reshiram', 'Shaymin-Sky',
			'Sylveon', 'Xerneas', 'Yveltal', 'Zekrom', 'Altarianite', 'Gengarite', 'Kangaskhanite', "King's Rock", 'Lopunnite', 'Lucarionite',
			'Mawilite', 'Metagrossite', 'Razor Claw', 'Salamencite', 'Slowbronite', 'Soul Dew'
		]
	},
	{
		name: "LC UU",
		section: "Other Metagames",

		maxLevel: 5,
		ruleset: ['LC'],
		banlist: ['Abra', 'Aipom', 'Archen', 'Bellsprout', 'Bunnelby', 'Carvanha', 'Chinchou', 'Corphish', 'Cottonee', 'Cranidos',
			'Croagunk', 'Diglett', 'Drilbur', 'Dwebble', 'Ferroseed', 'Fletchling', 'Foongus', 'Gastly', 'Honedge', 'Houndour',
			'Larvesta', 'Lileep', 'Magnemite', 'Mienfoo', 'Misdreavus', 'Munchlax', 'Onix', 'Pawniard', 'Ponyta', 'Porygon',
			'Scraggy', 'Snubbull', 'Spritzee', 'Staryu', 'Timburr', 'Tirtouga', 'Trubbish', 'Vullaby', 'Vulpix', 'Zigzagoon',
			'Omanyte'
		]
	},
	{
		name: "350 Cup",
		section: "Other Metagames",

		mod: '350cup',
		searchShow: false,
		ruleset: ['Ubers', 'Evasion Moves Clause'],
		banlist: ['Abra', 'Cranidos', 'Darumaka', 'Gastly', 'Pawniard', 'Smeargle', 'Spritzee', 'DeepSeaScale', 'DeepSeaTooth', 'Light Ball', 'Thick Club'],
		validateSet: function (set) {
			var template = Tools.getTemplate(set.species);
			var item = this.getItem(set.item);
			if (item.name === 'Eviolite' && Object.values(template.baseStats).sum() <= 350) {
				return ['Eviolite is banned on Pokémon with 350 or lower BST.'];
			}
		}
	},
	{
		name: "Averagemons",
		section: "Other Metagames",

		mod: 'averagemons',
		searchShow: false,
		ruleset: ['Pokemon', 'Standard', 'Baton Pass Clause', 'Evasion Abilities Clause', 'Swagger Clause', 'Team Preview'],
		banlist: ['Shedinja', 'Smeargle', 'DeepSeaScale', 'DeepSeaTooth', 'Eviolite', 'Light Ball', 'Mawilite', 'Medichamite', 'Soul Dew', 'Thick Club', 'Huge Power', 'Pure Power']
	},
	{
		name: "Classic Hackmons",
		section: "Other Metagames",

		searchShow: false,
		ruleset: ['HP Percentage Mod'],
		validateSet: function (set) {
			var template = this.getTemplate(set.species);
			var item = this.getItem(set.item);
			var problems = [];

			if (set.species === set.name) delete set.name;
			if (template.isNonstandard) {
				problems.push(set.species + ' is not a real Pokemon.');
			}
			if (item.isNonstandard) {
				problems.push(item.name + ' is not a real item.');
			}
			var ability = {};
			if (set.ability) ability = this.getAbility(set.ability);
			if (ability.isNonstandard) {
				problems.push(ability.name + ' is not a real ability.');
			}
			if (set.moves) {
				for (var i = 0; i < set.moves.length; i++) {
					var move = this.getMove(set.moves[i]);
					if (move.isNonstandard) {
						problems.push(move.name + ' is not a real move.');
					}
				}
				if (set.moves.length > 4) {
					problems.push((set.name || set.species) + ' has more than four moves.');
				}
			}
			if (set.level && set.level > 100) {
				problems.push((set.name || set.species) + ' is higher than level 100.');
			}
			return problems;
		}
	},
	{
		name: "Hidden Type",
		section: "Other Metagames",

		searchShow: false,
		mod: 'hiddentype',
		ruleset: ['OU']
	},
	{
		name: "Middle Cup",
		section: "Other Metagames",

		searchShow: false,
		maxLevel: 50,
		defaultLevel: 50,
		validateSet: function (set) {
			var template = this.getTemplate(set.species || set.name);
			if (!template.evos || template.evos.length === 0 || !template.prevo) {
				return [set.species + " is not the middle Pokémon in an evolution chain."];
			}
		},
		ruleset: ['Pokemon', 'Standard', 'Team Preview'],
		banlist: ['Eviolite']
	},
	{
		name: "Sky Battle",
		section: "Other Metagames",

		searchShow: false,
		validateSet: function (set) {
			var template = this.getTemplate(set.species || set.name);
			if (template.types.indexOf('Flying') === -1 && set.ability !== 'Levitate') {
				return [set.species + " is not a Flying type and does not have the ability Levitate."];
			}
		},
		ruleset: ['Pokemon', 'Standard', 'Evasion Abilities Clause', 'Team Preview'],
		banlist: ['Uber', 'Archen', 'Chatot', 'Delibird', 'Dodrio', 'Doduo', 'Ducklett', "Farfetch'd", 'Fletchling', 'Gastly',
			'Gengar', 'Hawlucha', 'Hoothoot', 'Murkrow', 'Natu', 'Pidgey', 'Pidove', 'Rufflet', 'Shaymin-Sky', 'Spearow',
			'Starly', 'Taillow', 'Vullaby', 'Iron Ball', 'Pinsirite', 'Soul Dew',
			'Body Slam', 'Bulldoze', 'Dig', 'Dive', 'Earth Power', 'Earthquake', 'Electric Terrain', 'Fire Pledge', 'Fissure', 'Flying Press',
			'Frenzy Plant', 'Geomancy', 'Grass Knot', 'Grass Pledge', 'Grassy Terrain', 'Gravity', 'Heat Crash', 'Heavy Slam', 'Ingrain', "Land's Wrath",
			'Magnitude', 'Mat Block', 'Misty Terrain', 'Mud Sport', 'Muddy Water', 'Rototiller', 'Seismic Toss', 'Slam', 'Smack Down', 'Spikes',
			'Stomp', 'Substitute', 'Surf', 'Toxic Spikes', 'Water Pledge', 'Water Sport'
		]
	},
	{
		name: "Gen-NEXT OU",
		section: "Other Metagames",

		mod: 'gennext',
		searchShow: false,
		ruleset: ['Pokemon', 'Standard NEXT', 'Team Preview'],
		banlist: ['Uber']
	},

	// BW2 Singles
	///////////////////////////////////////////////////////////////////

	{
		name: "[Gen 5] OU",
		section: "BW2 Singles",
		column: 3,

		mod: 'gen5',
		ruleset: ['Pokemon', 'Standard', 'Evasion Abilities Clause', 'Team Preview'],
		banlist: ['Uber', 'Drizzle ++ Swift Swim', 'Soul Dew']
	},
	{
		name: "[Gen 5] Ubers",
		section: "BW2 Singles",

		mod: 'gen5',
		ruleset: ['Pokemon', 'Team Preview', 'Standard Ubers'],
		banlist: []
	},
	{
		name: "[Gen 5] UU",
		section: "BW2 Singles",

		mod: 'gen5',
		ruleset: ['[Gen 5] OU'],
		banlist: ['OU', 'BL', 'Drought', 'Sand Stream', 'Snow Warning']
	},
	{
		name: "[Gen 5] RU",
		section: "BW2 Singles",

		mod: 'gen5',
		ruleset: ['[Gen 5] UU'],
		banlist: ['UU', 'BL2', 'Shell Smash + Baton Pass', 'Snow Warning']
	},
	{
		name: "[Gen 5] NU",
		section: "BW2 Singles",

		mod: 'gen5',
		ruleset: ['[Gen 5] RU'],
		banlist: ['RU', 'BL3', 'Prankster + Assist']
	},
	{
		name: "[Gen 5] LC",
		section: "BW2 Singles",

		mod: 'gen5',
		maxLevel: 5,
		ruleset: ['Pokemon', 'Standard', 'Team Preview', 'Little Cup'],
		banlist: ['Berry Juice', 'Soul Dew', 'Dragon Rage', 'Sonic Boom', 'LC Uber', 'Gligar', 'Scyther', 'Sneasel', 'Tangela']
	},
	{
		name: "[Gen 5] GBU Singles",
		section: "BW2 Singles",

		mod: 'gen5',
		validateSet: function (set) {
			if (!set.level || set.level >= 50) set.forcedLevel = 50;
			return [];
		},
		onBegin: function () {
			this.debug('cutting down to 3');
			this.p1.pokemon = this.p1.pokemon.slice(0, 3);
			this.p1.pokemonLeft = this.p1.pokemon.length;
			this.p2.pokemon = this.p2.pokemon.slice(0, 3);
			this.p2.pokemonLeft = this.p2.pokemon.length;
		},
		ruleset: ['Pokemon', 'Standard GBU', 'Team Preview GBU'],
		banlist: ['Sky Drop', 'Dark Void']
	},
	{
		name: "[Gen 5] Custom Game",
		section: "BW2 Singles",

		mod: 'gen5',
		searchShow: false,
		canUseRandomTeam: true,
		debug: true,
		maxLevel: 9999,
		defaultLevel: 100,
		// no restrictions, for serious (other than team preview)
		ruleset: ['Team Preview']
	},

	// BW2 Doubles
	///////////////////////////////////////////////////////////////////

	{
		name: "[Gen 5] Smogon Doubles",
		section: 'BW2 Doubles',
		column: 3,

		mod: 'gen5',
		gameType: 'doubles',
		ruleset: ['Pokemon', 'Standard', 'Evasion Abilities Clause', 'Team Preview'],
		banlist: ['Unreleased', 'Illegal', 'Dark Void', 'Soul Dew', 'Sky Drop',
			'Mewtwo',
			'Lugia',
			'Ho-Oh',
			'Kyogre',
			'Groudon',
			'Rayquaza',
			'Dialga',
			'Palkia',
			'Giratina', 'Giratina-Origin',
			'Arceus',
			'Reshiram',
			'Zekrom',
			'Kyurem-White'
		]
	},
	{
		name: "[Gen 5] GBU Doubles",
		section: 'BW2 Doubles',

		mod: 'gen5',
		gameType: 'doubles',
		onBegin: function () {
			this.debug('cutting down to 4');
			this.p1.pokemon = this.p1.pokemon.slice(0, 4);
			this.p1.pokemonLeft = this.p1.pokemon.length;
			this.p2.pokemon = this.p2.pokemon.slice(0, 4);
			this.p2.pokemonLeft = this.p2.pokemon.length;
		},
		maxForcedLevel: 50,
		ruleset: ['Pokemon', 'Standard GBU', 'Team Preview VGC'],
		banlist: ['Sky Drop', 'Dark Void']
	},
	{
		name: "[Gen 5] Doubles Custom Game",
		section: 'BW2 Doubles',

		mod: 'gen5',
		gameType: 'doubles',
		searchShow: false,
		canUseRandomTeam: true,
		debug: true,
		maxLevel: 9999,
		defaultLevel: 100,
		// no restrictions, for serious (other than team preview)
		ruleset: ['Team Preview']
	},

	// Past Generations
	///////////////////////////////////////////////////////////////////

	{
		name: "[Gen 4] OU",
		section: "Past Generations",
		column: 3,

		mod: 'gen4',
		ruleset: ['Pokemon', 'Standard'],
		banlist: ['Uber']
	},
	{
		name: "[Gen 4] Ubers",
		section: "Past Generations",

		mod: 'gen4',
		ruleset: ['Pokemon', 'Standard'],
		banlist: ['Arceus']
	},
	{
		name: "[Gen 4] UU",
		section: "Past Generations",

		mod: 'gen4',
		ruleset: ['Pokemon', 'Standard'],
		banlist: ['Uber', 'OU', 'BL']
	},
	{
		name: "[Gen 4] LC",
		section: "Past Generations",

		mod: 'gen4',
		maxLevel: 5,
		ruleset: ['Pokemon', 'Standard', 'Little Cup'],
		banlist: ['Berry Juice', 'DeepSeaTooth', 'Dragon Rage', 'Sonic Boom', 'Meditite', 'Misdreavus', 'Murkrow', 'Scyther', 'Sneasel', 'Tangela', 'Yanma']
	},
	{
		name: "[Gen 4] Custom Game",
		section: "Past Generations",

		mod: 'gen4',
		searchShow: false,
		canUseRandomTeam: true,
		debug: true,
		maxLevel: 9999,
		defaultLevel: 100,
		// no restrictions
		ruleset: []
	},
	{
		name: "[Gen 3] OU (beta)",
		section: "Past Generations",

		mod: 'gen3',
		ruleset: ['Pokemon', 'Standard'],
		banlist: ['Uber', 'Smeargle + Ingrain']
	},
	{
		name: "[Gen 3] Ubers (beta)",
		section: "Past Generations",

		mod: 'gen3',
		ruleset: ['Pokemon', 'Standard'],
		banlist: ['Wobbuffet + Leftovers']
	},
	{
		name: "[Gen 3] Custom Game",
		section: "Past Generations",

		mod: 'gen3',
		searchShow: false,
		debug: true,
		ruleset: ['Pokemon', 'HP Percentage Mod']
	},
	{
		name: "[Gen 2] OU (beta)",
		section: "Past Generations",

		mod: 'gen2',
		ruleset: ['Pokemon', 'Standard'],
		banlist: ['Uber',
			'Hypnosis + Perish Song + Mean Look',
			'Hypnosis + Perish Song + Spider Web',
			'Lovely Kiss + Perish Song + Mean Look',
			'Lovely Kiss + Perish Song + Spider Web',
			'Sing + Perish Song + Mean Look',
			'Sing + Perish Song + Spider Web',
			'Sleep Powder + Perish Song + Mean Look',
			'Sleep Powder + Perish Song + Spider Web',
			'Spore + Perish Song + Mean Look',
			'Spore + Perish Song + Spider Web'
		]
	},
	{
		name: "[Gen 2] Custom Game",
		section: "Past Generations",

		mod: 'gen2',
		searchShow: false,
		debug: true,
		ruleset: ['Pokemon', 'HP Percentage Mod']
	},
	{
		name: "[Gen 1] OU",
		section: "Past Generations",

		mod: 'gen1',
		ruleset: ['Pokemon', 'Standard'],
		banlist: ['Uber']
	},
	{
		name: "[Gen 1] Custom Game",
		section: "Past Generations",

		mod: 'gen1',
		searchShow: false,
		debug: true,
		ruleset: ['Pokemon', 'HP Percentage Mod']
	}

];<|MERGE_RESOLUTION|>--- conflicted
+++ resolved
@@ -614,18 +614,6 @@
 		}
 	},
 	{
-<<<<<<< HEAD
-=======
-		name: "Doubles Challenge Cup",
-		section: "ORAS Doubles",
-
-		gameType: 'doubles',
-		team: 'randomCC',
-		searchShow: false,
-		ruleset: ['Pokemon', 'HP Percentage Mod']
-	},
-	{
->>>>>>> fe433105
 		name: "Doubles Custom Game",
 		section: "ORAS Doubles",
 
