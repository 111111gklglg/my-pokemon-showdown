// Note: This is the list of formats
// The rules that formats use are stored in data/rulesets.ts
/*
If you want to add custom formats, create a file in this folder named: "custom-formats.ts"

Paste the following code into the file and add your desired formats and their sections between the brackets:
--------------------------------------------------------------------------------
// Note: This is the list of formats
// The rules that formats use are stored in data/rulesets.ts

export const Formats: FormatList = [
];
--------------------------------------------------------------------------------

If you specify a section that already exists, your format will be added to the bottom of that section.
New sections will be added to the bottom of the specified column.
The column value will be ignored for repeat sections.
*/

export const Formats: FormatList = [

	// S/V Singles
	///////////////////////////////////////////////////////////////////

	{
		section: "S/V Singles",
	},
	{
		name: "[Gen 9] Random Battle",
		desc: `Randomized teams of Pok&eacute;mon with sets that are generated to be competitively viable.`,
		threads: [
			`&bullet; <a href="https://www.smogon.com/forums/threads/3712619/">Random Battle Suggestions</a>`,
		],

		mod: 'gen9',
		team: 'random',
		ruleset: ['PotD', 'Obtainable', 'Species Clause', 'HP Percentage Mod', 'Cancel Mod', 'Sleep Clause Mod'],
	},
	{
		name: "[Gen 9] Unrated Random Battle",

		mod: 'gen9',
		team: 'random',
		challengeShow: false,
		rated: false,
		ruleset: ['Obtainable', 'Species Clause', 'HP Percentage Mod', 'Cancel Mod', 'Sleep Clause Mod'],
	},
	{
		name: "[Gen 9] Random Battle (Blitz)",

		mod: 'gen9',
		team: 'random',
		ruleset: ['[Gen 9] Random Battle', 'Blitz'],
	},
	{
		name: "[Gen 9] OU",
		threads: [
			`&bullet; <a href="https://www.smogon.com/forums/threads/3710915/">SV OU Metagame Discussion</a>`,
			`&bullet; <a href="https://www.smogon.com/forums/threads/3712513/">SV OU Sample Teams</a>`,
			`&bullet; <a href="https://www.smogon.com/forums/threads/3712493/">SV OU Viability Rankings</a>`,
		],

		mod: 'gen9',
		ruleset: ['Standard'],
		banlist: ['Uber', 'AG', 'Arena Trap', 'Moody', 'Sand Veil', 'Shadow Tag', 'Snow Cloak', 'King\'s Rock', 'Baton Pass', 'Shed Tail'],
	},
	{
		name: "[Gen 9] Ubers",
		threads: [
			`&bullet; <a href="https://www.smogon.com/forums/threads/3710870/">Ubers Metagame Discussion</a>`,
			`&bullet; <a href="https://www.smogon.com/forums/threads/3712978/">Ubers Viability Rankings</a>`,
		],

		mod: 'gen9',
		ruleset: ['Standard'],
		banlist: ['AG', 'Moody', 'King\'s Rock', 'Baton Pass'],
	},
	{
		name: "[Gen 9] UU",
		threads: [
			`&bullet; <a href="https://www.smogon.com/forums/threads/3713709/">UU Metagame Discussion</a>`,
			`&bullet; <a href="https://www.smogon.com/forums/threads/3716435/">UU Viability Rankings</a>`,
		],

		mod: 'gen9',
		ruleset: ['[Gen 9] OU'],
		banlist: ['OU', 'UUBL'],
	},
	{
		name: "[Gen 9] RU",
		threads: [
			`&bullet; <a href="https://www.smogon.com/forums/threads/3713711/">RU Metagame Discussion</a>`,
			`&bullet; <a href="https://www.smogon.com/forums/threads/3717138/">RU Viability Rankings</a>`,
		],

		mod: 'gen9',
		ruleset: ['[Gen 9] UU'],
		banlist: ['UU', 'RUBL', 'Light Clay'],
	},
	{
		name: "[Gen 9] NU",
		threads: [
			`&bullet; <a href="https://www.smogon.com/forums/threads/3715408/">NU Metagame Discussion</a>`,
			`&bullet; <a href="https://www.smogon.com/forums/threads/3715712/">NU Viability Rankings</a>`,
		],

		mod: 'gen9',
		ruleset: ['[Gen 9] RU'],
		banlist: ['RU', 'NUBL'],
	},
	{
		name: "[Gen 9] PU",

		mod: 'gen9',
		ruleset: ['[Gen 9] NU'],
		banlist: ['NU', 'PUBL'],
	},
	{
		name: "[Gen 9] LC",
		threads: [
			`&bullet; <a href="https://www.smogon.com/forums/threads/3710868/">Little Cup Metagame Discussion</a>`,
			`&bullet; <a href="https://www.smogon.com/forums/threads/3712989/">Little Cup Sample Teams</a>`,
			`&bullet; <a href="https://www.smogon.com/forums/threads/3712664/">Little Cup Viability Rankings</a>`,
		],

		mod: 'gen9',
		ruleset: ['Little Cup', 'Standard'],
		banlist: ['Dunsparce', 'Flittle', 'Gastly', 'Girafarig', 'Meditite', 'Misdreavus', 'Murkrow', 'Rufflet', 'Scyther', 'Sneasel', 'Moody', 'Baton Pass'],
	},
	{
		name: "[Gen 9] Monotype",
		threads: [
			`&bullet; <a href="https://www.smogon.com/forums/threads/3710724/">Monotype Metagame Discussion</a>`,
			`&bullet; <a href="https://www.smogon.com/forums/threads/3715794/">Monotype Sample Teams</a>`,
			`&bullet; <a href="https://www.smogon.com/forums/threads/3714063/">Monotype Viability Rankings</a>`,
		],

		mod: 'gen9',
		ruleset: ['Standard', 'Evasion Abilities Clause', 'Same Type Clause', 'Terastal Clause'],
		banlist: ['Annihilape', 'Chi-Yu', 'Houndstone', 'Iron Bundle', 'Koraidon', 'Miraidon', 'Palafin', 'Moody', 'Shadow Tag', 'Booster Energy', 'Damp Rock', 'Focus Band', 'King\'s Rock', 'Quick Claw', 'Acupressure', 'Baton Pass'],
	},
	{
		name: "[Gen 9] 1v1",
		desc: `Bring three Pok&eacute;mon to Team Preview and choose one to battle.`,
		threads: [
			`&bullet; <a href="https://www.smogon.com/forums/threads/3710864/">1v1 Metagame Discussion</a>`,
			`&bullet; <a href="https://www.smogon.com/forums/threads/3712375/">1v1 Viability Rankings</a>`,
		],

		mod: 'gen9',
		ruleset: [
			'Picked Team Size = 1', 'Max Team Size = 3',
			'Standard', 'Terastal Clause', 'Sleep Moves Clause', 'Accuracy Moves Clause', '!Sleep Clause Mod',
		],
		banlist: [
			'Chi-Yu', 'Cinderace', 'Dragonite', 'Flutter Mane', 'Gholdengo', 'Greninja', 'Koraidon', 'Mimikyu', 'Miraidon', 'Scream Tail',
			'Moody', 'Focus Band', 'Focus Sash', 'King\'s Rock', 'Quick Claw', 'Acupressure', 'Perish Song',
		],
	},
	{
		name: "[Gen 9] Anything Goes",
		threads: [
			`&bullet; <a href="https://www.smogon.com/forums/threads/3710911/">AG Metagame Discussion</a>`,
			`&bullet; <a href="https://www.smogon.com/forums/threads/3714177/">AG Viability Rankings</a>`,
		],

		mod: 'gen9',
		ruleset: ['Min Source Gen = 9', 'Obtainable', 'Team Preview', 'HP Percentage Mod', 'Cancel Mod', 'Endless Battle Clause'],
	},
	{
		name: "[Gen 9] ZU",
		threads: [
			`&bullet; <a href="https://www.smogon.com/forums/threads/3719022/">ZU Metagame Discussion</a>`,
		],

		mod: 'gen9',
		ruleset: ['[Gen 9] PU'],
		banlist: ['PU', 'Beartic', 'Fraxure', 'Girafarig', 'Vigoroth'],
	},
	{
		name: "[Gen 9] LC UU",
		threads: [
			`&bullet; <a href="https://www.smogon.com/forums/threads/3711750/">LC UU Metagame Discussion</a>`,
		],

		mod: 'gen9',
		searchShow: false,
		ruleset: ['[Gen 9] LC'],
		banlist: [
			'Bramblin', 'Crabrawler', 'Cyndaquil', 'Diglett', 'Drifloon', 'Foongus', 'Fuecoco', 'Glimmet', 'Gothita', 'Greavard', 'Larvesta',
			'Magnemite', 'Mankey', 'Mareanie', 'Meowth-Base', 'Mudbray', 'Numel', 'Nymble', 'Oshawott', 'Pawniard', 'Quaxly', 'Shellder',
			'Shroodle', 'Stunky', 'Surskit', 'Tinkatink', 'Toedscool', 'Voltorb', 'Wattrel', 'Wingull', 'Zorua', 'Zorua-Hisui',
		],
	},
	{
		name: "[Gen 9] CAP",

		mod: 'gen9',
		ruleset: ['[Gen 9] OU', '+CAP'],
		banlist: ['Walking Wake', 'Crucibellite'],
	},
	{
		name: "[Gen 9] Free-For-All",
		threads: [
			`&bullet; <a href="https://www.smogon.com/forums/threads/3711724/">Free-For-All</a>`,
		],

		mod: 'gen9',
		gameType: 'freeforall',
		rated: false,
		tournamentShow: false,
		ruleset: ['Standard', '!Evasion Items Clause'],
		banlist: [
			'Annihilape', 'Chi-Yu', 'Flutter Mane', 'Houndstone', 'Koraidon', 'Iron Bundle', 'Miraidon', 'Palafin', 'Moody', 'Shadow Tag',
			'Toxic Debris', 'Acupressure', 'Aromatic Mist', 'Baton Pass', 'Court Change', 'Final Gambit', 'Flatter', 'Follow Me', 'Heal Pulse',
			'Poison Fang', 'Rage Powder', 'Spicy Extract', 'Swagger', 'Toxic', 'Toxic Spikes',
		],
	},
	{
		name: "[Gen 9] Battle Stadium Singles Series 2",

		mod: 'gen9',
		searchShow: false,
		ruleset: ['Flat Rules', '!! Adjust Level = 50', 'Paldea Pokedex', 'Min Source Gen = 9', 'VGC Timer'],
		banlist: ['Sub-Legendary'],
	},
	{
		name: "[Gen 9] Battle Stadium Singles Regulation C",

		mod: 'gen9',
		ruleset: ['Flat Rules', '!! Adjust Level = 50', 'Paldea Pokedex', 'Min Source Gen = 9', 'VGC Timer'],
	},
	{
		name: "[Gen 9] Custom Game",

		mod: 'gen9',
		searchShow: false,
		debug: true,
		battle: {trunc: Math.trunc},
		// no restrictions, for serious (other than team preview)
		ruleset: ['Team Preview', 'Cancel Mod', 'Max Team Size = 24', 'Max Move Count = 24', 'Max Level = 9999', 'Default Level = 100'],
	},

	// S/V Doubles
	///////////////////////////////////////////////////////////////////

	{
		section: "S/V Doubles",
	},
	{
		name: "[Gen 9] Doubles OU",
		threads: [
			`&bullet; <a href="https://www.smogon.com/forums/threads/3710876/">Doubles OU Sample Teams</a>`,
		],

		mod: 'gen9',
		gameType: 'doubles',
		ruleset: ['Standard Doubles'],
		banlist: ['DUber', 'Shadow Tag'],
	},
	{
		name: "[Gen 9] Doubles Ubers",
		threads: [
			`&bullet; <a href="https://www.smogon.com/forums/threads/3712864/">Doubles Ubers</a>`,
		],

		mod: 'gen9',
		gameType: 'doubles',
		ruleset: ['Standard Doubles', '!Gravity Sleep Clause'],
	},
	{
		name: "[Gen 9] Doubles UU",
		threads: [
			`&bullet; <a href="https://www.smogon.com/forums/threads/3712825/">Doubles UU</a>`,
		],

		mod: 'gen9',
		gameType: 'doubles',
		ruleset: ['[Gen 9] Doubles OU'],
		banlist: ['DOU', 'DBL'],
	},
	{
		name: "[Gen 9] Doubles LC",
		threads: [
			`&bullet; <a href="https://www.smogon.com/forums/threads/3710957/">Doubles LC</a>`,
		],

		mod: 'gen9',
		gameType: 'doubles',
		ruleset: ['Standard Doubles', 'Little Cup', 'Sleep Clause Mod'],
		banlist: ['Dunsparce', 'Murkrow', 'Scyther', 'Sneasel'],
	},
	{
		name: "[Gen 9] 2v2 Doubles",
		desc: `Double battle where you bring four Pok&eacute;mon to Team Preview and choose only two.`,
		threads: [
			`&bullet; <a href="https://www.smogon.com/forums/threads/3710849/">2v2 Doubles</a>`,
		],

		mod: 'gen9',
		gameType: 'doubles',
		ruleset: [
			'Picked Team Size = 2', 'Max Team Size = 4',
			'Standard Doubles', 'Accuracy Moves Clause', 'Terastal Clause', 'Sleep Clause Mod', 'Evasion Items Clause',
		],
		banlist: ['Chi-Yu', 'Koraidon', 'Miraidon', 'Commander', 'Focus Sash', 'King\'s Rock', 'Ally Switch', 'Final Gambit', 'Moody', 'Perish Song', 'Swagger'],
	},
	{
		name: "[Gen 9] VGC 2023 Series 2",

		mod: 'gen9',
		searchShow: false,
		gameType: 'doubles',
		ruleset: ['Flat Rules', '!! Adjust Level = 50', 'Paldea Pokedex', 'Min Source Gen = 9', 'VGC Timer', 'Open Team Sheets'],
		banlist: ['Sub-Legendary'],
	},
	{
		name: "[Gen 9] VGC 2023 Regulation C",

		mod: 'gen9',
		gameType: 'doubles',
		ruleset: ['Flat Rules', '!! Adjust Level = 50', 'Paldea Pokedex', 'Min Source Gen = 9', 'VGC Timer', 'Open Team Sheets'],
	},
	{
		name: "[Gen 9] Doubles Custom Game",

		mod: 'gen9',
		gameType: 'doubles',
		searchShow: false,
		battle: {trunc: Math.trunc},
		debug: true,
		// no restrictions, for serious (other than team preview)
		ruleset: ['Team Preview', 'Cancel Mod', 'Max Team Size = 24', 'Max Move Count = 24', 'Max Level = 9999', 'Default Level = 100'],
	},

	// National Dex
	///////////////////////////////////////////////////////////////////

	{
		section: "National Dex",
	},
	{
		name: "[Gen 9] National Dex",
		threads: [
			`&bullet; <a href="https://www.smogon.com/forums/threads/3710848/">National Dex Metagame Discussion</a>`,
		],

		mod: 'gen9',
		ruleset: ['Standard NatDex', 'OHKO Clause', 'Evasion Clause', 'Species Clause', 'Sleep Clause Mod'],
		banlist: ['ND Uber', 'ND AG', 'Arena Trap', 'Moody', 'Power Construct', 'Shadow Tag', 'King\'s Rock', 'Quick Claw', 'Razor Fang', 'Assist', 'Baton Pass', 'Shed Tail'],
	},
	{
		name: "[Gen 9] National Dex Ubers",
		threads: [
			`&bullet; <a href="https://www.smogon.com/forums/threads/3712168/">National Dex Ubers Metagame Discussion</a>`,
			`&bullet; <a href="https://www.smogon.com/forums/threads/3712170/">National Dex Ubers Sample Teams</a>`,
			`&bullet; <a href="https://www.smogon.com/forums/threads/3712169/">National Dex Ubers Viability List</a>`,
		],

		mod: 'gen9',
		ruleset: ['Standard NatDex', 'OHKO Clause', 'Evasion Moves Clause', 'Evasion Items Clause', 'Species Clause', 'Sleep Clause Mod', 'Mega Rayquaza Clause'],
		banlist: ['ND AG', 'Assist', 'Baton Pass'],
	},
	{
		name: "[Gen 9] National Dex UU",
		threads: [
			`&bullet; <a href="https://www.smogon.com/forums/threads/3711752/">National Dex UU Metagame Discussion</a>`,
		],

		mod: 'gen9',
		ruleset: ['[Gen 9] National Dex'],
		banlist: ['ND OU', 'ND UUBL', 'Battle Bond'],
	},
	{
		name: "[Gen 9] National Dex RU",
		threads: [
			`&bullet; <a href="https://www.smogon.com/forums/threads/3713801/">National Dex RU Metagame Discussion</a>`,
		],

		mod: 'gen9',
		searchShow: false,
		ruleset: ['[Gen 9] National Dex UU'],
		banlist: ['ND UU', 'ND RUBL', 'Drizzle', 'Heat Rock', 'Light Clay'],
	},
	{
		name: "[Gen 9] National Dex Monotype",
		threads: [
			`&bullet; <a href="https://www.smogon.com/forums/threads/3710738/">National Dex Monotype Metagame Discussion</a>`,
		],

		mod: 'gen9',
		ruleset: ['Standard NatDex', 'Same Type Clause', 'Terastal Clause', 'Species Clause', 'OHKO Clause', 'Evasion Clause', 'Sleep Clause Mod'],
		banlist: [
			'Annihilape', 'Arceus', 'Blastoise-Mega', 'Blaziken-Mega', 'Calyrex-Ice', 'Calyrex-Shadow', 'Chi-Yu', 'Chien-Pao', 'Darkrai',
			'Deoxys-Base', 'Deoxys-Attack', 'Dialga', 'Dracovish', 'Dragapult', 'Eternatus', 'Flutter Mane', 'Genesect', 'Gengar-Mega',
			'Giratina', 'Giratina-Origin', 'Groudon', 'Ho-Oh', 'Hoopa-Unbound', 'Houndstone', 'Iron Bundle', 'Kangaskhan-Mega', 'Kartana',
			'Koraidon', 'Kyogre', 'Kyurem-Black', 'Kyurem-White', 'Lucario-Mega', 'Lugia', 'Lunala', 'Magearna', 'Marshadow', 'Mawile-Mega',
			'Medicham-Mega', 'Metagross-Mega', 'Mewtwo', 'Miraidon', 'Naganadel', 'Necrozma-Dawn-Wings', 'Necrozma-Dusk-Mane', 'Palafin',
			'Palkia', 'Pheromosa', 'Rayquaza', 'Reshiram', 'Salamence-Mega', 'Shaymin-Sky', 'Solgaleo', 'Urshifu-Base', 'Xerneas', 'Yveltal',
			'Zacian', 'Zacian-Crowned', 'Zamazenta', 'Zamazenta-Crowned', 'Zekrom', 'Zygarde-Base', 'Zygarde-Complete', 'Moody', 'Shadow Tag',
			'Power Construct', 'Booster Energy', 'Damp Rock', 'Focus Band', 'Icy Rock', 'King\'s Rock', 'Leppa Berry', 'Quick Claw', 'Smooth Rock',
			'Terrain Extender', 'Acupressure', 'Baton Pass',
		],
	},
	{
		name: "[Gen 9] National Dex AG",
		threads: [
			`&bullet; <a href="https://www.smogon.com/forums/threads/3672423/">National Dex AG</a>`,
		],

		mod: 'gen9',
		searchShow: false,
		ruleset: ['Standard NatDex'],
	},
	{
		name: "[Gen 9] National Dex BH",
		desc: `Balanced Hackmons with National Dex elements mixed in.`,
		threads: [
			`&bullet; <a href="https://www.smogon.com/forums/threads/3711099/">National Dex BH</a>`,
		],
		mod: 'gen9',
		ruleset: ['-Nonexistent', 'Standard NatDex', 'Forme Clause', 'Sleep Moves Clause', 'Ability Clause = 2', 'OHKO Clause', 'Evasion Moves Clause', 'Dynamax Clause', 'CFZ Clause', '!Obtainable'],
		banlist: [
			'Cramorant-Gorging', 'Calyrex-Shadow', 'Darmanitan-Galar-Zen', 'Eternatus-Eternamax', 'Groudon-Primal', 'Rayquaza-Mega', 'Shedinja',
			'Zygarde-Complete', 'Arena Trap', 'Contrary', 'Gorilla Tactics', 'Huge Power', 'Illusion', 'Innards Out', 'Magnet Pull', 'Moody',
			'Neutralizing Gas', 'Parental Bond', 'Pure Power', 'Shadow Tag', 'Stakeout', 'Water Bubble', 'Wonder Guard', 'Gengarite', 'Belly Drum',
			'Bolt Beak', 'Chatter', 'Double Iron Bash', 'Electrify', 'Last Respects', 'Octolock', 'Rage Fist', 'Revival Blessing', 'Shed Tail',
			'Shell Smash', 'Comatose + Sleep Talk', 'Imprison + Transform',
		],
		restricted: ['Arceus'],
		onValidateTeam(team, format) {
			// baseSpecies:count
			const restrictedPokemonCount = new Map<string, number>();
			for (const set of team) {
				const species = this.dex.species.get(set.species);
				if (!this.ruleTable.isRestrictedSpecies(species)) continue;
				restrictedPokemonCount.set(species.baseSpecies, (restrictedPokemonCount.get(species.baseSpecies) || 0) + 1);
			}
			for (const [baseSpecies, count] of restrictedPokemonCount) {
				if (count > 1) {
					return [
						`You are limited to one ${baseSpecies} forme.`,
						`(You have ${count} ${baseSpecies} forme${count === 1 ? '' : 's'}.)`,
					];
				}
			}
		},
	},

	// Pet Mods
	///////////////////////////////////////////////////////////////////

	{
		section: "Pet Mods",
	},
	{
		name: "[Gen 8] JolteMons Random Battle",
		desc: `Pok&eacute;mon, items, abilities, and moves are redesigned for OU, and new items, abilities, and moves are added, all without changing base stats.`,
		threads: [
			`&bullet; <a href="https://www.smogon.com/forums/threads/3694234/">JolteMons</a>`,
			`&bullet; <a href="https://docs.google.com/spreadsheets/d/149ZlQY0bJIAqfWB_233Dvbpqs3pVSHYpIoAQQkwquls/edit?usp=sharing">Spreadsheet</a>`,
		],
		mod: 'gen8joltemons',
		team: 'random',
		ruleset: ['Dynamax Clause', 'Obtainable', 'Species Clause', 'HP Percentage Mod', 'Cancel Mod', 'Sleep Clause Mod', 'Mega Data Mod', 'Z-Move Clause'],
	},
	{
		name: "[Gen 6] NEXT OU",
		threads: [
			`&bullet; <a href="https://www.smogon.com/forums/threads/3476151/">Gen-NEXT Development Thread</a>`,
		],

		mod: 'gennext',
		searchShow: false,
		challengeShow: false,
		ruleset: ['Obtainable', 'Standard NEXT', 'Team Preview'],
		banlist: ['Uber'],
	},

	// Draft League
	///////////////////////////////////////////////////////////////////

	{
		section: "Draft",
		column: 1,
	},
	{
		name: "[Gen 9] Paldea Dex Draft",

		mod: 'gen9',
		searchShow: false,
		ruleset: ['Draft', 'Min Source Gen = 9'],
	},
	{
		name: "[Gen 9] 6v6 Doubles Draft",

		mod: 'gen9',
		gameType: 'doubles',
		searchShow: false,
		ruleset: ['Draft', '!Sleep Clause Mod', '!Evasion Moves Clause', 'Min Source Gen = 9'],
	},
	{
		name: "[Gen 9] 4v4 Doubles Draft",

		mod: 'gen9',
		gameType: 'doubles',
		searchShow: false,
		ruleset: ['Draft', 'Item Clause', '!Sleep Clause Mod', '!OHKO Clause', '!Evasion Moves Clause', 'Adjust Level = 50', 'Picked Team Size = 4', 'Min Source Gen = 9'],
	},
	{
		name: "[Gen 9] NatDex Draft",

		mod: 'gen9',
		searchShow: false,
		ruleset: ['Draft', '+Unobtainable', '+Past'],
	},
	{
		name: "[Gen 9] NatDex 6v6 Doubles Draft",

		mod: 'gen9',
		gameType: 'doubles',
		searchShow: false,
		ruleset: ['[Gen 9] 6v6 Doubles Draft', '+Unobtainable', '+Past', '!! Min Source Gen = 3'],
	},
	{
		name: "[Gen 9] NatDex 4v4 Doubles Draft",

		mod: 'gen9',
		gameType: 'doubles',
		searchShow: false,
		ruleset: ['[Gen 9] 4v4 Doubles Draft', '+Unobtainable', '+Past', '!! Min Source Gen = 3'],
	},
	{
		name: "[Gen 9] NatDex LC Draft",

		mod: 'gen9',
		searchShow: false,
		ruleset: ['[Gen 9] NatDex Draft', 'Double Item Clause', 'Little Cup'],
		banlist: ['Dragon Rage', 'Sonic Boom'],
	},
	{
		name: "[Gen 8] Galar Dex Draft",

		mod: 'gen8',
		searchShow: false,
		ruleset: ['Draft', 'Dynamax Clause'],
	},
	{
		name: "[Gen 8] NatDex Draft",

		mod: 'gen8',
		searchShow: false,
		ruleset: ['Draft', 'Dynamax Clause', '+Past'],
	},
	{
		name: "[Gen 8] NatDex 4v4 Doubles Draft",

		mod: 'gen8',
		gameType: 'doubles',
		searchShow: false,
		ruleset: ['Draft', 'Item Clause', '!Sleep Clause Mod', '!OHKO Clause', '!Evasion Moves Clause', 'Adjust Level = 50', 'Picked Team Size = 4', '+Past'],
	},
	{
		name: "[Gen 7] Draft",

		mod: 'gen7',
		searchShow: false,
		ruleset: ['Draft', '+LGPE'],
	},
	{
		name: "[Gen 6] Draft",

		mod: 'gen6',
		searchShow: false,
		ruleset: ['Draft', 'Moody Clause', 'Swagger Clause'],
		banlist: ['Soul Dew'],
	},

	// OM of the Month
	///////////////////////////////////////////////////////////////////

	{
		section: "OM of the Month",
		column: 2,
	},
	{
		name: "[Gen 9] Tier Shift",
		desc: `Pok&eacute;mon below OU get their stats, excluding HP, boosted. UU/RUBL get +15, RU/NUBL get +20, NU/PUBL get +25, and PU or lower get +30.`,
		threads: [
			`&bullet; <a href="https://www.smogon.com/forums/threads/3720396/">Tier Shift</a>`,
		],

		mod: 'gen9',
		ruleset: ['Standard OMs', 'Tier Shift Mod', 'Sleep Moves Clause', 'Min Source Gen = 9'],
		banlist: [
			'Chi-Yu', 'Cloyster', 'Espathra', 'Falinks', 'Flutter Mane', 'Houndstone', 'Iron Bundle', 'Koraidon', 'Miraidon',
			'Moody', 'Arena Trap', 'Shadow Tag', 'Eviolite', 'Damp Rock', 'Heat Rock', 'Baton Pass', 'Shed Tail',
		],
	},
	{
		name: "[Gen 9] The Card Game",
		desc: `The type chart is simplified based off of the Pok&eacute;mon Trading Card Game.`,
		threads: [
			`&bullet; <a href="https://www.smogon.com/forums/threads/3716838/">The Card Game</a>`,
		],

		mod: 'thecardgame',
		// searchShow: false,
		ruleset: ['Standard OMs', 'Sleep Moves Clause', 'Evasion Abilities Clause', 'Evasion Items Clause', 'Terastal Clause', 'Min Source Gen = 9'],
		banlist: [
<<<<<<< HEAD
			'Annihilape', 'Baxcalibur', 'Chien-Pao', 'Chi-Yu', 'Cyclizar', 'Dragapult', 'Dragonite', 'Espathra', 'Haxorus', 'Houndstone',
			'Hydreigon', 'Iron Valiant', 'Koraidon', 'Miraidon', 'Noivern', 'Palafin', 'Roaring Moon', 'Salamence', 'Walking Wake', 'Arena Trap',
			'Moody', 'Shadow Tag', 'Baton Pass',
=======
			'Annihilape', 'Baxcalibur', 'Chi-Yu', 'Cyclizar', 'Dragapult', 'Dragonite', 'Espathra', 'Houndstone', 'Hydreigon', 'Koraidon',
			'Miraidon', 'Noivern', 'Palafin', 'Roaring Moon', 'Salamence', 'Walking Wake', 'Arena Trap', 'Moody', 'Shadow Tag', 'Baton Pass',
>>>>>>> b77f430d
		],
		onBegin() {
			for (const pokemon of this.getAllPokemon()) {
				pokemon.hpType = pokemon.hpType.replace(/(Ghost|Fairy)/g, 'Psychic')
					.replace(/Bug/g, 'Grass')
					.replace(/Ice/g, 'Water')
					.replace(/(Rock|Ground)/g, 'Fighting')
					.replace(/Flying/g, 'Normal')
					.replace(/Poison/g, 'Dark');
				pokemon.teraType = pokemon.teraType.replace(/(Ghost|Fairy)/g, 'Psychic')
					.replace(/Bug/g, 'Grass')
					.replace(/Ice/g, 'Water')
					.replace(/(Rock|Ground)/g, 'Fighting')
					.replace(/Flying/g, 'Normal')
					.replace(/Poison/g, 'Dark');
			}
		},
		onSwitchIn(pokemon) {
			this.add('-start', pokemon, 'typechange', (pokemon.illusion || pokemon).getTypes(true).join('/'), '[silent]');
			pokemon.apparentType = pokemon.getTypes(true).join('/');
		},
		onAfterMega(pokemon) {
			this.add('-start', pokemon, 'typechange', (pokemon.illusion || pokemon).getTypes(true).join('/'), '[silent]');
			pokemon.apparentType = pokemon.getTypes(true).join('/');
		},
	},

	// Other Metagames
	///////////////////////////////////////////////////////////////////

	{
		section: "Other Metagames",
		column: 2,
	},
	{
		name: "[Gen 9] Almost Any Ability",
		desc: `Pok&eacute;mon have access to almost any ability.`,
		threads: [
			`&bullet; <a href="https://www.smogon.com/forums/threads/3710568/">Almost Any Ability</a>`,
			`&bullet; <a href="https://www.smogon.com/forums/threads/3710571/">AAA Resources</a>`,
		],

		mod: 'gen9',
		ruleset: ['Standard OMs', '!Obtainable Abilities', 'Ability Clause = 1', 'Sleep Moves Clause', 'Terastal Clause', 'Min Source Gen = 9'],
		banlist: [
			'Annihilape', 'Baxcalibur', 'Dragapult', 'Dragonite', 'Flutter Mane', 'Great Tusk', 'Gholdengo', 'Houndstone', 'Iron Bundle',
			'Iron Hands', 'Iron Valiant', 'Koraidon', 'Miraidon', 'Noivern', 'Slaking', 'Walking Wake', 'Arena Trap', 'Comatose', 'Contrary',
			'Fur Coat', 'Good as Gold', 'Gorilla Tactics', 'Huge Power', 'Ice Scales', 'Illusion', 'Imposter', 'Innards Out', 'Magic Bounce',
			'Magnet Pull', 'Moody', 'Neutralizing Gas', 'Orichalcum Pulse', 'Parental Bond', 'Poison Heal', 'Pure Power', 'Shadow Tag', 'Simple',
			'Speed Boost', 'Stakeout', 'Unburden', 'Water Bubble', 'Wonder Guard', 'King\'s Rock', 'Baton Pass', 'Revival Blessing', 'Shed Tail',
		],
	},
	{
		name: "[Gen 9] Balanced Hackmons",
		desc: `Anything directly hackable onto a set (EVs, IVs, forme, ability, item, and move) and is usable in local battles is allowed.`,
		threads: [
			`&bullet; <a href="https://www.smogon.com/forums/threads/3710859/">Balanced Hackmons</a>`,
			`&bullet; <a href="https://www.smogon.com/forums/threads/3712766/">BH Resources</a>`,
		],

		mod: 'gen9',
		ruleset: ['-Nonexistent', 'OHKO Clause', 'Evasion Clause', 'Species Clause', 'Team Preview', 'HP Percentage Mod', 'Cancel Mod', 'Sleep Moves Clause', 'Endless Battle Clause'],
		banlist: [
			'Calyrex-Shadow', 'Miraidon', 'Zacian-Crowned', 'Arena Trap', 'Contrary', 'Gorilla Tactics', 'Huge Power', 'Illusion', 'Innards Out',
			'Magnet Pull', 'Moody', 'Neutralizing Gas', 'Orichalcum Pulse', 'Parental Bond', 'Poison Heal', 'Pure Power', 'Shadow Tag', 'Stakeout',
			'Water Bubble', 'Wonder Guard', 'Comatose + Sleep Talk', 'Belly Drum', 'Ceaseless Edge', 'Last Respects', 'Quiver Dance', 'Rage Fist',
			'Revival Blessing', 'Shed Tail', 'Shell Smash',
		],
	},
	{
		name: "[Gen 9] Mix and Mega",
		desc: `Mega evolve any Pok&eacute;mon with any mega stone, or transform them with Primal orbs, Origin orbs, and Rusted items with no limit. Mega and Primal boosts based on form changes from gen 7.`,
		threads: [
			`&bullet; <a href="https://www.smogon.com/forums/threads/3710921/">Mix and Mega</a>`,
			`&bullet; <a href="https://www.smogon.com/forums/threads/3716385/">Mix and Mega Resources</a>`,
		],

		mod: 'mixandmega',
		ruleset: ['Standard OMs', 'Evasion Items Clause', 'Evasion Abilities Clause', 'Sleep Moves Clause', 'Terastal Clause', 'Min Source Gen = 9'],
		banlist: ['Koraidon', 'Miraidon', 'Beedrillite', 'Blazikenite', 'Gengarite', 'Kangaskhanite', 'Mawilite', 'Medichamite', 'Moody', 'Rusted Sword', 'Shadow Tag', 'Baton Pass', 'Shed Tail'],
		restricted: ['Dragapult', 'Flutter Mane', 'Gengar', 'Iron Bundle', 'Kilowattrel', 'Sandy Shocks', 'Slaking'],
		onValidateTeam(team) {
			const itemTable = new Set<ID>();
			for (const set of team) {
				const item = this.dex.items.get(set.item);
				if (!item.megaStone && !item.onPrimal &&
					!item.forcedForme?.endsWith('Origin') && !item.name.startsWith('Rusted')) continue;
				const natdex = this.ruleTable.has('standardnatdex');
				if (natdex && item.id !== 'ultranecroziumz') continue;
				const species = this.dex.species.get(set.species);
				if (species.isNonstandard && !this.ruleTable.has(`+pokemontag:${this.toID(species.isNonstandard)}`)) {
					return [`${species.baseSpecies} does not exist in gen 9.`];
				}
				if ((item.itemUser?.includes(species.name) && !item.megaStone && !item.onPrimal) ||
					(natdex && species.name.startsWith('Necrozma-') && item.id === 'ultranecroziumz')) {
					continue;
				}
				if (this.ruleTable.isRestrictedSpecies(species) || this.toID(set.ability) === 'powerconstruct') {
					return [`${species.name} is not allowed to hold ${item.name}.`];
				}
				if (itemTable.has(item.id)) {
					return [
						`You are limited to one of each mega stone/orb/rusted item/sinnoh item.`,
						`(You have more than one ${item.name})`,
					];
				}
				itemTable.add(item.id);
			}
		},
		onBegin() {
			for (const pokemon of this.getAllPokemon()) {
				pokemon.m.originalSpecies = pokemon.baseSpecies.name;
			}
		},
		onSwitchIn(pokemon) {
			// @ts-ignore
			const originalFormeSecies = this.dex.species.get(pokemon.species.originalSpecies);
			if (originalFormeSecies.exists && pokemon.m.originalSpecies !== originalFormeSecies.baseSpecies) {
				// Place volatiles on the Pokémon to show its mega-evolved condition and details
				this.add('-start', pokemon, originalFormeSecies.requiredItem || originalFormeSecies.requiredMove, '[silent]');
				const oSpecies = this.dex.species.get(pokemon.m.originalSpecies);
				if (oSpecies.types.length !== pokemon.species.types.length || oSpecies.types[1] !== pokemon.species.types[1]) {
					this.add('-start', pokemon, 'typechange', pokemon.species.types.join('/'), '[silent]');
				}
			}
		},
		onSwitchOut(pokemon) {
			// @ts-ignore
			const oMegaSpecies = this.dex.species.get(pokemon.species.originalSpecies);
			if (oMegaSpecies.exists && pokemon.m.originalSpecies !== oMegaSpecies.baseSpecies) {
				this.add('-end', pokemon, oMegaSpecies.requiredItem || oMegaSpecies.requiredMove, '[silent]');
			}
		},
	},
	{
		name: "[Gen 9] Godly Gift",
		desc: `Each Pok&eacute;mon receives one base stat from a God (AG/Uber Pok&eacute;mon) depending on its position in the team. If there is no Uber Pok&eacute;mon, it uses the Pok&eacute;mon in the first slot.`,
		threads: [
			`&bullet; <a href="https://www.smogon.com/forums/threads/3710734/">Godly Gift</a>`,
			`&bullet; <a href="https://www.smogon.com/forums/threads/3718065/">Godly Gift Resources</a>`,
		],

		mod: 'gen9',
		ruleset: ['Standard OMs', 'Sleep Moves Clause', 'Godly Gift Mod', 'Min Source Gen = 9'],
		banlist: [
			'Blissey', 'Chansey', 'Great Tusk', 'Iron Hands', 'Iron Valiant', 'Kingambit', 'Walking Wake', 'Arena Trap',
			'Huge Power', 'Moody', 'Pure Power', 'Shadow Tag', 'Swift Swim', 'Booster Energy', 'Baton Pass', 'Shed Tail',
		],
	},
	{
		name: "[Gen 9] STABmons",
		desc: `Pok&eacute;mon can use any move of their typing, in addition to the moves they can normally learn.`,
		threads: [
			`&bullet; <a href="https://www.smogon.com/forums/threads/3710577/">STABmons</a>`,
			`&bullet; <a href="https://www.smogon.com/forums/threads/3714664/">STABmons Resources</a>`,
		],

		mod: 'gen9',
		ruleset: ['Standard OMs', 'STABmons Move Legality', 'Sleep Moves Clause', 'Min Source Gen = 9'],
		banlist: [
			'Chi-Yu', 'Chien-Pao', 'Cloyster', 'Dragapult', 'Dragonite', 'Flutter Mane', 'Garchomp', 'Iron Bundle', 'Komala', 'Koraidon', 'Miraidon',
			'Walking Wake', 'Zoroark-Hisui', 'Arena Trap', 'Moody', 'Shadow Tag', 'Booster Energy', 'King\'s Rock', 'Baton Pass', 'Shed Tail',
		],
		restricted: [
			'Acupressure', 'Astral Barrage', 'Belly Drum', 'Dire Claw', 'Extreme Speed', 'Fillet Away', 'Gigaton Hammer',
			'Last Respects', 'No Retreat', 'Revival Blessing', 'Shell Smash', 'Shift Gear', 'V-create', 'Victory Dance', 'Wicked Blow',
		],
	},
	{
		name: "[Gen 9] NFE",
		desc: `Only Pok&eacute;mon that can evolve are allowed.`,
		threads: [
			`&bullet; <a href="https://www.smogon.com/forums/threads/3710638/">NFE</a>`,
			`&bullet; <a href="https://www.smogon.com/forums/threads/3712567/">NFE Resources</a>`,
		],

		mod: 'gen9',
		ruleset: ['Standard OMs', 'Not Fully Evolved', 'Sleep Moves Clause', 'Terastal Clause', 'Min Source Gen = 9'],
		banlist: [
			'Bisharp', 'Chansey', 'Haunter', 'Magneton', 'Misdreavus', 'Naclstack', 'Primeape', 'Scyther', 'Arena Trap', 'Shadow Tag', 'Baton Pass',
			// Shouldn't be legal
			'Stantler', 'Ursaring',
		],
	},

	// Challengeable OMs
	///////////////////////////////////////////////////////////////////

	{
		section: "Challengeable OMs",
		column: 2,
	},
	{
		name: "[Gen 9] Camomons",
		desc: `Pok&eacute;mon have their types set to match their first two moves.`,
		threads: [
			`&bullet; <a href="https://www.smogon.com/forums/threads/3711340/">Camomons</a>`,
		],

		mod: 'gen9',
		searchShow: false,
		ruleset: ['Standard OMs', 'Sleep Clause Mod', 'Evasion Items Clause', 'Evasion Abilities Clause', 'Terastal Clause', 'Camomons Mod', 'Min Source Gen = 9'],
		banlist: [
			'Baxcalibur', 'Chi-Yu', 'Chien-Pao', 'Cyclizar', 'Dragonite', 'Drednaw', 'Espathra', 'Flutter Mane', 'Houndstone', 'Iron Bundle', 'Koraidon',
			'Miraidon', 'Palafin', 'Roaring Moon', 'Volcarona', 'Arena Trap', 'Moody', 'Shadow Tag', 'Booster Energy', 'King\'s Rock', 'Baton Pass',
		],
	},
	{
		name: "[Gen 9] Convergence",
		desc: `Allows all Pok&eacute;mon that have identical types to share moves and abilities.`,
		threads: [
			`&bullet; <a href="https://www.smogon.com/forums/threads/3714048/">Convergence</a>`,
		],

		mod: 'gen9',
		searchShow: false,
		ruleset: ['Standard OMs', 'Sleep Clause Mod', 'Convergence Legality', '!Obtainable Abilities', 'Min Source Gen = 9'],
		banlist: [
			'Cyclizar', 'Chi-Yu', 'Dondozo', 'Flutter Mane', 'Iron Bundle', 'Iron Hands', 'Koraidon', 'Miraidon', 'Palafin', 'Slaking', 'Arena Trap',
			'Comatose', 'Imposter', 'Moody', 'Pure Power', 'Shadow Tag', 'Speed Boost', 'Damp Rock', 'King\'s Rock', 'Baton Pass', 'Extreme Speed',
			'Last Respects', 'Rage Fist', 'Revival Blessing', 'Shell Smash', 'Spore', 'Transform',
		],
	},
	{
		name: "[Gen 9] Cross Evolution",
		desc: `Give a Pok&eacute;mon a Pok&eacute;mon name of the next evolution stage as a nickname to inherit stat changes, typing, abilities, and moves from the next stage Pok&eacute;mon.`,
		threads: [
			`&bullet; <a href="https://www.smogon.com/forums/threads/3710953/">Cross Evolution</a>`,
		],

		mod: 'gen9',
		searchShow: false,
		ruleset: ['Standard OMs', 'Ability Clause = 2', 'Sleep Moves Clause', 'Min Source Gen = 9'],
		banlist: ['Girafarig', 'Miraidon', 'Scyther', 'Sneasel', 'Ursaring', 'Arena Trap', 'Huge Power', 'Ice Scales', 'Pure Power', 'Shadow Tag', 'Speed Boost', 'Moody', 'King\'s Rock', 'Baton Pass', 'Revival Blessing'],
		restricted: ['Gallade', 'Gholdengo'],
		onValidateTeam(team) {
			const names = new Set<ID>();
			for (const set of team) {
				const name = set.name;
				if (names.has(this.dex.toID(name))) {
					return [
						`Your Pok\u00e9mon must have different nicknames.`,
						`(You have more than one Pok\u00e9mon named '${name}')`,
					];
				}
				names.add(this.dex.toID(name));
			}
			if (!names.size) {
				return [
					`${this.format.name} works using nicknames; your team has 0 nicknamed Pok\u00e9mon.`,
					`(If this was intentional, add a nickname to one Pok\u00e9mon that isn't the name of a Pok\u00e9mon species.)`,
				];
			}
		},
		checkCanLearn(move, species, lsetData, set) {
			// @ts-ignore
			if (!set.sp?.exists || !set.crossSpecies?.exists) {
				return this.checkCanLearn(move, species, lsetData, set);
			}
			// @ts-ignore
			const problem = this.checkCanLearn(move, set.sp);
			if (!problem) return null;
			// @ts-ignore
			if (this.checkCanLearn(move, set.crossSpecies)) return problem;
			return null;
		},
		validateSet(set, teamHas) {
			const crossSpecies = this.dex.species.get(set.name);
			let problems = this.dex.formats.get('Obtainable Misc').onChangeSet?.call(this, set, this.format) || null;
			if (Array.isArray(problems) && problems.length) return problems;
			const crossNonstandard = (!this.ruleTable.has('standardnatdex') && crossSpecies.isNonstandard === 'Past') ||
				crossSpecies.isNonstandard === 'Future';
			const crossIsCap = !this.ruleTable.has('+pokemontag:cap') && crossSpecies.isNonstandard === 'CAP';
			if (!crossSpecies.exists || crossNonstandard || crossIsCap) return this.validateSet(set, teamHas);
			const species = this.dex.species.get(set.species);
			const check = this.checkSpecies(set, species, species, {});
			if (check) return [check];
			const nonstandard = !this.ruleTable.has('standardnatdex') && species.isNonstandard === 'Past';
			const isCap = !this.ruleTable.has('+pokemontag:cap') && species.isNonstandard === 'CAP';
			if (!species.exists || nonstandard || isCap || species === crossSpecies) return this.validateSet(set, teamHas);
			if (!species.nfe) return [`${species.name} cannot cross evolve because it doesn't evolve.`];
			const crossIsUnreleased = (crossSpecies.tier === "Unreleased" && crossSpecies.isNonstandard === "Unobtainable" &&
				!this.ruleTable.has('+unobtainable'));
			if (crossSpecies.battleOnly || crossIsUnreleased || !crossSpecies.prevo) {
				return [`${species.name} cannot cross evolve into ${crossSpecies.name} because it isn't an evolution.`];
			}
			if (this.ruleTable.isRestrictedSpecies(crossSpecies)) {
				return [`${species.name} cannot cross evolve into ${crossSpecies.name} because it is banned.`];
			}
			const crossPrevoSpecies = this.dex.species.get(crossSpecies.prevo);
			if (!crossPrevoSpecies.prevo !== !species.prevo) {
				return [
					`${species.name} cannot cross evolve into ${crossSpecies.name} because they are not consecutive evolution stages.`,
				];
			}
			const item = this.dex.items.get(set.item);
			if (item.itemUser?.length) {
				if (!item.itemUser.includes(crossSpecies.name) || crossSpecies.name !== species.name) {
					return [`${species.name} cannot use ${item.name} because it is cross evolved into ${crossSpecies.name}.`];
				}
			}
			const ability = this.dex.abilities.get(set.ability);
			if (!this.ruleTable.isRestricted(`ability:${ability.id}`) || Object.values(species.abilities).includes(ability.name)) {
				set.species = crossSpecies.name;
			}

			// @ts-ignore
			set.sp = species;
			// @ts-ignore
			set.crossSpecies = crossSpecies;
			problems = this.validateSet(set, teamHas);
			set.name = crossSpecies.name;
			set.species = species.name;
			return problems;
		},
		onModifySpecies(species, target, source, effect) {
			if (!target) return; // chat
			if (effect && ['imposter', 'transform'].includes(effect.id)) return;
			if (target.set.name === target.set.species) return;
			const crossSpecies = this.dex.species.get(target.set.name);
			if (!crossSpecies.exists) return;
			if (species.battleOnly || !species.nfe) return;
			const crossIsUnreleased = (crossSpecies.tier === "Unreleased" && crossSpecies.isNonstandard === "Unobtainable" &&
				!this.ruleTable.has('+unobtainable'));
			if (crossSpecies.battleOnly || crossIsUnreleased || !crossSpecies.prevo) return;
			const crossPrevoSpecies = this.dex.species.get(crossSpecies.prevo);
			if (!crossPrevoSpecies.prevo !== !species.prevo) return;

			const mixedSpecies = this.dex.deepClone(species);
			mixedSpecies.weightkg =
				Math.max(0.1, +(species.weightkg + crossSpecies.weightkg - crossPrevoSpecies.weightkg)).toFixed(1);
			mixedSpecies.nfe = false;
			mixedSpecies.evos = [];
			mixedSpecies.eggGroups = crossSpecies.eggGroups;
			mixedSpecies.abilities = crossSpecies.abilities;
			mixedSpecies.bst = 0;
			let i: StatID;
			for (i in species.baseStats) {
				const statChange = crossSpecies.baseStats[i] - crossPrevoSpecies.baseStats[i];
				mixedSpecies.baseStats[i] = this.clampIntRange(species.baseStats[i] + statChange, 1, 255);
				mixedSpecies.bst += mixedSpecies.baseStats[i];
			}
			if (crossSpecies.types[0] !== crossPrevoSpecies.types[0]) mixedSpecies.types[0] = crossSpecies.types[0];
			if (crossSpecies.types[1] !== crossPrevoSpecies.types[1]) {
				mixedSpecies.types[1] = crossSpecies.types[1] || crossSpecies.types[0];
			}
			if (mixedSpecies.types[0] === mixedSpecies.types[1]) mixedSpecies.types = [mixedSpecies.types[0]];

			return mixedSpecies;
		},
		onBegin() {
			for (const pokemon of this.getAllPokemon()) {
				pokemon.baseSpecies = pokemon.species;
			}
		},
	},
	{
		name: "[Gen 9] Fortemons",
		desc: `Put an attacking move in the item slot to have all of a Pok&eacute;mon's attacks inherit its properties.`,
		threads: [
			`&bullet; <a href="https://www.smogon.com/forums/threads/3713983/">Fortemons</a>`,
		],

		mod: 'gen9',
		searchShow: false,
		ruleset: ['Standard OMs', 'Sleep Clause Mod', 'Min Source Gen = 9'],
		banlist: [
			'Annihilape', 'Azumarill', 'Chi-Yu', 'Chien-Pao', 'Cloyster', 'Dragonite', 'Espathra', 'Flutter Mane', 'Great Tusk',
			'Houndstone', 'Iron Bundle', 'Koraidon', 'Miraidon', 'Palafin', 'Arena Trap', 'Moody', 'Serene Grace', 'Shadow Tag',
			'Covert Cloak', 'Beat Up', 'Baton Pass',
		],
		restricted: ['Dynamic Punch', 'Flail', 'Fury Cutter', 'Grass Knot', 'Heavy Slam', 'Inferno', 'Low Kick', 'Nuzzle', 'Power Trip', 'Reversal', 'Spit Up', 'Stored Power', 'Zap Cannon'],
		validateSet(set, teamHas) {
			const item = set.item;
			const species = this.dex.species.get(set.species);
			const move = this.dex.moves.get(item);
			if (!move.exists || move.id === 'metronome' || move.category === 'Status') {
				return this.validateSet(set, teamHas);
			}
			set.item = '';
			const problems = this.validateSet(set, teamHas) || [];
			set.item = item;
			if (this.checkCanLearn(move, species, this.allSources(species), set)) {
				problems.push(`${species.name} can't learn ${move.name}.`);
			}
			if (set.moves.map(this.toID).includes(move.id)) {
				problems.push(`Moves in the item slot can't be in the moveslots as well.`);
			}
			const accuracyLoweringMove =
				move.secondaries?.some(secondary => secondary.boosts?.accuracy && secondary.boosts?.accuracy < 0);
			const flinchMove = move.secondaries?.some(secondary => secondary.volatileStatus === 'flinch');
			const freezeMove = move.secondaries?.some(secondary => secondary.status === 'frz') || move.id === 'triattack';
			if (this.ruleTable.isRestricted(`move:${move.id}`) ||
				((accuracyLoweringMove || move.ohko || move.multihit || move.id === 'beatup' || move.flags['charge'] ||
					move.priority > 0 || move.damageCallback || flinchMove || freezeMove || move.selfSwitch) &&
				!this.ruleTable.has(`+move:${move.id}`))) {
				problems.push(`The move ${move.name} can't be used as an item.`);
			}
			return problems.length ? problems : null;
		},
		onBegin() {
			for (const pokemon of this.getAllPokemon()) {
				const move = this.dex.getActiveMove(pokemon.set.item);
				if (move.exists && move.category !== 'Status') {
					pokemon.m.forte = move;
					pokemon.item = 'mail' as ID;
				}
			}
		},
		onModifyMovePriority: 1,
		onModifyMove(move, pokemon, target) {
			const forte: ActiveMove = pokemon.m.forte;
			if (move.category !== 'Status' && forte) {
				move.flags = {...move.flags, ...forte.flags};
				if (forte.self) {
					if (forte.self.onHit && move.self?.onHit) {
						for (const i in forte.self) {
							if (i.startsWith('onHit')) continue;
							(move.self as any)[i] = (forte.self as any)[i];
						}
					} else {
						move.self = {...(move.self || {}), ...forte.self};
					}
				}
				if (forte.selfBoost?.boosts) {
					if (!move.selfBoost?.boosts) move.selfBoost = {boosts: {}};
					let boostid: BoostID;
					for (boostid in forte.selfBoost.boosts) {
						if (!move.selfBoost.boosts![boostid]) move.selfBoost.boosts![boostid] = 0;
						move.selfBoost.boosts![boostid]! += forte.selfBoost.boosts[boostid]!;
					}
				}
				if (forte.secondaries) {
					move.secondaries = [...(move.secondaries || []), ...forte.secondaries];
				}
				move.critRatio = (move.critRatio || 1) + (forte.critRatio || 1) - 1;
				const VALID_PROPERTIES = [
					'alwaysHit', 'basePowerCallback', 'breaksProtect', 'drain', 'forceSTAB', 'forceSwitch', 'hasCrashDamage', 'hasSheerForce',
					'ignoreAbility', 'ignoreAccuracy', 'ignoreDefensive', 'ignoreEvasion', 'ignoreImmunity', 'mindBlownRecoil', 'noDamageVariance',
					'ohko', 'overrideDefensivePokemon', 'overrideDefensiveStat', 'overrideOffensivePokemon', 'overrideOffensiveStat', 'pseudoWeather',
					'recoil', 'selfdestruct', 'selfSwitch', 'sleepUsable', 'smartTarget', 'stealsBoosts', 'thawsTarget', 'volatileStatus', 'willCrit',
				] as const;
				for (const property of VALID_PROPERTIES) {
					if (forte[property]) {
						move[property] = forte[property] as any;
					}
				}
				// Added here because onEffectiveness doesn't have an easy way to reference the source
				if (forte.onEffectiveness) {
					move.onEffectiveness = function (typeMod, t, type, m) {
						return forte.onEffectiveness!.call(this, typeMod, t, type, m);
					};
				}
				forte.onModifyMove?.call(this, move, pokemon, target);
			}
		},
		onModifyPriority(priority, source, target, move) {
			const forte = source?.m.forte;
			if (move.category !== 'Status' && forte) {
				if (source.hasAbility('Triage') && forte.flags['heal']) {
					return priority + (move.flags['heal'] ? 0 : 3);
				}
				return priority + forte.priority;
			}
		},
		onModifyTypePriority: 1,
		onModifyType(move, pokemon, target) {
			const forte = pokemon.m.forte;
			if (move.category !== 'Status' && forte) {
				this.singleEvent('ModifyType', forte, null, pokemon, target, move, move);
			}
		},
		onHitPriority: 1,
		onHit(target, source, move) {
			const forte = source.m.forte;
			if (move?.category !== 'Status' && forte) {
				this.singleEvent('Hit', forte, {}, target, source, move);
				if (forte.self) this.singleEvent('Hit', forte.self, {}, source, source, move);
				this.singleEvent('AfterHit', forte, {}, target, source, move);
			}
		},
		onAfterSubDamage(damage, target, source, move) {
			const forte = source.m.forte;
			if (move?.category !== 'Status' && forte) {
				this.singleEvent('AfterSubDamage', forte, null, target, source, move);
			}
		},
		onModifySecondaries(secondaries, target, source, move) {
			if (secondaries.some(s => !!s.self)) move.selfDropped = false;
		},
		onAfterMoveSecondaryPriority: 1,
		onAfterMoveSecondarySelf(source, target, move) {
			const forte = source.m.forte;
			if (move?.category !== 'Status' && forte) {
				this.singleEvent('AfterMoveSecondarySelf', forte, null, source, target, move);
			}
		},
		onBasePowerPriority: 1,
		onBasePower(basePower, source, target, move) {
			const forte = source.m.forte;
			if (move.category !== 'Status' && forte?.onBasePower) {
				forte.onBasePower.call(this, basePower, source, target, move);
			}
		},
		pokemon: {
			getItem() {
				const move = this.battle.dex.moves.get(this.m.forte);
				if (!move.exists) return Object.getPrototypeOf(this).getItem.call(this);
				return {
					...this.battle.dex.items.get('mail'),
					name: move.name, id: move.id, ignoreKlutz: true, onTakeItem: false,
				};
			},
		},
	},
	{
		name: "[Gen 9] Full Potential",
		desc: `Pok&eacute;mon's moves hit off of their highest stat.`,
		threads: [
			`&bullet; <a href="https://www.smogon.com/forums/threads/3711127/">Full Potential</a>`,
		],

		mod: 'fullpotential',
		searchShow: false,
		ruleset: ['Standard OMs', 'Evasion Abilities Clause', 'Evasion Items Clause', 'Sleep Moves Clause', 'Terastal Clause', 'Min Source Gen = 9'],
		banlist: [
			'Chien-Pao', 'Cyclizar', 'Dragapult', 'Espathra', 'Flutter Mane', 'Iron Bundle', 'Koraidon', 'Miraidon', 'Scream Tail', 'Arena Trap',
			'Chlorophyll', 'Drought', 'Moody', 'Sand Rush', 'Shadow Tag', 'Slush Rush', 'Swift Swim', 'Unburden', 'Booster Energy', 'Choice Scarf',
			'Heat Rock', 'King\'s Rock', 'Baton Pass', 'Tailwind',
		],
	},
	{
		name: "[Gen 9] Inheritance",
		desc: `Pok&eacute;mon may use the ability and moves of another, as long as they forfeit their own learnset.`,
		threads: [
			`&bullet; <a href="https://www.smogon.com/forums/threads/3712296/">Inheritance</a>`,
		],

		mod: 'gen9',
		searchShow: false,
		ruleset: ['Standard OMs', 'Ability Clause = 2', 'Sleep Moves Clause', 'Min Source Gen = 9'],
		banlist: ['Koraidon', 'Miraidon', 'Slaking', 'Arena Trap', 'Huge Power', 'Imposter', 'Pure Power', 'Shadow Tag', 'King\'s Rock', 'Baton Pass', 'Last Respects', 'Shed Tail', 'Shell Smash'],
		getEvoFamily(speciesid) {
			let species = Dex.species.get(speciesid);
			while (species.prevo) {
				species = Dex.species.get(species.prevo);
			}
			return species.id;
		},
		validateSet(set, teamHas) {
			const unreleased = (pokemon: Species) => pokemon.tier === "Unreleased" && pokemon.isNonstandard === "Unobtainable";
			if (!teamHas.abilityMap) {
				teamHas.abilityMap = Object.create(null);
				for (const pokemon of Dex.species.all()) {
					if (pokemon.isNonstandard || (unreleased(pokemon) && !this.ruleTable.has('+unobtainable'))) continue;
					if (pokemon.requiredAbility || pokemon.requiredItem || pokemon.requiredMove) continue;
					if (this.ruleTable.isBannedSpecies(pokemon)) continue;

					for (const key of Object.values(pokemon.abilities)) {
						const abilityId = this.dex.toID(key);
						if (abilityId in teamHas.abilityMap) {
							teamHas.abilityMap[abilityId][pokemon.evos ? 'push' : 'unshift'](pokemon.id);
						} else {
							teamHas.abilityMap[abilityId] = [pokemon.id];
						}
					}
				}
			}

			const problem = this.validateForme(set);
			if (problem.length) return problem;

			const species = this.dex.species.get(set.species);
			if (!species.exists || species.num < 1) return [`The Pok\u00e9mon "${set.species}" does not exist.`];
			if (species.isNonstandard || (unreleased(species) && !this.ruleTable.has('+unobtainable'))) {
				return [`${species.name} is not obtainable in Generation ${this.dex.gen}.`];
			}

			const name = set.name;
			if (this.ruleTable.isBannedSpecies(species)) {
				return this.validateSet(set, teamHas);
			}

			const ability = this.dex.abilities.get(set.ability);
			if (!ability.exists || ability.isNonstandard) return [`${name} needs to have a valid ability.`];
			const pokemonWithAbility = teamHas.abilityMap[ability.id];
			if (!pokemonWithAbility) return [`${ability.name} is not available on a legal Pok\u00e9mon.`];

			(this.format as any).debug = true;

			if (!teamHas.abilitySources) teamHas.abilitySources = Object.create(null);
			const validSources: string[] = teamHas.abilitySources[this.dex.toID(set.species)] = []; // Evolution families

			let canonicalSource = ''; // Specific for the basic implementation of Donor Clause (see onValidateTeam).

			for (const donor of pokemonWithAbility) {
				const donorSpecies = this.dex.species.get(donor);
				let format = this.format;
				if (!format.getEvoFamily) format = this.dex.formats.get('gen9inheritance');
				const evoFamily = format.getEvoFamily!(donorSpecies.id);
				if (validSources.includes(evoFamily)) continue;

				set.species = donorSpecies.name;
				set.name = donorSpecies.baseSpecies;
				const problems = this.validateSet(set, teamHas) || [];
				if (!problems.length) {
					validSources.push(evoFamily);
					canonicalSource = donorSpecies.name;
				}
				// Specific for the basic implementation of Donor Clause (see onValidateTeam).
				if (validSources.length > 1) break;
			}
			(this.format as any).debug = false;

			set.name = name;
			set.species = species.name;
			if (!validSources.length) {
				if (pokemonWithAbility.length > 1) return [`${name}'s set is illegal.`];
				return [`${name} has an illegal set with an ability from ${this.dex.species.get(pokemonWithAbility[0]).name}.`];
			}

			// Protocol: Include the data of the donor species in the `ability` data slot.
			// Afterwards, we are going to reset the name to what the user intended.
			set.ability = `${set.ability}0${canonicalSource}`;
			return null;
		},
		onValidateTeam(team, f, teamHas) {
			if (this.ruleTable.has('abilityclause')) {
				const abilityTable = new Map<string, number>();
				const base: {[k: string]: string} = {
					airlock: 'cloudnine',
					armortail: 'queenlymajesty',
					battlearmor: 'shellarmor',
					clearbody: 'whitesmoke',
					dazzling: 'queenlymajesty',
					emergencyexit: 'wimpout',
					filter: 'solidrock',
					gooey: 'tanglinghair',
					insomnia: 'vitalspirit',
					ironbarbs: 'roughskin',
					libero: 'protean',
					minus: 'plus',
					moxie: 'chillingneigh',
					powerofalchemy: 'receiver',
					propellertail: 'stalwart',
					teravolt: 'moldbreaker',
					turboblaze: 'moldbreaker',
				};
				const num = parseInt(this.ruleTable.valueRules.get('abilityclause')!);
				for (const set of team) {
					let ability = this.toID(set.ability.split('0')[0]);
					if (!ability) continue;
					if (ability in base) ability = base[ability] as ID;
					if ((abilityTable.get(ability) || 0) >= num) {
						return [
							`You are limited to ${num} of each ability by ${num} Ability Clause.`,
							`(You have more than ${num} ${this.dex.abilities.get(ability).name} variants)`,
						];
					}
					abilityTable.set(ability, (abilityTable.get(ability) || 0) + 1);
				}
			}

			// Donor Clause
			const evoFamilyLists = [];
			for (const set of team) {
				const abilitySources = teamHas.abilitySources?.[this.dex.toID(set.species)];
				if (!abilitySources) continue;
				let format = this.format;
				if (!format.getEvoFamily) format = this.dex.formats.get('gen9inheritance');
				evoFamilyLists.push(abilitySources.map(format.getEvoFamily!));
			}

			// Checking actual full incompatibility would require expensive algebra.
			// Instead, we only check the trivial case of multiple Pokémon only legal for exactly one family. FIXME?
			const requiredFamilies = Object.create(null);
			for (const evoFamilies of evoFamilyLists) {
				if (evoFamilies.length !== 1) continue;
				const [familyId] = evoFamilies;
				if (!(familyId in requiredFamilies)) {
					requiredFamilies[familyId] = 1;
				} else {
					requiredFamilies[familyId]++;
				}
				if (requiredFamilies[familyId] > 1) {
					return [
						`You are limited to up to one inheritance from each evolution family by the Donor Clause.`,
						`(You inherit more than once from ${this.dex.species.get(familyId).name}).`,
					];
				}
			}
		},
		onBegin() {
			for (const pokemon of this.getAllPokemon()) {
				if (pokemon.baseAbility.includes('0')) {
					const donor = pokemon.baseAbility.split('0')[1];
					pokemon.m.donor = this.toID(donor);
					pokemon.baseAbility = this.toID(pokemon.baseAbility.split('0')[0]);
					pokemon.ability = pokemon.baseAbility;
				}
			}
		},
		onSwitchIn(pokemon) {
			if (!pokemon.m.donor) return;
			const donorTemplate = this.dex.species.get(pokemon.m.donor);
			if (!donorTemplate.exists) return;
			// Place volatiles on the Pokémon to show the donor details.
			this.add('-start', pokemon, donorTemplate.name, '[silent]');
		},
	},
	{
		name: "[Gen 9] Partners in Crime",
		desc: `Doubles-based metagame where both active ally Pok&eacute;mon share abilities and moves.`,
		threads: [
			`&bullet; <a href="https://www.smogon.com/forums/threads/3710997/">Partners in Crime</a>`,
		],

		mod: 'partnersincrime',
		gameType: 'doubles',
		searchShow: false,
		ruleset: ['Standard Doubles'],
		banlist: ['Annihilape', 'Chi-Yu', 'Flutter Mane', 'Koraidon', 'Miraidon', 'Dancer', 'Huge Power', 'Moody', 'Pure Power', 'Shadow Tag', 'Ally Switch', 'Revival Blessing', 'Swagger'],
		onBegin() {
			for (const pokemon of this.getAllPokemon()) {
				pokemon.m.trackPP = new Map<string, number>();
			}
		},
		onBeforeSwitchIn(pokemon) {
			pokemon.m.curMoves = this.dex.deepClone(pokemon.moves);
			let ngas = false;
			for (const poke of this.getAllActive()) {
				if (this.toID(poke.ability) === ('neutralizinggas' as ID)) {
					ngas = true;
					break;
				}
			}
			const BAD_ABILITIES = ['trace', 'imposter', 'neutralizinggas', 'illusion', 'wanderingspirit'];
			const ally = pokemon.side.active.find(mon => mon && mon !== pokemon && !mon.fainted);
			if (ally && ally.ability !== pokemon.ability) {
				if (!pokemon.m.innate && !BAD_ABILITIES.includes(this.toID(ally.ability))) {
					pokemon.m.innate = 'ability:' + ally.ability;
					if (!ngas || ally.getAbility().isPermanent || pokemon.hasItem('Ability Shield')) {
						pokemon.volatiles[pokemon.m.innate] = {id: pokemon.m.innate, target: pokemon};
						pokemon.m.startVolatile = true;
					}
				}
				if (!ally.m.innate && !BAD_ABILITIES.includes(this.toID(pokemon.ability))) {
					ally.m.innate = 'ability:' + pokemon.ability;
					if (!ngas || pokemon.getAbility().isPermanent || ally.hasItem('Ability Shield')) {
						ally.volatiles[ally.m.innate] = {id: ally.m.innate, target: ally};
						ally.m.startVolatile = true;
					}
				}
			}
		},
		// Starting innate abilities in scripts#actions
		onSwitchOut(pokemon) {
			if (pokemon.m.innate) {
				pokemon.removeVolatile(pokemon.m.innate);
				delete pokemon.m.innate;
			}
			const ally = pokemon.side.active.find(mon => mon && mon !== pokemon && !mon.fainted);
			if (ally && ally.m.innate) {
				ally.removeVolatile(ally.m.innate);
				delete ally.m.innate;
			}
		},
		onFaint(pokemon) {
			if (pokemon.m.innate) {
				pokemon.removeVolatile(pokemon.m.innate);
				delete pokemon.m.innate;
			}
			const ally = pokemon.side.active.find(mon => mon && mon !== pokemon && !mon.fainted);
			if (ally && ally.m.innate) {
				ally.removeVolatile(ally.m.innate);
				delete ally.m.innate;
			}
		},
	},
	{
		name: "[Gen 9] Pokebilities",
		desc: `Pok&eacute;mon have all of their released abilities simultaneously.`,
		threads: [
			`&bullet; <a href="https://www.smogon.com/forums/threads/3712725/">Pok&eacute;bilities</a>`,
		],
		mod: 'pokebilities',
		searchShow: false,
		ruleset: ['Standard OMs', 'Sleep Clause Mod', 'Min Source Gen = 9'],
		banlist: [
			'Chi-Yu', 'Espathra', 'Flutter Mane', 'Houndstone', 'Iron Bundle', 'Koraidon', 'Miraidon',
			'Palafin', 'Arena Trap', 'Moody', 'Shadow Tag', 'King\'s Rock', 'Baton Pass', 'Shed Tail',
		],
		onValidateSet(set) {
			const species = this.dex.species.get(set.species);
			const unSeenAbilities = Object.keys(species.abilities)
				.filter(key => key !== 'S' && (key !== 'H' || !species.unreleasedHidden))
				.map(key => species.abilities[key as "0" | "1" | "H" | "S"])
				.filter(ability => ability !== set.ability);
			if (unSeenAbilities.length && this.toID(set.ability) !== this.toID(species.abilities['S'])) {
				for (const abilityName of unSeenAbilities) {
					const banReason = this.ruleTable.check('ability:' + this.toID(abilityName));
					if (banReason) {
						return [`${set.name}'s ability ${abilityName} is ${banReason}.`];
					}
				}
			}
		},
		onBegin() {
			for (const pokemon of this.getAllPokemon()) {
				if (pokemon.ability === this.toID(pokemon.species.abilities['S'])) {
					continue;
				}
				pokemon.m.innates = Object.keys(pokemon.species.abilities)
					.filter(key => key !== 'S' && (key !== 'H' || !pokemon.species.unreleasedHidden))
					.map(key => this.toID(pokemon.species.abilities[key as "0" | "1" | "H" | "S"]))
					.filter(ability => ability !== pokemon.ability);
			}
		},
		onBeforeSwitchIn(pokemon) {
			// Abilities that must be applied before both sides trigger onSwitchIn to correctly
			// handle switch-in ability-to-ability interactions, e.g. Intimidate counters
			const neededBeforeSwitchInIDs = [
				'clearbody', 'competitive', 'contrary', 'defiant', 'fullmetalbody', 'hypercutter', 'innerfocus',
				'mirrorarmor', 'oblivious', 'owntempo', 'rattled', 'scrappy', 'simple', 'whitesmoke',
			];
			if (pokemon.m.innates) {
				for (const innate of pokemon.m.innates) {
					if (!neededBeforeSwitchInIDs.includes(innate)) continue;
					if (pokemon.hasAbility(innate)) continue;
					pokemon.addVolatile("ability:" + innate, pokemon);
				}
			}
		},
		onSwitchInPriority: 2,
		onSwitchIn(pokemon) {
			if (pokemon.m.innates) {
				for (const innate of pokemon.m.innates) {
					if (pokemon.hasAbility(innate)) continue;
					pokemon.addVolatile("ability:" + innate, pokemon);
				}
			}
		},
		onSwitchOut(pokemon) {
			for (const innate of Object.keys(pokemon.volatiles).filter(i => i.startsWith('ability:'))) {
				pokemon.removeVolatile(innate);
			}
		},
		onFaint(pokemon) {
			for (const innate of Object.keys(pokemon.volatiles).filter(i => i.startsWith('ability:'))) {
				const innateEffect = this.dex.conditions.get(innate) as Effect;
				this.singleEvent('End', innateEffect, null, pokemon);
			}
		},
		onAfterMega(pokemon) {
			for (const innate of Object.keys(pokemon.volatiles).filter(i => i.startsWith('ability:'))) {
				pokemon.removeVolatile(innate);
			}
			pokemon.m.innates = undefined;
		},
	},
	{
		name: "[Gen 9] Pure Hackmons",
		desc: `Anything directly hackable onto a set (EVs, IVs, forme, ability, item, and move) and is usable in local battles is allowed.`,
		threads: [
			`&bullet; <a href="https://www.smogon.com/forums/threads/3712086/">Pure Hackmons</a>`,
		],

		mod: 'gen9',
		searchShow: false,
		ruleset: ['-Nonexistent', 'Team Preview', 'HP Percentage Mod', 'Cancel Mod', 'Endless Battle Clause'],
	},
	{
		name: "[Gen 9] Revelationmons",
		desc: `The moves in the first slot(s) of a Pok&eacute;mon's set have their types changed to match the Pok&eacute;mon's type(s).`,
		threads: [
			`&bullet; <a href="https://www.smogon.com/forums/threads/3711644/">Revelationmons</a>`,
		],

		mod: 'gen9',
		searchShow: false,
		ruleset: ['Standard OMs', 'Sleep Moves Clause', 'Min Source Gen = 9'],
		banlist: ['Dragonite', 'Espathra', 'Flutter Mane', 'Koraidon', 'Iron Bundle', 'Miraidon', 'Noivern', 'Palafin', 'Arena Trap', 'Moody', 'Shadow Tag', 'King\'s Rock', 'Baton Pass'],
		restricted: ['U-turn', 'Volt Switch'],
	},
	{
		name: "[Gen 9] Shared Power",
		desc: `Once a Pok&eacute;mon switches in, its ability is shared with the rest of the team.`,
		threads: [
			`&bullet; <a href="https://www.smogon.com/forums/threads/3711011/">Shared Power</a>`,
		],

		mod: 'sharedpower',
		searchShow: false,
		ruleset: ['Standard OMs', 'Evasion Abilities Clause', 'Evasion Items Clause', 'Sleep Moves Clause', 'Min Source Gen = 9'],
		banlist: [
			'Chien-Pao', 'Gholdengo', 'Koraidon', 'Komala', 'Miraidon', 'Ting-Lu', 'Arena Trap', 'Armor Tail', 'Contrary', 'Dazzling', 'Drought',
			'Electric Surge', 'Guts', 'Huge Power', 'Imposter', 'Magic Bounce', 'Magnet Pull', 'Mold Breaker', 'Moody', 'Poison Heal', 'Prankster',
			'Pure Power', 'Purifying Salt', 'Queenly Majesty', 'Quick Draw', 'Quick Feet', 'Regenerator', 'Sand Rush', 'Shadow Tag', 'Simple',
			'Slush Rush', 'Speed Boost', 'Stakeout', 'Stench', 'Sturdy', 'Swift Swim', 'Tinted Lens', 'Unaware', 'Unburden', 'Starf Berry',
			'King\'s Rock', 'Baton Pass',
		],
		getSharedPower(pokemon) {
			const sharedPower = new Set<string>();
			for (const ally of pokemon.side.pokemon) {
				if (ally.previouslySwitchedIn > 0) {
					if (pokemon.battle.dex.currentMod !== 'sharedpower' && ['trace', 'mirrorarmor'].includes(ally.baseAbility)) {
						sharedPower.add('noability');
						continue;
					}
					sharedPower.add(ally.baseAbility);
				}
			}
			sharedPower.delete(pokemon.baseAbility);
			return sharedPower;
		},
		onBeforeSwitchIn(pokemon) {
			let format = this.format;
			if (!format.getSharedPower) format = this.dex.formats.get('gen9sharedpower');
			for (const ability of format.getSharedPower!(pokemon)) {
				const effect = 'ability:' + ability;
				pokemon.volatiles[effect] = {id: this.toID(effect), target: pokemon};
				if (!pokemon.m.abils) pokemon.m.abils = [];
				if (!pokemon.m.abils.includes(effect)) pokemon.m.abils.push(effect);
			}
		},
		onSwitchInPriority: 2,
		onSwitchIn(pokemon) {
			let format = this.format;
			if (!format.getSharedPower) format = this.dex.formats.get('gen9sharedpower');
			for (const ability of format.getSharedPower!(pokemon)) {
				if (ability === 'noability') {
					this.hint(`Mirror Armor and Trace break in Shared Power formats that don't use Shared Power as a base, so they get removed from non-base users.`);
				}
				const effect = 'ability:' + ability;
				delete pokemon.volatiles[effect];
				pokemon.addVolatile(effect);
			}
		},
	},
	{
		name: "[Gen 9] Tera Donation",
		desc: `The first Pok&eacute;mon sent out immediately terastallizes. The other Pok&eacute;mon in the party inherit that Tera Type as an additional type.`,
		threads: [
			`&bullet; <a href="https://www.smogon.com/forums/threads/3715801/">Tera Donation</a>`,
		],

		mod: 'gen9',
		searchShow: false,
		ruleset: ['Standard OMs', 'Sleep Moves CLause', 'Tera Type Preview', 'Min Source Gen = 9'],
		banlist: [
			'Annihilape', 'Chi-Yu', 'Chien-Pao', 'Cyclizar', 'Espathra', 'Flutter Mane', 'Houndstone', 'Iron Bundle', 'Koraidon',
			'Miraidon', 'Palafin', 'Arena Trap', 'Moody', 'Shadow Tag', 'Booster Energy', 'Heat Rock', 'King\'s Rock', 'Baton Pass',
		],
		onSwitchIn(pokemon) {
			if (this.turn === 0) {
				this.actions.terastallize(pokemon);
				const teraType = pokemon.teraType;
				for (const poke of pokemon.side.pokemon) {
					poke.m.thirdType = teraType;
				}
			}
			if (!pokemon.terastallized) {
				this.add('-start', pokemon, 'typechange', (pokemon.illusion || pokemon).getTypes(true).join('/'), '[silent]');
			}
		},
		onModifyMove(move, pokemon, target) {
			if (move.id === 'terablast') {
				const teraType = pokemon.m.thirdType;
				if (teraType && pokemon.getStat('atk', false, true) > pokemon.getStat('spa', false, true)) {
					move.category = 'Physical';
				}
			}
		},
		onModifyType(move, pokemon, target) {
			if (move.id === 'terablast') {
				const teraType = pokemon.m.thirdType;
				if (teraType) {
					move.type = teraType;
				}
			}
		},
		pokemon: {
			getTypes(excludeAdded, preterastallized) {
				if (!preterastallized && this.terastallized) return [this.terastallized];
				const types = this.battle.runEvent('Type', this, null, null, this.types);
				if (!excludeAdded && this.addedType) return types.concat(this.addedType);
				const addTeraType = this.m.thirdType;
				if (types.length) {
					if (addTeraType) return Array.from(new Set([...types, addTeraType]));
					return types;
				}
				return [this.battle.gen >= 5 ? 'Normal' : '???'];
			},
		},
	},
	{
		name: "[Gen 9] The Loser's Game",
		desc: `The first player to lose all of their Pok&eacute;mon wins.`,
		threads: [
			`&bullet; <a href="https://www.smogon.com/forums/threads/3714223/">The Loser's Game</a>`,
		],

		mod: 'gen9',
		searchShow: false,
		ruleset: ['Standard OMs', 'Sleep Clause Mod', '!OHKO Clause', 'Picked Team Size = 6', 'Adjust Level = 100', 'Min Source Gen = 9'],
		banlist: ['Infiltrator', 'Choice Scarf', 'Explosion', 'Final Gambit', 'Healing Wish', 'Lunar Dance', 'Magic Room', 'Memento', 'Misty Explosion', 'Self-Destruct'],
		onValidateTeam(team) {
			const familyTable = new Set<ID>();
			for (const set of team) {
				let species = this.dex.species.get(set.species);
				while (species.prevo) {
					species = this.dex.species.get(species.prevo);
				}
				if (familyTable.has(species.id)) {
					return [
						`You are limited to one Pok&eacute;mon from each family by the Family Clause.`,
						`(You have more than one evolution of ${species.name}.)`,
					];
				}
				familyTable.add(species.id);
			}
		},
		battle: {
			tiebreak() {
				if (this.ended) return false;

				this.inputLog.push(`>tiebreak`);
				this.add('message', "Time's up! Going to tiebreaker...");
				const notFainted = this.sides.map(side => (
					side.pokemon.filter(pokemon => !pokemon.fainted).length
				));
				this.add('-message', this.sides.map((side, i) => (
					`${side.name}: ${notFainted[i]} Pokemon left`
				)).join('; '));
				const maxNotFainted = Math.max(...notFainted);
				let tiedSides = this.sides.filter((side, i) => notFainted[i] === maxNotFainted);
				if (tiedSides.length <= 1) {
					return this.win(tiedSides[1]);
				}

				const hpPercentage = tiedSides.map(side => (
					side.pokemon.map(pokemon => pokemon.hp / pokemon.maxhp).reduce((a, b) => a + b) * 100 / 6
				));
				this.add('-message', tiedSides.map((side, i) => (
					`${side.name}: ${Math.round(hpPercentage[i])}% total HP left`
				)).join('; '));
				const maxPercentage = Math.max(...hpPercentage);
				tiedSides = tiedSides.filter((side, i) => hpPercentage[i] === maxPercentage);
				if (tiedSides.length <= 1) {
					return this.win(tiedSides[1]);
				}

				const hpTotal = tiedSides.map(side => (
					side.pokemon.map(pokemon => pokemon.hp).reduce((a, b) => a + b)
				));
				this.add('-message', tiedSides.map((side, i) => (
					`${side.name}: ${Math.round(hpTotal[i])} total HP left`
				)).join('; '));
				const maxTotal = Math.max(...hpTotal);
				tiedSides = tiedSides.filter((side, i) => hpTotal[i] === maxTotal);
				if (tiedSides.length <= 1) {
					return this.win(tiedSides[1]);
				}
				return this.tie();
			},
			checkWin(faintData) {
				const team1PokemonLeft = this.sides[0].pokemonLeft;
				const team2PokemonLeft = this.sides[1].pokemonLeft;
				if (!team1PokemonLeft && !team2PokemonLeft) {
					this.win(faintData?.target.side || null);
					return true;
				}
				for (const side of this.sides) {
					if (!side.pokemonLeft) {
						this.win(side);
						return true;
					}
				}
			},
		},
	},
	{
		name: "[Gen 9] Trademarked",
		desc: `Sacrifice your Pok&eacute;mon's ability for a status move that activates on switch-in.`,
		threads: [
			`&bullet; <a href="https://www.smogon.com/forums/threads/3714688/">Trademarked</a>`,
		],

		mod: 'trademarked',
		searchShow: false,
		ruleset: ['Standard OMs', 'Sleep Moves Clause', 'Min Source Gen = 9'],
		banlist: ['Flutter Mane', 'Koraidon', 'Miraidon', 'Slaking', 'Arena Trap', 'Magnet Pull', 'Moody', 'Shadow Tag', 'Baton Pass', 'Revival Blessing'],
		restricted: [
			'Baneful Bunker', 'Block', 'Chilly Reception', 'Copycat', 'Detect', 'Destiny Bond', 'Encore', 'Fairy Lock', 'Ingrain', 'Instruct',
			'Mean Look', 'move:Metronome', 'Parting Shot', 'Protect', 'Roar', 'Silk Trap', 'Spiky Shield', 'Sleep Talk', 'Shed Tail', 'Shell Smash',
			'Substitute', 'Teleport', 'Trick Room', 'Whirlwind',
		],
		onValidateTeam(team, format, teamHas) {
			const problems = [];
			for (const trademark in teamHas.trademarks) {
				if (teamHas.trademarks[trademark] > 1) {
					problems.push(`You are limited to 1 of each Trademark.`, `(You have ${teamHas.trademarks[trademark]} Pok\u00e9mon with ${trademark} as a Trademark.)`);
				}
			}
			return problems;
		},
		validateSet(set, teamHas) {
			const dex = this.dex;
			const ability = dex.moves.get(set.ability);
			if (!ability.exists) { // Not even a real move
				return this.validateSet(set, teamHas);
			}
			// Absolute trademark bans
			if (ability.category !== 'Status') {
				return [`${ability.name} is not a status move and cannot be used as a trademark.`];
			}
			// Contingent trademark bans
			if (this.ruleTable.isRestricted(`move:${ability.id}`)) {
				return [`${ability.name} is restricted from being used as a trademark.`];
			}
			if (set.moves.map(this.toID).includes(ability.id)) {
				return [`${set.name} may not use ${ability.name} as both a trademark and one of its moves simultaneously.`];
			}
			const customRules = this.format.customRules || [];
			if (!customRules.includes('!obtainableabilities')) customRules.push('!obtainableabilities');
			if (!customRules.includes('+noability')) customRules.push('+noability');

			const TeamValidator: typeof import('../sim/team-validator').TeamValidator =
				require('../sim/team-validator').TeamValidator;

			const validator = new TeamValidator(dex.formats.get(`${this.format.id}@@@${customRules.join(',')}`));
			const moves = set.moves;
			set.moves = [ability.id];
			set.ability = 'No Ability';
			let problems = validator.validateSet(set, {}) || [];
			if (problems.length) return problems;
			set.moves = moves;
			set.ability = 'No Ability';
			problems = problems.concat(validator.validateSet(set, teamHas) || []);
			set.ability = ability.id;
			if (!teamHas.trademarks) teamHas.trademarks = {};
			teamHas.trademarks[ability.name] = (teamHas.trademarks[ability.name] || 0) + 1;
			return problems.length ? problems : null;
		},
	},

	// Retro Other Metagames
	///////////////////////////////////////////////////////////////////
	{
		section: "Retro Other Metagames",
		column: 2,
	},
	{
		name: "[Gen 6] Pure Hackmons",
		desc: `Anything that can be hacked in-game and is usable in local battles is allowed.`,
		threads: [
			`&bullet; <a href="https://www.smogon.com/forums/posts/9029427/">ORAS Pure Hackmons</a>`,
		],

		mod: 'gen6',
		ruleset: ['-Nonexistent', 'Team Preview', 'HP Percentage Mod', 'Cancel Mod', 'Endless Battle Clause', 'EV limit = 510'],
	},

	// Randomized Format Spotlight
	///////////////////////////////////////////////////////////////////

	{
		section: "Randomized Format Spotlight",
		column: 3,
	},
	{
		name: "[Gen 9] Mix and Mega Cup",
		desc: `[Gen 9] Challenge Cup with the Mix and Mega mod. The only items are mega stones, Primal orbs and Rusted items.`,
		mod: 'mixandmega',
		team: 'randomCC',
		ruleset: ['[Gen 9] Challenge Cup 6v6'],
		onBegin() {
			for (const pokemon of this.getAllPokemon()) {
				pokemon.m.originalSpecies = pokemon.baseSpecies.name;
			}
		},
		onSwitchIn(pokemon) {
			// @ts-ignore
			const originalFormeSecies = this.dex.species.get(pokemon.species.originalSpecies);
			if (originalFormeSecies.exists && pokemon.m.originalSpecies !== originalFormeSecies.baseSpecies) {
				// Place volatiles on the Pokémon to show its mega-evolved condition and details
				this.add('-start', pokemon, originalFormeSecies.requiredItem || originalFormeSecies.requiredMove, '[silent]');
				const oSpecies = this.dex.species.get(pokemon.m.originalSpecies);
				if (oSpecies.types.length !== pokemon.species.types.length || oSpecies.types[1] !== pokemon.species.types[1]) {
					this.add('-start', pokemon, 'typechange', pokemon.species.types.join('/'), '[silent]');
				}
			}
		},
		onSwitchOut(pokemon) {
			// @ts-ignore
			const oMegaSpecies = this.dex.species.get(pokemon.species.originalSpecies);
			if (oMegaSpecies.exists && pokemon.m.originalSpecies !== oMegaSpecies.baseSpecies) {
				this.add('-end', pokemon, oMegaSpecies.requiredItem || oMegaSpecies.requiredMove, '[silent]');
			}
		},
	},

	// Randomized Metas
	///////////////////////////////////////////////////////////////////

	{
		section: "Randomized Metas",
		column: 3,
	},
	{
		name: "[Gen 9] Monotype Random Battle",

		mod: 'gen9',
		team: 'random',
		ruleset: ['Obtainable', 'Same Type Clause', 'HP Percentage Mod', 'Cancel Mod', 'Sleep Clause Mod'],
	},
	{
		name: "[Gen 9] Random Battle Mayhem",
		desc: `[Gen 9] Random Battle with Team Preview and elements of Camomons, Inverse, Scalemons, and Shared Power.`,

		mod: 'sharedpower',
		team: 'random',
		ruleset: ['[Gen 9] Random Battle', 'Team Preview', 'Camomons Mod', 'Inverse Mod', 'Scalemons Mod'],
		onBeforeSwitchIn(pokemon) {
			let format = this.format;
			if (!format.getSharedPower) format = this.dex.formats.get('gen9sharedpower');
			for (const ability of format.getSharedPower!(pokemon)) {
				const effect = 'ability:' + ability;
				pokemon.volatiles[effect] = {id: this.toID(effect), target: pokemon};
				if (!pokemon.m.abils) pokemon.m.abils = [];
				if (!pokemon.m.abils.includes(effect)) pokemon.m.abils.push(effect);
			}
		},
		onSwitchInPriority: 2,
		onSwitchIn(pokemon) {
			let format = this.format;
			if (!format.getSharedPower) format = this.dex.formats.get('gen9sharedpower');
			for (const ability of format.getSharedPower!(pokemon)) {
				if (ability === 'noability') {
					this.hint(`Mirror Armor and Trace break in Shared Power formats that don't use Shared Power as a base, so they get removed from non-base users.`);
				}
				const effect = 'ability:' + ability;
				delete pokemon.volatiles[effect];
				pokemon.addVolatile(effect);
			}
		},
	},
	{
		name: "[Gen 9] Computer-Generated Teams",
		desc: `Teams generated automatically based on heuristics (rules), with levels based on previous success/failure in battle. ` +
			`Not affiliated with Random Battles formats. Some sets will by nature be worse than others, but you can report egregiously bad sets ` +
			`with <a href="https://forms.gle/DYwQN5qGVegz3YU38">this form</a>.`,

		mod: 'gen9',
		team: 'computerGenerated',
		ruleset: ['Obtainable', 'Species Clause', 'HP Percentage Mod', 'Cancel Mod', 'Sleep Clause Mod'],
	},
	{
		name: "[Gen 9] Hackmons Cup",
		desc: `Randomized teams of level-balanced Pok&eacute;mon with absolutely any ability, moves, and item.`,

		mod: 'gen9',
		team: 'randomHC',
		ruleset: ['HP Percentage Mod', 'Cancel Mod'],
		banlist: ['Nonexistent'],
	},
	{
		name: "[Gen 9] Doubles Hackmons Cup",
		desc: `Randomized teams of level-balanced Pok&eacute;mon with absolutely any ability, moves, and item. Now with TWICE the Pok&eacute;mon per side!`,

		mod: 'gen9',
		team: 'randomHC',
		searchShow: false,
		gameType: 'doubles',
		ruleset: ['[Gen 9] Hackmons Cup'],
	},
	{
		name: "[Gen 9] Broken Cup",
		desc: `[Gen 9] Hackmons Cup but with only the most powerful Pokemon, moves, Abilities, and items.`,

		team: 'randomHC',
		searchShow: false,
		ruleset: ['[Gen 9] Hackmons Cup'],
		banlist: ['All Pokemon', 'All Abilities', 'All Items', 'All Moves'],
		unbanlist: [
			"10,000,000 Volt Thunderbolt", "Abomasnow-Mega", "Absol-Mega", "Accelerock", "Acid Spray", "Adaptability",
			"Aeroblast", "Aerodactyl-Mega", "Aggron", "Aggron-Mega", "Aguav Berry", "Air Balloon", "Air Slash", "Alakazam-Mega",
			"Altaria-Mega", "Ampharos-Mega", "Analytic", "Anchor Shot", "Anger Shell", "Annihilape", "Anticipation", "Apple Acid",
			"Aqua Step", "Arcanine", "Arcanine-Hisui", "Archeops", "Arena Trap", "Armarouge", "Armor Cannon", "Aromatherapy",
			"Articuno", "Articuno-Galar", "Assault Vest", "Astral Barrage", "Attack Order", "Audino-Mega", "Aura Sphere",
			"Axe Kick", "Azelf", "Baddy Bad", "Baneful Bunker", "Banette-Mega", "Barb Barrage", "Basculegion", "Basculegion-F",
			"Baton Pass", "Baxcalibur", "Beads of Ruin", "Beak Blast", "Beast Boost", "Behemoth Bash", "Behemoth Blade",
			"Belly Drum", "Berserk", "Bitter Blade", "Bitter Malice", "Blacephalon", "Blastoise", "Blastoise-Mega", "Blaziken",
			"Blaziken-Mega", "Blazing Torque", "Bleakwind Storm", "Blissey", "Blizzard", "Blue Flare", "Blunder Policy",
			"Body Press", "Body Slam", "Bolt Beak", "Bolt Strike", "Boomburst", "Bouncy Bubble", "Brave Bird", "Bright Powder",
			"Brute Bonnet", "Bug Buzz", "Buginium Z", "Bullet Punch", "Buzzwole", "Buzzy Buzz", "Calm Mind", "Calyrex-Ice",
			"Calyrex-Shadow", "Camerupt-Mega", "Catastropika", "Ceaseless Edge", "Celebi", "Celesteela", "Centiskorch",
			"Ceruledge", "Charizard", "Charizard-Mega-X", "Charizard-Mega-Y", "Chatter", "Chesnaught", "Chesto Berry", "Chi-Yu",
			"Chien-Pao", "Chilan Berry", "Chilly Reception", "Choice Band", "Choice Scarf", "Choice Specs", "Cinderace",
			"Circle Throw", "Clanging Scales", "Clangorous Soul", "Clangorous Soulblaze", "Clear Amulet", "Close Combat",
			"Cloyster", "Cobalion", "Coil", "Collision Course", "Comatose", "Combat Torque", "Competitive", "Compound Eyes",
			"Contrary", "Core Enforcer", "Cosmic Power", "Cotton Guard", "Court Change", "Covert Cloak", "Crabhammer",
			"Cresselia", "Crobat", "Custap Berry", "Dark Pulse", "Darkest Lariat", "Darkinium Z", "Darkrai", "Darmanitan-Galar-Zen",
			"Darmanitan-Zen", "Decidueye", "Decidueye-Hisui", "Defend Order", "Defiant", "Defog", "Delphox", "Deoxys",
			"Deoxys-Attack", "Deoxys-Defense", "Deoxys-Speed", "Desolate Land", "Dialga", "Dialga-Origin", "Diamond Storm",
			"Diancie", "Diancie-Mega", "Dire Claw", "Disable", "Discharge", "Dondozo", "Doom Desire", "Double Iron Bash",
			"Download", "Draco Meteor", "Draco Plate", "Dragapult", "Dragon Ascent", "Dragon Dance", "Dragon Darts",
			"Dragon Energy", "Dragon Hammer", "Dragon Pulse", "Dragon Tail", "Dragonite", "Dragonium Z", "Drain Punch",
			"Dread Plate", "Drill Peck", "Drizzle", "Drought", "Drum Beating", "Dry Skin", "Duraludon", "Dusknoir",
			"Dynamax Cannon", "Earth Eater", "Earth Plate", "Earth Power", "Earthquake", "Eerie Spell", "Effect Spore",
			"Eject Pack", "Electivire", "Electric Surge", "Electrium Z", "Electro Drift", "Emboar", "Empoleon", "Enamorus",
			"Enamorus-Therian", "Encore", "Energy Ball", "Entei", "Eruption", "Espeon", "Esper Wing", "Eternatus",
			"Eternatus-Eternamax", "Exeggutor", "Exeggutor-Alola", "Expanding Force", "Expert Belt", "Explosion",
			"Extreme Evoboost", "Extreme Speed", "Fairium Z", "Fake Out", "Feraligatr", "Fiery Wrath", "Fightinium Z",
			"Figy Berry", "Filter", "Fire Blast", "Fire Lash", "Firium Z", "First Impression", "Fishious Rend", "Fist Plate",
			"Flame Body", "Flame Charge", "Flame Plate", "Flamethrower", "Flare Blitz", "Flareon", "Flash Cannon", "Fleur Cannon",
			"Flip Turn", "Floaty Fall", "Florges", "Flower Trick", "Fluffy", "Flutter Mane", "Flyinium Z", "Focus Blast",
			"Focus Sash", "Forewarn", "Foul Play", "Freeze-Dry", "Freezing Glare", "Freezy Frost", "Frost Breath", "Fur Coat",
			"Fusion Bolt", "Fusion Flare", "Future Sight", "G-Max Cannonade", "G-Max Centiferno", "G-Max Resonance", "G-Max Steelsurge",
			"G-Max Stonesurge", "G-Max Sweetness", "G-Max Vine Lash", "G-Max Volcalith", "G-Max Wildfire", "G-Max Wind Rage",
			"Gallade-Mega", "Garchomp", "Garchomp-Mega", "Gardevoir-Mega", "Gear Grind", "Genesect", "Genesis Supernova",
			"Gengar-Mega", "Gholdengo", "Ghostium Z", "Giga Drain", "Gigaton Hammer", "Giratina", "Giratina-Origin",
			"Glaceon", "Glacial Lance", "Glaive Rush", "Glalie-Mega", "Glare", "Glastrier", "Glimmora", "Glitzy Glow", "Gogoat",
			"Golisopod", "Good as Gold", "Goodra", "Goodra-Hisui", "Gooey", "Gorilla Tactics", "Grassium Z", "Grassy Surge",
			"Grav Apple", "Great Tusk", "Greninja", "Greninja-Ash", "Groudon", "Groudon-Primal", "Groundium Z",
			"Guardian of Alola", "Gunk Shot", "Guzzlord", "Gyarados", "Gyarados-Mega", "Hadron Engine", "Hammer Arm", "Haxorus",
			"Haze", "Head Charge", "Head Smash", "Headlong Rush", "Heal Bell", "Heal Order", "Healing Wish", "Heart Swap",
			"Heat Crash", "Heat Wave", "Heatran", "Heavy-Duty Boots", "Heracross-Mega", "High Horsepower", "High Jump Kick",
			"Hippowdon", "Ho-Oh", "Hoopa", "Hoopa-Unbound", "Horn Leech", "Houndoom-Mega", "Huge Power", "Hurricane", "Hydreigon",
			"Hydro Steam", "Hyper Drill", "Iapapa Berry", "Ice Beam", "Ice Hammer", "Ice Scales", "Ice Shard", "Ice Spinner",
			"Icicle Plate", "Icium Z", "Illusion", "Imposter", "Incineroar", "Infernape", "Innards Out", "Insect Plate",
			"Inteleon", "Intimidate", "Intrepid Sword", "Iron Barbs", "Iron Bundle", "Iron Hands", "Iron Head", "Iron Jugulis",
			"Iron Leaves", "Iron Moth", "Iron Plate", "Iron Thorns", "Iron Treads", "Iron Valiant", "Jet Punch", "Jirachi",
			"Jolteon", "Judgment", "Kangaskhan-Mega", "Kartana", "Keldeo", "Keldeo-Resolute", "King's Rock", "King's Shield",
			"Kingambit", "Kingdra", "Knock Off", "Kommo-o", "Koraidon", "Kyogre", "Kyogre-Primal", "Kyurem", "Kyurem-Black",
			"Kyurem-White", "Landorus", "Landorus-Therian", "Lapras", "Last Respects", "Latias", "Latias-Mega", "Latios",
			"Latios-Mega", "Lava Plume", "Leaf Blade", "Leaf Storm", "Leafeon", "Leech Life", "Leech Seed", "Leftovers",
			"Leppa Berry", "Let's Snuggle Forever", "Levitate", "Libero", "Liechi Berry", "Life Orb", "Light Screen",
			"Light That Burns the Sky", "Light of Ruin", "Lightning Rod", "Liquidation", "Lopunny-Mega", "Lovely Kiss",
			"Low Kick", "Lucario", "Lucario-Mega", "Lugia", "Lum Berry", "Lumina Crash", "Lunala", "Lunar Blessing",
			"Lunar Dance", "Lunge", "Mach Punch", "Magearna", "Magic Bounce", "Magic Guard", "Magical Torque", "Magma Storm",
			"Magmortar", "Magnezone", "Mago Berry", "Make It Rain", "Malicious Moonsault", "Mamoswine", "Manaphy",
			"Manectric-Mega", "Marshadow", "Max Guard", "Meadow Plate", "Megahorn", "Meganium", "Melmetal", "Meloetta",
			"Meloetta-Pirouette", "Memento", "Menacing Moonraze Maelstrom", "Mental Herb", "Meowscarada", "Mesprit", "Metagross",
			"Metagross-Mega", "Meteor Beam", "Meteor Mash", "item: Metronome", "Mew", "Mewtwo", "Mewtwo-Mega-X", "Mewtwo-Mega-Y",
			"Milk Drink", "Milotic", "Mind Plate", "Minimize", "Miraidon", "Mirror Herb", "Misty Explosion", "Misty Surge",
			"Mold Breaker", "Moltres", "Moltres-Galar", "Moody", "Moonblast", "Moongeist Beam", "Moonlight", "Morning Sun",
			"Mortal Spin", "Mountain Gale", "Moxie", "Multiscale", "Muscle Band", "Mystical Fire", "Mystical Power", "Naganadel",
			"Nasty Plot", "Nature's Madness", "Necrozma", "Necrozma-Dawn-Wings", "Necrozma-Dusk-Mane", "Necrozma-Ultra",
			"Neutralizing Gas", "Night Daze", "Night Shade", "Nihilego", "No Retreat", "Noivern", "Normalium Z", "Noxious Torque",
			"Nuzzle", "Oblivion Wing", "Obstruct", "Oceanic Operetta", "Octolock", "Opportunist", "Orichalcum Pulse",
			"Origin Pulse", "Outrage", "Overdrive", "Overheat", "Palafin-Hero", "Palkia", "Palkia-Origin", "Parental Bond",
			"Parting Shot", "Perish Body", "Petaya Berry", "Pheromosa", "Photon Geyser", "Pidgeot-Mega", "Pinsir-Mega",
			"Pixie Plate", "Plasma Fists", "Play Rough", "Poison Heal", "Poisonium Z", "Pollen Puff", "Poltergeist",
			"Population Bomb", "Porygon-Z", "Power Gem", "Power Trip", "Power Whip", "Prankster", "Precipice Blades", "Primarina",
			"Primordial Sea", "Probopass", "Protean", "Protect", "Psyblade", "Psychic Fangs", "Psychic Surge", "Psychic",
			"Psychium Z", "Psycho Boost", "Psyshield Bash", "Psystrike", "Pulverizing Pancake", "Pure Power", "Purifying Salt",
			"Pursuit", "Pyro Ball", "Quaquaval", "Quick Claw", "Quiver Dance", "Rage Fist", "Raging Bull", "Raging Fury", "Raikou",
			"Rapid Spin", "Rayquaza", "Rayquaza-Mega", "Razor Claw", "Recover", "Red Card", "Reflect", "Regenerator", "Regice",
			"Regidrago", "Regieleki", "Regigigas", "Regirock", "Registeel", "Reshiram", "Rest", "Revelation Dance",
			"Revival Blessing", "Rhyperior", "Rillaboom", "Roaring Moon", "Rockium Z", "Rocky Helmet", "Roost", "Rough Skin",
			"Ruination", "Sacred Fire", "Sacred Sword", "Salac Berry", "Salamence", "Salamence-Mega", "Salt Cure", "Samurott",
			"Samurott-Hisui", "Sandsear Storm", "Sandy Shocks", "Sap Sipper", "Sappy Seed", "Scald", "Sceptile", "Sceptile-Mega",
			"Scizor-Mega", "Scope Lens", "Scream Tail", "Searing Shot", "Searing Sunraze Smash", "Secret Sword", "Seed Flare",
			"Seismic Toss", "Serene Grace", "Serperior", "Shadow Ball", "Shadow Bone", "Shadow Shield", "Shadow Sneak",
			"Shadow Tag", "Sharpedo-Mega", "Shaymin", "Shaymin-Sky", "Shed Tail", "Sheer Force", "Shell Side Arm",
			"Shell Smash", "Shield Dust", "Shift Gear", "Silk Scarf", "Silk Trap", "Silvally", "Simple", "Sinister Arrow Raid",
			"Sitrus Berry", "Sizzly Slide", "Skeledirge", "Sky Plate", "Slack Off", "Slaking", "Sleep Powder", "Slither Wing",
			"Slowbro-Mega", "Sludge Bomb", "Sludge Wave", "Snarl", "Snipe Shot", "Snorlax", "Soft-Boiled", "Solgaleo",
			"Solid Rock", "Soul-Heart", "Soul-Stealing 7-Star Strike", "Spacial Rend", "Sparkly Swirl", "Spectral Thief",
			"Spectrier", "Speed Boost", "Spikes", "Spiky Shield", "Spin Out", "Spirit Break", "Spirit Shackle", "Splash Plate",
			"Splintered Stormshards", "Splishy Splash", "Spooky Plate", "Spore", "Springtide Storm", "Stakataka", "Stakeout",
			"Stamina", "Stealth Rock", "Steam Eruption", "Steelium Z", "Steelix-Mega", "Sticky Web", "Stoked Sparksurfer",
			"Stone Axe", "Stone Edge", "Stone Plate", "Stored Power", "Storm Drain", "Storm Throw", "Strange Steam",
			"Strength Sap", "Sucker Punch", "Suicune", "Sunsteel Strike", "Super Fang", "Superpower", "Supreme Overlord", "Surf",
			"Surging Strikes", "Swampert", "Swampert-Mega", "Sword of Ruin", "Swords Dance", "Sylveon", "Synthesis",
			"Tablets of Ruin", "Tail Glow", "Tangrowth", "Tapu Bulu", "Tapu Fini", "Tapu Koko", "Tapu Lele", "Taunt",
			"Techno Blast", "Teleport", "Tera Blast", "Teravolt", "Terrakion", "Thick Fat", "Thousand Arrows", "Thousand Waves",
			"Throat Spray", "Thunder Cage", "Thunder Wave", "Thunder", "Thunderbolt", "Thunderous Kick", "Thundurus", "Thundurus-Therian",
			"Tidy Up", "Ting-Lu", "Tinted Lens", "Togekiss", "Topsy-Turvy", "Torch Song", "Tornadus", "Tornadus-Therian", "Torterra",
			"Tough Claws", "Toxic Debris", "Toxic Plate", "Toxic Spikes", "Toxic", "Tri Attack", "Triage", "Triple Arrows",
			"Triple Axel", "Turboblaze", "Type: Null", "Typhlosion", "Typhlosion-Hisui", "Tyranitar", "Tyranitar-Mega", "U-turn",
			"Umbreon", "Unaware", "Unburden", "Ursaluna", "Urshifu", "Urshifu-Rapid-Strike", "Uxie", "V-create", "Vanilluxe",
			"Vaporeon", "Venusaur", "Venusaur-Mega", "Vessel of Ruin", "Victini", "Victory Dance", "Virizion", "Volcanion",
			"Volcarona", "Volt Absorb", "Volt Switch", "Volt Tackle", "Walking Wake", "Walrein", "Water Absorb", "Water Bubble",
			"Water Shuriken", "Water Spout", "Waterfall", "Waterium Z", "Wave Crash", "Weakness Policy", "Well-Baked Body",
			"White Herb", "Wicked Blow", "Wicked Torque", "Wide Lens", "Wiki Berry", "Wild Charge", "Wildbolt Storm",
			"Will-O-Wisp", "Wise Glasses", "Wish", "Wishiwashi-School", "Wo-Chien", "Wonder Guard", "Wood Hammer", "Wyrdeer",
			"Xerneas", "Xurkitree", "Yawn", "Yveltal", "Zacian", "Zacian-Crowned", "Zamazenta", "Zamazenta-Crowned", "Zap Plate",
			"Zapdos", "Zapdos-Galar", "Zarude", "Zekrom", "Zeraora", "Zing Zap", "Zippy Zap", "Zygarde", "Zygarde-Complete",
		],
	},
	{
		name: "[Gen 9] Challenge Cup 1v1",

		mod: 'gen9',
		team: 'randomCC',
		ruleset: ['Obtainable', 'HP Percentage Mod', 'Cancel Mod', 'Team Preview', 'Terastal Clause', 'Picked Team Size = 1'],
	},
	{
		name: "[Gen 9] Challenge Cup 2v2",

		mod: 'gen9',
		team: 'randomCC',
		gameType: 'doubles',
		ruleset: ['Obtainable', 'HP Percentage Mod', 'Cancel Mod', 'Team Preview', 'Picked Team Size = 2'],
	},
	{
		name: "[Gen 9] Challenge Cup 6v6",

		mod: 'gen9',
		team: 'randomCC',
		searchShow: false,
		ruleset: ['Obtainable', 'HP Percentage Mod', 'Cancel Mod'],
	},
	{
		name: "[Gen 8] Random Battle",
		desc: `Randomized teams of level-balanced Pok&eacute;mon with sets that are generated to be competitively viable.`,
		threads: [
			`&bullet; <a href="https://www.smogon.com/forums/threads/3656537/">Random Battle Suggestions</a>`,
		],

		mod: 'gen8',
		team: 'random',
		ruleset: ['PotD', 'Obtainable', 'Species Clause', 'HP Percentage Mod', 'Cancel Mod', 'Sleep Clause Mod'],
	},
	{
		name: "[Gen 8] Random Doubles Battle",

		mod: 'gen8',
		gameType: 'doubles',
		team: 'random',
		ruleset: ['PotD', 'Obtainable', 'Species Clause', 'HP Percentage Mod', 'Cancel Mod'],
	},
	{
		name: "[Gen 8] Free-For-All Random Battle",

		mod: 'gen8',
		team: 'random',
		gameType: 'freeforall',
		// searchShow: false,
		tournamentShow: false,
		rated: false,
		ruleset: ['Obtainable', 'Species Clause', 'HP Percentage Mod', 'Cancel Mod', 'Sleep Clause Mod'],
	},
	{
		name: "[Gen 8] Multi Random Battle",

		mod: 'gen8',
		team: 'random',
		gameType: 'multi',
		searchShow: false,
		tournamentShow: false,
		rated: false,
		ruleset: [
			'Max Team Size = 3',
			'Obtainable', 'Species Clause', 'HP Percentage Mod', 'Cancel Mod', 'Sleep Clause Mod',
		],
	},
	{
		name: "[Gen 8] Battle Factory",
		desc: `Randomized teams of Pok&eacute;mon for a generated Smogon tier with sets that are competitively viable.`,

		mod: 'gen8',
		team: 'randomFactory',
		ruleset: ['Standard', 'Dynamax Clause'],
		onBegin() {
			this.add(`raw|<div class="broadcast-blue"><b>Battle Factory Tier: ${this.teamGenerator.factoryTier}</b></div>`);
		},
	},
	{
		name: "[Gen 8] BSS Factory",
		desc: `Randomized 3v3 Singles featuring Pok&eacute;mon and movesets popular in Battle Stadium Singles.`,
		threads: [
			`&bullet; <a href="https://www.smogon.com/forums/threads/3675374/">Information and Suggestions Thread</a>`,
		],

		mod: 'gen8',
		team: 'randomBSSFactory',
		ruleset: ['Flat Rules'],
	},
	{
		name: "[Gen 8] Super Staff Bros 4",
		desc: "The fourth iteration of Super Staff Bros is here! Battle with a random team of pokemon created by the sim staff.",
		threads: [
			`&bullet; <a href="https://www.smogon.com/articles/super-staff-bros-4">Introduction &amp; Roster</a>`,
			`&bullet; <a href="https://www.smogon.com/forums/threads/super-staff-bros-4-discussion-thread.3675237/">Discussion Thread</a>`,
		],

		mod: 'ssb',
		team: 'randomStaffBros',
		ruleset: ['Dynamax Clause', 'HP Percentage Mod', 'Cancel Mod', 'Sleep Clause Mod'],
		onBegin() {
			if (!this.ruleTable.has('dynamaxclause')) {
				// Old joke format we're bringing back
				for (const side of this.sides) {
					side.dynamaxUsed = true;
				}
				this.add('message', 'Delphox only');
				this.add('message', 'No items');
				this.add('message', 'Final Destination');
				return;
			}
			// TODO look into making an event to put this right after turn|1
			// https://discordapp.com/channels/630837856075513856/630845310033330206/716126469528485909
			// Requires client change
			this.add(`raw|<div class='broadcast-green'><b>Wondering what all these custom moves, abilities, and items do?<br />Check out the <a href="https://www.smogon.com/articles/super-staff-bros-4" target="_blank">Super Staff Bros 4 Guide</a> or use /ssb to find out!</b></div>`);

			this.add('message', [
				'THE BATTLE FOR SURVIVAL BEGINS!', 'WHO WILL SURVIVE?', 'GET READY TO KEEP UP!', 'GET READY!', 'DARE TO BELIEVE YOU CAN SURVIVE!', 'THERE CAN BE ONLY ONE WINNER!', 'GET READY FOR THE FIGHT OF YOUR LIFE!', 'WHO WILL PREVAIL?', 'ONLY ONE TEAM WILL BE LEFT STANDING!', 'BATTLE WITHOUT LIMITS!',
			][this.random(10)]);
			this.add('message', 'FIGHT!');
		},
		onSwitchInPriority: 100,
		onSwitchIn(pokemon) {
			let name: string = this.toID(pokemon.illusion ? pokemon.illusion.name : pokemon.name);
			if (this.dex.species.get(name).exists || this.dex.moves.get(name).exists || this.dex.abilities.get(name).exists) {
				// Certain pokemon have volatiles named after their id
				// To prevent overwriting those, and to prevent accidentaly leaking
				// that a pokemon is on a team through the onStart even triggering
				// at the start of a match, users with pokemon names will need their
				// statuses to end in "user".
				name = name + 'user';
			}
			// Add the mon's status effect to it as a volatile.
			const status = this.dex.conditions.get(name);
			if (status?.exists) {
				pokemon.addVolatile(name, pokemon);
			}
			if (pokemon.m.hasBounty) this.add('-start', pokemon, 'bounty', '[silent]');
			const details = pokemon.species.name + (pokemon.level === 100 ? '' : ', L' + pokemon.level) +
				(pokemon.gender === '' ? '' : ', ' + pokemon.gender) + (pokemon.set.shiny ? ', shiny' : '');
			if (pokemon.m.nowShiny) this.add('replace', pokemon, details);
		},
		onFaint(target, source, effect) {
			if (effect?.effectType !== 'Move') return;
			if (!target.m.hasBounty) return;
			if (source) {
				this.add('-message', `${source.name} received the bounty!`);
				this.boost({atk: 1, def: 1, spa: 1, spd: 1, spe: 1}, source, target, effect);
			}
		},
	},
	{
		name: "[Gen 8] Hackmons Cup",
		desc: `Randomized teams of level-balanced Pok&eacute;mon with absolutely any ability, moves, and item.`,

		mod: 'gen8',
		team: 'randomHC',
		ruleset: ['HP Percentage Mod', 'Cancel Mod'],
		banlist: ['Nonexistent'],
	},
	{
		name: "[Gen 8] CAP 1v1",
		desc: `Randomly generated 1v1-style teams only including Pok&eacute;mon made by the Create-A-Pok&eacute;mon Project.`,
		threads: [
			`&bullet; <a href="https://www.smogon.com/forums/threads/3663533/">CAP 1v1</a>`,
		],

		mod: 'gen8',
		searchShow: false,
		team: 'randomCAP1v1',
		ruleset: [
			'Picked Team Size = 1',
			'Max Team Size = 3',
			'Species Clause', 'Team Preview', 'HP Percentage Mod', 'Cancel Mod', 'Sleep Clause Mod', 'Dynamax Clause',
		],
	},
	{
		name: "[Gen 8 BDSP] Random Battle",
		desc: `Randomized teams of level-balanced Pok&eacute;mon with sets that are generated to be competitively viable.`,
		threads: [
			`&bullet; <a href="https://www.smogon.com/forums/threads/3693955/">BDSP Random Battle Set Discussion</a>`,
		],

		mod: 'gen8bdsp',
		team: 'random',
		searchShow: false,
		ruleset: ['[Gen 8] Random Battle', '!PotD'],
	},
	{
		name: "[Gen 7] Random Battle",
		desc: `Randomized teams of level-balanced Pok&eacute;mon with sets that are generated to be competitively viable.`,
		threads: [
			`&bullet; <a href="https://www.smogon.com/forums/threads/3591157/">Sets and Suggestions</a>`,
			`&bullet; <a href="https://www.smogon.com/forums/threads/3616946/">Role Compendium</a>`,
		],

		mod: 'gen7',
		team: 'random',
		ruleset: ['Obtainable', 'Sleep Clause Mod', 'HP Percentage Mod', 'Cancel Mod'],
	},
	{
		name: "[Gen 7] Random Doubles Battle",
		threads: [`&bullet; <a href="https://www.smogon.com/forums/threads/3601525/">Sets and Suggestions</a>`],

		mod: 'gen7',
		gameType: 'doubles',
		team: 'random',
		searchShow: false,
		challengeShow: false,
		ruleset: ['Obtainable', 'HP Percentage Mod', 'Cancel Mod'],
	},
	{
		name: "[Gen 7] Battle Factory",
		desc: `Randomized teams of Pok&eacute;mon for a generated Smogon tier with sets that are competitively viable.`,

		mod: 'gen7',
		team: 'randomFactory',
		ruleset: ['Obtainable', 'Sleep Clause Mod', 'Team Preview', 'HP Percentage Mod', 'Cancel Mod', 'Mega Rayquaza Clause'],
		onBegin() {
			this.add(`raw|<div class="broadcast-blue"><b>Battle Factory Tier: ${this.teamGenerator.factoryTier}</b></div>`);
		},
	},
	{
		name: "[Gen 7] BSS Factory",
		desc: `Randomized 3v3 Singles featuring Pok&eacute;mon and movesets popular in Battle Spot Singles.`,
		threads: [
			`&bullet; <a href="https://www.smogon.com/forums/threads/3604845/">Information and Suggestions Thread</a>`,
		],

		mod: 'gen7',
		team: 'randomBSSFactory',
		searchShow: false,
		ruleset: ['Flat Rules'],
	},
	{
		name: "[Gen 7] Hackmons Cup",
		desc: `Randomized teams of level-balanced Pok&eacute;mon with absolutely any ability, moves, and item.`,

		mod: 'gen7',
		team: 'randomHC',
		searchShow: false,
		ruleset: ['HP Percentage Mod', 'Cancel Mod'],
		banlist: ['Nonexistent'],
	},
	{
		name: "[Gen 7 Let's Go] Random Battle",

		mod: 'gen7letsgo',
		team: 'random',
		searchShow: false,
		ruleset: ['Obtainable', 'Allow AVs', 'HP Percentage Mod', 'Cancel Mod', 'Sleep Clause Mod'],
	},
	{
		name: "[Gen 6] Random Battle",

		mod: 'gen6',
		team: 'random',
		ruleset: ['Obtainable', 'Sleep Clause Mod', 'HP Percentage Mod', 'Cancel Mod'],
	},
	{
		name: "[Gen 6] Battle Factory",
		desc: `Randomized teams of Pok&eacute;mon for a generated Smogon tier with sets that are competitively viable.`,

		mod: 'gen6',
		team: 'randomFactory',
		searchShow: false,
		challengeShow: false,
		ruleset: ['Obtainable', 'Sleep Clause Mod', 'Team Preview', 'HP Percentage Mod', 'Cancel Mod', 'Mega Rayquaza Clause'],
		onBegin() {
			this.add(`raw|<div class="broadcast-blue"><b>Battle Factory Tier: ${this.teamGenerator.factoryTier}</b></div>`);
		},
	},
	{
		name: "[Gen 5] Random Battle",

		mod: 'gen5',
		team: 'random',
		ruleset: ['Obtainable', 'Sleep Clause Mod', 'HP Percentage Mod', 'Cancel Mod'],
	},
	{
		name: "[Gen 4] Random Battle",

		mod: 'gen4',
		team: 'random',
		ruleset: ['Obtainable', 'Sleep Clause Mod', 'HP Percentage Mod', 'Cancel Mod'],
	},
	{
		name: "[Gen 3] Random Battle",

		mod: 'gen3',
		team: 'random',
		ruleset: ['Standard'],
	},
	{
		name: "[Gen 2] Random Battle",

		mod: 'gen2',
		team: 'random',
		ruleset: ['Standard'],
	},
	{
		name: "[Gen 1] Random Battle",

		mod: 'gen1',
		team: 'random',
		ruleset: ['Standard'],
	},
	{
		name: "[Gen 1] Challenge Cup",

		mod: 'gen1',
		team: 'randomCC',
		searchShow: false,
		challengeShow: false,
		ruleset: ['Obtainable', 'HP Percentage Mod', 'Cancel Mod', 'Desync Clause Mod', 'Sleep Clause Mod', 'Freeze Clause Mod'],
	},
	{
		name: "[Gen 1] Hackmons Cup",
		desc: `Randomized teams of level-balanced Pok&eacute;mon with absolutely any moves, types, and stats.`,

		mod: 'gen1',
		team: 'randomHC',
		searchShow: false,
		challengeShow: false,
		ruleset: ['HP Percentage Mod', 'Cancel Mod', 'Desync Clause Mod', 'Sleep Clause Mod', 'Freeze Clause Mod', 'Team Type Preview'],
		banlist: ['Nonexistent'],
		onModifySpecies(species, target, source, effect) {
			if (!target) return;
			return {...species, ...(target.set as any).hc};
		},
		onSwitchIn(pokemon) {
			this.add('-start', pokemon, 'typechange', pokemon.getTypes(true).join('/'), '[silent]');
			for (const i in pokemon.species.baseStats) {
				if (i === 'spd') continue;
				this.add('-start', pokemon, `${pokemon.species.baseStats[i as keyof StatsTable]}${i === 'spa' ? 'spc' : i}`, '[silent]');
			}
		},
	},

	// Metronome Battle
	///////////////////////////////////////////////////////////////////

	{
		section: "Metronome Battle",
		column: 3,
	},
	{
		name: '[Gen 9] Metronome Battle',
		threads: [
			`&bullet; <a href="https://www.smogon.com/forums/threads/3632075/">Metronome Battle</a>`,
		],

		mod: 'gen9',
		gameType: 'doubles',
		ruleset: ['Max Team Size = 2', 'HP Percentage Mod', 'Cancel Mod'],
		banlist: [
			'Pokestar Spirit', 'Shedinja + Sturdy', 'Cheek Pouch', 'Commander', 'Cursed Body', 'Dry Skin', 'Earth Eater', 'Fur Coat', 'Gorilla Tactics',
			'Grassy Surge', 'Huge Power', 'Ice Body', 'Iron Barbs', 'Moody', 'Neutralizing Gas', 'Opportunist', 'Parental Bond', 'Perish Body', 'Poison Heal',
			'Power Construct', 'Pressure', 'Pure Power', 'Rain Dish', 'Rough Skin', 'Sand Spit', 'Sand Stream', 'Seed Sower', 'Stamina',
			'Volt Absorb', 'Water Absorb', 'Wonder Guard', 'Aguav Berry', 'Assault Vest', 'Berry', 'Berry Juice', 'Berserk Gene',
			'Black Sludge', 'Enigma Berry', 'Figy Berry', 'Gold Berry', 'Iapapa Berry', 'Kangaskhanite', 'Leftovers', 'Mago Berry', 'Medichamite',
			'Steel Memory', 'Oran Berry', 'Rocky Helmet', 'Shell Bell', 'Sitrus Berry', 'Wiki Berry', 'Harvest + Jaboca Berry',
			'Harvest + Rowap Berry',
		],
		onValidateSet(set) {
			const species = this.dex.species.get(set.species);
			if (species.types.includes('Steel')) {
				return [`${species.name} is a Steel-type, which is banned from Metronome Battle.`];
			}
			if (set.teraType === 'Steel') {
				return [`${species.name} has Steel as its Tera type, which is banned from Metronome Battle.`];
			}
			if (species.bst > 625) {
				return [`${species.name} is banned.`, `(Pok\u00e9mon with a BST higher than 625 are banned)`];
			}
			const item = this.dex.items.get(set.item);
			if (set.item && item.megaStone) {
				const megaSpecies = this.dex.species.get(item.megaStone);
				if (species.baseSpecies === item.megaEvolves && megaSpecies.bst > 625) {
					return [
						`${set.name || set.species}'s item ${item.name} is banned.`, `(Pok\u00e9mon with a BST higher than 625 are banned)`,
					];
				}
			}
			if (set.moves.length !== 1 || this.dex.moves.get(set.moves[0]).id !== 'metronome') {
				return [`${set.name || set.species} has illegal moves.`, `(Pok\u00e9mon can only have one Metronome in their moveset)`];
			}
		},
	},
	{
		name: '[Gen 8] Metronome Battle',
		threads: [
			`&bullet; <a href="https://www.smogon.com/forums/threads/3632075/">Metronome Battle</a>`,
		],

		mod: 'gen8',
		gameType: 'doubles',
		searchShow: false,
		ruleset: ['Max Team Size = 2', 'HP Percentage Mod', 'Cancel Mod'],
		banlist: [
			'Pokestar Spirit', 'Shedinja + Sturdy', 'Battle Bond', 'Cheek Pouch', 'Cursed Body', 'Dry Skin', 'Fur Coat', 'Gorilla Tactics',
			'Grassy Surge', 'Huge Power', 'Ice Body', 'Iron Barbs', 'Libero', 'Moody', 'Neutralizing Gas', 'Parental Bond', 'Perish Body', 'Poison Heal',
			'Power Construct', 'Pressure', 'Protean', 'Pure Power', 'Rain Dish', 'Rough Skin', 'Sand Spit', 'Sand Stream', 'Snow Warning', 'Stamina',
			'Volt Absorb', 'Water Absorb', 'Wonder Guard', 'Abomasite', 'Aguav Berry', 'Assault Vest', 'Berry', 'Berry Juice', 'Berserk Gene',
			'Black Sludge', 'Enigma Berry', 'Figy Berry', 'Gold Berry', 'Iapapa Berry', 'Kangaskhanite', 'Leftovers', 'Mago Berry', 'Medichamite',
			'Steel Memory', 'Oran Berry', 'Rocky Helmet', 'Shell Bell', 'Sitrus Berry', 'Wiki Berry', 'Harvest + Jaboca Berry', 'Harvest + Rowap Berry',
		],
		onValidateSet(set) {
			const species = this.dex.species.get(set.species);
			if (species.gen > 8) {
				return [`${species.name} is from gen 9, which is banned from [Gen 8] Metronome Battle.`];
			}
			if (species.types.includes('Steel')) {
				return [`${species.name} is a Steel-type, which is banned from Metronome Battle.`];
			}
			if (species.bst > 625) {
				return [`${species.name} is banned.`, `(Pok\u00e9mon with a BST higher than 625 are banned)`];
			}
			const item = this.dex.items.get(set.item);
			if (item.gen > 8) {
				return [`${species.name} is from gen 9, which is banned from [Gen 8] Metronome Battle.`];
			}
			if (set.item && item.megaStone) {
				const megaSpecies = this.dex.species.get(item.megaStone);
				if (species.baseSpecies === item.megaEvolves && megaSpecies.bst > 625) {
					return [
						`${set.name || set.species}'s item ${item.name} is banned.`, `(Pok\u00e9mon with a BST higher than 625 are banned)`,
					];
				}
			}
			const ability = this.dex.abilities.get(set.ability);
			if (ability.gen > 8) {
				return [`${species.name} is from gen 9, which is banned from [Gen 8] Metronome Battle.`];
			}
			if (set.moves.length !== 1 || this.dex.moves.get(set.moves[0]).id !== 'metronome') {
				return [`${set.name || set.species} has illegal moves.`, `(Pok\u00e9mon can only have one Metronome in their moveset)`];
			}
		},
	},

	// RoA Spotlight
	///////////////////////////////////////////////////////////////////

	{
		section: "RoA Spotlight",
		column: 4,
	},
	{
		name: "[Gen 6] UU",
		threads: [
			`&bullet; <a href="https://www.smogon.com/dex/xy/formats/uu/">ORAS UU Banlist</a>`,
			`&bullet; <a href="https://www.smogon.com/forums/threads/3598164/">ORAS UU Viability Rankings</a>`,
		],

		mod: 'gen6',
		// searchShow: false,
		ruleset: ['[Gen 6] OU'],
		banlist: ['OU', 'UUBL', 'Drizzle', 'Drought'],
	},
	{
		name: "[Gen 7] Monotype",
		desc: `All the Pok&eacute;mon on a team must share a type.`,
		threads: [
			`&bullet; <a href="https://www.smogon.com/forums/posts/8411581/">USM Monotype</a>`,
		],

		mod: 'gen7',
		// searchShow: false,
		ruleset: ['Same Type Clause', 'Standard', 'Swagger Clause'],
		banlist: [
			'Aegislash', 'Arceus', 'Blaziken', 'Darkrai', 'Deoxys-Base', 'Deoxys-Attack', 'Dialga', 'Genesect', 'Gengar-Mega', 'Giratina', 'Giratina-Origin',
			'Groudon', 'Ho-Oh', 'Hoopa-Unbound', 'Kangaskhan-Mega', 'Kartana', 'Kyogre', 'Kyurem-White', 'Lucario-Mega', 'Lugia', 'Lunala', 'Magearna',
			'Marshadow', 'Mawile-Mega', 'Medicham-Mega', 'Metagross-Mega', 'Mewtwo', 'Naganadel', 'Necrozma-Dawn-Wings', 'Necrozma-Dusk-Mane', 'Palkia',
			'Pheromosa', 'Rayquaza', 'Reshiram', 'Salamence-Mega', 'Shaymin-Sky', 'Solgaleo', 'Tapu Lele', 'Xerneas', 'Yveltal', 'Zekrom', 'Zygarde',
			'Battle Bond', 'Shadow Tag', 'Damp Rock', 'Focus Band', 'King\'s Rock', 'Quick Claw', 'Razor Fang', 'Smooth Rock', 'Terrain Extender', 'Baton Pass',
		],
	},
	{
		name: "[Gen 7] NU",
		threads: [
			`&bullet; <a href="https://www.smogon.com/forums/threads/3632667/">USM NU Sample Teams</a>`,
			`&bullet; <a href="https://www.smogon.com/forums/threads/3645166/">USM NU Viability Rankings</a>`,
		],

		mod: 'gen7',
		// searchShow: false,
		ruleset: ['[Gen 7] RU'],
		banlist: ['RU', 'NUBL', 'Drought'],
	},

	// Past Gens OU
	///////////////////////////////////////////////////////////////////

	{
		section: "Past Gens OU",
		column: 4,
	},
	{
		name: "[Gen 8] OU",
		threads: [
			`&bullet; <a href="https://www.smogon.com/forums/threads/3672210/">SS OU Metagame Discussion</a>`,
			`&bullet; <a href="https://www.smogon.com/forums/threads/3672556/">SS OU Sample Teams</a>`,
			`&bullet; <a href="https://www.smogon.com/forums/threads/3674058/">SS OU Viability Rankings</a>`,
		],

		mod: 'gen8',
		ruleset: ['Standard', 'Dynamax Clause'],
		banlist: ['Uber', 'AG', 'Arena Trap', 'Moody', 'Power Construct', 'Sand Veil', 'Shadow Tag', 'Snow Cloak', 'King\'s Rock', 'Baton Pass'],
	},
	{
		name: "[Gen 7] OU",
		threads: [
			`&bullet; <a href="https://www.smogon.com/dex/sm/tags/ou/">USM OU Banlist</a>`,
			`&bullet; <a href="https://www.smogon.com/forums/posts/8162240/">USM OU Sample Teams</a>`,
			`&bullet; <a href="https://www.smogon.com/forums/threads/3667522/">USM OU Viability Rankings</a>`,
		],

		mod: 'gen7',
		ruleset: ['Standard'],
		banlist: ['Uber', 'Arena Trap', 'Power Construct', 'Shadow Tag', 'Baton Pass'],
	},
	{
		name: "[Gen 6] OU",
		threads: [
			`&bullet; <a href="https://www.smogon.com/dex/xy/tags/ou/">ORAS OU Banlist</a>`,
			`&bullet; <a href="https://www.smogon.com/forums/posts/8133793/">ORAS OU Sample Teams</a>`,
			`&bullet; <a href="https://www.smogon.com/forums/threads/3623399/">ORAS OU Viability Rankings</a>`,
		],

		mod: 'gen6',
		ruleset: ['Standard', 'Swagger Clause'],
		banlist: ['Uber', 'Arena Trap', 'Shadow Tag', 'Soul Dew', 'Baton Pass'],
	},
	{
		name: "[Gen 5] OU",
		threads: [
			`&bullet; <a href="https://www.smogon.com/forums/threads/3686880/">BW2 Sample Teams</a>`,
			`&bullet; <a href="https://www.smogon.com/forums/threads/3668699/">BW2 OU Viability Rankings</a>`,
		],

		mod: 'gen5',
		ruleset: ['Standard', 'Evasion Abilities Clause', 'Sleep Moves Clause', 'Swagger Clause', 'Gems Clause', 'Baton Pass Stat Clause'],
		banlist: ['Uber', 'Arena Trap', 'Drizzle ++ Swift Swim', 'Drought ++ Chlorophyll', 'Sand Rush', 'Shadow Tag', 'King\'s Rock', 'Razor Fang', 'Soul Dew', 'Assist'],
	},
	{
		name: "[Gen 4] OU",
		threads: [
			`&bullet; <a href="https://www.smogon.com/forums/threads/3685887/">DPP OU Metagame Discussion</a>`,
			`&bullet; <a href="https://www.smogon.com/forums/threads/3687351/">DPP Sample Teams</a>`,
			`&bullet; <a href="https://www.smogon.com/forums/threads/3683332/">DPP OU Viability Rankings</a>`,
		],

		mod: 'gen4',
		ruleset: ['Standard', 'Freeze Clause Mod'],
		banlist: ['AG', 'Uber', 'Arena Trap', 'Sand Veil', 'Swinub + Snow Cloak', 'Piloswine + Snow Cloak', 'Mamoswine + Snow Cloak', 'Soul Dew', 'Baton Pass', 'Swagger'],
	},
	{
		name: "[Gen 3] OU",
		threads: [
			`&bullet; <a href="https://www.smogon.com/forums/threads/3687813/">ADV Sample Teams</a>`,
			`&bullet; <a href="https://www.smogon.com/forums/threads/3503019/">ADV OU Viability Rankings</a>`,
		],

		mod: 'gen3',
		ruleset: ['Standard', 'One Boost Passer Clause', 'Freeze Clause Mod'],
		banlist: ['Uber', 'Sand Veil', 'Soundproof', 'Assist', 'Baton Pass + Block', 'Baton Pass + Mean Look', 'Baton Pass + Spider Web', 'Smeargle + Ingrain'],
	},
	{
		name: "[Gen 2] OU",
		threads: [
			`&bullet; <a href="https://www.smogon.com/forums/threads/3688523/">GSC Sample Teams</a>`,
			`&bullet; <a href="https://www.smogon.com/forums/threads/3633233/">GSC OU Viability Rankings</a>`,
		],

		mod: 'gen2',
		ruleset: ['Standard'],
		banlist: ['Uber', 'Mean Look + Baton Pass', 'Spider Web + Baton Pass'],
	},
	{
		name: "[Gen 1] OU",
		threads: [
			`&bullet; <a href="https://www.smogon.com/forums/threads/3689726/">RBY Sample Teams</a>`,
			`&bullet; <a href="https://www.smogon.com/forums/threads/3685861/">RBY OU Viability Rankings</a>`,
		],

		mod: 'gen1',
		ruleset: ['Standard'],
		banlist: ['Uber'],
	},

	// Past Gens Doubles OU
	///////////////////////////////////////////////////////////////////

	{
		section: "Past Gens Doubles OU",
		column: 4,
	},
	{
		name: "[Gen 8] Doubles OU",
		threads: [
			`&bullet; <a href="https://www.smogon.com/forums/threads/3689189/">SS Doubles OU Metagame Discussion</a>`,
			`&bullet; <a href="https://www.smogon.com/forums/threads/3658826/">SS Doubles OU Sample Teams</a>`,
			`&bullet; <a href="https://www.smogon.com/forums/threads/3673519/">SS Doubles OU Viability Rankings</a>`,
		],

		mod: 'gen8',
		gameType: 'doubles',
		ruleset: ['Standard Doubles', 'Dynamax Clause', 'Swagger Clause'],
		banlist: ['DUber', 'Power Construct', 'Shadow Tag'],
	},
	{
		name: "[Gen 7] Doubles OU",
		threads: [
			`&bullet; <a href="https://www.smogon.com/forums/threads/3661293/">USUM Doubles OU Metagame Discussion</a>`,
			`&bullet; <a href="https://www.smogon.com/forums/posts/8394179/">USUM Doubles OU Viability Rankings</a>`,
			`&bullet; <a href="https://www.smogon.com/forums/posts/8394190/">USUM Doubles OU Sample Teams</a>`,
		],

		mod: 'gen7',
		gameType: 'doubles',
		ruleset: ['Standard Doubles', 'Swagger Clause'],
		banlist: ['DUber', 'Power Construct', 'Eevium Z', 'Dark Void'],
	},
	{
		name: "[Gen 6] Doubles OU",
		threads: [
			`&bullet; <a href="https://www.smogon.com/forums/threads/3606255/">ORAS Doubles OU Discussion</a>`,
			`&bullet; <a href="https://www.smogon.com/forums/posts/7387213/">ORAS Doubles OU Viability Rankings</a>`,
			`&bullet; <a href="https://www.smogon.com/forums/posts/7387215/">ORAS Doubles OU Sample Teams</a>`,
		],

		mod: 'gen6',
		gameType: 'doubles',
		ruleset: ['Standard Doubles', 'Swagger Clause'],
		banlist: ['DUber', 'Soul Dew', 'Dark Void'],
	},
	{
		name: "[Gen 5] Doubles OU",
		threads: [
			`&bullet; <a href="https://www.smogon.com/forums/threads/3606719/">BW2 Doubles Metagame Discussion</a>`,
			`&bullet; <a href="https://www.smogon.com/forums/posts/7393048/">BW2 Doubles Viability Rankings</a>`,
			`&bullet; <a href="https://www.smogon.com/forums/posts/7393081/">BW2 Doubles Sample Teams</a>`,
		],

		mod: 'gen5',
		gameType: 'doubles',
		searchShow: false,
		ruleset: ['Standard', 'Evasion Abilities Clause', 'Swagger Clause', 'Sleep Clause Mod'],
		banlist: ['DUber', 'Soul Dew', 'Dark Void', 'Gravity'],
	},
	{
		name: "[Gen 4] Doubles OU",
		threads: [`&bullet; <a href="https://www.smogon.com/forums/threads/3717286/">DPP Doubles</a>`],

		mod: 'gen4',
		gameType: 'doubles',
		ruleset: ['Standard'],
		banlist: ['AG', 'Uber', 'Soul Dew', 'Dark Void', 'Sand Veil'],
		unbanlist: ['Latios', 'Manaphy', 'Mew', 'Salamence', 'Wobbuffet', 'Wynaut'],
	},
	{
		name: "[Gen 3] Doubles OU",
		threads: [
			`&bullet; <a href="https://www.smogon.com/forums/threads/3666831/">ADV Doubles OU</a>`,
		],

		mod: 'gen3',
		gameType: 'doubles',
		searchShow: false,
		ruleset: ['Standard', '!Switch Priority Clause Mod'],
		banlist: ['Uber', 'Soul Dew', 'Swagger'],
		unbanlist: ['Latias', 'Wobbuffet', 'Wynaut'],
	},

	// Sw/Sh Singles
	///////////////////////////////////////////////////////////////////

	{
		section: "Sw/Sh Singles",
		column: 4,
	},
	{
		name: "[Gen 8] Ubers",
		threads: [
			`&bullet; <a href="https://www.smogon.com/forums/threads/3676539/">SS Ubers Metagame Discussion</a>`,
			`&bullet; <a href="https://www.smogon.com/forums/threads/3675564/">SS Ubers Sample Teams</a>`,
			`&bullet; <a href="https://www.smogon.com/forums/threads/3675194/">SS Ubers Viability Rankings</a>`,
		],

		mod: 'gen8',
		searchShow: false,
		ruleset: ['Standard', 'Dynamax Clause'],
		banlist: ['AG', 'Shadow Tag', 'Baton Pass'],
	},
	{
		name: "[Gen 8] UU",
		threads: [
			`&bullet; <a href="https://www.smogon.com/forums/threads/3681331/">UU Metagame Discussion</a>`,
			`&bullet; <a href="https://www.smogon.com/forums/threads/3679621/">UU Sample Teams</a>`,
			`&bullet; <a href="https://www.smogon.com/forums/threads/3674793/">UU Viability Rankings</a>`,
		],

		mod: 'gen8',
		searchShow: false,
		ruleset: ['[Gen 8] OU'],
		banlist: ['OU', 'UUBL', 'Light Clay'],
	},
	{
		name: "[Gen 8] RU",
		threads: [
			`&bullet; <a href="https://www.smogon.com/forums/threads/3687060/">RU Metagame Discussion</a>`,
			`&bullet; <a href="https://www.smogon.com/forums/threads/3661013/">RU Sample Teams</a>`,
			`&bullet; <a href="https://www.smogon.com/forums/threads/3676023/">RU Viability Rankings</a>`,
		],

		mod: 'gen8',
		searchShow: false,
		ruleset: ['[Gen 8] UU'],
		banlist: ['UU', 'RUBL'],
	},
	{
		name: "[Gen 8] NU",
		threads: [
			`&bullet; <a href="https://www.smogon.com/forums/threads/3687023/">NU Metagame Discussion</a>`,
			`&bullet; <a href="https://www.smogon.com/forums/threads/3673598/">NU Sample Teams</a>`,
			`&bullet; <a href="https://www.smogon.com/forums/threads/3676265/">NU Viability Rankings</a>`,
		],

		mod: 'gen8',
		searchShow: false,
		ruleset: ['[Gen 8] RU'],
		banlist: ['RU', 'NUBL', 'Drizzle', 'Drought', 'Slush Rush'],
	},
	{
		name: "[Gen 8] PU",
		threads: [
			`&bullet; <a href="https://www.smogon.com/forums/threads/3707179/">PU Metagame Discussion</a>`,
			`&bullet; <a href="https://www.smogon.com/forums/threads/3676106/">PU Viability Rankings</a>`,
		],

		mod: 'gen8',
		searchShow: false,
		ruleset: ['[Gen 8] NU'],
		banlist: ['NU', 'PUBL'],
	},
	{
		name: "[Gen 8] LC",
		threads: [
			`&bullet; <a href="https://www.smogon.com/forums/threads/3656348/">SS LC Metagame Discussion</a>`,
			`&bullet; <a href="https://www.smogon.com/forums/threads/3661419/">SS LC Sample Teams</a>`,
			`&bullet; <a href="https://www.smogon.com/forums/threads/3657374/">SS LC Viability Rankings</a>`,
		],

		mod: 'gen8',
		searchShow: false,
		ruleset: ['Little Cup', 'Standard', 'Dynamax Clause'],
		banlist: [
			'Corsola-Galar', 'Cutiefly', 'Drifloon', 'Gastly', 'Gothita', 'Magby', 'Rufflet', 'Scraggy', 'Scyther', 'Sneasel', 'Swirlix',
			'Tangela', 'Vullaby', 'Vulpix-Alola', 'Woobat', 'Zigzagoon-Base', 'Chlorophyll', 'Moody', 'Baton Pass', 'Sticky Web',
		],
	},
	{
		name: "[Gen 8] Monotype",
		desc: `All the Pok&eacute;mon on a team must share a type.`,
		threads: [
			`&bullet; <a href="https://www.smogon.com/forums/threads/3672167/">SS Monotype Metagame Discussion</a>`,
			`&bullet; <a href="https://www.smogon.com/forums/threads/3702647/">SS Monotype Sample Teams</a>`,
			`&bullet; <a href="https://www.smogon.com/forums/threads/3673165/">SS Monotype Viability Rankings</a>`,
		],

		mod: 'gen8',
		searchShow: false,
		ruleset: ['Same Type Clause', 'Standard', 'Dynamax Clause'],
		banlist: [
			'Blaziken', 'Calyrex-Ice', 'Calyrex-Shadow', 'Dialga', 'Dracovish', 'Eternatus', 'Genesect', 'Giratina', 'Giratina-Origin', 'Groudon', 'Ho-Oh',
			'Kartana', 'Kyogre', 'Kyurem-Black', 'Kyurem-White', 'Landorus-Base', 'Lugia', 'Lunala', 'Magearna', 'Marshadow', 'Mewtwo', 'Naganadel',
			'Necrozma-Dawn-Wings', 'Necrozma-Dusk-Mane', 'Palkia', 'Pheromosa', 'Rayquaza', 'Reshiram', 'Solgaleo', 'Urshifu-Base', 'Xerneas', 'Yveltal',
			'Zacian', 'Zacian-Crowned', 'Zamazenta', 'Zamazenta-Crowned', 'Zekrom', 'Zygarde-Base', 'Moody', 'Power Construct', 'Shadow Tag', 'Damp Rock',
			'Focus Band', 'King\'s Rock', 'Quick Claw', 'Smooth Rock', 'Terrain Extender', 'Acupressure', 'Baton Pass',
		],
	},
	{
		name: "[Gen 8] 1v1",
		desc: `Bring three Pok&eacute;mon to Team Preview and choose one to battle.`,
		threads: [
			`&bullet; <a href="https://www.smogon.com/forums/threads/3656364/">SS 1v1 Metagame Discussion</a>`,
			`&bullet; <a href="https://www.smogon.com/forums/threads/3664157/">SS 1v1 Sample Teams</a>`,
			`&bullet; <a href="https://www.smogon.com/forums/threads/3657779/">SS 1v1 Viability Rankings</a>`,
		],

		mod: 'gen8',
		searchShow: false,
		ruleset: [
			'Picked Team Size = 1', 'Max Team Size = 3',
			'Obtainable', 'Species Clause', 'Nickname Clause', 'OHKO Clause', 'Evasion Moves Clause', 'Accuracy Moves Clause', 'Team Preview', 'HP Percentage Mod', 'Cancel Mod', 'Dynamax Clause', 'Endless Battle Clause',
		],
		banlist: [
			'Calyrex-Ice', 'Calyrex-Shadow', 'Cinderace', 'Dialga', 'Dragonite', 'Eternatus', 'Genesect', 'Giratina', 'Giratina-Origin', 'Groudon', 'Ho-Oh', 'Jirachi',
			'Kyogre', 'Kyurem-Black', 'Kyurem-White', 'Lugia', 'Lunala', 'Magearna', 'Marshadow', 'Melmetal', 'Mew', 'Mewtwo', 'Mimikyu', 'Necrozma', 'Necrozma-Dawn-Wings',
			'Necrozma-Dusk-Mane', 'Palkia', 'Rayquaza', 'Reshiram', 'Sableye', 'Snorlax', 'Solgaleo', 'Victini', 'Xerneas', 'Yveltal', 'Zacian', 'Zacian-Crowned',
			'Zamazenta', 'Zamazenta-Crowned', 'Zekrom', 'Moody', 'Power Construct', 'Bright Powder', 'Focus Band', 'Focus Sash', 'Lax Incense', 'Quick Claw',
			'Acupressure', 'Hypnosis', 'Perish Song', 'Sing',
		],
	},
	{
		name: "[Gen 8] Anything Goes",
		threads: [
			`&bullet; <a href="https://www.smogon.com/forums/threads/3672172/">AG Metagame Discussion</a>`,
			`&bullet; <a href="https://www.smogon.com/forums/threads/3675040/">AG Sample Teams</a>`,
			`&bullet; <a href="https://www.smogon.com/forums/threads/3672899/">AG Viability Rankings</a>`,
		],

		mod: 'gen8',
		searchShow: false,
		ruleset: ['Obtainable', 'Team Preview', 'HP Percentage Mod', 'Cancel Mod', 'Endless Battle Clause'],
	},
	{
		name: "[Gen 8] ZU",
		desc: `The unofficial usage-based tier below PU.`,
		threads: [
			`&bullet; <a href="https://www.smogon.com/forums/threads/3687415/">ZU Metagame Discussion</a>`,
			`&bullet; <a href="https://www.smogon.com/forums/threads/3680071/">ZU Sample Teams</a>`,
			`&bullet; <a href="https://www.smogon.com/forums/threads/3678037/">ZU Viability Rankings</a>`,
		],

		mod: 'gen8',
		searchShow: false,
		ruleset: ['[Gen 8] PU'],
		banlist: [
			'PU', 'Arctovish', 'Aurorus', 'Basculin', 'Centiskorch', 'Drampa', 'Exeggutor-Alola', 'Gallade', 'Glastrier', 'Haunter', 'Magmortar', 'Magneton',
			'Malamar', 'Ninjask', 'Omastar', 'Perrserker', 'Rotom-Frost', 'Turtonator', 'Vanilluxe', 'Vikavolt', 'Silvally-Dragon', 'Silvally-Ground', 'Sneasel',
			'Damp Rock', 'Grassy Seed',
		],
	},
	{
		name: "[Gen 8] CAP",
		threads: [
			`&bullet; <a href="https://www.smogon.com/forums/threads/3656824/">CAP Metagame Discussion</a>`,
			`&bullet; <a href="https://www.smogon.com/forums/threads/3671157/">CAP Sample Teams</a>`,
			`&bullet; <a href="https://www.smogon.com/forums/threads/3674024/">CAP Viability Rankings</a>`,
		],

		mod: 'gen8',
		searchShow: false,
		ruleset: ['[Gen 8] OU', '+CAP'],
		banlist: ['Crucibellite'],
	},
	{
		name: "[Gen 8] National Dex",
		threads: [
			`&bullet; <a href="https://www.smogon.com/forums/threads/3666135/">SS National Dex Metagame Discussion</a>`,
			`&bullet; <a href="https://www.smogon.com/forums/threads/3667921/">SS National Dex Sample Teams</a>`,
			`&bullet; <a href="https://www.smogon.com/forums/threads/3666572/">SS National Dex Viability Rankings</a>`,
		],

		mod: 'gen8',
		searchShow: false,
		ruleset: ['Standard NatDex', 'OHKO Clause', 'Evasion Clause', 'Species Clause', 'Dynamax Clause', 'Sleep Clause Mod'],
		banlist: ['ND Uber', 'Arena Trap', 'Moody', 'Power Construct', 'Shadow Tag', 'King\'s Rock', 'Razor Fang', 'Quick Claw', 'Baton Pass'],
	},
	{
		name: "[Gen 8] National Dex UU",
		threads: [
			`&bullet; <a href="https://www.smogon.com/forums/threads/3660920/">National Dex UU Metagame Discussion</a>`,
			`&bullet; <a href="https://www.smogon.com/forums/threads/3672486/">National Dex UU Sample Teams</a>`,
			`&bullet; <a href="https://www.smogon.com/forums/threads/3672482/">National Dex UU Viability Rankings</a>`,
		],

		mod: 'gen8',
		searchShow: false,
		ruleset: ['[Gen 8] National Dex'],
		banlist: ['ND OU', 'ND UUBL', 'Drizzle', 'Drought', 'Light Clay', 'Slowbronite'],
	},
	{
		name: "[Gen 8 BDSP] OU",
		threads: [
			`&bullet; <a href="https://www.smogon.com/forums/threads/3693629/">BDSP OU Metagame Discussion</a>`,
			`&bullet; <a href="https://www.smogon.com/forums/threads/3693721/">BDSP OU Sample Teams</a>`,
			`&bullet; <a href="https://www.smogon.com/forums/threads/3696088/">BDSP OU Viability Rankings</a>`,
		],

		mod: 'gen8bdsp',
		searchShow: false,
		ruleset: ['Standard'],
		banlist: ['Uber', 'Arena Trap', 'Drizzle', 'Moody', 'Sand Veil', 'Shadow Tag', 'Snow Cloak', 'King\'s Rock', 'Razor Fang', 'Baton Pass'],
	},
	{
		name: "[Gen 8] Battle Stadium Singles",

		mod: 'gen8',
		searchShow: false,
		ruleset: ['Flat Rules', '!! Adjust Level = 50', 'Min Source Gen = 8', 'VGC Timer', 'Limit Two Restricted'],
		restricted: ['Restricted Legendary'],
	},
	{
		name: "[Gen 8] Custom Game",

		mod: 'gen8',
		searchShow: false,
		debug: true,
		battle: {trunc: Math.trunc},
		// no restrictions, for serious (other than team preview)
		ruleset: ['Team Preview', 'Cancel Mod', 'Max Team Size = 24', 'Max Move Count = 24', 'Max Level = 9999', 'Default Level = 100'],
	},

	// Sw/Sh Doubles
	///////////////////////////////////////////////////////////////////

	{
		section: "Sw/Sh Doubles",
		column: 5,
	},
	{
		name: "[Gen 8] Doubles Ubers",
		threads: [
			`&bullet; <a href="https://www.smogon.com/forums/threads/3661142/">Doubles Ubers</a>`,
		],

		mod: 'gen8',
		gameType: 'doubles',
		searchShow: false,
		ruleset: ['Standard Doubles', '!Gravity Sleep Clause'],
		banlist: [],
	},
	{
		name: "[Gen 8] Doubles UU",
		threads: [
			`&bullet; <a href="https://www.smogon.com/forums/threads/3658504/">Doubles UU</a>`,
		],

		mod: 'gen8',
		gameType: 'doubles',
		searchShow: false,
		ruleset: ['[Gen 8] Doubles OU'],
		banlist: ['DOU', 'DBL'],
	},
	{
		name: "[Gen 8] VGC 2022",
		threads: [
			`&bullet; <a href="https://www.smogon.com/forums/threads/3677186/">VGC 2022 Metagame Discussion</a>`,
			`&bullet; <a href="https://www.smogon.com/forums/threads/3695848/">VGC 2022 Sample Teams</a>`,
			`&bullet; <a href="https://www.smogon.com/forums/threads/3696395/">VGC 2022 Viability Rankings</a>`,
		],

		mod: 'gen8',
		gameType: 'doubles',
		searchShow: false,
		ruleset: ['Flat Rules', '!! Adjust Level = 50', 'Min Source Gen = 8', 'VGC Timer', 'Limit Two Restricted'],
		restricted: ['Restricted Legendary'],
	},
	{
		name: "[Gen 8] VGC 2021",

		mod: 'gen8',
		gameType: 'doubles',
		searchShow: false,
		ruleset: ['Flat Rules', '!! Adjust Level = 50', 'Min Source Gen = 8', 'VGC Timer'],
	},
	{
		name: "[Gen 8] VGC 2020",

		mod: 'gen8dlc1',
		gameType: 'doubles',
		searchShow: false,
		ruleset: ['Flat Rules', '!! Adjust Level = 50', 'Min Source Gen = 8', 'VGC Timer'],
	},
	{
		name: "[Gen 8 BDSP] Doubles OU",
		threads: [
			`&bullet; <a href="https://www.smogon.com/forums/threads/3693891/">BDSP Doubles OU</a>`,
		],

		mod: 'gen8bdsp',
		gameType: 'doubles',
		searchShow: false,
		ruleset: ['Standard Doubles'],
		banlist: ['DUber', 'Dark Void'],
	},
	{
		name: "[Gen 8 BDSP] Battle Festival Doubles",
		threads: [
			`&bullet; <a href="https://www.smogon.com/forums/threads/3694269/">Battle Festival Doubles</a>`,
		],

		mod: 'gen8bdsp',
		gameType: 'doubles',
		searchShow: false,
		ruleset: ['Flat Rules', 'Min Source Gen = 8'],
	},
	{
		name: "[Gen 8] Doubles Custom Game",

		mod: 'gen8',
		gameType: 'doubles',
		searchShow: false,
		battle: {trunc: Math.trunc},
		debug: true,
		// no restrictions, for serious (other than team preview)
		ruleset: ['Team Preview', 'Cancel Mod', 'Max Team Size = 24', 'Max Move Count = 24', 'Max Level = 9999', 'Default Level = 100'],
	},

	// US/UM Singles
	///////////////////////////////////////////////////////////////////
	{
		section: "US/UM Singles",
		column: 5,
	},
	{
		name: "[Gen 7] Ubers",
		threads: [
			`&bullet; <a href="https://www.smogon.com/forums/posts/8286276/">USM Ubers</a>`,
		],

		mod: 'gen7',
		searchShow: false,
		ruleset: ['Standard', 'Mega Rayquaza Clause'],
		banlist: ['Baton Pass'],
	},
	{
		name: "[Gen 7] UU",
		threads: [
			`&bullet; <a href="https://www.smogon.com/forums/threads/3621217/">USM UU Sample Teams</a>`,
			`&bullet; <a href="https://www.smogon.com/forums/threads/3641346/">USM UU Viability Rankings</a>`,
		],

		mod: 'gen7',
		searchShow: false,
		ruleset: ['[Gen 7] OU'],
		banlist: ['OU', 'UUBL', 'Drizzle', 'Drought', 'Kommonium Z', 'Mewnium Z'],
	},
	{
		name: "[Gen 7] RU",
		threads: [
			`&bullet; <a href="https://www.smogon.com/forums/threads/3645338/">USM RU Sample Teams</a>`,
			`&bullet; <a href="https://www.smogon.com/forums/threads/3645873/">USM RU Viability Rankings</a>`,
		],

		mod: 'gen7',
		searchShow: false,
		ruleset: ['[Gen 7] UU'],
		banlist: ['UU', 'RUBL', 'Mimikyu', 'Aurora Veil'],
		unbanlist: ['Drought'],
	},
	{
		name: "[Gen 7] PU",
		threads: [
			`&bullet; <a href="https://www.smogon.com/forums/threads/3611496/">USM PU Sample Teams</a>`,
			`&bullet; <a href="https://www.smogon.com/forums/threads/3614892/">USM PU Viability Rankings</a>`,
		],

		mod: 'gen7',
		searchShow: false,
		ruleset: ['[Gen 7] NU'],
		banlist: ['NU', 'PUBL'],
	},
	{
		name: "[Gen 7] LC",
		threads: [
			`&bullet; <a href="https://www.smogon.com/dex/sm/formats/lc/">USM LC Banlist</a>`,
			`&bullet; <a href="https://www.smogon.com/forums/threads/3639319/">USM LC Sample Teams</a>`,
			`&bullet; <a href="https://www.smogon.com/forums/threads/3621440/">USM LC Viability Rankings</a>`,
		],

		mod: 'gen7',
		searchShow: false,
		ruleset: ['Little Cup', 'Standard', 'Swagger Clause'],
		banlist: [
			'Aipom', 'Cutiefly', 'Drifloon', 'Gligar', 'Gothita', 'Meditite', 'Misdreavus', 'Murkrow', 'Porygon',
			'Scyther', 'Sneasel', 'Swirlix', 'Tangela', 'Trapinch', 'Vulpix-Base', 'Wingull', 'Yanma',
			'Eevium Z', 'Baton Pass', 'Dragon Rage', 'Sonic Boom', 'Sticky Web',
		],
	},
	{
		name: "[Gen 7] 1v1",
		desc: `Bring three Pok&eacute;mon to Team Preview and choose one to battle.`,
		threads: [
			`&bullet; <a href="https://www.smogon.com/forums/posts/8031460/">USUM 1v1</a>`,
		],

		mod: 'gen7',
		searchShow: false,
		ruleset: [
			'Picked Team Size = 1', 'Max Team Size = 3',
			'Obtainable', 'Species Clause', 'Nickname Clause', 'OHKO Clause', 'Swagger Clause', 'Evasion Moves Clause', 'Accuracy Moves Clause', 'Team Preview', 'HP Percentage Mod', 'Cancel Mod', 'Endless Battle Clause',
		],
		banlist: [
			'Arceus', 'Darkrai', 'Deoxys-Base', 'Deoxys-Attack', 'Deoxys-Defense', 'Dialga', 'Giratina', 'Giratina-Origin', 'Groudon',
			'Ho-Oh', 'Kangaskhan-Mega', 'Kyogre', 'Kyurem-Black', 'Kyurem-White', 'Lugia', 'Lunala', 'Marshadow', 'Mew', 'Mewtwo',
			'Mimikyu', 'Necrozma-Dawn-Wings', 'Necrozma-Dusk-Mane', 'Palkia', 'Rayquaza', 'Reshiram', 'Salamence-Mega', 'Shaymin-Sky',
			'Snorlax', 'Solgaleo', 'Tapu Koko', 'Xerneas', 'Yveltal', 'Zekrom', 'Moody', 'Focus Sash', 'Grass Whistle', 'Hypnosis',
			'Perish Song', 'Sing', 'Detect + Fightinium Z',
		],
	},
	{
		name: "[Gen 7] Anything Goes",
		threads: [
			`&bullet; <a href="https://www.smogon.com/forums/threads/3587441/">Anything Goes Metagame Discussion</a>`,
			`&bullet; <a href="https://www.smogon.com/forums/threads/3591711/">Anything Goes Viability Rankings</a>`,
			`&bullet; <a href="https://www.smogon.com/forums/threads/3646736/">Anything Goes Sample Teams</a>`,
		],

		mod: 'gen7',
		searchShow: false,
		ruleset: ['Obtainable', 'Team Preview', 'HP Percentage Mod', 'Cancel Mod', 'Endless Battle Clause'],
	},
	{
		name: "[Gen 7] ZU",
		desc: `The unofficial usage-based tier below PU.`,
		threads: [
			`&bullet; <a href="https://www.smogon.com/forums/threads/3646743/">ZU Metagame Discussion</a>`,
			`&bullet; <a href="https://www.smogon.com/forums/threads/3643412/">ZU Viability Rankings</a>`,
			`&bullet; <a href="https://www.smogon.com/forums/threads/3646739/">ZU Sample Teams</a>`,
		],

		mod: 'gen7',
		searchShow: false,
		ruleset: ['[Gen 7] PU'],
		banlist: [
			'PU', 'Carracosta', 'Crabominable', 'Exeggutor-Base', 'Gorebyss', 'Jynx', 'Raticate-Alola',
			'Shiftry', 'Throh', 'Turtonator', 'Type: Null', 'Ursaring', 'Victreebel',
		],
	},
	{
		name: "[Gen 7] CAP",
		threads: [
			`&bullet; <a href="https://www.smogon.com/forums/threads/3621207/">USUM CAP Metagame Discussion</a>`,
			`&bullet; <a href="https://www.smogon.com/forums/posts/8691482/">USUM CAP Viability Rankings</a>`,
			`&bullet; <a href="https://www.smogon.com/forums/posts/8691484/">USUM CAP Sample Teams</a>`,
		],

		mod: 'gen7',
		searchShow: false,
		ruleset: ['[Gen 7] OU', '+CAP'],
	},
	{
		name: "[Gen 7] Battle Spot Singles",
		threads: [
			`&bullet; <a href="https://www.smogon.com/forums/threads/3601012/">Introduction to Battle Spot Singles</a>`,
			`&bullet; <a href="https://www.smogon.com/forums/threads/3605970/">Battle Spot Singles Viability Rankings</a>`,
			`&bullet; <a href="https://www.smogon.com/forums/threads/3601658/">Battle Spot Singles Role Compendium</a>`,
			`&bullet; <a href="https://www.smogon.com/forums/threads/3619162/">Battle Spot Singles Sample Teams</a>`,
		],

		mod: 'gen7',
		searchShow: false,
		ruleset: ['Flat Rules', 'Min Source Gen = 6'],
		banlist: ['Battle Bond'],
	},
	{
		name: "[Gen 7 Let's Go] OU",
		threads: [
			`&bullet; <a href="https://www.smogon.com/forums/threads/3667865/">LGPE OU Metagame Discussion</a>`,
			`&bullet; <a href="https://www.smogon.com/forums/threads/3656868/">LGPE OU Viability Rankings</a>`,
		],

		mod: 'gen7letsgo',
		searchShow: false,
		ruleset: ['Adjust Level = 50', 'Obtainable', 'Species Clause', 'Nickname Clause', 'OHKO Clause', 'Evasion Moves Clause', 'Team Preview', 'HP Percentage Mod', 'Cancel Mod', 'Sleep Clause Mod'],
		banlist: ['Uber'],
	},
	{
		name: "[Gen 7] Custom Game",

		mod: 'gen7',
		searchShow: false,
		debug: true,
		battle: {trunc: Math.trunc},
		// no restrictions, for serious (other than team preview)
		ruleset: ['Team Preview', 'Cancel Mod', 'Max Team Size = 24', 'Max Move Count = 24', 'Max Level = 9999', 'Default Level = 100'],
	},

	// US/UM Doubles
	///////////////////////////////////////////////////////////////////

	{
		section: "US/UM Doubles",
		column: 5,
	},
	{
		name: "[Gen 7] Doubles UU",
		threads: [`&bullet; <a href="https://www.smogon.com/forums/threads/3598014/">Doubles UU Metagame Discussion</a>`],

		mod: 'gen7',
		gameType: 'doubles',
		searchShow: false,
		ruleset: ['[Gen 7] Doubles OU'],
		banlist: ['DOU', 'DBL'],
	},
	{
		name: "[Gen 7] VGC 2019",
		threads: [
			`&bullet; <a href="https://www.smogon.com/forums/threads/3641100/">VGC 2019 Discussion</a>`,
			`&bullet; <a href="https://www.smogon.com/forums/threads/3641123/">VGC 2019 Viability Rankings</a>`,
		],

		mod: 'gen7',
		gameType: 'doubles',
		searchShow: false,
		ruleset: ['Flat Rules', '!! Adjust Level = 50', 'Min Source Gen = 7', 'VGC Timer', 'Limit Two Restricted'],
		restricted: ['Restricted Legendary'],
		banlist: ['Unown', 'Battle Bond'],
	},
	{
		name: "[Gen 7] VGC 2018",
		threads: [
			`&bullet; <a href="https://www.smogon.com/forums/threads/3631800/">VGC 2018 Discussion</a>`,
			`&bullet; <a href="https://www.smogon.com/forums/threads/3622041/">VGC 2018 Viability Rankings</a>`,
			`&bullet; <a href="https://www.smogon.com/forums/threads/3628885/">VGC 2018 Sample Teams</a>`,
		],

		mod: 'gen7',
		gameType: 'doubles',
		searchShow: false,
		timer: {
			starting: 5 * 60,
			addPerTurn: 0,
			maxPerTurn: 55,
			maxFirstTurn: 90,
			grace: 90,
			timeoutAutoChoose: true,
			dcTimerBank: false,
		},
		ruleset: ['Flat Rules', '!! Adjust Level = 50', 'Min Source Gen = 7'],
		banlist: ['Oranguru + Symbiosis', 'Passimian + Defiant', 'Unown', 'Custap Berry', 'Enigma Berry', 'Jaboca Berry', 'Micle Berry', 'Rowap Berry', 'Battle Bond'],
	},
	{
		name: "[Gen 7] VGC 2017",
		threads: [
			`&bullet; <a href="https://www.smogon.com/forums/threads/3583926/">VGC 2017 Discussion</a>`,
			`&bullet; <a href="https://www.smogon.com/forums/threads/3591794/">VGC 2017 Viability Rankings</a>`,
			`&bullet; <a href="https://www.smogon.com/forums/threads/3590391/">VGC 2017 Sample Teams</a>`,
		],

		mod: 'gen7sm',
		gameType: 'doubles',
		searchShow: false,
		timer: {
			starting: 15 * 60,
			addPerTurn: 0,
			maxPerTurn: 55,
			maxFirstTurn: 90,
			grace: 90,
			timeoutAutoChoose: true,
			dcTimerBank: false,
		},
		ruleset: ['Flat Rules', 'Old Alola Pokedex', '!! Adjust Level = 50', 'Min Source Gen = 7'],
		banlist: ['Mega', 'Custap Berry', 'Enigma Berry', 'Jaboca Berry', 'Micle Berry', 'Rowap Berry'],
	},
	{
		name: "[Gen 7] Battle Spot Doubles",
		threads: [
			`&bullet; <a href="https://www.smogon.com/forums/threads/3595001/">Battle Spot Doubles Discussion</a>`,
			`&bullet; <a href="https://www.smogon.com/forums/threads/3593890/">Battle Spot Doubles Viability Rankings</a>`,
			`&bullet; <a href="https://www.smogon.com/forums/threads/3595859/">Battle Spot Doubles Sample Teams</a>`,
		],

		mod: 'gen7',
		gameType: 'doubles',
		searchShow: false,
		ruleset: ['Flat Rules', 'Min Source Gen = 6'],
		banlist: ['Battle Bond'],
	},
	{
		name: "[Gen 7 Let's Go] Doubles OU",
		threads: [
			`&bullet; <a href="https://www.smogon.com/forums/threads/3671748/#post-8685222">LGPE Doubles OU</a>`,
		],

		mod: 'gen7letsgo',
		gameType: 'doubles',
		searchShow: false,
		ruleset: ['Standard Doubles', 'Sleep Clause Mod'],
		banlist: ['Mewtwo'],
	},
	{
		name: "[Gen 7] Doubles Custom Game",

		mod: 'gen7',
		gameType: 'doubles',
		searchShow: false,
		battle: {trunc: Math.trunc},
		debug: true,
		// no restrictions, for serious (other than team preview)
		ruleset: ['Team Preview', 'Cancel Mod', 'Max Team Size = 24', 'Max Move Count = 24', 'Max Level = 9999', 'Default Level = 100'],
	},

	// OR/AS Singles
	///////////////////////////////////////////////////////////////////

	{
		section: "OR/AS Singles",
		column: 6,
	},
	{
		name: "[Gen 6] Ubers",
		threads: [
			`&bullet; <a href="https://www.smogon.com/forums/posts/8286277/">ORAS Ubers</a>`,
		],

		mod: 'gen6',
		searchShow: false,
		ruleset: ['Standard', 'Swagger Clause', 'Mega Rayquaza Clause'],
	},
	{
		name: "[Gen 6] RU",
		threads: [
			`&bullet; <a href="https://www.smogon.com/dex/xy/tags/ru/">ORAS RU Banlist</a>`,
			`&bullet; <a href="https://www.smogon.com/forums/threads/3574583/">ORAS RU Viability Rankings</a>`,
		],

		mod: 'gen6',
		searchShow: false,
		ruleset: ['[Gen 6] UU'],
		banlist: ['UU', 'RUBL'],
	},
	{
		name: "[Gen 6] NU",
		threads: [
			`&bullet; <a href="https://www.smogon.com/dex/xy/tags/nu/">ORAS NU Banlist</a>`,
			`&bullet; <a href="https://www.smogon.com/forums/threads/3555650/">ORAS NU Viability Rankings</a>`,
		],

		mod: 'gen6',
		searchShow: false,
		ruleset: ['[Gen 6] RU'],
		banlist: ['RU', 'NUBL'],
	},
	{
		name: "[Gen 6] PU",
		threads: [
			`&bullet; <a href="https://www.smogon.com/dex/xy/tags/pu/">ORAS PU Banlist</a>`,
			`&bullet; <a href="https://www.smogon.com/forums/threads/3528743/">ORAS PU Viability Rankings</a>`,
		],

		mod: 'gen6',
		searchShow: false,
		ruleset: ['[Gen 6] NU'],
		banlist: ['NU', 'PUBL', 'Chatter'],
	},
	{
		name: "[Gen 6] LC",
		threads: [
			`&bullet; <a href="https://www.smogon.com/dex/xy/formats/lc/">ORAS LC Banlist</a>`,
			`&bullet; <a href="https://www.smogon.com/forums/threads/3547566/">ORAS LC Viability Rankings</a>`,
		],

		mod: 'gen6',
		searchShow: false,
		ruleset: ['Standard', 'Little Cup'],
		banlist: [
			'Drifloon', 'Gligar', 'Meditite', 'Misdreavus', 'Murkrow', 'Scyther', 'Sneasel', 'Swirlix', 'Tangela', 'Yanma',
			'Baton Pass', 'Dragon Rage', 'Sonic Boom', 'Swagger',
		],
	},
	{
		name: "[Gen 6] Monotype",
		desc: `All the Pok&eacute;mon on a team must share a type.`,
		threads: [
			`&bullet; <a href="https://www.smogon.com/forums/posts/8411583/">ORAS Monotype</a>`,
		],

		mod: 'gen6',
		searchShow: false,
		ruleset: ['Standard', 'Swagger Clause', 'Same Type Clause'],
		banlist: [
			'Aegislash', 'Altaria-Mega', 'Arceus', 'Blaziken', 'Darkrai', 'Deoxys-Base', 'Deoxys-Attack', 'Deoxys-Speed', 'Dialga', 'Genesect',
			'Gengar-Mega', 'Giratina', 'Giratina-Origin', 'Greninja', 'Groudon', 'Ho-Oh', 'Hoopa-Unbound', 'Kangaskhan-Mega', 'Kyogre', 'Kyurem-White',
			'Lucario-Mega', 'Lugia', 'Mawile-Mega', 'Medicham-Mega', 'Metagross-Mega', 'Mewtwo', 'Palkia', 'Rayquaza', 'Reshiram', 'Sableye-Mega',
			'Salamence-Mega', 'Shaymin-Sky', 'Slowbro-Mega', 'Talonflame', 'Xerneas', 'Yveltal', 'Zekrom',
			'Shadow Tag', 'Damp Rock', 'Focus Band', 'King\'s Rock', 'Quick Claw', 'Razor Fang', 'Smooth Rock', 'Soul Dew', 'Baton Pass',
		],
	},
	{
		name: "[Gen 6] 1v1",
		desc: `Bring three Pok&eacute;mon to Team Preview and choose one to battle.`,
		threads: [
			`&bullet; <a href="https://www.smogon.com/forums/posts/8031459/">ORAS 1v1</a>`,
		],

		mod: 'gen6',
		searchShow: false,
		ruleset: [
			'Max Team Size = 3', 'Picked Team Size = 1', 'Obtainable', 'Nickname Clause', 'Moody Clause', 'OHKO Clause',
			'Evasion Moves Clause', 'Accuracy Moves Clause', 'Swagger Clause', 'Endless Battle Clause', 'HP Percentage Mod',
			'Cancel Mod', 'Team Preview',
		],
		banlist: [
			'Arceus', 'Blaziken', 'Charizard-Mega-Y', 'Darkrai', 'Deoxys-Base', 'Deoxys-Attack', 'Deoxys-Defense', 'Dialga',
			'Giratina', 'Giratina-Origin', 'Groudon', 'Ho-Oh', 'Kangaskhan-Mega', 'Kyogre', 'Kyurem-White', 'Lugia', 'Mewtwo',
			'Palkia', 'Rayquaza', 'Reshiram', 'Salamence-Mega', 'Shaymin-Sky', 'Snorlax', 'Xerneas', 'Yveltal', 'Zekrom',
			'Focus Sash', 'Soul Dew', 'Grass Whistle', 'Hypnosis', 'Perish Song', 'Sing', 'Yawn',
		],
	},
	{
		name: "[Gen 6] Anything Goes",
		threads: [
			`&bullet; <a href="https://www.smogon.com/forums/threads/3523229/">ORAS Anything Goes</a>`,
			`&bullet; <a href="https://www.smogon.com/forums/threads/3548945/">ORAS AG Resources</a>`,
		],

		mod: 'gen6',
		searchShow: false,
		ruleset: ['Obtainable', 'Team Preview', 'Endless Battle Clause', 'HP Percentage Mod', 'Cancel Mod'],
	},
	{
		name: "[Gen 6] ZU",
		threads: [
			`&bullet; <a href="https://www.smogon.com/dex/xy/formats/zu/">ORAS ZU Banlist</a>`,
			`&bullet; <a href="https://www.smogon.com/forums/posts/8034679/">ORAS ZU Viability Rankings</a>`,
		],

		mod: 'gen6',
		searchShow: false,
		ruleset: ['[Gen 6] PU'],
		banlist: ['PU', 'Fraxure', 'Regigigas', 'Simisear'],
	},
	{
		name: "[Gen 6] CAP",
		threads: [
			`&bullet; <a href="https://www.smogon.com/forums/threads/3537407/">ORAS CAP Metagame Discussion</a>`,
			`&bullet; <a href="https://www.smogon.com/forums/posts/8752281/">ORAS CAP Sample Teams</a>`,
			`&bullet; <a href="https://www.smogon.com/forums/posts/8752280/">ORAS CAP Viability Rankings</a>`,
		],

		mod: 'gen6',
		searchShow: false,
		ruleset: ['[Gen 6] OU', '+CAP'],
		banlist: ['Cawmodore'],
	},
	{
		name: "[Gen 6] Battle Spot Singles",
		threads: [
			`&bullet; <a href="https://www.smogon.com/forums/threads/3527960/">ORAS Battle Spot Singles</a>`,
			`&bullet; <a href="https://www.smogon.com/forums/threads/3554616/">ORAS BSS Viability Rankings</a>`,
		],

		mod: 'gen6',
		searchShow: false,
		ruleset: ['Flat Rules', 'Min Source Gen = 6'],
		banlist: ['Soul Dew'],
	},
	{
		name: "[Gen 6] Custom Game",

		mod: 'gen6',
		searchShow: false,
		debug: true,
		battle: {trunc: Math.trunc},
		// no restrictions, for serious (other than team preview)
		ruleset: ['Team Preview', 'Cancel Mod', 'Max Team Size = 24', 'Max Move Count = 24', 'Max Level = 9999', 'Default Level = 100'],
	},

	// OR/AS Doubles/Triples
	///////////////////////////////////////////////////////////////////

	{
		section: "OR/AS Doubles/Triples",
		column: 6,
	},
	{
		name: "[Gen 6] VGC 2016",
		threads: [
			`&bullet; <a href="https://www.smogon.com/forums/threads/3558332/">VGC 2016 Rules</a>`,
			`&bullet; <a href="https://www.smogon.com/forums/threads/3580592/">VGC 2016 Viability Rankings</a>`,
		],

		mod: 'gen6',
		gameType: 'doubles',
		searchShow: false,
		ruleset: ['Flat Rules', 'Min Source Gen = 6', 'Limit Two Restricted'],
		restricted: ['Restricted Legendary'],
		banlist: ['Soul Dew'],
	},
	{
		name: "[Gen 6] VGC 2015",
		threads: [
			`&bullet; <a href="https://www.smogon.com/forums/threads/3524352/">VGC 2015 Rules</a>`,
			`&bullet; <a href="https://www.smogon.com/forums/threads/3560820/">ORAS Battle Spot Doubles Discussion</a>`,
			`&bullet; <a href="https://www.smogon.com/forums/threads/3530547/">VGC 2015 Viability Rankings</a>`,
		],

		mod: 'gen6',
		gameType: 'doubles',
		searchShow: false,
		ruleset: ['Flat Rules', 'Min Source Gen = 6'],
		banlist: ['Soul Dew', 'Articuno + Snow Cloak', 'Zapdos + Static', 'Moltres + Flame Body', 'Dragonite + Barrier'],
	},
	{
		name: "[Gen 6] VGC 2014",
		threads: [
			`&bullet; <a href="https://www.smogon.com/forums/threads/3493272/">VGC 2014 Rules</a>`,
			`&bullet; <a href="https://www.smogon.com/forums/threads/3507789/">VGC 2014 Viability Rankings</a>`,
		],

		mod: 'gen6xy',
		gameType: 'doubles',
		searchShow: false,
		ruleset: ['Flat Rules', 'Kalos Pokedex', 'Min Source Gen = 6'],
	},
	{
		name: "[Gen 6] Battle Spot Doubles",
		threads: [
			`&bullet; <a href="https://www.smogon.com/forums/threads/3560820/">ORAS Battle Spot Doubles Discussion</a>`,
			`&bullet; <a href="https://www.smogon.com/forums/threads/3560824/">ORAS BSD Viability Rankings</a>`,
		],

		mod: 'gen6',
		gameType: 'doubles',
		searchShow: false,
		ruleset: ['Flat Rules', 'Min Source Gen = 6'],
		banlist: ['Soul Dew'],
	},
	{
		name: "[Gen 6] Doubles Custom Game",

		mod: 'gen6',
		gameType: 'doubles',
		searchShow: false,
		battle: {trunc: Math.trunc},
		debug: true,
		// no restrictions, for serious (other than team preview)
		ruleset: ['Team Preview', 'Cancel Mod', 'Max Team Size = 24', 'Max Move Count = 24', 'Max Level = 9999', 'Default Level = 100'],
	},
	{
		name: "[Gen 6] Battle Spot Triples",
		threads: [
			`&bullet; <a href="https://www.smogon.com/forums/threads/3533914/">ORAS Battle Spot Triples Discussion</a>`,
			`&bullet; <a href="https://www.smogon.com/forums/threads/3549201/">ORAS BST Viability Rankings</a>`,
		],

		mod: 'gen6',
		gameType: 'triples',
		searchShow: false,
		ruleset: ['Flat Rules', 'Min Source Gen = 6'],
	},
	{
		name: "[Gen 6] Triples Custom Game",

		mod: 'gen6',
		gameType: 'triples',
		searchShow: false,
		battle: {trunc: Math.trunc},
		debug: true,
		// no restrictions, for serious (other than team preview)
		ruleset: ['Team Preview', 'Cancel Mod', 'Max Team Size = 24', 'Max Move Count = 24', 'Max Level = 9999', 'Default Level = 100'],
	},

	// B2/W2 Singles
	///////////////////////////////////////////////////////////////////

	{
		section: "B2/W2 Singles",
		column: 6,
	},
	{
		name: "[Gen 5] Ubers",
		threads: [
			`&bullet; <a href="https://www.smogon.com/forums/posts/8286278/">BW2 Ubers</a>`,
		],

		mod: 'gen5',
		searchShow: false,
		ruleset: ['Standard', 'Sleep Clause Mod'],
	},
	{
		name: "[Gen 5] UU",
		threads: [
			`&bullet; <a href="https://www.smogon.com/forums/threads/3474024/">BW2 UU Viability Rankings</a>`,
			`&bullet; <a href="https://www.smogon.com/forums/posts/6431094/">BW2 Sample Teams</a>`,
		],

		mod: 'gen5',
		searchShow: false,
		ruleset: ['Standard', 'Evasion Abilities Clause', 'Swagger Clause', 'Sleep Clause Mod'],
		banlist: ['Uber', 'OU', 'UUBL', 'Arena Trap', 'Drought', 'Sand Stream', 'Snow Warning', 'Prankster + Assist', 'Prankster + Copycat', 'Baton Pass'],
	},
	{
		name: "[Gen 5] RU",
		threads: [
			`&bullet; <a href="https://www.smogon.com/forums/posts/6431094/">BW2 Sample Teams</a>`,
			`&bullet; <a href="https://www.smogon.com/forums/threads/3473124/">BW2 RU Viability Rankings</a>`,
		],

		mod: 'gen5',
		searchShow: false,
		ruleset: ['[Gen 5] UU', 'Baton Pass Clause', '!Sleep Clause Mod', 'Sleep Moves Clause'],
		banlist: ['UU', 'RUBL', 'Shadow Tag', 'Shell Smash + Baton Pass'],
		unbanlist: ['Prankster + Assist', 'Prankster + Copycat', 'Baton Pass'],
	},
	{
		name: "[Gen 5] NU",
		threads: [
			`&bullet; <a href="https://www.smogon.com/forums/posts/6431094/">BW2 Sample Teams</a>`,
			`&bullet; <a href="https://www.smogon.com/forums/threads/3484121/">BW2 NU Viability Rankings</a>`,
		],

		mod: 'gen5',
		searchShow: false,
		ruleset: ['[Gen 5] RU', '!Sleep Moves Clause', 'Sleep Clause Mod'],
		banlist: ['RU', 'NUBL', 'Assist', 'Copycat'],
	},
	{
		name: "[Gen 5] PU",
		threads: [
			`&bullet; <a href="https://www.smogon.com/forums/posts/7326932/">BW2 PU</a>`,
		],

		mod: 'gen5',
		searchShow: false,
		ruleset: ['[Gen 5] NU', 'Sleep Moves Clause'],
		banlist: ['NU', 'PUBL', 'Damp Rock'],
	},
	{
		name: "[Gen 5] LC",
		threads: [
			`&bullet; <a href="https://www.smogon.com/forums/posts/6431094/">BW2 Sample Teams</a>`,
			`&bullet; <a href="https://www.smogon.com/forums/threads/3485860/">BW2 LC Viability Rankings</a>`,
		],

		mod: 'gen5',
		searchShow: false,
		ruleset: ['Standard', 'Little Cup', 'Sleep Moves Clause'],
		banlist: [
			'Gligar', 'Meditite', 'Misdreavus', 'Murkrow', 'Scraggy', 'Scyther', 'Sneasel', 'Tangela', 'Vulpix', 'Yanma',
			'Sand Rush', 'Sand Veil', 'Berry Juice', 'Soul Dew', 'Baton Pass', 'Dragon Rage', 'Sonic Boom', 'Swagger',
		],
	},
	{
		name: "[Gen 5] Monotype",
		desc: `All the Pok&eacute;mon on a team must share a type.`,
		threads: [
			`&bullet; <a href="https://www.smogon.com/forums/posts/8411584/">BW2 Monotype</a>`,
		],

		mod: 'gen5',
		searchShow: false,
		ruleset: ['[Gen 5] OU', 'Same Type Clause', '!Gems Clause'],
		banlist: ['Latios'],
	},
	{
		name: "[Gen 5] 1v1",
		desc: `Bring three Pok&eacute;mon to Team Preview and choose one to battle.`,
		threads: [
			`&bullet; <a href="https://www.smogon.com/forums/posts/8031458/">BW2 1v1</a>`,
		],

		mod: 'gen5',
		searchShow: false,
		ruleset: [
			'Picked Team Size = 1', 'Max Team Size = 3',
			'Standard', 'Baton Pass Clause', 'Swagger Clause', 'Accuracy Moves Clause', 'Sleep Moves Clause',
		],
		banlist: ['Uber', 'Cottonee', 'Dragonite', 'Jirachi', 'Kyurem-Black', 'Mew', 'Togekiss', 'Whimsicott', 'Victini', 'Focus Band', 'Focus Sash', 'Quick Claw', 'Soul Dew', 'Perish Song'],
		unbanlist: ['Genesect', 'Landorus', 'Manaphy', 'Thundurus', 'Tornadus-Therian'],
	},
	{
		name: "[Gen 5] ZU",
		threads: [
			`&bullet; <a href="https://www.smogon.com/forums/posts/8034680/">BW2 ZU</a>`,
		],

		mod: 'gen5',
		searchShow: false,
		ruleset: ['[Gen 5] PU'],
		banlist: ['PU', 'Articuno', 'Dragonair', 'Glalie', 'Machoke', 'Marowak', 'Omanyte', 'Regigigas', 'Trubbish', 'Whirlipede', 'Baton Pass'],
		unbanlist: ['Damp Rock'],
	},
	{
		name: "[Gen 5] CAP",
		threads: [
			`&bullet; <a href="https://www.smogon.com/forums/posts/8967093/">BW2 CAP Viability Rankings</a>`,
			`&bullet; <a href="https://www.smogon.com/forums/posts/8969768/">BW2 CAP Sample Teams</a>`,
		],

		mod: 'gen5',
		searchShow: false,
		ruleset: ['[Gen 5] OU', '+CAP'],
		banlist: ['Aurumoth', 'Cawmodore'],
	},
	{
		name: "[Gen 5] GBU Singles",

		mod: 'gen5',
		searchShow: false,
		ruleset: ['Flat Rules'],
		banlist: ['Dark Void', 'Sky Drop', 'Soul Dew'],
	},
	{
		name: "[Gen 5] Custom Game",

		mod: 'gen5',
		searchShow: false,
		debug: true,
		battle: {trunc: Math.trunc},
		// no restrictions, for serious (other than team preview)
		ruleset: ['Team Preview', 'Cancel Mod', 'Max Team Size = 24', 'Max Move Count = 24', 'Max Level = 9999', 'Default Level = 100'],
	},

	// B2/W2 Doubles
	///////////////////////////////////////////////////////////////////

	{
		section: 'B2/W2 Doubles',
		column: 6,
	},
	{
		name: "[Gen 5] VGC 2013",

		mod: 'gen5',
		gameType: 'doubles',
		searchShow: false,
		ruleset: ['Flat Rules'],
		banlist: ['Chatot', 'Dark Void', 'Sky Drop', 'Soul Dew'],
	},
	{
		name: "[Gen 5] VGC 2012",

		mod: 'gen5bw1',
		gameType: 'doubles',
		searchShow: false,
		ruleset: ['Flat Rules'],
		banlist: ['Dark Void', 'Sky Drop'],
	},
	{
		name: "[Gen 5] VGC 2011",

		mod: 'gen5bw1',
		gameType: 'doubles',
		searchShow: false,
		ruleset: ['Flat Rules', 'Old Unova Pokedex'],
		banlist: ['Sky Drop', 'Belue Berry', 'Durin Berry', 'Nomel Berry', 'Rabuta Berry', 'Spelon Berry', 'Watmel Berry'],
	},
	{
		name: "[Gen 5] Doubles Custom Game",

		mod: 'gen5',
		gameType: 'doubles',
		searchShow: false,
		debug: true,
		battle: {trunc: Math.trunc},
		// no restrictions, for serious (other than team preview)
		ruleset: ['Team Preview', 'Cancel Mod', 'Max Team Size = 24', 'Max Move Count = 24', 'Max Level = 9999', 'Default Level = 100'],
	},
	{
		name: "[Gen 5] Triples Custom Game",

		mod: 'gen5',
		gameType: 'triples',
		searchShow: false,
		debug: true,
		battle: {trunc: Math.trunc},
		// no restrictions, for serious (other than team preview)
		ruleset: ['Team Preview', 'Cancel Mod'],
	},

	// DPP Singles
	///////////////////////////////////////////////////////////////////

	{
		section: "DPP Singles",
		column: 7,
	},
	{
		name: "[Gen 4] Ubers",
		threads: [
			`&bullet; <a href="https://www.smogon.com/forums/posts/8286279/">DPP Ubers</a>`,
		],

		mod: 'gen4',
		searchShow: false,
		ruleset: ['Standard'],
		banlist: ['AG'],
	},
	{
		name: "[Gen 4] UU",
		threads: [
			`&bullet; <a href="https://www.smogon.com/forums/threads/3532624/">DPP UU Metagame Discussion</a>`,
			`&bullet; <a href="https://www.smogon.com/forums/threads/3503638/">DPP UU Viability Rankings</a>`,
		],

		mod: 'gen4',
		searchShow: false,
		ruleset: ['[Gen 4] OU', '!Freeze Clause Mod'],
		banlist: ['OU', 'UUBL'],
		unbanlist: ['Arena Trap', 'Swagger'],
	},
	{
		name: "[Gen 4] NU",
		threads: [
			`&bullet; <a href="https://www.smogon.com/forums/threads/3583742/">DPP NU Metagame Discussion</a>`,
			`&bullet; <a href="https://www.smogon.com/forums/threads/3512254/">DPP NU Viability Rankings</a>`,
		],

		mod: 'gen4',
		searchShow: false,
		ruleset: ['[Gen 4] UU', 'Baton Pass Clause'],
		banlist: ['UU', 'NUBL'],
		unbanlist: ['Sand Veil', 'Baton Pass'],
	},
	{
		name: "[Gen 4] PU",
		threads: [
			`&bullet; <a href="https://www.smogon.com/forums/posts/7260264/">DPP PU</a>`,
		],

		mod: 'gen4',
		searchShow: false,
		ruleset: ['[Gen 4] NU'],
		banlist: [
			'Articuno', 'Cacturne', 'Charizard', 'Cradily', 'Dodrio', 'Drifblim', 'Dusclops', 'Electrode',
			'Floatzel', 'Gardevoir', 'Gligar', 'Golem', 'Grumpig', 'Haunter', 'Hitmonchan', 'Hypno', 'Jumpluff',
			'Jynx', 'Lickilicky', 'Linoone', 'Magmortar', 'Magneton', 'Manectric', 'Medicham', 'Meganium', 'Nidoqueen',
			'Ninetales', 'Piloswine', 'Poliwrath', 'Porygon2', 'Regice', 'Regirock', 'Roselia', 'Sandslash',
			'Sharpedo', 'Shiftry', 'Skuntank', 'Slowking', 'Tauros', 'Typhlosion', 'Venomoth', 'Vileplume',
		],
	},
	{
		name: "[Gen 4] LC",
		threads: [
			`&bullet; <a href="https://www.smogon.com/dp/articles/little_cup_guide">DPP LC Guide</a>`,
			`&bullet; <a href="https://www.smogon.com/forums/posts/7336500/">DPP LC Viability Rankings</a>`,
		],

		mod: 'gen4',
		searchShow: false,
		ruleset: ['Standard', 'Little Cup', 'Sleep Moves Clause'],
		banlist: [
			'Meditite', 'Misdreavus', 'Murkrow', 'Scyther', 'Sneasel', 'Tangela', 'Yanma',
			'Berry Juice', 'Deep Sea Tooth', 'Dragon Rage', 'Sonic Boom', 'Swagger',
		],
	},
	{
		name: "[Gen 4] Anything Goes",

		mod: 'gen4',
		searchShow: false,
		ruleset: ['Obtainable', 'Arceus EV Limit', 'Endless Battle Clause', 'HP Percentage Mod', 'Cancel Mod'],
	},
	{
		name: "[Gen 4] 1v1",
		desc: `Bring three Pok&eacute;mon to Team Preview and choose one to battle.`,
		threads: [
			`&bullet; <a href="https://www.smogon.com/forums/posts/8031457/">DPP 1v1</a>`,
		],

		mod: 'gen4',
		searchShow: false,
		ruleset: [
			'Picked Team Size = 1', 'Max Team Size = 3',
			'[Gen 4] OU', 'Accuracy Moves Clause', 'Sleep Moves Clause', 'Team Preview', '!Freeze Clause Mod',
		],
		banlist: ['Latias', 'Machamp', 'Porygon-Z', 'Shaymin', 'Snorlax', 'Togekiss', 'Focus Sash', 'Destiny Bond', 'Explosion', 'Perish Song', 'Self-Destruct'],
		unbanlist: ['Wobbuffet', 'Wynaut', 'Sand Veil', 'Swagger'],
	},
	{
		name: "[Gen 4] ZU",
		threads: [
			`&bullet; <a href="https://www.smogon.com/forums/posts/8034681/">DPP ZU</a>`,
		],

		mod: 'gen4',
		searchShow: false,
		ruleset: ['[Gen 4] PU'],
		banlist: [
			'Ampharos', 'Armaldo', 'Bellossom', 'Dragonair', 'Electabuzz', 'Gabite', 'Gastrodon', 'Glaceon', 'Glalie',
			'Golduck', 'Gorebyss', 'Hippopotas', 'Kadabra', 'Kingler', 'Lapras', 'Machoke', 'Magmar', 'Mantine', 'Marowak',
			'Metang', 'Misdreavus', 'Monferno', 'Mr. Mime', 'Muk', 'Murkrow', 'Pinsir', 'Politoed', 'Purugly', 'Quagsire',
			'Raichu', 'Rampardos', 'Rapidash', 'Regigigas', 'Relicanth', 'Rhydon', 'Scyther', 'Sneasel', 'Snover',
			'Solrock', 'Tangela', 'Torkoal', 'Victreebel', 'Xatu', 'Walrein', 'Zangoose', 'Damp Rock',
		],
	},
	{
		name: "[Gen 4] CAP",
		threads: [
			`&bullet; <a href="https://www.smogon.com/forums/posts/8851251/">DPP CAP Viability Rankings</a>`,
			`&bullet; <a href="https://www.smogon.com/forums/posts/8869378/">DPP CAP Sample Teams</a>`,
		],

		mod: 'gen4',
		searchShow: false,
		ruleset: ['[Gen 4] OU', '+CAP'],
	},
	{
		name: "[Gen 4] Custom Game",

		mod: 'gen4',
		searchShow: false,
		debug: true,
		battle: {trunc: Math.trunc},
		// no restrictions
		ruleset: ['Cancel Mod', 'Max Team Size = 24', 'Max Move Count = 24', 'Max Level = 9999', 'Default Level = 100'],
	},

	// DPP Doubles
	///////////////////////////////////////////////////////////////////

	{
		section: "DPP Doubles",
		column: 7,
	},
	{
		name: "[Gen 4] VGC 2010",

		mod: 'gen4',
		gameType: 'doubles',
		searchShow: false,
		ruleset: ['Flat Rules', 'Max Team Size = 4', 'Limit Two Restricted'],
		restricted: ['Restricted Legendary'],
		banlist: ['Soul Dew'],
	},
	{
		name: "[Gen 4] VGC 2009",

		mod: 'gen4pt',
		gameType: 'doubles',
		searchShow: false,
		ruleset: ['Flat Rules', '! Adjust Level Down', 'Max Level = 50', 'Max Team Size = 4'],
		banlist: ['Tyranitar', 'Rotom', 'Judgment', 'Soul Dew'],
	},
	{
		name: "[Gen 4] Doubles Custom Game",

		mod: 'gen4',
		gameType: 'doubles',
		searchShow: false,
		debug: true,
		battle: {trunc: Math.trunc},
		// no restrictions
		ruleset: ['Cancel Mod', 'Max Team Size = 24', 'Max Move Count = 24', 'Max Level = 9999', 'Default Level = 100'],
	},

	// Past Generations
	///////////////////////////////////////////////////////////////////

	{
		section: "Past Generations",
		column: 7,
	},
	{
		name: "[Gen 3] Ubers",
		threads: [
			`&bullet; <a href="https://www.smogon.com/forums/posts/8286280/">ADV Ubers</a>`,
		],

		mod: 'gen3',
		searchShow: false,
		ruleset: ['Standard', 'Deoxys Camouflage Clause', 'One Baton Pass Clause'],
		banlist: ['Wobbuffet + Leftovers'],
	},
	{
		name: "[Gen 3] UU",
		threads: [
			`&bullet; <a href="https://www.smogon.com/forums/threads/3585923/">ADV UU Metagame Discussion</a>`,
			`&bullet; <a href="https://www.smogon.com/forums/threads/3548578/">ADV UU Viability Rankings</a>`,
		],

		mod: 'gen3',
		searchShow: false,
		ruleset: ['Standard'],
		banlist: ['Uber', 'OU', 'UUBL', 'Smeargle + Ingrain', 'Arena Trap', 'Baton Pass', 'Swagger'],
	},
	{
		name: "[Gen 3] NU",
		threads: [
			`&bullet; <a href="https://www.smogon.com/forums/threads/3503540/">ADV NU Viability Rankings</a>`,
		],

		mod: 'gen3',
		searchShow: false,
		ruleset: ['Standard'],
		banlist: ['Uber', 'OU', 'UUBL', 'UU', 'Smeargle + Ingrain'],
	},
	{
		name: "[Gen 3] PU",
		threads: [
			`&bullet; <a href="https://www.smogon.com/forums/posts/9395926">ADV PU</a>`,
		],

		mod: 'gen3',
		searchShow: false,
		ruleset: ['Standard'],
		banlist: ['Uber', 'OU', 'UUBL', 'UU', 'NUBL', 'NU'],
	},
	{
		name: "[Gen 3] 1v1",
		desc: `Bring three Pok&eacute;mon to Team Preview and choose one to battle.`,
		threads: [
			`&bullet; <a href="https://www.smogon.com/forums/posts/8031456/">ADV 1v1</a>`,
		],

		mod: 'gen3',
		searchShow: false,
		ruleset: [
			'Picked Team Size = 1', 'Max Team Size = 3',
			'[Gen 3] OU', 'Accuracy Moves Clause', 'Sleep Moves Clause', 'Team Preview', '!Freeze Clause Mod',
		],
		banlist: [
			'Clefable', 'Slaking', 'Snorlax', 'Suicune', 'Zapdos', 'Destiny Bond', 'Explosion', 'Ingrain', 'Perish Song',
			'Self-Destruct', 'Focus Band', 'King\'s Rock', 'Quick Claw',
		],
		unbanlist: ['Mr. Mime', 'Wobbuffet', 'Wynaut', 'Sand Veil', 'Soundproof'],
	},
	{
		name: "[Gen 3] Custom Game",

		mod: 'gen3',
		searchShow: false,
		debug: true,
		battle: {trunc: Math.trunc},
		ruleset: ['HP Percentage Mod', 'Cancel Mod', 'Max Team Size = 24', 'Max Move Count = 24', 'Max Level = 9999', 'Default Level = 100'],
	},
	{
		name: "[Gen 3] Doubles Custom Game",

		mod: 'gen3',
		gameType: 'doubles',
		searchShow: false,
		debug: true,
		ruleset: ['HP Percentage Mod', 'Cancel Mod', 'Max Team Size = 24', 'Max Move Count = 24', 'Max Level = 9999', 'Default Level = 100'],
	},
	{
		name: "[Gen 2] Ubers",
		threads: [
			`&bullet; <a href="https://www.smogon.com/forums/posts/8286282/">GSC Ubers</a>`,
		],

		mod: 'gen2',
		searchShow: false,
		ruleset: ['Standard'],
	},
	{
		name: "[Gen 2] UU",
		threads: [`&bullet; <a href="https://www.smogon.com/forums/threads/3576710/">GSC UU</a>`],

		mod: 'gen2',
		searchShow: false,
		ruleset: ['[Gen 2] OU'],
		banlist: ['OU', 'UUBL', 'Agility + Baton Pass'],
		unbanlist: ['Mean Look + Baton Pass', 'Spider Web + Baton Pass'],
	},
	{
		name: "[Gen 2] NU",
		threads: [`&bullet; <a href="https://www.smogon.com/forums/threads/3642565/">GSC NU</a>`],

		mod: 'gen2',
		searchShow: false,
		ruleset: ['[Gen 2] UU'],
		banlist: ['UU', 'NUBL'],
		unbanlist: ['Agility + Baton Pass'],
	},
	{
		name: "[Gen 2] 1v1",
		threads: [`&bullet; <a href="https://www.smogon.com/forums/posts/8031463/">GSC 1v1</a>`],

		mod: 'gen2',
		searchShow: false,
		ruleset: [
			'Picked Team Size = 1', 'Max Team Size = 3',
			'[Gen 2] OU', 'Accuracy Moves Clause', 'Sleep Moves Clause', 'Team Preview',
		],
		banlist: [
			'Alakazam', 'Clefable', 'Snorlax', 'Zapdos', 'Berserk Gene', 'Focus Band', 'King\'s Rock', 'Quick Claw',
			'Attract', 'Destiny Bond', 'Explosion', 'Perish Song', 'Present', 'Self-Destruct', 'Swagger',
		],
	},
	{
		name: "[Gen 2] Nintendo Cup 2000",
		threads: [
			`&bullet; <a href="https://www.smogon.com/forums/threads/3682691/">Nintendo Cup 2000 Resource Hub</a>`,
			`&bullet; <a href="https://www.smogon.com/forums/threads/3677370/">Differences between Nintendo Cup 2000 and GSC OU</a>`,
		],

		mod: 'gen2stadium2',
		searchShow: false,
		ruleset: [
			'Picked Team Size = 3', 'Min Level = 50', 'Max Level = 55', 'Max Total Level = 155',
			'Obtainable', 'Stadium Sleep Clause', 'Freeze Clause Mod', 'Species Clause', 'Item Clause', 'Endless Battle Clause', 'Cancel Mod', 'Event Moves Clause', 'Nickname Clause', 'Team Preview', 'Nintendo Cup 2000 Move Legality',
		],
		banlist: ['Uber'],
	},
	{
		name: "[Gen 2] Stadium OU",
		threads: [
			`&bullet; <a href="https://www.smogon.com/forums/threads/3677370/">Placeholder</a>`,
		],

		mod: 'gen2stadium2',
		searchShow: false,
		ruleset: ['Standard'],
		banlist: ['Uber'],
	},
	{
		name: "[Gen 2] Custom Game",

		mod: 'gen2',
		searchShow: false,
		debug: true,
		battle: {trunc: Math.trunc},
		ruleset: ['HP Percentage Mod', 'Cancel Mod', 'Max Team Size = 24', 'Max Move Count = 24', 'Max Level = 9999', 'Default Level = 100'],
	},
	{
		name: "[Gen 1] Ubers",
		threads: [
			`&bullet; <a href="https://www.smogon.com/forums/posts/8286283/">RBY Ubers</a>`,
		],

		mod: 'gen1',
		searchShow: false,
		ruleset: ['Standard'],
	},
	{
		name: "[Gen 1] UU",
		threads: [
			`&bullet; <a href="https://www.smogon.com/forums/threads/3573896/">RBY UU Metagame Discussion</a>`,
			`&bullet; <a href="https://www.smogon.com/forums/threads/3647713/">RBY UU Viability Rankings</a>`,
		],

		mod: 'gen1',
		searchShow: false,
		ruleset: ['[Gen 1] OU', 'APT Clause', 'Sleep Moves Clause'],
		banlist: ['OU', 'UUBL'],
	},
	{
		name: "[Gen 1] NU",
		threads: [
			`&bullet; <a href="https://www.smogon.com/forums/threads/3679758/">RBY NU Metagame Discussion &amp; Resources</a>`,
		],

		mod: 'gen1',
		searchShow: false,
		ruleset: ['[Gen 1] UU', '!APT Clause', '!Sleep Moves Clause'],
		banlist: ['UU', 'NUBL'],
	},
	{
		name: "[Gen 1] PU",
		threads: [
			`&bullet; <a href="https://www.smogon.com/forums/threads/3700527/">RBY PU Metagame Discussion &amp; Resources</a>`,
		],

		mod: 'gen1',
		searchShow: false,
		ruleset: ['[Gen 1] NU'],
		banlist: ['NU', 'PUBL'],
	},
	{
		name: "[Gen 1] 1v1",
		threads: [
			`&bullet; <a href="https://www.smogon.com/forums/posts/8031468">RBY 1v1</a>`,
		],

		mod: 'gen1',
		searchShow: false,
		ruleset: [
			'Picked Team Size = 1', 'Max Team Size = 3',
			'[Gen 1] OU', 'Accuracy Moves Clause', 'Sleep Moves Clause', 'Team Preview',
		],
		banlist: ['Bind', 'Clamp', 'Explosion', 'Fire Spin', 'Self-Destruct', 'Wrap'],
	},
	{
		name: "[Gen 1] Japanese OU",
		desc: `Generation 1 with Japanese battle mechanics.`,

		mod: 'gen1jpn',
		searchShow: false,
		ruleset: ['Standard'],
		banlist: ['Uber'],
	},
	{
		name: "[Gen 1] Tradebacks OU",
		desc: `RBY OU with movepool additions from the Time Capsule.`,
		threads: [
			`&bullet; <a href="https://www.smogon.com/articles/rby-tradebacks-ou">RBY Tradebacks OU</a>`,
		],

		mod: 'gen1',
		searchShow: false,
		ruleset: ['[Gen 1] OU', 'Allow Tradeback'],
	},
	{
		name: "[Gen 1] Nintendo Cup 1997",
		threads: [
			`&bullet; <a href="https://www.smogon.com/forums/threads/3682412/">Nintendo Cup 1997 Discussion &amp; Resources</a>`,
		],

		mod: 'gen1jpn',
		searchShow: false,
		ruleset: [
			'Picked Team Size = 3', 'Min Level = 50', 'Max Level = 55', 'Max Total Level = 155',
			'Obtainable', 'Team Preview', 'Stadium Sleep Clause', 'Species Clause', 'Nickname Clause', 'HP Percentage Mod', 'Cancel Mod', 'Nintendo Cup 1997 Move Legality',
		],
		banlist: ['Uber'],
	},
	{
		name: "[Gen 1] Stadium OU",
		threads: [
			`&bullet; <a href="https://www.smogon.com/forums/threads/3685877/">Stadium OU Viability Rankings</a>`,
		],

		mod: 'gen1stadium',
		searchShow: false,
		ruleset: ['Standard', 'Team Preview'],
		banlist: ['Uber',
			'Nidoking + Fury Attack + Thrash', 'Exeggutor + Poison Powder + Stomp', 'Exeggutor + Sleep Powder + Stomp',
			'Exeggutor + Stun Spore + Stomp', 'Jolteon + Focus Energy + Thunder Shock', 'Flareon + Focus Energy + Ember',
		],
	},
	{
		name: "[Gen 1] Custom Game",

		mod: 'gen1',
		searchShow: false,
		debug: true,
		battle: {trunc: Math.trunc},
		ruleset: ['HP Percentage Mod', 'Cancel Mod', 'Desync Clause Mod', 'Max Team Size = 24', 'Max Move Count = 24', 'Max Level = 9999', 'Default Level = 100'],
	},
];<|MERGE_RESOLUTION|>--- conflicted
+++ resolved
@@ -608,14 +608,9 @@
 		// searchShow: false,
 		ruleset: ['Standard OMs', 'Sleep Moves Clause', 'Evasion Abilities Clause', 'Evasion Items Clause', 'Terastal Clause', 'Min Source Gen = 9'],
 		banlist: [
-<<<<<<< HEAD
 			'Annihilape', 'Baxcalibur', 'Chien-Pao', 'Chi-Yu', 'Cyclizar', 'Dragapult', 'Dragonite', 'Espathra', 'Haxorus', 'Houndstone',
 			'Hydreigon', 'Iron Valiant', 'Koraidon', 'Miraidon', 'Noivern', 'Palafin', 'Roaring Moon', 'Salamence', 'Walking Wake', 'Arena Trap',
 			'Moody', 'Shadow Tag', 'Baton Pass',
-=======
-			'Annihilape', 'Baxcalibur', 'Chi-Yu', 'Cyclizar', 'Dragapult', 'Dragonite', 'Espathra', 'Houndstone', 'Hydreigon', 'Koraidon',
-			'Miraidon', 'Noivern', 'Palafin', 'Roaring Moon', 'Salamence', 'Walking Wake', 'Arena Trap', 'Moody', 'Shadow Tag', 'Baton Pass',
->>>>>>> b77f430d
 		],
 		onBegin() {
 			for (const pokemon of this.getAllPokemon()) {
