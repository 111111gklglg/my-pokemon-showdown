// Note: This is the list of formats
// The rules that formats use are stored in data/rulesets.ts
/*
If you want to add custom formats, create a file in this folder named: "custom-formats.ts"

Paste the following code into the file and add your desired formats and their sections between the brackets:
--------------------------------------------------------------------------------
// Note: This is the list of formats
// The rules that formats use are stored in data/rulesets.ts

export const Formats: FormatList = [
];
--------------------------------------------------------------------------------

If you specify a section that already exists, your format will be added to the bottom of that section.
New sections will be added to the bottom of the specified column.
The column value will be ignored for repeat sections.
*/

export const Formats: import('../sim/dex-formats').FormatList = [

	// S/V Singles
	///////////////////////////////////////////////////////////////////

	{
		section: "S/V Singles",
	},
	{
		name: "[Gen 9] Random Battle",
		desc: `Randomized teams of Pok&eacute;mon with sets that are generated to be competitively viable.`,
		mod: 'gen9',
		team: 'random',
		ruleset: ['PotD', 'Obtainable', 'Species Clause', 'HP Percentage Mod', 'Cancel Mod', 'Sleep Clause Mod', 'Illusion Level Mod'],
	},
	{
		name: "[Gen 9] Unrated Random Battle",
		mod: 'gen9',
		team: 'random',
		challengeShow: false,
		rated: false,
		ruleset: ['Obtainable', 'Species Clause', 'HP Percentage Mod', 'Cancel Mod', 'Sleep Clause Mod', 'Illusion Level Mod'],
	},
	{
		name: "[Gen 9] Free-For-All Random Battle",
		mod: 'gen9',
		team: 'random',
		gameType: 'freeforall',
		tournamentShow: false,
		rated: false,
		ruleset: ['Obtainable', 'Species Clause', 'HP Percentage Mod', 'Cancel Mod', 'Sleep Clause Mod', 'Illusion Level Mod'],
	},
	{
		name: "[Gen 9] Random Battle (Blitz)",
		mod: 'gen9',
		team: 'random',
		ruleset: ['[Gen 9] Random Battle', 'Blitz'],
	},
	{
		name: "[Gen 9] Multi Random Battle",
		mod: 'gen9',
		team: 'random',
		gameType: 'multi',
		searchShow: false,
		tournamentShow: false,
		rated: false,
		ruleset: [
			'Max Team Size = 3',
			'Obtainable', 'Species Clause', 'HP Percentage Mod', 'Cancel Mod', 'Sleep Clause Mod', 'Illusion Level Mod',
		],
	},
	{
		name: "[Gen 9] OU",
		mod: 'gen9',
		ruleset: ['Standard', 'Sleep Moves Clause', '!Sleep Clause Mod'],
		banlist: ['Uber', 'AG', 'Arena Trap', 'Moody', 'Sand Veil', 'Shadow Tag', 'Snow Cloak', 'King\'s Rock', 'Razor Fang', 'Baton Pass', 'Last Respects', 'Shed Tail'],
	},
	{
		name: "[Gen 9] Ubers",
		mod: 'gen9',
		ruleset: ['Standard'],
		banlist: ['AG', 'Moody', 'King\'s Rock', 'Razor Fang', 'Baton Pass', 'Last Respects'],
	},
	{
		name: "[Gen 9] UU",
		mod: 'gen9',
		ruleset: ['[Gen 9] OU'],
		banlist: ['OU', 'UUBL'],
	},
	{
		name: "[Gen 9] RU",
		mod: 'gen9',
		ruleset: ['[Gen 9] UU'],
		banlist: ['UU', 'RUBL', 'Light Clay'],
	},
	{
		name: "[Gen 9] NU",
		mod: 'gen9',
		ruleset: ['[Gen 9] RU'],
		banlist: ['RU', 'NUBL', 'Drought', 'Quick Claw'],
	},
	{
		name: "[Gen 9] PU",
		mod: 'gen9',
		ruleset: ['[Gen 9] NU'],
		banlist: ['NU', 'PUBL', 'Damp Rock'],
	},
	{
		name: "[Gen 9] LC",
		mod: 'gen9',
		ruleset: ['Little Cup', 'Standard'],
		banlist: [
			'Aipom', 'Basculin-White-Striped', 'Cutiefly', 'Diglett-Base', 'Dunsparce', 'Duraludon', 'Flittle', 'Gastly', 'Girafarig', 'Gligar',
			'Meditite', 'Misdreavus', 'Murkrow', 'Porygon', 'Qwilfish-Hisui', 'Rufflet', 'Scraggy', 'Scyther', 'Sneasel', 'Sneasel-Hisui',
			'Snivy', 'Stantler', 'Vulpix', 'Vulpix-Alola', 'Yanma', 'Moody', 'Baton Pass', 'Sticky Web',
		],
	},
	{
		name: "[Gen 9] Monotype",
		mod: 'gen9',
		ruleset: ['Standard', 'Evasion Abilities Clause', 'Same Type Clause', 'Terastal Clause'],
		banlist: [
<<<<<<< HEAD
			'Annihilape', 'Arceus', 'Baxcalibur', 'Calyrex-Ice', 'Calyrex-Shadow', 'Chi-Yu', 'Chien-Pao', 'Blaziken', 'Deoxys-Normal', 'Deoxys-Attack', 'Dialga',
			'Dialga-Origin', 'Eternatus', 'Giratina', 'Giratina-Origin', 'Groudon', 'Ho-Oh', 'Iron Bundle', 'Koraidon', 'Kyogre', 'Kyurem-Black', 'Kyurem-White',
			'Lugia', 'Lunala', 'Magearna', 'Mewtwo', 'Miraidon', 'Necrozma-Dawn-Wings', 'Necrozma-Dusk-Mane', 'Palafin', 'Palkia', 'Palkia-Origin', 'Rayquaza',
			'Reshiram', 'Shaymin-Sky', 'Solgaleo', 'Ursaluna-Bloodmoon', 'Urshifu-Single-Strike', 'Zacian', 'Zacian-Crowned', 'Zamazenta-Crowned', 'Zekrom',
			'Moody', 'Shadow Tag', 'Booster Energy', 'Damp Rock', 'Focus Band', 'King\'s Rock', 'Quick Claw', 'Razor Fang', 'Smooth Rock', 'Acupressure',
			'Baton Pass', 'Last Respects', 'Shed Tail',
=======
			'Annihilape', 'Arceus', 'Baxcalibur', 'Calyrex-Ice', 'Calyrex-Shadow', 'Chi-Yu', 'Chien-Pao', 'Blaziken', 'Deoxys-Base', 'Deoxys-Attack',
			'Dialga', 'Dialga-Origin', 'Eternatus', 'Giratina', 'Giratina-Origin', 'Groudon', 'Ho-Oh', 'Iron Bundle', 'Kingambit', 'Koraidon', 'Kyogre',
			'Kyurem-Black', 'Kyurem-White', 'Lugia', 'Lunala', 'Magearna', 'Mewtwo', 'Miraidon', 'Necrozma-Dawn-Wings', 'Necrozma-Dusk-Mane', 'Palafin',
			'Palkia', 'Palkia-Origin', 'Rayquaza', 'Reshiram', 'Shaymin-Sky', 'Solgaleo', 'Ursaluna-Bloodmoon', 'Urshifu-Base', 'Zacian', 'Zacian-Crowned',
			'Zamazenta-Crowned', 'Zekrom', 'Moody', 'Shadow Tag', 'Booster Energy', 'Damp Rock', 'Focus Band', 'King\'s Rock', 'Quick Claw', 'Razor Fang',
			'Smooth Rock', 'Acupressure', 'Baton Pass', 'Last Respects', 'Shed Tail',
>>>>>>> b31cf95c
		],
	},
	{
		name: "[Gen 9] CAP",
		mod: 'gen9',
		ruleset: ['[Gen 9] OU', '+CAP'],
		banlist: ['Crucibellite'],
	},
	{
		name: "[Gen 9] BSS Reg G",
		mod: 'gen9',
		bestOfDefault: true,
		ruleset: ['Flat Rules', '!! Adjust Level = 50', 'Min Source Gen = 9', 'VGC Timer', 'Limit One Restricted'],
		restricted: ['Restricted Legendary'],
	},
	{
		name: "[Gen 9] BSS Reg H",
		mod: 'gen9',
		bestOfDefault: true,
		ruleset: ['Flat Rules', '!! Adjust Level = 50', 'Min Source Gen = 9', 'VGC Timer'],
		banlist: ['Sub-Legendary', 'Paradox', 'Gouging Fire', 'Iron Boulder', 'Iron Crown', 'Raging Bolt'],
	},
	{
		name: "[Gen 9] Custom Game",
		mod: 'gen9',
		searchShow: false,
		debug: true,
		battle: {trunc: Math.trunc},
		// no restrictions, for serious (other than team preview)
		ruleset: ['Team Preview', 'Cancel Mod', 'Max Team Size = 24', 'Max Move Count = 24', 'Max Level = 9999', 'Default Level = 100'],
	},

	// S/V Doubles
	///////////////////////////////////////////////////////////////////

	{
		section: "S/V Doubles",
	},
	{
		name: "[Gen 9] Random Doubles Battle",
		mod: 'gen9',
		gameType: 'doubles',
		team: 'random',
		ruleset: ['PotD', 'Obtainable', 'Species Clause', 'HP Percentage Mod', 'Cancel Mod', 'Illusion Level Mod', 'Sleep Clause Mod'],
	},
	{
		name: "[Gen 9] Doubles OU",
		mod: 'gen9',
		gameType: 'doubles',
		ruleset: ['Standard Doubles'],
		banlist: ['DUber', 'Shadow Tag'],
	},
	{
		name: "[Gen 9] Doubles Ubers",
		mod: 'gen9',
		gameType: 'doubles',
		ruleset: ['Standard Doubles', '!Gravity Sleep Clause'],
	},
	{
		name: "[Gen 9] Doubles UU",
		mod: 'gen9',
		gameType: 'doubles',
		ruleset: ['[Gen 9] Doubles OU', 'Evasion Abilities Clause'],
		banlist: ['DOU', 'DBL'],
	},
	{
		name: "[Gen 9] Doubles LC",
		mod: 'gen9',
		gameType: 'doubles',
		searchShow: false,
		ruleset: ['Standard Doubles', 'Little Cup', 'Sleep Clause Mod'],
		banlist: ['Basculin-White-Striped', 'Dunsparce', 'Duraludon', 'Gligar', 'Murkrow', 'Qwilfish-Hisui', 'Scyther', 'Sneasel', 'Sneasel-Hisui', 'Vulpix', 'Vulpix-Alola', 'Yanma'],
	},
	{
		name: "[Gen 9] VGC 2023 Reg D",
		mod: 'gen9predlc',
		gameType: 'doubles',
		searchShow: false,
		bestOfDefault: true,
		ruleset: ['Flat Rules', '!! Adjust Level = 50', 'Min Source Gen = 9', 'VGC Timer', 'Open Team Sheets'],
		banlist: ['Walking Wake', 'Iron Leaves'],
	},
	{
		name: "[Gen 9] VGC 2024 Reg G",
		mod: 'gen9',
		gameType: 'doubles',
		bestOfDefault: true,
		ruleset: ['Flat Rules', '!! Adjust Level = 50', 'Min Source Gen = 9', 'VGC Timer', 'Open Team Sheets', 'Limit One Restricted'],
		restricted: ['Restricted Legendary'],
	},
	{
		name: "[Gen 9] VGC 2024 Reg G (Bo3)",
		mod: 'gen9',
		gameType: 'doubles',
		challengeShow: false,
		ruleset: ['Flat Rules', '!! Adjust Level = 50', 'Min Source Gen = 9', 'VGC Timer', 'Force Open Team Sheets', 'Best of = 3', 'Limit One Restricted'],
		restricted: ['Restricted Legendary'],
	},
	{
		name: "[Gen 9] VGC 2024 Reg H",
		mod: 'gen9',
		gameType: 'doubles',
		bestOfDefault: true,
		ruleset: ['Flat Rules', '!! Adjust Level = 50', 'Min Source Gen = 9', 'VGC Timer', 'Open Team Sheets'],
		banlist: ['Sub-Legendary', 'Paradox', 'Gouging Fire', 'Iron Boulder', 'Iron Crown', 'Raging Bolt'],
	},
	{
		name: "[Gen 9] VGC 2024 Reg H (Bo3)",
		mod: 'gen9',
		gameType: 'doubles',
		challengeShow: false,
		ruleset: ['Flat Rules', '!! Adjust Level = 50', 'Min Source Gen = 9', 'VGC Timer', 'Force Open Team Sheets', 'Best of = 3'],
		banlist: ['Sub-Legendary', 'Paradox', 'Gouging Fire', 'Iron Boulder', 'Iron Crown', 'Raging Bolt'],
	},
	{
		name: "[Gen 9] Doubles Custom Game",
		mod: 'gen9',
		gameType: 'doubles',
		searchShow: false,
		battle: {trunc: Math.trunc},
		debug: true,
		// no restrictions, for serious (other than team preview)
		ruleset: ['Team Preview', 'Cancel Mod', 'Max Team Size = 24', 'Max Move Count = 24', 'Max Level = 9999', 'Default Level = 100'],
	},

	// S/V Doubles
	///////////////////////////////////////////////////////////////////

	{
		section: "Unofficial Metagames",
	},
	{
		name: "[Gen 9] 1v1",
		desc: `Bring three Pok&eacute;mon to Team Preview and choose one to battle.`,
		mod: 'gen9',
		ruleset: [
			'Picked Team Size = 1', 'Max Team Size = 3',
			'Standard', 'Terastal Clause', 'Sleep Moves Clause', 'Accuracy Moves Clause', '!Sleep Clause Mod',
		],
		banlist: [
			'Arceus', 'Archaludon', 'Calyrex-Ice', 'Calyrex-Shadow', 'Chi-Yu', 'Cinderace', 'Deoxys-Normal', 'Deoxys-Attack', 'Deoxys-Defense', 'Deoxys-Speed',
			'Dialga', 'Dialga-Origin', 'Dragonite', 'Eternatus', 'Flutter Mane', 'Gholdengo', 'Giratina', 'Giratina-Origin', 'Groudon', 'Ho-Oh', 'Jirachi',
			'Koraidon', 'Kyogre', 'Kyurem-Black', 'Kyurem-White', 'Lugia', 'Lunala', 'Magearna', 'Meloetta', 'Mew', 'Mewtwo', 'Mimikyu', 'Miraidon', 'Necrozma',
			'Necrozma-Dawn-Wings', 'Necrozma-Dusk-Mane', 'Ogerpon-Cornerstone', 'Ogerpon-Hearthflame', 'Palkia', 'Palkia-Origin', 'Rayquaza', 'Reshiram',
			'Scream Tail', 'Shaymin-Sky', 'Snorlax', 'Solgaleo', 'Terapagos', 'Zacian', 'Zacian-Crowned', 'Zamazenta', 'Zamazenta-Crowned', 'Zekrom', 'Moody',
			'Focus Band', 'Focus Sash', 'King\'s Rock', 'Razor Fang', 'Quick Claw', 'Acupressure', 'Perish Song',
		],
	},
	{
		name: "[Gen 9] 2v2 Doubles",
		desc: `Double battle where you bring four Pok&eacute;mon to Team Preview and choose only two.`,
		mod: 'gen9',
		gameType: 'doubles',
		ruleset: [
			'Picked Team Size = 2', 'Max Team Size = 4',
			'Standard Doubles', 'Accuracy Moves Clause', 'Terastal Clause', 'Sleep Clause Mod', 'Evasion Items Clause',
		],
		banlist: [
			'Arceus', 'Calyrex-Ice', 'Calyrex-Shadow', 'Chi-Yu', 'Deoxys-Attack', 'Dialga', 'Dialga-Origin', 'Eternatus', 'Giratina', 'Giratina-Origin',
			'Groudon', 'Ho-Oh', 'Iron Hands', 'Koraidon', 'Kyogre', 'Kyurem-White', 'Lugia', 'Lunala', 'Magearna', 'Mewtwo', 'Miraidon', 'Necrozma-Dawn-Wings',
			'Necrozma-Dusk-Mane', 'Palkia', 'Palkia-Origin', 'Rayquaza', 'Reshiram', 'Solgaleo', 'Urshifu', 'Urshifu-Rapid-Strike', 'Zacian', 'Zacian-Crowned',
			'Zamazenta', 'Zamazenta-Crowned', 'Zekrom', 'Commander', 'Moody', 'Focus Sash', 'King\'s Rock', 'Razor Fang', 'Ally Switch', 'Final Gambit',
			'Perish Song', 'Swagger',
		],
	},
	{
		name: "[Gen 9] Anything Goes",
		mod: 'gen9',
		ruleset: ['Min Source Gen = 9', 'Obtainable', 'Team Preview', 'HP Percentage Mod', 'Cancel Mod', 'Endless Battle Clause'],
	},
	{
		name: "[Gen 9] Ubers UU",
		mod: 'gen9',
		ruleset: ['[Gen 9] Ubers'],
		banlist: [
			// Ubers OU
			'Arceus-Normal', 'Arceus-Fairy', 'Arceus-Ground', 'Calyrex-Ice', 'Clodsire', 'Deoxys-Attack', 'Ditto', 'Eternatus', 'Flutter Mane',
			'Giratina-Origin', 'Glimmora', 'Gliscor', 'Grimmsnarl', 'Groudon', 'Ho-Oh', 'Iron Bundle', 'Iron Treads', 'Kingambit', 'Koraidon',
			'Kyogre', 'Kyurem-Black', 'Lunala', 'Miraidon', 'Necrozma-Dusk-Mane', 'Rayquaza', 'Ribombee', 'Skeledirge', 'Ting-Lu', 'Zacian-Crowned',
			// Ubers UUBL + Lunala
			'Arceus-Fire', 'Arceus-Flying', 'Arceus-Ghost', 'Arceus-Steel', 'Arceus-Water', 'Shaymin-Sky', 'Zekrom',
		],
	},
	{
		name: "[Gen 9] ZU",
		mod: 'gen9',
		ruleset: ['[Gen 9] PU'],
		banlist: ['PU', 'ZUBL', 'Unburden'],
	},
	{
		name: "[Gen 9] Free-For-All",
		mod: 'gen9',
		gameType: 'freeforall',
		rated: false,
		tournamentShow: false,
		ruleset: ['Standard', 'Sleep Moves Clause', '!Sleep Clause Mod', '!Evasion Items Clause'],
		banlist: [
			'Annihilape', 'Arceus', 'Calyrex-Ice', 'Calyrex-Shadow', 'Chi-Yu', 'Chien-Pao', 'Darkrai', 'Deoxys-Normal', 'Deoxys-Attack', 'Dialga', 'Dialga-Origin', 'Dondozo',
			'Eternatus', 'Flutter Mane', 'Giratina', 'Giratina-Origin', 'Groudon', 'Ho-Oh', 'Hoopa-Unbound', 'Iron Bundle', 'Koraidon', 'Kyogre', 'Kyurem-White', 'Landorus-Incarnate',
			'Lugia', 'Lunala', 'Magearna', 'Mewtwo', 'Miraidon', 'Necrozma-Dawn-Wings', 'Necrozma-Dusk-Mane', 'Ogerpon-Hearthflame', 'Palkia', 'Palkia-Origin', 'Rayquaza', 'Reshiram',
			'Shaymin-Sky', 'Solgaleo', 'Spectrier', 'Terapagos', 'Ursaluna', 'Ursaluna-Bloodmoon', 'Urshifu', 'Urshifu-Rapid-Strike', 'Zacian', 'Zacian-Crowned', 'Zekrom', 'Moody',
			'Shadow Tag', 'Toxic Chain', 'Toxic Debris', 'Acupressure', 'Aromatic Mist', 'Baton Pass', 'Coaching', 'Court Change', 'Decorate', 'Dragon Cheer', 'Final Gambit', 'Flatter',
			'Floral Healing', 'Follow Me', 'Heal Pulse', 'Last Respects', 'Malignant Chain', 'Poison Fang', 'Rage Powder', 'Spicy Extract', 'Swagger', 'Toxic', 'Toxic Spikes',
		],
	},
	{
		name: "[Gen 9] LC UU",
		mod: 'gen9',
		searchShow: false,
		ruleset: ['[Gen 9] LC'],
		banlist: [
			'Diglett-Alola', 'Drifloon', 'Drilbur', 'Foongus', 'Glimmet', 'Gothita', 'Grookey', 'Growlithe-Hisui', 'Impidimp', 'Koffing', 'Magby',
			'Mareanie', 'Mienfoo', 'Mudbray', 'Pawniard', 'Shellder', 'Snubbull', 'Stunky', 'Tentacool', 'Timburr', 'Tinkatink', 'Toedscool',
			'Torchic', 'Voltorb-Hisui', 'Vullaby', 'Wattrel', 'Zorua-Hisui',
		],
	},
	{
		name: "[Gen 9] NFE",
		desc: `Only Pok&eacute;mon that can evolve are allowed.`,
		mod: 'gen9',
		searchShow: false,
		ruleset: ['Standard OMs', 'Not Fully Evolved', 'Sleep Moves Clause', 'Terastal Clause'],
		banlist: [
			'Basculin-White-Striped', 'Bisharp', 'Chansey', 'Dipplin', 'Duraludon', 'Gligar', 'Gurdurr', 'Haunter', 'Magmar', 'Magneton', 'Porygon2',
			'Primeape', 'Qwilfish-Hisui', 'Rhydon', 'Scyther', 'Sneasel', 'Sneasel-Hisui', 'Ursaring', 'Vulpix-Base', 'Arena Trap', 'Magnet Pull',
			'Shadow Tag', 'Baton Pass',
		],
	},

	// Pet Mods
	///////////////////////////////////////////////////////////////////

	{
		section: "Pet Mods",
	},
	{
		name: "[Gen 6] Megas Revisited",
		desc: `A Gen 6 metagame where every Mega Evolution was reevaluated and redesigned.`,
		mod: 'gen6megasrevisited',
		ruleset: ['Standard', 'Swagger Clause', 'Mega Data Mod'],
		banlist: ['Uber', 'Arena Trap', 'Shadow Tag', 'Soul Dew', 'Baton Pass', 'Blaziken + Speed Boost'],
		onBegin() {
			this.add('-message', `Welcome to Megas Revisited!`);
			this.add('-message', `This is a Generation 6 OU-based Pet Mod where every existing Mega Evolution has been redesigned.`);
			this.add('-message', `You can find our thread and metagame resources here:`);
			this.add('-message', `https://www.smogon.com/forums/threads/3713949/`);
		},
	},
	{
		name: "[Gen 1] RBY CAP",
		desc: `A Gen 1 metagame where Fakemon are added in a similar fashion to Smogon's official Create-A-Pokemon Project.`,
		mod: 'gen1rbycap',
		ruleset: ['Standard'],
		banlist: ['Uber', 'Camouflage'],
		onBegin() {
			this.add('-message', `Welcome to RBY CAP!`);
			this.add('-message', `This is a Generation 1 OU-based Pet Mod where Fakemon are added in a similar way to the official CAP project.`);
			this.add('-message', `You can find our thread and participate here:`);
			this.add('-message', `https://www.smogon.com/forums/threads/3737699/`);
		},
		onSwitchIn(pokemon) {
			this.add('-start', pokemon, 'typechange', (pokemon.illusion || pokemon).getTypes(true).join('/'), '[silent]');
			pokemon.apparentType = pokemon.getTypes(true).join('/');
		},
	},
	{
		name: "[Gen 6] NEXT OU",
		mod: 'gennext',
		searchShow: false,
		challengeShow: false,
		ruleset: ['Obtainable', 'Standard NEXT', 'Team Preview'],
		banlist: ['Uber'],
	},

	// Draft League
	///////////////////////////////////////////////////////////////////

	{
		section: "Draft",
		column: 1,
	},
	{
		name: "[Gen 9] Draft",
		mod: 'gen9',
		searchShow: false,
		teraPreviewDefault: true,
		ruleset: ['Standard Draft', 'Min Source Gen = 9'],
	},
	{
		name: "[Gen 9] 6v6 Doubles Draft",
		mod: 'gen9',
		gameType: 'doubles',
		searchShow: false,
		teraPreviewDefault: true,
		ruleset: ['Standard Draft', '!Sleep Clause Mod', '!Evasion Clause', 'Min Source Gen = 9'],
	},
	{
		name: "[Gen 9] 4v4 Doubles Draft",
		mod: 'gen9',
		gameType: 'doubles',
		searchShow: false,
		bestOfDefault: true,
		teraPreviewDefault: true,
		ruleset: ['Standard Draft', 'Item Clause = 1', 'VGC Timer', '!Sleep Clause Mod', '!OHKO Clause', '!Evasion Clause', 'Adjust Level = 50', 'Picked Team Size = 4', 'Min Source Gen = 9'],
	},
	{
		name: "[Gen 9] NatDex Draft",
		mod: 'gen9',
		searchShow: false,
		teraPreviewDefault: true,
		ruleset: ['Standard Draft', '+Unobtainable', '+Past'],
	},
	{
		name: "[Gen 9] NatDex 6v6 Doubles Draft",
		mod: 'gen9',
		gameType: 'doubles',
		searchShow: false,
		teraPreviewDefault: true,
		ruleset: ['[Gen 9] 6v6 Doubles Draft', '+Unobtainable', '+Past', '!! Min Source Gen = 3'],
	},
	{
		name: "[Gen 9] NatDex LC Draft",
		mod: 'gen9',
		searchShow: false,
		teraPreviewDefault: true,
		ruleset: ['[Gen 9] NatDex Draft', 'Item Clause = 2', 'Little Cup'],
		banlist: ['Dragon Rage', 'Sonic Boom'],
	},
	{
		name: "[Gen 8] Galar Dex Draft",
		mod: 'gen8',
		searchShow: false,
		ruleset: ['Standard Draft', 'Dynamax Clause'],
	},
	{
		name: "[Gen 8] NatDex Draft",
		mod: 'gen8',
		searchShow: false,
		ruleset: ['Standard Draft', 'Dynamax Clause', '+Past'],
	},
	{
		name: "[Gen 8] NatDex 4v4 Doubles Draft",
		mod: 'gen8',
		gameType: 'doubles',
		searchShow: false,
		ruleset: ['Standard Draft', 'Item Clause = 1', '!Sleep Clause Mod', '!OHKO Clause', '!Evasion Moves Clause', 'Adjust Level = 50', 'Picked Team Size = 4', '+Past'],
	},
	{
		name: "[Gen 7] Draft",
		mod: 'gen7',
		searchShow: false,
		ruleset: ['Standard Draft', '+LGPE'],
	},
	{
		name: "[Gen 6] Draft",
		mod: 'gen6',
		searchShow: false,
		ruleset: ['Standard Draft', 'Moody Clause', 'Swagger Clause'],
		banlist: ['Soul Dew'],
	},

	// OM of the Month
	///////////////////////////////////////////////////////////////////

	{
		section: "OM of the Month",
		column: 2,
	},
	{
		name: "[Gen 9] Pokemoves",
		desc: `Put a Pok&eacute;mon's name in a moveslot to turn them into a move. The move has 8 PP, 100% accuracy, and a category and Base Power matching their highest attacking stat. Use /pokemove for more info.`,
		mod: 'pokemoves',
		ruleset: ['Standard OMs', 'Sleep Moves Clause', 'Terastal Clause', 'Evasion Abilities Clause', 'Evasion Items Clause', 'Allowed Pokemoves = 1', 'Unique Pokemoves = 1'],
		banlist: [
			'Arceus', 'Annihilape', 'Calyrex-Ice', 'Calyrex-Shadow', 'Chi-Yu', 'Chien-Pao', 'Darkrai', 'Deoxys-Normal', 'Deoxys-Attack', 'Dialga', 'Dialga-Origin', 'Dragapult', 'Espathra',
			'Eternatus', 'Flutter Mane', 'Giratina', 'Giratina-Origin', 'Groudon', 'Hoopa-Unbound', 'Ho-Oh', 'Iron Bundle', 'Koraidon', 'Kyogre', 'Kyurem-Black', 'Kyurem-White', 'Lugia',
			'Lunala', 'Magearna', 'Mewtwo', 'Miraidon', 'Necrozma-Dawn-Wings', 'Necrozma-Dusk-Mane', 'Palafin', 'Palkia', 'Palkia-Origin', 'Rayquaza', 'Reshiram', 'Regieleki', 'Shaymin-Sky',
			'Solgaleo', 'Spectrier', 'Urshifu', 'Urshifu-Rapid-Strike', 'Zacian', 'Zacian-Crowned', 'Zamazenta-Crowned', 'Zekrom', 'Arena Trap', 'Moody', 'Shadow Tag', 'Damp Rock', 'King\'s Rock',
			'Razor Fang', 'Baton Pass', 'Last Respects', 'Shed Tail',
		],
		restricted: [
			'Araquanid', 'Baxcalibur', 'Beartic', 'Cacnea', 'Cacturne', 'Chandelure', 'Conkeldurr', 'Crabominable', 'Cubchoo', 'Dewpider', 'Diglett', 'Diglett-Alola', 'Dragonite',
			'Dugtrio', 'Dugtrio-Alola', 'Enamorus', 'Enamorus-Therian', 'Excadrill', 'Froslass', 'Gabite', 'Garchomp', 'Gholdengo', 'Gible', 'Glaceon', 'Glastrier', 'Great Tusk',
			'Grimer-Base', 'Hatterene', 'Haxorus', 'Hoopa-Confined', 'Iron Hands', 'Iron Moth', 'Iron Thorns', 'Kingambit', 'Landorus-Therian', 'Medicham', 'Meditite', 'Metagross',
			'Muk-Base', 'Ninetales-Alola', 'Polteageist', 'Porygon-Z', 'Raging Bolt', 'Rampardos', 'Regigigas', 'Rhyperior', 'Roaring Moon', 'Salamence', 'Sandshrew', 'Sandshrew-Alola',
			'Sandslash', 'Sandslash-Alola', 'Skuntank', 'Slaking', 'Slither Wing', 'Stunky', 'Thundurus-Therian', 'Tyranitar', 'Ursaluna', 'Ursaluna-Bloodmoon', 'Vikavolt', 'Volcarona',
			'Vulpix-Alola', 'Yanma', 'Yanmega',
		],
		validateSet(set, teamHas) {
			let pokemoves = 0;
			const problems: string[] = [];
			const moves = [];
			if (set.moves?.length) {
				if (set.moves.length > this.ruleTable.maxMoveCount) {
					problems.push(`${set.name} has ${set.moves.length} moves, which is more than the limit of ${this.ruleTable.maxMoveCount}.`);
					return problems;
				}
				for (const [i, moveid] of set.moves.entries()) {
					const pokemove = this.dex.species.get(moveid);
					if (!pokemove.exists) continue;
					if (pokemove.isNonstandard &&
						!(this.ruleTable.has(`+pokemontag:${this.toID(pokemove.isNonstandard)}`) ||
							this.ruleTable.has(`+pokemon:${pokemove.id}`) ||
							this.ruleTable.has(`+basepokemon:${this.toID(pokemove.baseSpecies)}`))) {
						problems.push(`${pokemove.isNonstandard} Pok\u00e9mon are not allowed to be used as Pokemoves.`);
					}
					if (this.ruleTable.isRestrictedSpecies(pokemove) || this.ruleTable.isBannedSpecies(pokemove)) {
						problems.push(`${pokemove.name} is unable to be used as a Pokemove.`);
					}
					pokemoves++;
					moves.push(moveid);
					set.moves.splice(i, 1);
				}
			}
			if (pokemoves > 1) {
				problems.push(`${set.species} has ${pokemoves} Pokemoves.`, `(Pok\u00e9mon can only have 1 Pokemove each.)`);
			}
			if (this.validateSet(set, teamHas)) {
				return this.validateSet(set, teamHas);
			}
			set.moves.push(...moves);
			return problems.length ? problems : null;
		},
		onBegin() {
			for (const pokemon of this.getAllPokemon()) {
				for (const move of pokemon.moves) {
					const pokemove = this.dex.species.get(move);
					if (pokemove.exists) {
						pokemon.m.pokemove = pokemove;
						const idx = pokemon.moveSlots.findIndex(x => x.id === pokemove.id);
						if (idx >= 0) {
							pokemon.moveSlots[idx] = pokemon.baseMoveSlots[idx] = {
								move: pokemove.name,
								id: pokemove.id,
								pp: 8,
								maxpp: 8,
								target: 'normal',
								disabled: false,
								disabledSource: '',
								used: false,
							};
						}
					}
				}
			}
		},
		onSwitchIn(pokemon) {
			if (!pokemon.m.pokemove) return;
			const pokemove = pokemon.m.pokemove;
			if (!pokemove.exists) return;
			// Place volatiles on the Pokémon to show the pokemove.
			this.add('-start', pokemon, pokemove.name, '[silent]');
		},
		onModifyMovePriority: 999,
		onModifyMove(move, pokemon, target) {
			const species = this.dex.species.get(move.id);
			if (species.exists) {
				move.type = species.types[0];
				move.basePower = Math.max(species.baseStats['atk'], species.baseStats['spa']);
				move.accuracy = 100;
				move.flags = {};
				move.flags['protect'] = 1;
				move.category = species.baseStats['spa'] >= species.baseStats['atk'] ? 'Special' : 'Physical';
				move.onAfterHit = function (t, s, m) {
					if (s.getAbility().name === species.abilities['0']) return;
					const effect = 'ability:' + this.toID(species.abilities['0']);
					if (s.volatiles[effect]) return;
					s.addVolatile(effect);
					if (s.volatiles[effect]) {
						(s.volatiles[effect] as any).id = this.toID(effect);
						(s.volatiles[effect] as any).target = s;
					}
				};
			}
		},
	},
	{
		name: "[Gen 9] Flipped",
		desc: "All Pok&eacute;mon have their base stats flipped. For example, HP becomes Speed. Use /flip for more info.",
		mod: 'gen9',
		ruleset: ['Standard OMs', 'Evasion Clause', 'Sleep Clause Mod', 'Flipped Mod'],
		banlist: [
			'Araquanid', 'Arceus', 'Azumarill', 'Blissey', 'Calyrex-Ice', 'Calyrex-Shadow', 'Cloyster', 'Cyclizar', 'Deoxys-Normal', 'Deoxys-Attack', 'Deoxys-Speed', 'Dialga',
			'Dialga-Origin', 'Eternatus', 'Giratina', 'Giratina-Origin', 'Groudon', 'Ho-Oh', 'Hoopa-Unbound', 'Koraidon', 'Kyogre', 'Kyurem-Black', 'Kyurem-White', 'Lugia',
			'Lunala', 'Magearna', 'Mewtwo', 'Mienshao', 'Miraidon', 'Necrozma-Dawn-Wings', 'Necrozma-Dusk-Mane', 'Palkia', 'Palkia-Origin', 'Rayquaza', 'Regieleki', 'Reshiram',
			'Shaymin-Sky', 'Snorlax', 'Solgaleo', 'Sylveon', 'Terapagos', 'Torkoal', 'Tornadus-Therian', 'Zacian', 'Zacian-Crowned', 'Zamazenta', 'Zamazenta-Crowned', 'Zekrom',
			'Arena Trap', 'Moody', 'Shadow Tag', 'King\'s Rock', 'Razor Fang', 'Baton Pass', 'Last Respects', 'Shed Tail',
		],
	},
	{
		name: "[Gen 9] Partners in Crime",
		desc: `Doubles-based metagame where both active ally Pok&eacute;mon share abilities and moves.`,
		mod: 'partnersincrime',
		gameType: 'doubles',
		ruleset: ['Standard Doubles', 'Evasion Abilities Clause'],
		banlist: [
			'Annihilape', 'Arceus', 'Calyrex-Ice', 'Calyrex-Shadow', 'Chi-Yu', 'Cresselia', 'Darkrai', 'Deoxys-Attack', 'Dialga', 'Dialga-Origin', 'Eternatus', 'Flutter Mane',
			'Giratina', 'Giratina-Origin', 'Groudon', 'Ho-Oh', 'Koraidon', 'Kyogre', 'Kyurem-Black', 'Kyurem-White', 'Lugia', 'Lunala', 'Magearna', 'Mewtwo', 'Miraidon',
			'Necrozma-Dawn-Wings', 'Necrozma-Dusk-Mane', 'Palkia', 'Palkia-Origin', 'Rayquaza', 'Reshiram', 'Smeargle', 'Solgaleo', 'Terapagos', 'Urshifu', 'Urshifu-Rapid-Strike',
			'Zacian', 'Zacian-Crowned', 'Zamazenta', 'Zamazenta-Crowned', 'Zekrom', 'Contrary', 'Dancer', 'Huge Power', 'Moody', 'Pure Power', 'Serene Grace', 'Shadow Tag',
			'Stench', 'Bright Powder', 'King\'s Rock', 'Razor Fang', 'Ally Switch', 'Dragon Cheer', 'Last Respects', 'Revival Blessing', 'Swagger',
		],
		onBegin() {
			for (const pokemon of this.getAllPokemon()) {
				pokemon.m.trackPP = new Map<string, number>();
			}
		},
		onBeforeSwitchIn(pokemon) {
			pokemon.m.curMoves = this.dex.deepClone(pokemon.moves);
			let ngas = false;
			for (const poke of this.getAllActive()) {
				if (this.toID(poke.ability) === ('neutralizinggas' as ID)) {
					ngas = true;
					break;
				}
			}
			const BAD_ABILITIES = ['trace', 'imposter', 'neutralizinggas', 'illusion', 'wanderingspirit'];
			const ally = pokemon.side.active.find(mon => mon && mon !== pokemon && !mon.fainted);
			if (ally && ally.ability !== pokemon.ability) {
				if (!pokemon.m.innate && !BAD_ABILITIES.includes(this.toID(ally.ability))) {
					pokemon.m.innate = 'ability:' + ally.ability;
					if (!ngas || ally.getAbility().flags['cantsuppress'] || pokemon.hasItem('Ability Shield')) {
						pokemon.volatiles[pokemon.m.innate] = {id: pokemon.m.innate, target: pokemon};
						pokemon.m.startVolatile = true;
					}
				}
				if (!ally.m.innate && !BAD_ABILITIES.includes(this.toID(pokemon.ability))) {
					ally.m.innate = 'ability:' + pokemon.ability;
					if (!ngas || pokemon.getAbility().flags['cantsuppress'] || ally.hasItem('Ability Shield')) {
						ally.volatiles[ally.m.innate] = {id: ally.m.innate, target: ally};
						ally.m.startVolatile = true;
					}
				}
			}
		},
		// Starting innate abilities in scripts#actions
		onSwitchOut(pokemon) {
			if (pokemon.m.innate) {
				pokemon.removeVolatile(pokemon.m.innate);
				delete pokemon.m.innate;
			}
			const ally = pokemon.side.active.find(mon => mon && mon !== pokemon && !mon.fainted);
			if (ally && ally.m.innate) {
				ally.removeVolatile(ally.m.innate);
				delete ally.m.innate;
			}
		},
		onFaint(pokemon) {
			if (pokemon.m.innate) {
				pokemon.removeVolatile(pokemon.m.innate);
				delete pokemon.m.innate;
			}
			const ally = pokemon.side.active.find(mon => mon && mon !== pokemon && !mon.fainted);
			if (ally && ally.m.innate) {
				ally.removeVolatile(ally.m.innate);
				delete ally.m.innate;
			}
		},
	},

	// Other Metagames
	///////////////////////////////////////////////////////////////////

	{
		section: "Other Metagames",
		column: 2,
	},
	{
		name: "[Gen 9] Almost Any Ability",
		desc: `Pok&eacute;mon have access to almost any ability.`,
		mod: 'gen9',
		ruleset: ['Standard OMs', '!Obtainable Abilities', 'Ability Clause = 1', 'Sleep Moves Clause', 'Terastal Clause'],
		banlist: [
			'Annihilape', 'Arceus', 'Baxcalibur', 'Calyrex-Ice', 'Calyrex-Shadow', 'Darkrai', 'Deoxys-Normal', 'Deoxys-Attack', 'Dialga', 'Dialga-Origin', 'Dragapult', 'Enamorus-Incarnate',
			'Eternatus', 'Flutter Mane', 'Giratina', 'Giratina-Origin', 'Gouging Fire', 'Groudon', 'Ho-Oh', 'Hoopa-Unbound', 'Iron Bundle', 'Iron Valiant', 'Keldeo', 'Koraidon',
			'Kyogre', 'Kyurem', 'Kyurem-Black', 'Kyurem-White', 'Lugia', 'Lunala', 'Magearna', 'Mewtwo', 'Miraidon', 'Necrozma-Dawn-Wings', 'Necrozma-Dusk-Mane', 'Noivern', 'Palkia',
			'Palkia-Origin', 'Raging Bolt', 'Rayquaza', 'Regigigas', 'Reshiram', 'Shaymin-Sky', 'Slaking', 'Sneasler', 'Solgaleo', 'Spectrier', 'Urshifu', 'Urshifu-Rapid-Strike',
			'Walking Wake', 'Weavile', 'Zacian', 'Zacian-Crowned', 'Zekrom', 'Arena Trap', 'Comatose', 'Contrary', 'Fur Coat', 'Good as Gold', 'Gorilla Tactics', 'Huge Power',
			'Ice Scales', 'Illusion', 'Imposter', 'Innards Out', 'Magic Bounce', 'Magnet Pull', 'Moody', 'Neutralizing Gas', 'Orichalcum Pulse', 'Parental Bond', 'Poison Heal',
			'Pure Power', 'Shadow Tag', 'Simple', 'Speed Boost', 'Stakeout', 'Toxic Debris', 'Triage', 'Unburden', 'Water Bubble', 'Wonder Guard', 'King\'s Rock', 'Razor Fang',
			'Baton Pass', 'Last Respects', 'Revival Blessing', 'Shed Tail',
		],
	},
	{
		name: "[Gen 9] Balanced Hackmons",
		desc: `Anything directly hackable onto a set (EVs, IVs, forme, ability, item, and move) and is usable in local battles is allowed.`,
		mod: 'gen9',
		ruleset: [
			'OHKO Clause', 'Evasion Clause', 'Species Clause', 'Team Preview', 'HP Percentage Mod', 'Cancel Mod', 'Sleep Moves Clause',
			'Endless Battle Clause', 'Hackmons Forme Legality', 'Species Reveal Clause', 'Terastal Clause',
		],
		banlist: [
			'Calyrex-Shadow', 'Deoxys-Attack', 'Diancie-Mega', 'Gengar-Mega', 'Groudon-Primal', 'Kartana', 'Mewtwo-Mega-X', 'Mewtwo-Mega-Y', 'Rayquaza-Mega',
			'Regigigas', 'Shedinja', 'Slaking', 'Arena Trap', 'Comatose', 'Contrary', 'Gorilla Tactics', 'Hadron Engine', 'Huge Power', 'Illusion', 'Innards Out',
			'Libero', 'Liquid Ooze', 'Magnet Pull', 'Moody', 'Neutralizing Gas', 'Orichalcum Pulse', 'Parental Bond', 'Poison Heal', 'Protean', 'Pure Power',
			'Shadow Tag', 'Stakeout', 'Water Bubble', 'Wonder Guard', 'Baton Pass', 'Belly Drum', 'Ceaseless Edge', 'Dire Claw', 'Electro Shot', 'Fillet Away',
			'Imprison', 'Last Respects', 'Lumina Crash', 'Photon Geyser', 'Quiver Dance', 'Rage Fist', 'Revival Blessing', 'Shed Tail', 'Substitute', 'Shell Smash',
			'Tail Glow',
		],
	},
	{
		name: "[Gen 9] Godly Gift",
		desc: `Each Pok&eacute;mon receives one base stat from a God (Restricted Pok&eacute;mon) depending on its position in the team. If there is no restricted Pok&eacute;mon, it uses the Pok&eacute;mon in the first slot.`,
		mod: 'gen9',
		ruleset: ['Standard OMs', 'Sleep Moves Clause', 'Godly Gift Mod'],
		banlist: [
			'Blissey', 'Calyrex-Shadow', 'Chansey', 'Deoxys-Attack', 'Koraidon', 'Kyurem-Black', 'Miraidon', 'Arena Trap', 'Huge Power', 'Moody', 'Pure Power', 'Shadow Tag',
			'Swift Swim', 'Bright Powder', 'Focus Band', 'King\'s Rock', 'Quick Claw', 'Razor Fang', 'Baton Pass', 'Last Respects', 'Shed Tail',
		],
		restricted: [
<<<<<<< HEAD
			'Annihilape', 'Arceus', 'Baxcalibur', 'Calyrex-Ice', 'Chien-Pao', 'Chi-Yu', 'Crawdaunt', 'Deoxys-Normal', 'Deoxys-Speed', 'Dialga', 'Dialga-Origin', 'Dragapult', 'Espathra',
			'Eternatus', 'Flutter Mane', 'Giratina', 'Giratina-Origin', 'Gliscor', 'Groudon', 'Hawlucha', 'Ho-Oh', 'Iron Bundle', 'Kingambit', 'Kyogre', 'Kyurem', 'Kyurem-White',
=======
			'Annihilape', 'Arceus', 'Baxcalibur', 'Calyrex-Ice', 'Chien-Pao', 'Chi-Yu', 'Crawdaunt', 'Deoxys-Base', 'Deoxys-Speed', 'Dialga', 'Dialga-Origin', 'Dragapult', 'Espathra',
			'Eternatus', 'Flutter Mane', 'Gholdengo', 'Giratina', 'Giratina-Origin', 'Gliscor', 'Groudon', 'Hawlucha', 'Ho-Oh', 'Iron Bundle', 'Kingambit', 'Kyogre', 'Kyurem', 'Kyurem-White',
>>>>>>> b31cf95c
			'Lugia', 'Lunala', 'Magearna', 'Mewtwo', 'Necrozma-Dawn-Wings', 'Necrozma-Dusk-Mane', 'Ogerpon-Hearthflame', 'Palafin', 'Palkia', 'Palkia-Origin', 'Rayquaza', 'Regieleki',
			'Reshiram', 'Serperior', 'Shaymin-Sky', 'Smeargle', 'Solgaleo', 'Spectrier', 'Terapagos', 'Toxapex', 'Ursaluna', 'Ursaluna-Bloodmoon', 'Volcarona', 'Zacian', 'Zacian-Crowned',
			'Zamazenta-Crowned', 'Zekrom',
		],
	},
	{
		name: "[Gen 9] Inheritance",
		desc: `Pok&eacute;mon may use the ability and moves of another, as long as they forfeit their own learnset.`,
		mod: 'gen9',
		ruleset: ['Standard OMs', 'Ability Clause = 1', 'Sleep Moves Clause', 'Terastal Clause'],
		banlist: [
			'Arceus', 'Calyrex-Ice', 'Calyrex-Shadow', 'Chien-Pao', 'Cresselia', 'Deoxys-Normal', 'Deoxys-Attack', 'Dialga', 'Dialga-Origin', 'Dondozo', 'Dragapult', 'Eternatus',
			'Flutter Mane', 'Giratina', 'Giratina-Origin', 'Groudon', 'Hoopa-Unbound', 'Ho-Oh', 'Iron Bundle', 'Iron Valiant', 'Koraidon', 'Kyogre', 'Kyurem', 'Kyurem-Black',
			'Kyurem-White', 'Lugia', 'Lunala', 'Magearna', 'Mewtwo', 'Miraidon', 'Necrozma-Dawn-Wings', 'Necrozma-Dusk-Mane', 'Oricorio', 'Oricorio-Pa\'u', 'Oricorio-Pom-Pom',
			'Oricorio-Sensu', 'Palkia', 'Palkia-Origin', 'Pecharunt', 'Rayquaza', 'Regieleki', 'Regigigas', 'Reshiram', 'Sableye', 'Scream Tail', 'Shaymin-Sky', 'Slaking',
			'Smeargle', 'Solgaleo', 'Spectrier', 'Urshifu-Single-Strike', 'Ursaluna-Base', 'Weavile', 'Zacian', 'Zacian-Crowned', 'Zamazenta', 'Zamazenta-Crowned', 'Zekrom', 'Arena Trap',
			'Drizzle', 'Drought', 'Good as Gold', 'Huge Power', 'Imposter', 'Magic Bounce', 'Magnet Pull', 'Moody', 'Neutralizing Gas', 'Poison Heal', 'Pure Power', 'Shadow Tag',
			'Speed Boost', 'Stakeout', 'Water Bubble', 'King\'s Rock', 'Razor Fang', 'Baton Pass', 'Ceaseless Edge', 'Fillet Away', 'Last Respects', 'Quiver Dance', 'Rage Fist',
			'Shed Tail', 'Shell Smash',
		],
		getEvoFamily(speciesid) {
			let species = Dex.species.get(speciesid);
			while (species.prevo) {
				const prevoSpecies = Dex.species.get(species.prevo);
				if (prevoSpecies.evos.length > 1) break;
				species = prevoSpecies;
			}
			return species.id;
		},
		validateSet(set, teamHas) {
			if (!teamHas.abilityMap) {
				teamHas.abilityMap = Object.create(null);
				for (const pokemon of Dex.species.all()) {
					if (pokemon.isNonstandard && !this.ruleTable.has(`+pokemontag:${this.toID(pokemon.isNonstandard)}`)) continue;
					if (pokemon.battleOnly) continue;
					if (this.ruleTable.isBannedSpecies(pokemon)) continue;

					for (const key of Object.values(pokemon.abilities)) {
						const abilityId = this.dex.toID(key);
						if (abilityId in teamHas.abilityMap) {
							teamHas.abilityMap[abilityId][pokemon.evos ? 'push' : 'unshift'](pokemon.id);
						} else {
							teamHas.abilityMap[abilityId] = [pokemon.id];
						}
					}
				}
			}

			const problem = this.validateForme(set);
			if (problem.length) return problem;

			const species = this.dex.species.get(set.species);
			if (!species.exists || species.num < 1) return [`The Pok\u00e9mon "${set.species}" does not exist.`];
			if (species.isNonstandard && !this.ruleTable.has(`+pokemontag:${this.toID(species.isNonstandard)}`)) {
				return [`${species.name} is not obtainable in Generation ${this.dex.gen}.`];
			}

			const name = set.name;
			if (this.ruleTable.isBannedSpecies(species)) {
				return this.validateSet(set, teamHas);
			}

			const ability = this.dex.abilities.get(set.ability);
			if (!ability.exists || ability.isNonstandard) return [`${name} needs to have a valid ability.`];
			const pokemonWithAbility = teamHas.abilityMap[ability.id];
			if (!pokemonWithAbility) return [`${ability.name} is not available on a legal Pok\u00e9mon.`];

			(this.format as any).debug = true;

			if (!teamHas.abilitySources) teamHas.abilitySources = Object.create(null);
			const validSources: string[] = teamHas.abilitySources[this.toID(set.species)] = []; // Evolution families

			let canonicalSource = ''; // Specific for the basic implementation of Donor Clause (see onValidateTeam).
			const hpType = set.hpType;

			for (const donor of pokemonWithAbility) {
				const donorSpecies = this.dex.species.get(donor);
				let format = this.format;
				if (!format.getEvoFamily) format = this.dex.formats.get('gen9inheritance');
				const evoFamily = format.getEvoFamily!(donorSpecies.id);
				if (validSources.includes(evoFamily)) continue;

				set.species = donorSpecies.name;
				set.name = donorSpecies.baseSpecies;
				const annoyingPokemon = ["Iron Leaves", "Walking Wake", "Iron Boulder", "Gouging Fire", "Iron Crown", "Raging Bolt"];
				if (annoyingPokemon.includes(donorSpecies.name) || annoyingPokemon.includes(species.name)) {
					set.hpType = "Dark";
				}
				const problems = this.validateSet(set, teamHas);
				if (!problems?.length) {
					validSources.push(evoFamily);
					canonicalSource = donorSpecies.name;
				}
				// Specific for the basic implementation of Donor Clause (see onValidateTeam).
				if (validSources.length > 1) break;
			}
			(this.format as any).debug = false;

			set.name = name;
			set.species = species.name;
			set.hpType = hpType;
			if (!validSources.length) {
				if (pokemonWithAbility.length > 1) return [`${name}'s set is illegal.`];
				return [`${name} has an illegal set with an ability from ${this.dex.species.get(pokemonWithAbility[0]).name}.`];
			}

			// Protocol: Include the data of the donor species in the `pokeball` data slot.
			// Afterwards, we are going to reset the name to what the user intended.
			set.pokeball = `${set.pokeball}0${canonicalSource}`;
			return null;
		},
		onValidateTeam(team, f, teamHas) {
			if (this.ruleTable.has('abilityclause')) {
				const abilityTable = new this.dex.Multiset<string>();
				const base: {[k: string]: string} = {
					airlock: 'cloudnine',
					armortail: 'queenlymajesty',
					battlearmor: 'shellarmor',
					clearbody: 'whitesmoke',
					dazzling: 'queenlymajesty',
					emergencyexit: 'wimpout',
					filter: 'solidrock',
					gooey: 'tanglinghair',
					insomnia: 'vitalspirit',
					ironbarbs: 'roughskin',
					keeneye: 'illuminate',
					libero: 'protean',
					minus: 'plus',
					moxie: 'chillingneigh',
					powerofalchemy: 'receiver',
					propellertail: 'stalwart',
					teravolt: 'moldbreaker',
					turboblaze: 'moldbreaker',
				};
				const num = parseInt(this.ruleTable.valueRules.get('abilityclause')!);
				for (const set of team) {
					let ability = this.toID(set.ability.split('0')[0]);
					if (!ability) continue;
					if (ability in base) ability = base[ability] as ID;
					if (abilityTable.get(ability) >= num) {
						return [
							`You are limited to ${num} of each ability by ${num} Ability Clause.`,
							`(You have more than ${num} ${this.dex.abilities.get(ability).name} variants)`,
						];
					}
					abilityTable.add(ability);
				}
			}

			// Donor Clause
			const evoFamilyLists = [];
			for (const set of team) {
				const abilitySources = teamHas.abilitySources?.[this.toID(set.species)];
				if (!abilitySources) continue;
				let format = this.format;
				if (!format.getEvoFamily) format = this.dex.formats.get('gen9inheritance');
				evoFamilyLists.push(abilitySources.map(format.getEvoFamily!));
			}

			// Checking actual full incompatibility would require expensive algebra.
			// Instead, we only check the trivial case of multiple Pokémon only legal for exactly one family. FIXME?
			const requiredFamilies = Object.create(null);
			for (const evoFamilies of evoFamilyLists) {
				if (evoFamilies.length !== 1) continue;
				const [familyId] = evoFamilies;
				if (!(familyId in requiredFamilies)) {
					requiredFamilies[familyId] = 1;
				} else {
					requiredFamilies[familyId]++;
				}
				if (requiredFamilies[familyId] > 1) {
					return [
						`You are limited to up to one inheritance from each evolution family by the Donor Clause.`,
						`(You inherit more than once from ${this.dex.species.get(familyId).name}).`,
					];
				}
			}
		},
		onBegin() {
			for (const pokemon of this.getAllPokemon()) {
				if (pokemon.pokeball.includes('0')) {
					const donor = pokemon.pokeball.split('0')[1];
					pokemon.m.donor = this.toID(donor);
					// @ts-ignore
					pokemon.pokeball = this.toID(pokemon.pokeball.split('0')[0]);
				}
			}
		},
		onSwitchIn(pokemon) {
			if (!pokemon.m.donor) return;
			const donorTemplate = this.dex.species.get(pokemon.m.donor);
			if (!donorTemplate.exists) return;
			// Place volatiles on the Pokémon to show the donor details.
			this.add('-start', pokemon, donorTemplate.name, '[silent]');
		},
	},
	{
		name: "[Gen 9] Mix and Mega",
		desc: `Mega evolve any Pok&eacute;mon with any mega stone, or transform them with Primal orbs, Origin orbs, and Rusted items with no limit. Mega and Primal boosts based on form changes from gen 7.`,
		mod: 'mixandmega',
		ruleset: ['Standard OMs', 'Evasion Items Clause', 'Evasion Abilities Clause', 'Sleep Moves Clause', 'Terastal Clause'],
		banlist: [
			'Calyrex-Shadow', 'Koraidon', 'Kyogre', 'Miraidon', 'Moody', 'Rusted Sword', 'Shadow Tag', 'Beedrillite', 'Blazikenite', 'Gengarite',
			'Kangaskhanite', 'Mawilite', 'Medichamite', 'Pidgeotite', 'Red Orb', 'Baton Pass', 'Shed Tail',
		],
		restricted: [
			'Arceus', 'Basculegion-M', 'Calyrex-Ice', 'Deoxys-Normal', 'Deoxys-Attack', 'Dialga', 'Dragapult', 'Eternatus', 'Flutter Mane',
			'Gengar', 'Gholdengo', 'Giratina', 'Gouging Fire', 'Groudon', 'Ho-Oh', 'Iron Bundle', 'Kyurem-Black', 'Kyurem-White', 'Lunala',
			'Manaphy', 'Mewtwo', 'Necrozma-Dawn-Wings', 'Necrozma-Dusk-Mane', 'Palkia', 'Rayquaza', 'Regigigas', 'Reshiram', 'Slaking',
			'Sneasler', 'Solgaleo', 'Ursaluna-Bloodmoon', 'Urshifu-Single-Strike', 'Zacian', 'Zekrom',
		],
		onValidateTeam(team) {
			const itemTable = new Set<ID>();
			for (const set of team) {
				const item = this.dex.items.get(set.item);
				if (!item.megaStone && !item.onPrimal && !item.forcedForme?.endsWith('Origin') &&
					!item.name.startsWith('Rusted') && !item.name.endsWith('Mask')) continue;
				const natdex = this.ruleTable.has('standardnatdex');
				if (natdex && item.id !== 'ultranecroziumz') continue;
				const species = this.dex.species.get(set.species);
				if (species.isNonstandard && !this.ruleTable.has(`+pokemontag:${this.toID(species.isNonstandard)}`)) {
					return [`${species.baseSpecies} does not exist in gen 9.`];
				}
				if ((item.itemUser?.includes(species.name) && !item.megaStone && !item.onPrimal) ||
					(natdex && species.name.startsWith('Necrozma-') && item.id === 'ultranecroziumz')) {
					continue;
				}
				if (this.ruleTable.isRestrictedSpecies(species) || this.toID(set.ability) === 'powerconstruct') {
					return [`${species.name} is not allowed to hold ${item.name}.`];
				}
				if (itemTable.has(item.id)) {
					return [
						`You are limited to one of each mega stone/orb/rusted item/sinnoh item/mask.`,
						`(You have more than one ${item.name})`,
					];
				}
				itemTable.add(item.id);
			}
		},
		onBegin() {
			for (const pokemon of this.getAllPokemon()) {
				pokemon.m.originalSpecies = pokemon.baseSpecies.name;
			}
		},
		onSwitchIn(pokemon) {
			// @ts-ignore
			const originalFormeSecies = this.dex.species.get(pokemon.species.originalSpecies);
			if (originalFormeSecies.exists && pokemon.m.originalSpecies !== originalFormeSecies.baseSpecies) {
				// Place volatiles on the Pokémon to show its mega-evolved condition and details
				this.add('-start', pokemon, originalFormeSecies.requiredItem || originalFormeSecies.requiredMove, '[silent]');
				const oSpecies = this.dex.species.get(pokemon.m.originalSpecies);
				if (oSpecies.types.length !== pokemon.species.types.length || oSpecies.types[1] !== pokemon.species.types[1]) {
					this.add('-start', pokemon, 'typechange', pokemon.species.types.join('/'), '[silent]');
				}
			}
		},
		onSwitchOut(pokemon) {
			// @ts-ignore
			const oMegaSpecies = this.dex.species.get(pokemon.species.originalSpecies);
			if (oMegaSpecies.exists && pokemon.m.originalSpecies !== oMegaSpecies.baseSpecies) {
				this.add('-end', pokemon, oMegaSpecies.requiredItem || oMegaSpecies.requiredMove, '[silent]');
			}
		},
	},
	{
		name: "[Gen 9] Shared Power",
		desc: `Once a Pok&eacute;mon switches in, its ability is shared with the rest of the team.`,
		mod: 'sharedpower',
		ruleset: ['Standard OMs', 'Evasion Abilities Clause', 'Evasion Items Clause', 'Sleep Moves Clause'],
		banlist: [
			'Arceus', 'Calyrex-Shadow', 'Chi-Yu', 'Chien-Pao', 'Deoxys-Normal', 'Deoxys-Attack', 'Eternatus', 'Flutter Mane', 'Greninja', 'Iron Crown', 'Kingambit',
			'Kyogre', 'Kyurem-Black', 'Kyurem-White', 'Koraidon', 'Landorus-Incarnate', 'Lunala', 'Magearna', 'Mewtwo', 'Miraidon', 'Necrozma-Dawn-Wings', 'Necrozma-Dusk-Mane',
			'Ogerpon-Hearthflame', 'Rayquaza', 'Regieleki', 'Reshiram', 'Shaymin-Sky', 'Spectrier', 'Terapagos', 'Zacian', 'Zacian-Crowned', 'Zamazenta-Crowned', 'Zekrom',
			'Arena Trap', 'Chlorophyll', 'Moody', 'Neutralizing Gas', 'Regenerator', 'Shadow Tag', 'Speed Boost', 'Stench', 'Swift Swim', 'Unburden', 'King\'s Rock',
			'Leppa Berry', 'Razor Fang', 'Starf Berry', 'Baton Pass', 'Extreme Speed', 'Last Respects',
		],
		unbanlist: ['Arceus-Bug', 'Arceus-Dragon', 'Arceus-Fire', 'Arceus-Ice'],
		restricted: [
			'Armor Tail', 'Comatose', 'Contrary', 'Dazzling', 'Fur Coat', 'Gale Wings', 'Good as Gold', 'Huge Power', 'Ice Scales', 'Illusion', 'Imposter',
			'Magic Bounce', 'Magic Guard', 'Magnet Pull', 'Mold Breaker', 'Multiscale', 'Poison Heal', 'Prankster', 'Protosynthesis', 'Pure Power', 'Purifying Salt',
			'Queenly Majesty', 'Quick Draw', 'Quick Feet', 'Sand Rush', 'Simple', 'Slush Rush', 'Stakeout', 'Stamina', 'Sturdy', 'Surge Surfer', 'Tinted Lens',
			'Triage', 'Unaware', 'Water Bubble',
		],
		onValidateRule() {
			if (this.format.gameType !== 'singles') {
				throw new Error(`Shared Power currently does not support ${this.format.gameType} battles.`);
			}
		},
		getSharedPower(pokemon) {
			const sharedPower = new Set<string>();
			for (const ally of pokemon.side.pokemon) {
				if (pokemon.battle.ruleTable.isRestricted(`ability:${ally.baseAbility}`)) continue;
				if (ally.previouslySwitchedIn > 0) {
					if (pokemon.battle.dex.currentMod !== 'sharedpower' && ['trace', 'mirrorarmor'].includes(ally.baseAbility)) {
						sharedPower.add('noability');
						continue;
					}
					sharedPower.add(ally.baseAbility);
				}
			}
			sharedPower.delete(pokemon.baseAbility);
			return sharedPower;
		},
		onBeforeSwitchIn(pokemon) {
			let format = this.format;
			if (!format.getSharedPower) format = this.dex.formats.get('gen9sharedpower');
			for (const ability of format.getSharedPower!(pokemon)) {
				const effect = 'ability:' + ability;
				pokemon.volatiles[effect] = {id: this.toID(effect), target: pokemon};
				if (!pokemon.m.abils) pokemon.m.abils = [];
				if (!pokemon.m.abils.includes(effect)) pokemon.m.abils.push(effect);
			}
		},
		onSwitchInPriority: 2,
		onSwitchIn(pokemon) {
			let format = this.format;
			if (!format.getSharedPower) format = this.dex.formats.get('gen9sharedpower');
			for (const ability of format.getSharedPower!(pokemon)) {
				if (ability === 'noability') {
					this.hint(`Mirror Armor and Trace break in Shared Power formats that don't use Shared Power as a base, so they get removed from non-base users.`);
				}
				const effect = 'ability:' + ability;
				delete pokemon.volatiles[effect];
				pokemon.addVolatile(effect);
			}
		},
	},
	{
		name: "[Gen 9] STABmons",
		desc: `Pok&eacute;mon can use any move of their typing, in addition to the moves they can normally learn.`,
		mod: 'gen9',
		ruleset: ['Standard OMs', 'STABmons Move Legality', 'Sleep Moves Clause', 'Terastal Clause'],
		banlist: [
<<<<<<< HEAD
			'Araquanid', 'Arceus', 'Azumarill', 'Basculegion', 'Basculegion-F', 'Baxcalibur', 'Calyrex-Ice', 'Calyrex-Shadow', 'Chi-Yu', 'Chien-Pao', 'Deoxys-Normal', 'Deoxys-Attack',
			'Dialga', 'Dialga-Origin', 'Dragapult', 'Dragonite', 'Enamorus-Incarnate', 'Eternatus', 'Flutter Mane', 'Garchomp', 'Giratina', 'Giratina-Origin', 'Gouging Fire', 'Groudon',
			'Ho-Oh', 'Iron Bundle', 'Komala', 'Koraidon', 'Kyogre', 'Kyurem-Base', 'Kyurem-Black', 'Kyurem-White', 'Landorus-Incarnate', 'Lilligant-Hisui', 'Lugia', 'Lunala', 'Magearna',
			'Manaphy', 'Mewtwo', 'Miraidon', 'Necrozma-Dawn-Wings', 'Necrozma-Dusk-Mane', 'Ogerpon-Wellspring', 'Palkia', 'Palkia-Origin', 'Pecharunt', 'Porygon-Z', 'Rayquaza',
			'Reshiram', 'Roaring Moon', 'Shaymin-Sky', 'Solgaleo', 'Spectrier', 'Terapagos', 'Ursaluna', 'Ursaluna-Bloodmoon', 'Urshifu-Single-Strike', 'Zacian', 'Zacian-Crowned',
			'Zamazenta-Crowned', 'Zekrom', 'Zoroark-Hisui', 'Arena Trap', 'Moody', 'Shadow Tag', 'King\'s Rock', 'Razor Fang', 'Baton Pass', 'Shed Tail',
=======
			'Araquanid', 'Arceus', 'Azumarill', 'Baxcalibur', 'Calyrex-Ice', 'Calyrex-Shadow', 'Chi-Yu', 'Chien-Pao', 'Deoxys-Base', 'Deoxys-Attack', 'Dialga', 'Dialga-Origin',
			'Dragapult', 'Dragonite', 'Enamorus-Base', 'Eternatus', 'Flutter Mane', 'Garchomp', 'Gholdengo', 'Giratina', 'Giratina-Origin', 'Gouging Fire', 'Groudon', 'Ho-Oh',
			'Iron Bundle', 'Komala', 'Koraidon', 'Kyogre', 'Kyurem-Base', 'Kyurem-Black', 'Kyurem-White', 'Landorus-Base', 'Lilligant-Hisui', 'Lugia', 'Lunala', 'Magearna',
			'Manaphy', 'Mewtwo', 'Miraidon', 'Necrozma-Dawn-Wings', 'Necrozma-Dusk-Mane', 'Ogerpon-Hearthflame', 'Ogerpon-Wellspring', 'Palkia', 'Palkia-Origin', 'Porygon-Z',
			'Rayquaza', 'Reshiram', 'Roaring Moon', 'Shaymin-Sky', 'Solgaleo', 'Spectrier', 'Terapagos', 'Ursaluna', 'Ursaluna-Bloodmoon', 'Urshifu-Base', 'Zacian', 'Zacian-Crowned',
			'Zamazenta-Crowned', 'Zekrom', 'Zoroark-Hisui', 'Arena Trap', 'Moody', 'Shadow Tag', 'King\'s Rock', 'Razor Fang', 'Baton Pass', 'Final Gambit', 'Last Respects',
			'Rage Fist', 'Shed Tail',
>>>>>>> b31cf95c
		],
		restricted: [
			'Acupressure', 'Belly Drum', 'Clangorous Soul', 'Dire Claw', 'Dragon Energy', 'Electro Shot', 'Extreme Speed', 'Fillet Away', 'Gigaton Hammer',
			'No Retreat', 'Revival Blessing', 'Shell Smash', 'Shift Gear', 'Triple Arrows', 'V-create', 'Victory Dance', 'Wicked Blow',
		],
	},
	{
		name: "[Gen 7] Pure Hackmons",
		desc: `Anything that can be hacked in-game and is usable in local battles is allowed.`,
		mod: 'gen7',
		ruleset: ['-Nonexistent', 'Team Preview', 'HP Percentage Mod', 'Cancel Mod', 'Endless Battle Clause'],
	},

	// Challengeable OMs
	///////////////////////////////////////////////////////////////////

	{
		section: "Challengeable OMs",
		column: 2,
	},
	{
		name: "[Gen 9] 350 Cup",
		desc: `Pokemon with a BST of 350 or lower have their stats doubled.`,
		mod: 'gen9',
		searchShow: false,
		ruleset: ['Standard OMs', 'Sleep Moves Clause', '350 Cup Mod', 'Evasion Clause'],
		banlist: ['Calyrex-Shadow', 'Flittle', 'Gastly', 'Miraidon', 'Pikachu', 'Rufflet', 'Arena Trap', 'Moody', 'Shadow Tag', 'Eviolite', 'Baton Pass'],
	},
	{
		name: "[Gen 9] Camomons",
		desc: `Pok&eacute;mon have their types set to match their first two moves.`,
		mod: 'gen9',
		searchShow: false,
		ruleset: ['Standard OMs', 'Sleep Clause Mod', 'Evasion Items Clause', 'Evasion Abilities Clause', 'Terastal Clause', 'Camomons Mod'],
		banlist: [
			'Arceus', 'Baxcalibur', 'Calyrex-Ice', 'Calyrex-Shadow', 'Chi-Yu', 'Chien-Pao', 'Darkrai', 'Deoxys-Normal', 'Deoxys-Attack', 'Deoxys-Speed', 'Dialga',
			'Dialga-Origin', 'Dragonite', 'Drednaw', 'Enamorus-Incarnate', 'Espathra', 'Eternatus', 'Flutter Mane', 'Giratina', 'Giratina-Origin', 'Groudon', 'Ho-Oh',
			'Iron Bundle', 'Kommo-o', 'Koraidon', 'Kyogre', 'Kyurem', 'Kyurem-Black', 'Kyurem-White', 'Landorus-Incarnate', 'Lugia', 'Lunala', 'Magearna', 'Manaphy',
			'Mewtwo', 'Miraidon', 'Necrozma-Dawn-Wings', 'Necrozma-Dusk-Mane', 'Palkia', 'Palkia-Origin', 'Rayquaza', 'Reshiram', 'Roaring Moon', 'Shaymin-Sky',
			'Sneasler', 'Solgaleo', 'Spectrier', 'Tornadus-Therian', 'Ursaluna-Bloodmoon', 'Volcarona', 'Zacian', 'Zacian-Crowned', 'Zamazenta-Crowned', 'Zekrom',
			'Arena Trap', 'Moody', 'Shadow Tag', 'Booster Energy', 'King\'s Rock', 'Light Clay', 'Razor Fang', 'Baton Pass', 'Last Respects', 'Shed Tail',
		],
	},
	{
		name: "[Gen 9] Category Swap",
		desc: `All Special moves become Physical, and all Physical moves become Special.`,
		mod: 'gen9',
		searchShow: false,
		ruleset: ['Standard OMs', 'Sleep Clause Mod', 'Category Swap Mod'],
		banlist: [
			'Arceus', 'Calyrex-Ice', 'Calyrex-Shadow', 'Chi-Yu', 'Darkrai', 'Deoxys-Normal', 'Deoxys-Attack', 'Deoxys-Speed', 'Dialga', 'Dialga-Origin', 'Dragapult', 'Eternatus',
			'Giratina', 'Giratina-Origin', 'Groudon', 'Ho-Oh', 'Iron Valiant', 'Koraidon', 'Kyogre', 'Kyurem', 'Kyurem-Black', 'Kyurem-White', 'Landorus-Incarnate', 'Lugia', 'Lunala',
			'Magearna', 'Mewtwo', 'Miraidon', 'Necrozma-Dawn-Wings', 'Necrozma-Dusk-Mane', 'Palkia', 'Palkia-Origin', 'Rayquaza', 'Regieleki', 'Reshiram', 'Roaring Moon', 'Solgaleo',
			'Spectrier', 'Terapagos', 'Volcarona', 'Zacian', 'Zacian-Crowned', 'Zamazenta-Crowned', 'Zekrom', 'Arena Trap', 'Moody', 'Shadow Tag', 'Damp Rock', 'King\'s Rock',
			'Razor Fang', 'Baton Pass', 'Draco Meteor', 'Last Respects', 'Overheat', 'Shed Tail',
		],
	},
	{
		name: "[Gen 9] Convergence",
		desc: `Allows all Pok&eacute;mon that have identical types to share moves and abilities.`,
		mod: 'gen9',
		searchShow: false,
		ruleset: ['Standard OMs', 'Sleep Clause Mod', 'Convergence Legality', 'Terastal Clause', '!Obtainable Abilities'],
		banlist: [
			'Arceus', 'Calyrex-Ice', 'Calyrex-Shadow', 'Chi-Yu', 'Chien-Pao', 'Darkrai', 'Deoxys-Normal', 'Deoxys-Attack', 'Deoxys-Speed', 'Dialga', 'Dialga-Origin',
			'Dondozo', 'Eternatus', 'Flutter Mane', 'Giratina', 'Giratina-Origin', 'Groudon', 'Ho-oh', 'Inteleon', 'Iron Bundle', 'Iron Hands', 'Koraidon',
			'Kyogre', 'Kyurem-Black', 'Kyurem-White', 'Landorus-Incarnate', 'Lilligant-Hisui', 'Lugia', 'Lunala', 'Magearna', 'Manaphy', 'Mewtwo', 'Miraidon',
			'Necrozma-Dawn-Wings', 'Necrozma-Dusk-Mane', 'Ogerpon-Hearthflame', 'Palafin', 'Palkia', 'Palkia-Origin', 'Rayquaza', 'Regieleki', 'Regigigas',
			'Reshiram', 'Shaymin-Sky', 'Solgaleo', 'Slaking', 'Smeargle', 'Spectrier', 'Urshifu-Single-Strike', 'Urshifu-Rapid-Strike', 'Walking Wake', 'Zacian',
			'Zacian-Crowned', 'Zamazenta', 'Zamazenta-Crowned', 'Zekrom', 'Arena Trap', 'Comatose', 'Contrary', 'Drizzle', 'Imposter', 'Moody', 'Pure Power',
			'Shadow Tag', 'Speed Boost', 'Heat Rock', 'King\'s Rock', 'Light Clay', 'Razor Fang', 'Baton Pass', 'Extreme Speed', 'Last Respects', 'Population Bomb',
			'Quiver Dance', 'Rage Fist', 'Shed Tail', 'Shell Smash', 'Spore', 'Transform',
		],
	},
	{
		name: "[Gen 9] Cross Evolution",
		desc: `Give a Pok&eacute;mon a Pok&eacute;mon name of the next evolution stage as a nickname to inherit stat changes, typing, abilities, and moves from the next stage Pok&eacute;mon.`,
		mod: 'gen9',
		searchShow: false,
		ruleset: ['Standard OMs', 'Sleep Moves Clause', 'Terastal Clause'],
		banlist: [
			'Basculin-White-Striped', 'Duraludon', 'Kyogre', 'Miraidon', 'Scyther', 'Sneasel', 'Sneasel-Hisui', 'Ursaring', 'Arena Trap',
			'Huge Power', 'Pure Power', 'Shadow Tag', 'Moody', 'King\'s Rock', 'Razor Fang', 'Baton Pass', 'Shed Tail',
		],
		restricted: ['Espathra', 'Frosmoth', 'Gallade', 'Lilligant-Hisui', 'Lunala', 'Solgaleo'],
		onValidateTeam(team) {
			const nums = new Set<number>();
			for (const set of team) {
				const name = set.name;
				const species = this.dex.species.get(name);
				if (nums.has(species.num)) {
					return [
						`Your Pok\u00e9mon must have different nicknames.`,
						`(You have more than one Pok\u00e9mon named after a form of '${species.name}')`,
					];
				}
				if (species.exists && species.name !== set.species) nums.add(species.num);
			}
			if (!nums.size) {
				return [
					`${this.format.name} works using nicknames; your team has 0 nicknamed Pok\u00e9mon.`,
					`(If this was intentional, add a nickname to one Pok\u00e9mon that isn't the name of a Pok\u00e9mon species.)`,
				];
			}
		},
		checkCanLearn(move, species, lsetData, set) {
			// @ts-ignore
			if (!set.sp?.exists || !set.crossSpecies?.exists) {
				return this.checkCanLearn(move, species, lsetData, set);
			}
			// @ts-ignore
			const problem = this.checkCanLearn(move, set.sp);
			if (!problem) return null;
			// @ts-ignore
			if (this.checkCanLearn(move, set.crossSpecies)) return problem;
			return null;
		},
		validateSet(set, teamHas) {
			const crossSpecies = this.dex.species.get(set.name);
			let problems = this.dex.formats.get('Obtainable Misc').onChangeSet?.call(this, set, this.format) || null;
			if (Array.isArray(problems) && problems.length) return problems;
			const crossNonstandard = (!this.ruleTable.has('standardnatdex') && crossSpecies.isNonstandard === 'Past') ||
				crossSpecies.isNonstandard === 'Future';
			const crossIsCap = !this.ruleTable.has('+pokemontag:cap') && crossSpecies.isNonstandard === 'CAP';
			if (!crossSpecies.exists || crossNonstandard || crossIsCap) return this.validateSet(set, teamHas);
			const species = this.dex.species.get(set.species);
			const check = this.checkSpecies(set, species, species, {});
			if (check) return [check];
			const nonstandard = !this.ruleTable.has('standardnatdex') && species.isNonstandard === 'Past';
			const isCap = !this.ruleTable.has('+pokemontag:cap') && species.isNonstandard === 'CAP';
			if (!species.exists || nonstandard || isCap || species === crossSpecies) return this.validateSet(set, teamHas);
			if (!species.nfe) return [`${species.name} cannot cross evolve because it doesn't evolve.`];
			const crossIsUnreleased = (crossSpecies.tier === "Unreleased" && crossSpecies.isNonstandard === "Unobtainable" &&
				!this.ruleTable.has('+unobtainable'));
			if (crossSpecies.battleOnly || crossIsUnreleased || !crossSpecies.prevo) {
				return [`${species.name} cannot cross evolve into ${crossSpecies.name} because it isn't an evolution.`];
			}
			if (this.ruleTable.isRestrictedSpecies(crossSpecies)) {
				return [`${species.name} cannot cross evolve into ${crossSpecies.name} because it is banned.`];
			}
			const crossPrevoSpecies = this.dex.species.get(crossSpecies.prevo);
			if (!crossPrevoSpecies.prevo !== !species.prevo) {
				return [
					`${species.name} cannot cross evolve into ${crossSpecies.name} because they are not consecutive evolution stages.`,
				];
			}
			const item = this.dex.items.get(set.item);
			if (item.itemUser?.length) {
				if (!item.itemUser.includes(crossSpecies.name) || crossSpecies.name !== species.name) {
					return [`${species.name} cannot use ${item.name} because it is cross evolved into ${crossSpecies.name}.`];
				}
			}
			const ability = this.dex.abilities.get(set.ability);
			if (!this.ruleTable.isRestricted(`ability:${ability.id}`) || Object.values(species.abilities).includes(ability.name)) {
				set.species = crossSpecies.name;
			}

			// @ts-ignore
			set.sp = species;
			// @ts-ignore
			set.crossSpecies = crossSpecies;
			problems = this.validateSet(set, teamHas);
			set.name = crossSpecies.name;
			set.species = species.name;
			return problems;
		},
		onModifySpecies(species, target, source, effect) {
			if (!target) return; // chat
			if (effect && ['imposter', 'transform'].includes(effect.id)) return;
			if (target.set.name === target.set.species) return;
			const crossSpecies = this.dex.species.get(target.set.name);
			if (!crossSpecies.exists) return;
			if (species.battleOnly || !species.nfe) return;
			const crossIsUnreleased = (crossSpecies.tier === "Unreleased" && crossSpecies.isNonstandard === "Unobtainable" &&
				!this.ruleTable.has('+unobtainable'));
			if (crossSpecies.battleOnly || crossIsUnreleased || !crossSpecies.prevo) return;
			const crossPrevoSpecies = this.dex.species.get(crossSpecies.prevo);
			if (!crossPrevoSpecies.prevo !== !species.prevo) return;

			const mixedSpecies = this.dex.deepClone(species);
			mixedSpecies.weightkg =
				Math.max(0.1, +(species.weightkg + crossSpecies.weightkg - crossPrevoSpecies.weightkg)).toFixed(1);
			mixedSpecies.nfe = false;
			mixedSpecies.evos = [];
			mixedSpecies.eggGroups = crossSpecies.eggGroups;
			mixedSpecies.abilities = crossSpecies.abilities;
			mixedSpecies.bst = 0;
			let i: StatID;
			for (i in species.baseStats) {
				const statChange = crossSpecies.baseStats[i] - crossPrevoSpecies.baseStats[i];
				mixedSpecies.baseStats[i] = this.clampIntRange(species.baseStats[i] + statChange, 1, 255);
				mixedSpecies.bst += mixedSpecies.baseStats[i];
			}
			if (crossSpecies.types[0] !== crossPrevoSpecies.types[0]) mixedSpecies.types[0] = crossSpecies.types[0];
			if (crossSpecies.types[1] !== crossPrevoSpecies.types[1]) {
				mixedSpecies.types[1] = crossSpecies.types[1] || crossSpecies.types[0];
			}
			if (mixedSpecies.types[0] === mixedSpecies.types[1]) mixedSpecies.types = [mixedSpecies.types[0]];

			return mixedSpecies;
		},
		onBegin() {
			for (const pokemon of this.getAllPokemon()) {
				pokemon.baseSpecies = pokemon.species;
			}
		},
	},
	{
		name: "[Gen 9] Fervent Impersonation",
		desc: `Nickname a Pok&eacute;mon after another Pok&eacute;mon that it shares a moveset with, and it will transform into the Pok&eacute;mon it's nicknamed after once it drops to or below 50% health.`,
		mod: 'gen9',
		searchShow: false,
		ruleset: ['Standard OMs', 'Sleep Moves Clause', 'Fervent Impersonation Mod', '!Nickname Clause'],
		banlist: ['Arena Trap', 'Moody', 'Shadow Tag', 'King\'s Rock', 'Razor Fang', 'Baton Pass', 'Dire Claw', 'Shed Tail', 'Last Respects'],
		restricted: [
			'Arceus', 'Calyrex-Ice', 'Calyrex-Shadow', 'Chi-Yu', 'Chien-Pao', 'Deoxys-Normal', 'Deoxys-Attack', 'Dialga', 'Dialga-Origin', 'Espathra', 'Eternatus',
			'Flutter Mane', 'Giratina', 'Giratina-Origin', 'Groudon', 'Ho-Oh', 'Koraidon', 'Kyogre', 'Kyurem-Black', 'Kyurem-White', 'Lugia', 'Lunala', 'Magearna',
			'Mewtwo', 'Miraidon', 'Necrozma-Dawn-Wings', 'Necrozma-Dusk-Mane', 'Palafin', 'Palkia', 'Palkia-Origin', 'Rayquaza', 'Regieleki', 'Reshiram', 'Shaymin-Sky',
			'Solgaleo', 'Terapagos', 'Urshifu-Single-Strike', 'Zacian', 'Zacian-Crowned', 'Zamazenta-Crowned', 'Zekrom',
		],
		// Implemented the mechanics as a Rule because I'm too lazy to make battles read base format for `onResidual` at the moment
	},
	{
		name: "[Gen 9] Foresighters",
		desc: `Moves in the first moveslot will be delayed by two turns.`,
		mod: 'gen9',
		searchShow: false,
		ruleset: ['Standard OMs', 'Sleep Moves Clause', 'Terastal Clause'],
		banlist: [
			'Annihilape', 'Arceus', 'Baxcalibur', 'Calyrex-Ice', 'Calyrex-Shadow', 'Chien-Pao', 'Chi-Yu', 'Deoxys-Normal', 'Deoxys-Attack', 'Dialga', 'Dialga-Origin', 'Espathra',
			'Eternatus', 'Flutter Mane', 'Giratina', 'Giratina-Origin', 'Groudon', 'Ho-Oh', 'Iron Bundle', 'Koraidon', 'Kyogre', 'Kyurem-Black', 'Kyurem-White', 'Landorus-Incarnate',
			'Lugia', 'Lunala', 'Magearna', 'Mewtwo', 'Miraidon', 'Necrozma-Dawn-Wings', 'Necrozma-Dusk-Mane', 'Palafin', 'Palkia', 'Palkia-Origin', 'Rayquaza', 'Reshiram',
			'Shaymin-Sky', 'Solgaleo', 'Spectrier', 'Ursaluna-Bloodmoon', 'Urshifu', 'Urshifu-Rapid-Strike', 'Zacian', 'Zacian-Crowned', 'Zamazenta-Crowned', 'Zekrom', 'Arena Trap',
			'Moody', 'Shadow Tag', 'Sand Veil', 'Snow Cloak', 'King\'s Rock', 'Razor Fang', 'Baton Pass', 'Dire Claw', 'Last Respects', 'Shed Tail',
		],
		restricted: [
			'Beat Up', 'Belly Drum', 'Clangorous Soul', 'Dragon Dance', 'Endeavor', 'Quiver Dance', 'Shell Smash', 'Shift Gear', 'Tail Glow', 'Tidy Up', 'Victory Dance',
		],
		onValidateSet(set) {
			const fsMove = this.dex.moves.get(set.moves[0]);
			if (this.ruleTable.isRestricted(`move:${fsMove.id}`)) {
				return [`${set.name}'s move ${fsMove.name} cannot be used as a future move.`];
			}
		},
		onModifyMove(move, pokemon) {
			if (move.id === pokemon.moveSlots[0].id && !move.flags['futuremove']) {
				move.flags['futuremove'] = 1;
				delete move.flags['protect'];
				move.onTry = function (source, t) {
					if (!t.side.addSlotCondition(t, 'futuremove')) {
						this.hint('Future moves fail when the targeted slot already has a future move focused on it.');
						return false;
					}
					const moveData = this.dex.getActiveMove(move.id);
					moveData.flags['futuremove'] = 1;
					delete moveData.flags['protect'];
					Object.assign(t.side.slotConditions[t.position]['futuremove'], {
						duration: 3,
						move: moveData.id,
						source: source,
						moveData: moveData,
					});
					this.add('-message', `${source.name} foresaw an attack!`);
					return this.NOT_FAIL;
				};
			}
		},
	},
	{
		name: "[Gen 9] Fortemons",
		desc: `Put an attacking move in the item slot to have all of a Pok&eacute;mon's attacks inherit its properties.`,
		mod: 'gen9',
		searchShow: false,
		ruleset: ['Standard OMs', 'Sleep Moves Clause', 'Terastal Clause'],
		banlist: [
			'Annihilape', 'Arceus', 'Archaludon', 'Azumarill', 'Calyrex-Ice', 'Calyrex-Shadow', 'Chi-Yu', 'Chien-Pao', 'Cloyster', 'Comfey', 'Deoxys-Normal', 'Deoxys-Attack',
			'Dialga-Base', 'Espathra', 'Eternatus', 'Flutter Mane', 'Giratina-Altered', 'Great Tusk', 'Groudon', 'Ho-Oh', 'Iron Bundle', 'Iron Treads', 'Koraidon', 'Kyogre',
			'Kyurem-Black', 'Kyurem-White', 'Lugia', 'Lunala', 'Magearna', 'Meowscarada', 'Mewtwo', 'Miraidon', 'Necrozma-Dawn-Wings', 'Necrozma-Dusk-Mane', 'Palafin',
			'Palkia', 'Palkia-Origin', 'Rayquaza', 'Reshiram', 'Samurott-Hisui', 'Shaymin-Sky', 'Skeledirge', 'Smeargle', 'Solgaleo', 'Spectrier', 'Sneasler', 'Terapagos',
			'Urshifu', 'Urshifu-Rapid-Strike', 'Zacian', 'Zacian-Crowned', 'Zamazenta', 'Zamazenta-Crowned', 'Zekrom', 'Arena Trap', 'Moody', 'Serene Grace', 'Shadow Tag',
			'Damp Rock', 'Heat Rock', 'Light Clay', 'Baton Pass', 'Beat Up', 'Fake Out', 'Last Respects', 'Shed Tail',
		],
		restricted: [
			'Doom Desire', 'Dynamic Punch', 'Electro Ball', 'Explosion', 'Gyro Ball', 'Final Gambit', 'Flail', 'Flip Turn', 'Fury Cutter', 'Future Sight', 'Grass Knot',
			'Grassy Glide', 'Hard Press', 'Heavy Slam', 'Heat Crash', 'Inferno', 'Low Kick', 'Misty Explosion', 'Nuzzle', 'Power Trip', 'Reversal', 'Self-Destruct',
			'Spit Up', 'Stored Power', 'Tera Blast', 'U-turn', 'Weather Ball', 'Zap Cannon',
		],
		onValidateTeam(team) {
			const itemTable = new Set<string>();
			for (const set of team) {
				const forte = this.toID(set.item);
				if (!forte) continue;
				const move = this.dex.moves.get(forte);
				if (move.exists && move.id !== 'metronome') {
					if (itemTable.has(forte)) {
						return [
							`You are limited to one of each move in the item slot per team.`,
							`(You have more than one ${move.name}.)`,
						];
					}
					itemTable.add(forte);
				}
			}
		},
		validateSet(set, teamHas) {
			const item = set.item;
			const species = this.dex.species.get(set.species);
			const move = this.dex.moves.get(item);
			if (!move.exists || move.id === 'metronome' || move.category === 'Status') {
				return this.validateSet(set, teamHas);
			}
			set.item = '';
			const problems = this.validateSet(set, teamHas) || [];
			set.item = item;
			if (this.checkCanLearn(move, species, this.allSources(species), set)) {
				problems.push(`${species.name} can't learn ${move.name}.`);
			}
			if (set.moves.map(this.toID).includes(move.id)) {
				problems.push(`Moves in the item slot can't be in the moveslots as well.`);
			}
			if (this.ruleTable.has(`-move:${move.id}`)) {
				problems.push(`The move ${move.name} is fully banned.`);
			}
			const accuracyLoweringMove =
				move.secondaries?.some(secondary => secondary.boosts?.accuracy && secondary.boosts?.accuracy < 0);
			const flinchMove = move.secondaries?.some(secondary => secondary.volatileStatus === 'flinch');
			const freezeMove = move.secondaries?.some(secondary => secondary.status === 'frz') || move.id === 'triattack';
			if (this.ruleTable.isRestricted(`move:${move.id}`) ||
				((accuracyLoweringMove || move.ohko || move.multihit || move.id === 'beatup' || move.flags['charge'] ||
					move.priority > 0 || move.damageCallback || flinchMove || freezeMove) &&
				!this.ruleTable.has(`+move:${move.id}`))) {
				problems.push(`The move ${move.name} can't be used as an item.`);
			}
			return problems.length ? problems : null;
		},
		onBegin() {
			for (const pokemon of this.getAllPokemon()) {
				const move = this.dex.getActiveMove(pokemon.set.item);
				if (move.exists && move.category !== 'Status') {
					pokemon.m.forte = move;
					pokemon.item = 'mail' as ID;
				}
			}
		},
		onModifyMovePriority: 1,
		onModifyMove(move, pokemon, target) {
			const forte: ActiveMove = pokemon.m.forte;
			if (move.category !== 'Status' && forte) {
				move.flags = {...move.flags, ...forte.flags};
				if (forte.self) {
					if (forte.self.onHit && move.self?.onHit) {
						for (const i in forte.self) {
							if (i.startsWith('onHit')) continue;
							(move.self as any)[i] = (forte.self as any)[i];
						}
					} else {
						move.self = {...(move.self || {}), ...forte.self};
					}
				}
				if (forte.selfBoost?.boosts) {
					if (!move.selfBoost?.boosts) move.selfBoost = {boosts: {}};
					let boostid: BoostID;
					for (boostid in forte.selfBoost.boosts) {
						if (!move.selfBoost.boosts![boostid]) move.selfBoost.boosts![boostid] = 0;
						move.selfBoost.boosts![boostid]! += forte.selfBoost.boosts[boostid]!;
					}
				}
				if (forte.secondaries) {
					move.secondaries = [...(move.secondaries || []), ...forte.secondaries];
				}
				move.critRatio = (move.critRatio || 1) + (forte.critRatio || 1) - 1;
				const VALID_PROPERTIES = [
					'alwaysHit', 'basePowerCallback', 'breaksProtect', 'drain', 'forceSTAB', 'forceSwitch', 'hasCrashDamage', 'hasSheerForce',
					'ignoreAbility', 'ignoreAccuracy', 'ignoreDefensive', 'ignoreEvasion', 'ignoreImmunity', 'mindBlownRecoil', 'noDamageVariance',
					'ohko', 'overrideDefensivePokemon', 'overrideDefensiveStat', 'overrideOffensivePokemon', 'overrideOffensiveStat', 'pseudoWeather',
					'recoil', 'selfdestruct', 'selfSwitch', 'sleepUsable', 'smartTarget', 'stealsBoosts', 'thawsTarget', 'volatileStatus', 'willCrit',
				] as const;
				for (const property of VALID_PROPERTIES) {
					if (forte[property]) {
						move[property] = forte[property] as any;
					}
				}
				// Added here because onEffectiveness doesn't have an easy way to reference the source
				if (forte.onEffectiveness) {
					move.onEffectiveness = function (typeMod, t, type, m) {
						return forte.onEffectiveness!.call(this, typeMod, t, type, m);
					};
				}
				forte.onModifyMove?.call(this, move, pokemon, target);
			}
		},
		onModifyPriority(priority, source, target, move) {
			const forte = source?.m.forte;
			if (move.category !== 'Status' && forte) {
				if (source.hasAbility('Triage') && forte.flags['heal']) {
					return priority + (move.flags['heal'] ? 0 : 3);
				}
				return priority + forte.priority;
			}
		},
		onModifyTypePriority: 1,
		onModifyType(move, pokemon, target) {
			const forte = pokemon.m.forte;
			if (move.category !== 'Status' && forte) {
				this.singleEvent('ModifyType', forte, null, pokemon, target, move, move);
			}
		},
		onHitPriority: 1,
		onHit(target, source, move) {
			const forte = source.m.forte;
			if (move?.category !== 'Status' && forte) {
				this.singleEvent('Hit', forte, {}, target, source, move);
				if (forte.self) this.singleEvent('Hit', forte.self, {}, source, source, move);
				this.singleEvent('AfterHit', forte, {}, target, source, move);
			}
		},
		onAfterSubDamage(damage, target, source, move) {
			const forte = source.m.forte;
			if (move?.category !== 'Status' && forte) {
				this.singleEvent('AfterSubDamage', forte, null, target, source, move, damage);
			}
		},
		onModifySecondaries(secondaries, target, source, move) {
			if (secondaries.some(s => !!s.self)) move.selfDropped = false;
		},
		onAfterMoveSecondaryPriority: 1,
		onAfterMoveSecondarySelf(source, target, move) {
			const forte = source.m.forte;
			if (move?.category !== 'Status' && forte) {
				this.singleEvent('AfterMoveSecondarySelf', forte, null, source, target, move);
			}
		},
		onBasePowerPriority: 1,
		onBasePower(basePower, source, target, move) {
			const forte = source.m.forte;
			if (move.category !== 'Status' && forte?.onBasePower) {
				forte.onBasePower.call(this, basePower, source, target, move);
			}
		},
		pokemon: {
			getItem() {
				const move = this.battle.dex.moves.get(this.m.forte);
				if (!move.exists) return Object.getPrototypeOf(this).getItem.call(this);
				return {
					...this.battle.dex.items.get('mail'),
					name: move.name, id: move.id, ignoreKlutz: true, onTakeItem: false,
				};
			},
		},
	},
	{
		name: "[Gen 9] Frantic Fusions",
		desc: `Pok&eacute;mon nicknamed after another Pok&eacute;mon get their stats buffed by 1/4 of that Pok&eacute;mon's stats, barring HP, and access to one of their abilities.`,
		mod: 'gen9',
		searchShow: false,
		ruleset: ['Standard OMs', '!Nickname Clause', '!Obtainable Abilities', 'Sleep Moves Clause', 'Frantic Fusions Mod', 'Terastal Clause'],
		banlist: [
			'Annihilape', 'Arceus', 'Baxcalibur', 'Calyrex-Ice', 'Calyrex-Shadow', 'Chi-Yu', 'Chien-Pao', 'Comfey', 'Cresselia', 'Darkrai', 'Deoxys-Normal', 'Deoxys-Attack',
			'Deoxys-Speed', 'Dialga', 'Dialga-Origin', 'Ditto', 'Dragapult', 'Enamorus-Incarnate', 'Eternatus', 'Flutter Mane', 'Giratina', 'Giratina-Origin', 'Gouging Fire',
			'Groudon', 'Ho-Oh', 'Hoopa-Unbound', 'Iron Boulder', 'Iron Bundle', 'Iron Moth', 'Iron Valiant', 'Keldeo', 'Koraidon', 'Komala', 'Kyogre', 'Kyurem', 'Kyurem-Black',
			'Kyurem-White', 'Landorus-Incarnate', 'Lugia', 'Lunala', 'Magearna', 'Mewtwo', 'Miraidon', 'Necrozma-Dawn-Wings', 'Necrozma-Dusk-Mane', 'Numel', 'Ogerpon-Hearthflame',
			'Ogerpon-Wellspring', 'Palafin', 'Palkia', 'Palkia-Origin', 'Persian-Alola', 'Rayquaza', 'Regieleki', 'Regigigas', 'Reshiram', 'Shaymin-Sky', 'Slaking', 'Sneasler',
			'Solgaleo', 'Spectrier', 'Toxapex', 'Urshifu', 'Urshifu-Rapid-Strike', 'Volcarona', 'Walking Wake', 'Weavile', 'Zacian', 'Zacian-Crowned', 'Zamazenta', 'Zamazenta-Crowned',
			'Zekrom', 'Arena Trap', 'Contrary', 'Huge Power', 'Ice Scales', 'Illusion', 'Magnet Pull', 'Moody', 'Neutralizing Gas', 'Poison Heal', 'Pure Power', 'Shadow Tag',
			'Stakeout', 'Stench', 'Speed Boost', 'Unburden', 'Water Bubble', 'Damp Rock', 'Heat Rock', 'King\'s Rock', 'Quick Claw', 'Razor Fang', 'Baton Pass', 'Last Respects',
			'Revival Blessing', 'Shed Tail',
		],
	},
	{
		name: "[Gen 9] Full Potential",
		desc: `Pok&eacute;mon's moves hit off of their highest stat, except HP.`,
		mod: 'fullpotential',
		searchShow: false,
		ruleset: ['Standard OMs', 'Evasion Abilities Clause', 'Evasion Items Clause', 'Sleep Moves Clause', 'Terastal Clause'],
		banlist: [
			'Arceus', 'Calyrex-Ice', 'Calyrex-Shadow', 'Deoxys', 'Deoxys-Attack', 'Deoxys-Defense', 'Deoxys-Speed', 'Dialga', 'Dialga-Origin', 'Dragapult',
			'Electrode-Hisui', 'Eternatus', 'Giratina', 'Giratina-Origin', 'Goodra-Hisui', 'Groudon', 'Ho-Oh', 'Iron Bundle', 'Koraidon', 'Kyogre', 'Kyurem-Black',
			'Kyurem-White', 'Lugia', 'Lunala', 'Mewtwo', 'Miraidon', 'Necrozma-Dusk-Mane', 'Necrozma-Dawn-Wings', 'Palkia', 'Palkia-Origin', 'Rayquaza', 'Regieleki',
			'Scream Tail', 'Shaymin-Sky', 'Spectrier', 'Solgaleo', 'Zacian', 'Zacian-Crowned', 'Zamazenta', 'Zamazenta-Crowned', 'Zekrom', 'Arena Trap', 'Chlorophyll',
			'Drought', 'Moody', 'Sand Rush', 'Shadow Tag', 'Slush Rush', 'Speed Boost', 'Surge Surfer', 'Swift Swim', 'Unburden', 'Booster Energy', 'Choice Scarf',
			'Heat Rock', 'King\'s Rock', 'Razor Fang', 'Baton Pass', 'Shed Tail', 'Tailwind',
		],
	},
	{
		name: "[Gen 9] Pokebilities",
		desc: `Pok&eacute;mon have all of their released abilities simultaneously.`,
		mod: 'pokebilities',
		searchShow: false,
		ruleset: ['Standard OMs', 'Sleep Moves Clause'],
		banlist: [
			'Arceus', 'Annihilape', 'Basculegion', 'Basculegion-F', 'Baxcalibur', 'Braviary-Hisui', 'Calyrex-Ice', 'Calyrex-Shadow', 'Chi-Yu', 'Chien-Pao', 'Conkeldurr', 'Deoxys-Normal',
			'Deoxys-Attack', 'Dialga', 'Dialga-Origin', 'Espathra', 'Eternatus', 'Excadrill', 'Flutter Mane', 'Giratina', 'Giratina-Origin', 'Groudon', 'Ho-Oh', 'Iron Bundle', 'Koraidon',
			'Kyogre', 'Kyurem-Black', 'Kyurem-White', 'Landorus-Incarnate', 'Lugia', 'Lunala', 'Magearna', 'Miraidon', 'Mewtwo', 'Necrozma-Dusk-Mane', 'Necrozma-Dawn-Wings', 'Ogerpon-Hearthflame',
			'Palafin', 'Palkia', 'Palkia-Origin', 'Porygon-Z', 'Rayquaza', 'Regieleki', 'Reshiram', 'Shaymin-Sky', 'Smeargle', 'Sneasler', 'Solgaleo', 'Spectrier', 'Terapagos',
			'Ursaluna-Bloodmoon', 'Urshifu-Single-Strike', 'Zacian', 'Zacian-Crowned', 'Zamazenta-Crowned', 'Zekrom', 'Arena Trap', 'Moody', 'Shadow Tag', 'King\'s Rock', 'Razor Fang',
			'Baton Pass', 'Shed Tail', 'Last Respects',
		],
		onValidateSet(set) {
			const species = this.dex.species.get(set.species);
			const unSeenAbilities = Object.keys(species.abilities)
				.filter(key => key !== 'S' && (key !== 'H' || !species.unreleasedHidden))
				.map(key => species.abilities[key as "0" | "1" | "H" | "S"])
				.filter(ability => ability !== set.ability);
			if (unSeenAbilities.length && this.toID(set.ability) !== this.toID(species.abilities['S'])) {
				for (const abilityName of unSeenAbilities) {
					const banReason = this.ruleTable.check('ability:' + this.toID(abilityName));
					if (banReason) {
						return [`${set.name}'s ability ${abilityName} is ${banReason}.`];
					}
				}
			}
		},
		onBegin() {
			for (const pokemon of this.getAllPokemon()) {
				if (pokemon.ability === this.toID(pokemon.species.abilities['S'])) {
					continue;
				}
				pokemon.m.innates = Object.keys(pokemon.species.abilities)
					.filter(key => key !== 'S' && (key !== 'H' || !pokemon.species.unreleasedHidden))
					.map(key => this.toID(pokemon.species.abilities[key as "0" | "1" | "H" | "S"]))
					.filter(ability => ability !== pokemon.ability);
			}
		},
		onBeforeSwitchIn(pokemon) {
			// Abilities that must be applied before both sides trigger onSwitchIn to correctly
			// handle switch-in ability-to-ability interactions, e.g. Intimidate counters
			const neededBeforeSwitchInIDs = [
				'clearbody', 'competitive', 'contrary', 'defiant', 'fullmetalbody', 'hypercutter', 'innerfocus',
				'mirrorarmor', 'oblivious', 'owntempo', 'rattled', 'scrappy', 'simple', 'whitesmoke',
			];
			if (pokemon.m.innates) {
				for (const innate of pokemon.m.innates) {
					if (!neededBeforeSwitchInIDs.includes(innate)) continue;
					if (pokemon.hasAbility(innate)) continue;
					pokemon.addVolatile("ability:" + innate, pokemon);
				}
			}
		},
		onSwitchInPriority: 2,
		onSwitchIn(pokemon) {
			if (pokemon.m.innates) {
				for (const innate of pokemon.m.innates) {
					if (pokemon.hasAbility(innate)) continue;
					pokemon.addVolatile("ability:" + innate, pokemon);
				}
			}
		},
		onSwitchOut(pokemon) {
			for (const innate of Object.keys(pokemon.volatiles).filter(i => i.startsWith('ability:'))) {
				pokemon.removeVolatile(innate);
			}
		},
		onFaint(pokemon) {
			for (const innate of Object.keys(pokemon.volatiles).filter(i => i.startsWith('ability:'))) {
				const innateEffect = this.dex.conditions.get(innate) as Effect;
				this.singleEvent('End', innateEffect, null, pokemon);
			}
		},
		onAfterMega(pokemon) {
			for (const innate of Object.keys(pokemon.volatiles).filter(i => i.startsWith('ability:'))) {
				pokemon.removeVolatile(innate);
			}
			pokemon.m.innates = undefined;
		},
	},
	{
		name: "[Gen 9] Pure Hackmons",
		desc: `Anything directly hackable onto a set (EVs, IVs, forme, ability, item, and move) and is usable in local battles is allowed.`,
		mod: 'gen9',
		searchShow: false,
		ruleset: ['Team Preview', 'HP Percentage Mod', 'Cancel Mod', 'Hackmons Forme Legality', 'Species Reveal Clause', 'Endless Battle Clause'],
	},
	{
		name: "[Gen 9] Revelationmons",
		desc: `The moves in the first slot(s) of a Pok&eacute;mon's set have their types changed to match the Pok&eacute;mon's type(s).`,
		mod: 'gen9',
		searchShow: false,
		ruleset: ['Standard OMs', 'Sleep Moves Clause', 'Revelationmons Mod', 'Terastal Clause'],
		banlist: [
			'Arceus', 'Barraskewda', 'Basculegion-M', 'Baxcalibur', 'Calyrex-Ice', 'Calyrex-Shadow', 'Chi-Yu', 'Chien-Pao', 'Darkrai', 'Deoxys-Normal',
			'Deoxys-Attack', 'Dialga', 'Dialga-Origin', 'Dragapult', 'Dragonite', 'Eternatus', 'Flutter Mane', 'Giratina', 'Giratina-Origin', 'Groudon',
			'Ho-Oh', 'Iron Bundle', 'Kommo-o', 'Koraidon', 'Kyogre', 'Kyurem-Black', 'Kyurem-White', 'Landorus-Incarnate', 'Lugia', 'Lunala', 'Magearna',
			'Mewtwo', 'Miraidon', 'Necrozma-Dawn-Wings', 'Necrozma-Dusk-Mane', 'Noivern', 'Ogerpon-Hearthflame', 'Palafin', 'Palkia', 'Palkia-Origin',
			'Polteageist', 'Rayquaza', 'Reshiram', 'Roaring Moon', 'Shaymin-Sky', 'Solgaleo', 'Spectrier', 'Urshifu-Single-Strike', 'Zacian', 'Zacian-Crowned',
			'Zekrom', 'Arena Trap', 'Moody', 'Shadow Tag', 'King\'s Rock', 'Razor Fang', 'Baton Pass', 'Last Respects',
		],
		restricted: ['U-turn', 'Volt Switch'],
	},
	{
		name: "[Gen 9] Sharing is Caring",
		desc: `All Pok&eacute;mon on a team share their items.`,
		mod: 'sharingiscaring',
		searchShow: false,
		ruleset: ['Standard OMs', 'Evasion Items Clause', 'Sleep Moves Clause', 'Terastal Clause'],
		banlist: [
			'Arceus', 'Calyrex-Ice', 'Calyrex-Shadow', 'Chi-Yu', 'Chien-Pao', 'Darkrai', 'Deoxys-Normal', 'Deoxys-Attack', 'Dialga', 'Dialga-Origin', 'Espathra',
			'Eternatus', 'Flutter Mane', 'Giratina', 'Giratina-Origin', 'Groudon', 'Ho-Oh', 'Iron Bundle', 'Koraidon', 'Kyogre', 'Kyurem-Black', 'Kyurem-White',
			'Landorus-Incarnate', 'Lugia', 'Lunala', 'Magearna', 'Mewtwo', 'Miraidon', 'Necrozma-Dawn-Wings', 'Necrozma-Dusk-Mane', 'Palafin', 'Palkia', 'Palkia-Origin',
			'Rayquaza', 'Regieleki', 'Reshiram', 'Shaymin-Sky', 'Solgaleo', 'Spectrier', 'Terapagos', 'Urshifu-Single-Strike', 'Zacian', 'Zacian-Crowned', 'Zamazenta',
			'Zamazenta-Crowned', 'Zekrom', 'Arena Trap', 'Moody', 'Scope Lens', 'Shadow Tag', 'Choice Band', 'Choice Scarf', 'Choice Specs', 'Focus Band',
			'Focus Sash', 'King\'s Rock', 'Quick Claw', 'Razor Fang', 'Baton Pass', 'Last Respects', 'Revival Blessing', 'Shed Tail',
		],
		onValidateRule() {
			if (this.format.gameType !== 'singles') {
				throw new Error(`Sharing is Caring currently does not support ${this.format.gameType} battles.`);
			}
		},
		getSharedItems(pokemon) {
			const items = new Set<string>();
			for (const ally of pokemon.side.pokemon) {
				if (!ally.item || ally.fainted) continue;
				items.add(ally.item);
			}
			items.delete(pokemon.item);
			return items;
		},
		onBeforeSwitchIn(pokemon) {
			let format = this.format;
			if (!format.getSharedItems) format = this.dex.formats.get('gen9sharingiscaring');
			if (!pokemon.m.sharedItemsUsed) pokemon.m.sharedItemsUsed = [];
			for (const item of format.getSharedItems!(pokemon)) {
				if (pokemon.m.sharedItemsUsed.includes(item)) continue;
				const effect = 'item:' + item;
				pokemon.volatiles[effect] = {id: this.toID(effect), target: pokemon};
				if (!pokemon.m.items) pokemon.m.items = [];
				if (!pokemon.m.items.includes(effect)) pokemon.m.items.push(effect);
			}
		},
		onSwitchInPriority: 2,
		onSwitchIn(pokemon) {
			let format = this.format;
			if (!format.getSharedItems) format = this.dex.formats.get('gen9sharingiscaring');
			for (const item of format.getSharedItems!(pokemon)) {
				if (pokemon.m.sharedItemsUsed.includes(item)) continue;
				const effect = 'item:' + item;
				delete pokemon.volatiles[effect];
				pokemon.addVolatile(effect);
			}
		},
	},
	{
		name: "[Gen 9] Tera Donation",
		desc: `The first Pok&eacute;mon sent out immediately terastallizes. The other Pok&eacute;mon in the party inherit that Tera Type as an additional type.`,
		mod: 'gen9',
		searchShow: false,
		ruleset: ['Standard OMs', 'Sleep Moves Clause', 'Tera Type Preview'],
		banlist: [
			'Annihilape', 'Arceus', 'Calyrex-Ice', 'Calyrex-Shadow', 'Chi-Yu', 'Chien-Pao', 'Darkrai', 'Deoxys-Normal', 'Deoxys-Attack', 'Deoxys-Speed',
			'Dialga', 'Dialga-Origin', 'Espathra', 'Eternatus', 'Giratina', 'Giratina-Origin', 'Groudon', 'Flutter Mane', 'Ho-Oh', 'Hoopa-Unbound',
			'Iron Bundle', 'Koraidon', 'Kyogre', 'Kyurem', 'Kyurem-Black', 'Kyurem-White', 'Landorus-Incarnate', 'Lugia', 'Lunala', 'Magearna', 'Mewtwo',
			'Miraidon', 'Necrozma-Dawn-Wings', 'Necrozma-Dusk-Mane', 'Palafin', 'Palkia', 'Palkia-Origin', 'Rayquaza', 'Regieleki', 'Reshiram',
			'Shaymin-Sky', 'Solgaleo', 'Spectrier', 'Terapagos', 'Urshifu', 'Urshifu-Rapid-Strike', 'Volcarona', 'Zacian', 'Zacian-Crowned',
			'Zamazenta-Crowned', 'Zekrom', 'Arena Trap', 'Moody', 'Shadow Tag', 'Booster Energy', 'Heat Rock', 'King\'s Rock', 'Razor Fang',
			'Baton Pass', 'Last Respects', 'Shed Tail',
		],
		onValidateRule() {
			if (this.dex.gen !== 9) {
				throw new Error(`Tera Donation is not supported in generations without terastallization.`);
			}
		},
		onSwitchIn(pokemon) {
			if (this.turn === 0) {
				this.actions.terastallize(pokemon);
				const teraType = pokemon.teraType;
				for (const poke of pokemon.side.pokemon) {
					poke.m.thirdType = teraType;
				}
			}
			if (!pokemon.terastallized) {
				this.add('-start', pokemon, 'typechange', (pokemon.illusion || pokemon).getTypes(true).join('/'), '[silent]');
			}
		},
		onModifyMove(move, pokemon, target) {
			if (move.id === 'terablast') {
				const teraType = pokemon.m.thirdType;
				move.basePowerCallback = function (p, t, m) {
					if ((p.terastallized || teraType) === 'Stellar') {
						return 100;
					}
					return 80;
				};
				if (teraType) {
					if (pokemon.getStat('atk', false, true) > pokemon.getStat('spa', false, true)) {
						move.category = 'Physical';
					}
					if (teraType === "Stellar") {
						move.self = {boosts: {atk: -1, spa: -1}};
					}
				}
			}
		},
		onModifyType(move, pokemon, target) {
			if (move.id === 'terablast') {
				const teraType = pokemon.m.thirdType;
				if (teraType) {
					move.type = teraType;
				}
			}
		},
		onPrepareHit(target, source, move) {
			if (move.id === 'terablast' && source.m.thirdType) {
				this.attrLastMove('[anim] Tera Blast ' + source.m.thirdType);
			}
		},
		actions: {
			modifyDamage(baseDamage, pokemon, target, move, suppressMessages) {
				const tr = this.battle.trunc;
				if (!move.type) move.type = '???';
				const type = move.type;

				baseDamage += 2;

				if (move.spreadHit) {
					// multi-target modifier (doubles only)
					const spreadModifier = move.spreadModifier || (this.battle.gameType === 'freeforall' ? 0.5 : 0.75);
					this.battle.debug('Spread modifier: ' + spreadModifier);
					baseDamage = this.battle.modify(baseDamage, spreadModifier);
				} else if (move.multihitType === 'parentalbond' && move.hit > 1) {
					// Parental Bond modifier
					const bondModifier = this.battle.gen > 6 ? 0.25 : 0.5;
					this.battle.debug(`Parental Bond modifier: ${bondModifier}`);
					baseDamage = this.battle.modify(baseDamage, bondModifier);
				}

				// weather modifier
				baseDamage = this.battle.runEvent('WeatherModifyDamage', pokemon, target, move, baseDamage);

				// crit - not a modifier
				const isCrit = target.getMoveHitData(move).crit;
				if (isCrit) {
					baseDamage = tr(baseDamage * (move.critModifier || (this.battle.gen >= 6 ? 1.5 : 2)));
				}

				// random factor - also not a modifier
				baseDamage = this.battle.randomizer(baseDamage);

				// STAB
				// The "???" type never gets STAB
				// Not even if you Roost in Gen 4 and somehow manage to use
				// Struggle in the same turn.
				// (On second thought, it might be easier to get a MissingNo.)
				if (type !== '???') {
					let stab: number | [number, number] = 1;

					const isSTAB = move.forceSTAB || pokemon.hasType(type) || pokemon.getTypes(false, true).includes(type);
					if (isSTAB) {
						stab = 1.5;
					}

					// The Stellar tera type makes this incredibly confusing
					// If the move's type does not match one of the user's base types,
					// the Stellar tera type applies a one-time 1.2x damage boost for that type.
					//
					// If the move's type does match one of the user's base types,
					// then the Stellar tera type applies a one-time 2x STAB boost for that type,
					// and then goes back to using the regular 1.5x STAB boost for those types.
					if ((pokemon.terastallized || pokemon.m.thirdType) === 'Stellar') {
						if (!pokemon.stellarBoostedTypes.includes(type)) {
							stab = isSTAB ? 2 : [4915, 4096];
							if (pokemon.species.name !== 'Terapagos-Stellar') {
								pokemon.stellarBoostedTypes.push(type);
							}
						}
					} else {
						if (pokemon.terastallized === type && pokemon.getTypes(false, true).includes(type)) {
							stab = 2;
						}
						stab = this.battle.runEvent('ModifySTAB', pokemon, target, move, stab);
					}

					baseDamage = this.battle.modify(baseDamage, stab);
				}

				// types
				let typeMod = target.runEffectiveness(move);
				typeMod = this.battle.clampIntRange(typeMod, -6, 6);
				target.getMoveHitData(move).typeMod = typeMod;
				if (typeMod > 0) {
					if (!suppressMessages) this.battle.add('-supereffective', target);

					for (let i = 0; i < typeMod; i++) {
						baseDamage *= 2;
					}
				}
				if (typeMod < 0) {
					if (!suppressMessages) this.battle.add('-resisted', target);

					for (let i = 0; i > typeMod; i--) {
						baseDamage = tr(baseDamage / 2);
					}
				}

				if (isCrit && !suppressMessages) this.battle.add('-crit', target);

				if (pokemon.status === 'brn' && move.category === 'Physical' && !pokemon.hasAbility('guts')) {
					if (this.battle.gen < 6 || move.id !== 'facade') {
						baseDamage = this.battle.modify(baseDamage, 0.5);
					}
				}

				// Generation 5, but nothing later, sets damage to 1 before the final damage modifiers
				if (this.battle.gen === 5 && !baseDamage) baseDamage = 1;

				// Final modifier. Modifiers that modify damage after min damage check, such as Life Orb.
				baseDamage = this.battle.runEvent('ModifyDamage', pokemon, target, move, baseDamage);

				if (move.isZOrMaxPowered && target.getMoveHitData(move).zBrokeProtect) {
					baseDamage = this.battle.modify(baseDamage, 0.25);
					this.battle.add('-zbroken', target);
				}

				// Generation 6-7 moves the check for minimum 1 damage after the final modifier...
				if (this.battle.gen !== 5 && !baseDamage) return 1;

				// ...but 16-bit truncation happens even later, and can truncate to 0
				return tr(baseDamage, 16);
			},
		},
		pokemon: {
			getTypes(excludeAdded, preterastallized) {
				if (!preterastallized && this.terastallized && this.terastallized !== 'Stellar') {
					return [this.terastallized];
				}
				const types = this.battle.runEvent('Type', this, null, null, this.types);
				if (!types.length) types.push(this.battle.gen >= 5 ? 'Normal' : '???');
				if (!excludeAdded && this.addedType) return types.concat(this.addedType);
				const addTeraType = this.m.thirdType;
				if (addTeraType) return Array.from(new Set([...types, addTeraType]));
				return types;
			},
			runEffectiveness(move) {
				if ((this.terastallized || this.m.thirdType) && move.type === 'Stellar') return 1;
				let totalTypeMod = 0;
				for (const type of this.getTypes()) {
					let typeMod = this.battle.dex.getEffectiveness(move, type);
					typeMod = this.battle.singleEvent('Effectiveness', move, null, this, type, move, typeMod);
					totalTypeMod += this.battle.runEvent('Effectiveness', this, type, move, typeMod);
				}
				return totalTypeMod;
			},
		},
	},
	{
		name: "[Gen 9] The Card Game",
		desc: `The type chart is simplified based off of the Pok&eacute;mon Trading Card Game.`,
		mod: 'thecardgame',
		searchShow: false,
		ruleset: ['Standard OMs', 'Sleep Moves Clause', 'Evasion Abilities Clause', 'Evasion Items Clause', 'Terastal Clause'],
		banlist: [
			'Annihilape', 'Arceus', 'Baxcalibur', 'Calyrex-Ice', 'Calyrex-Shadow', 'Chi-Yu', 'Chien-Pao', 'Deoxys-Normal', 'Deoxys-Attack', 'Dialga', 'Dialga-Origin',
			'Dragapult', 'Dragonite', 'Dudunsparce', 'Eternatus', 'Garchomp', 'Giratina', 'Giratina-Origin', 'Gouging Fire', 'Groudon', 'Haxorus', 'Ho-Oh', 'Hydreigon',
      'Iron Valiant', 'Kommo-o', 'Koraidon', 'Kyogre', 'Kyurem', 'Kyurem-Black', 'Kyurem-White', 'Landorus-Incarnate', 'Latias', 'Latios', 'Lugia', 'Lunala', 'Mewtwo',
			'Miraidon', 'Necrozma-Dawn-Wings', 'Necrozma-Dusk-Mane', 'Noivern', 'Ogerpon-Hearthflame', 'Palafin', 'Palkia', 'Palkia-Origin', 'Raging Bolt', 'Rayquaza',
			'Regidrago', 'Regieleki', 'Reshiram', 'Roaring Moon', 'Salamence', 'Shaymin-Sky', 'Solgaleo', 'Ursaluna', 'Ursaluna-Bloodmoon', 'Urshifu-Single-Strike',
      'Walking Wake', 'Zacian', 'Zacian-Crowned', 'Zekrom', 'Arena Trap', 'Moody', 'Shadow Tag', 'Baton Pass', 'Last Respects', 'Shed Tail',
		],
		onBegin() {
			for (const pokemon of this.getAllPokemon()) {
				pokemon.hpType = pokemon.hpType.replace(/(Ghost|Fairy)/g, 'Psychic')
					.replace(/Bug/g, 'Grass')
					.replace(/Ice/g, 'Water')
					.replace(/(Rock|Ground)/g, 'Fighting')
					.replace(/Flying/g, 'Normal')
					.replace(/Poison/g, 'Dark');
				pokemon.teraType = pokemon.teraType.replace(/(Ghost|Fairy)/g, 'Psychic')
					.replace(/Bug/g, 'Grass')
					.replace(/Ice/g, 'Water')
					.replace(/(Rock|Ground)/g, 'Fighting')
					.replace(/Flying/g, 'Normal')
					.replace(/Poison/g, 'Dark');
			}
		},
		onSwitchIn(pokemon) {
			this.add('-start', pokemon, 'typechange', (pokemon.illusion || pokemon).getTypes(true).join('/'), '[silent]');
			pokemon.apparentType = pokemon.getTypes(true).join('/');
		},
		onAfterMega(pokemon) {
			this.add('-start', pokemon, 'typechange', (pokemon.illusion || pokemon).getTypes(true).join('/'), '[silent]');
			pokemon.apparentType = pokemon.getTypes(true).join('/');
		},
	},
	{
		name: "[Gen 9] The Loser's Game",
		desc: `The first player to lose all of their Pok&eacute;mon wins.`,
		mod: 'gen9',
		searchShow: false,
		ruleset: ['Standard OMs', 'Sleep Clause Mod', '!OHKO Clause', 'Picked Team Size = 6', 'Adjust Level = 100'],
		banlist: ['Infiltrator', 'Choice Scarf', 'Explosion', 'Final Gambit', 'Healing Wish', 'Lunar Dance', 'Magic Room', 'Memento', 'Misty Explosion', 'Self-Destruct'],
		onValidateTeam(team) {
			const familyTable = new Set<ID>();
			for (const set of team) {
				let species = this.dex.species.get(set.species);
				while (species.prevo) {
					species = this.dex.species.get(species.prevo);
				}
				if (familyTable.has(species.id)) {
					return [
						`You are limited to one Pok&eacute;mon from each family by the Family Clause.`,
						`(You have more than one evolution of ${species.name}.)`,
					];
				}
				familyTable.add(species.id);
			}
		},
		battle: {
			tiebreak() {
				if (this.ended) return false;

				this.inputLog.push(`>tiebreak`);
				this.add('message', "Time's up! Going to tiebreaker...");
				const notFainted = this.sides.map(side => (
					side.pokemon.filter(pokemon => !pokemon.fainted).length
				));
				this.add('-message', this.sides.map((side, i) => (
					`${side.name}: ${notFainted[i]} Pokemon left`
				)).join('; '));
				const maxNotFainted = Math.max(...notFainted);
				let tiedSides = this.sides.filter((side, i) => notFainted[i] === maxNotFainted);
				if (tiedSides.length <= 1) {
					return this.win(tiedSides[1]);
				}

				const hpPercentage = tiedSides.map(side => (
					side.pokemon.map(pokemon => pokemon.hp / pokemon.maxhp).reduce((a, b) => a + b) * 100 / 6
				));
				this.add('-message', tiedSides.map((side, i) => (
					`${side.name}: ${Math.round(hpPercentage[i])}% total HP left`
				)).join('; '));
				const maxPercentage = Math.max(...hpPercentage);
				tiedSides = tiedSides.filter((side, i) => hpPercentage[i] === maxPercentage);
				if (tiedSides.length <= 1) {
					return this.win(tiedSides[1]);
				}

				const hpTotal = tiedSides.map(side => (
					side.pokemon.map(pokemon => pokemon.hp).reduce((a, b) => a + b)
				));
				this.add('-message', tiedSides.map((side, i) => (
					`${side.name}: ${Math.round(hpTotal[i])} total HP left`
				)).join('; '));
				const maxTotal = Math.max(...hpTotal);
				tiedSides = tiedSides.filter((side, i) => hpTotal[i] === maxTotal);
				if (tiedSides.length <= 1) {
					return this.win(tiedSides[1]);
				}
				return this.tie();
			},
			checkWin(faintData) {
				const team1PokemonLeft = this.sides[0].pokemonLeft;
				const team2PokemonLeft = this.sides[1].pokemonLeft;
				if (!team1PokemonLeft && !team2PokemonLeft) {
					this.win(faintData?.target.side || null);
					return true;
				}
				for (const side of this.sides) {
					if (!side.pokemonLeft) {
						this.win(side);
						return true;
					}
				}
			},
		},
	},
	{
		name: "[Gen 9] Trademarked",
		desc: `Sacrifice your Pok&eacute;mon's ability for a status move that activates on switch-in.`,
		mod: 'trademarked',
		searchShow: false,
		ruleset: ['Standard OMs', 'Sleep Moves Clause'],
		banlist: [
			'Arceus', 'Calyrex-Ice', 'Calyrex-Shadow', 'Dialga', 'Dialga-Origin', 'Eternatus', 'Flutter Mane', 'Giratina', 'Giratina-Origin', 'Groudon',
			'Koraidon', 'Kyogre', 'Landorus-Incarnate', 'Magearna', 'Mewtwo', 'Miraidon', 'Palkia', 'Palkia-Origin', 'Rayquaza', 'Slaking', 'Spectrier',
			'Urshifu-Single-Strike', 'Zacian', 'Zacian-Crowned', 'Arena Trap', 'Magnet Pull', 'Moody', 'Shadow Tag', 'Baton Pass', 'Last Respects', 'Revival Blessing',
		],
		restricted: [
			'Baneful Bunker', 'Block', 'Chilly Reception', 'Copycat', 'Detect', 'Destiny Bond', 'Encore', 'Fairy Lock', 'Ingrain', 'Instruct',
			'Mean Look', 'move:Metronome', 'Nasty Plot', 'Parting Shot', 'Protect', 'Roar', 'Silk Trap', 'Spiky Shield', 'Sleep Talk', 'Shed Tail',
			'Shell Smash', 'Substitute', 'Swords Dance', 'Teleport', 'Thunder Wave', 'Trick Room', 'Will-O-Wisp', 'Whirlwind',
		],
		onValidateTeam(team, format, teamHas) {
			const problems = [];
			if (!teamHas.trademarks) return;
			for (const trademark of teamHas.trademarks.keys()) {
				if (teamHas.trademarks.get(trademark) > 1) {
					problems.push(`You are limited to 1 of each Trademark.`, `(You have ${teamHas.trademarks.get(trademark)} Pok\u00e9mon with ${trademark} as a Trademark.)`);
				}
			}
			return problems;
		},
		validateSet(set, teamHas) {
			const dex = this.dex;
			const ability = dex.moves.get(set.ability);
			if (!ability.exists) { // Not even a real move
				return this.validateSet(set, teamHas);
			}
			// Absolute trademark bans
			if (ability.category !== 'Status') {
				return [`${ability.name} is not a status move and cannot be used as a trademark.`];
			}
			// Contingent trademark bans
			if (this.ruleTable.isRestricted(`move:${ability.id}`)) {
				return [`${ability.name} is restricted from being used as a trademark.`];
			}
			if (set.moves.map(this.toID).includes(ability.id)) {
				return [`${set.name} may not use ${ability.name} as both a trademark and one of its moves simultaneously.`];
			}
			const customRules = this.format.customRules || [];
			if (!customRules.includes('!obtainableabilities')) customRules.push('!obtainableabilities');
			if (!customRules.includes('+noability')) customRules.push('+noability');

			const TeamValidator: typeof import('../sim/team-validator').TeamValidator =
				require('../sim/team-validator').TeamValidator;

			const validator = new TeamValidator(dex.formats.get(`${this.format.id}@@@${customRules.join(',')}`));
			const moves = set.moves;
			set.moves = [ability.id];
			set.ability = 'No Ability';
			let problems = validator.validateSet(set, {}) || [];
			if (problems.length) return problems;
			set.moves = moves;
			set.ability = 'No Ability';
			problems = problems.concat(validator.validateSet(set, teamHas) || []);
			set.ability = ability.id;
			if (!teamHas.trademarks) teamHas.trademarks = new this.dex.Multiset<string>();
			teamHas.trademarks.add(ability.name);
			return problems.length ? problems : null;
		},
	},
	{
		name: "[Gen 9] Triples",
		mod: 'gen9',
		gameType: 'triples',
		searchShow: false,
		ruleset: ['Standard Doubles'],
		banlist: [
			'Annihilape', 'Arceus', 'Calyrex-Ice', 'Calyrex-Shadow', 'Darkrai', 'Deoxys-Attack', 'Dialga', 'Dialga-Origin', 'Eternatus', 'Flutter Mane',
			'Giratina', 'Giratina-Origin', 'Groudon', 'Ho-Oh', 'Koraidon', 'Kyogre', 'Kyurem-Black', 'Kyurem-White', 'Lugia', 'Lunala', 'Magearna', 'Mewtwo',
			'Miraidon', 'Necrozma-Dawn-Wings', 'Necrozma-Dusk-Mane', 'Palkia', 'Palkia-Origin', 'Rayquaza', 'Reshiram', 'Solgaleo', 'Terapagos', 'Urshifu',
			'Urshifu-Rapid-Strike', 'Zacian', 'Zacian-Crowned', 'Zamazenta', 'Zamazenta-Crowned', 'Zekrom', 'Shadow Tag',
		],
	},
	{
		name: "[Gen 9] Type Split",
		desc: `The Physical/Special split is reverted; All non-Status moves are Physical or Special depending on their type, no exceptions.`,
		mod: 'gen9',
		searchShow: false,
		ruleset: ['Standard OMs', 'Sleep Moves Clause', 'Evasion Abilities Clause'],
		banlist: [
			'Annihilape', 'Arceus', 'Archaludon', 'Calyrex-Shadow', 'Chi-Yu', 'Darkrai', 'Deoxys-Normal', 'Deoxys-Attack', 'Dialga', 'Dialga-Origin', 'Espathra',
			'Eternatus', 'Flutter Mane', 'Giratina', 'Giratina-Origin', 'Groudon', 'Ho-Oh', 'Iron Bundle', 'Koraidon', 'Kyogre', 'Kyurem-White', 'Landorus-Incarnate',
			'Lugia', 'Lunala', 'Magearna', 'Mewtwo', 'Miraidon', 'Necrozma-Dawn-Wings', 'Necrozma-Dusk-Mane', 'Palkia', 'Palkia-Origin', 'Rayquaza', 'Regieleki',
			'Reshiram', 'Shaymin-Sky', 'Sneasler', 'Solgaleo', 'Terapagos', 'Volcarona', 'Zacian-Crowned', 'Zamazenta-Crowned', 'Arena Trap', 'Moody', 'Shadow Tag',
			'Bright Powder', 'Damp Rock', 'King\'s Rock', 'Razor Fang', 'Baton Pass', 'Last Respects', 'Shed Tail',
		],
		onModifyMovePriority: -1000,
		onModifyMove(move, pokemon, target) {
			if (move.category === 'Status') return;
			const specialTypes = ['Dark', 'Dragon', 'Electric', 'Fairy', 'Fire', 'Grass', 'Ice', 'Psychic', 'Water'];
			if (specialTypes.includes(move.type)) {
				move.category = 'Special';
			} else if (move.type === 'Stellar') {
				move.category = pokemon.getStat('atk', false, true) > pokemon.getStat('spa', false, true) ? 'Physical' : 'Special';
			} else {
				move.category = 'Physical';
			}
		},
	},
	{
		name: "[Gen 6] Pure Hackmons",
		desc: `Anything that can be hacked in-game and is usable in local battles is allowed.`,
		mod: 'gen6',
		searchShow: false,
		ruleset: ['-Nonexistent', 'Team Preview', 'HP Percentage Mod', 'Cancel Mod', 'Endless Battle Clause', 'EV limit = 510'],
	},

	// National Dex
	///////////////////////////////////////////////////////////////////

	{
		section: "National Dex",
	},
	{
		name: "[Gen 9] National Dex",
		mod: 'gen9',
		ruleset: ['Standard NatDex', 'OHKO Clause', 'Evasion Clause', 'Species Clause', 'Sleep Clause Mod'],
		banlist: [
			'ND Uber', 'ND AG', 'Arena Trap', 'Moody', 'Power Construct', 'Shadow Tag', 'King\'s Rock',
			'Quick Claw', 'Razor Fang', 'Assist', 'Baton Pass', 'Last Respects', 'Shed Tail',
		],
	},
	{
		name: "[Gen 8] National Dex",
		mod: 'gen8',
		ruleset: ['Standard NatDex', 'OHKO Clause', 'Evasion Clause', 'Species Clause', 'Dynamax Clause', 'Sleep Clause Mod'],
		banlist: ['ND Uber', 'Arena Trap', 'Moody', 'Power Construct', 'Shadow Tag', 'King\'s Rock', 'Razor Fang', 'Quick Claw', 'Baton Pass'],
	},

	// National Dex Other Tiers
	///////////////////////////////////////////////////////////////////

	{
		section: "National Dex Other Tiers",
	},
	{
		name: "[Gen 9] National Dex Ubers",
		mod: 'gen9',
		ruleset: ['Standard NatDex', 'OHKO Clause', 'Evasion Moves Clause', 'Evasion Items Clause', 'Species Clause', 'Sleep Clause Mod', 'Mega Rayquaza Clause'],
		banlist: ['ND AG', 'Assist', 'Baton Pass'],
	},
	{
		name: "[Gen 9] National Dex UU",
		mod: 'gen9',
		ruleset: ['[Gen 9] National Dex', 'Terastal Clause'],
		banlist: ['ND OU', 'ND UUBL', 'Drizzle', 'Drought', 'Light Clay'],
	},
	{
		name: "[Gen 9] National Dex RU",
		mod: 'gen9',
		// searchShow: false,
		ruleset: ['[Gen 9] National Dex UU'],
		banlist: ['ND UU', 'ND RUBL', 'Slowbro-Base + Slowbronite'],
	},
	{
		name: "[Gen 9] National Dex LC",
		mod: 'gen9',
		searchShow: false,
		ruleset: ['Standard NatDex', 'Little Cup', 'Species Clause', 'OHKO Clause', 'Evasion Clause', 'Sleep Clause Mod'],
		banlist: [
			'Aipom', 'Basculin-White-Striped', 'Clamperl', 'Corsola-Galar', 'Cutiefly', 'Drifloon', 'Dunsparce', 'Duraludon', 'Flittle', 'Girafarig',
			'Gligar', 'Meditite', 'Misdreavus', 'Murkrow', 'Porygon', 'Qwilfish-Hisui', 'Rufflet', 'Scraggy', 'Scyther', 'Sneasel', 'Sneasel-Hisui',
			'Stantler', 'Swirlix', 'Tangela', 'Vulpix-Alola', 'Woobat', 'Yanma', 'Zigzagoon-Base', 'Chlorophyll', 'Moody', 'Eevium Z', 'King\'s Rock',
			'Quick Claw', 'Razor Fang', 'Assist', 'Baton Pass', 'Dragon Rage', 'Sonic Boom', 'Sticky Web',
		],
	},
	{
		name: "[Gen 9] National Dex Monotype",
		mod: 'gen9',
		ruleset: ['Standard NatDex', 'Same Type Clause', 'Terastal Clause', 'Species Clause', 'OHKO Clause', 'Evasion Clause', 'Sleep Clause Mod'],
		banlist: [
			'Annihilape', 'Arceus', 'Baxcalibur', 'Blastoise-Mega', 'Blaziken', 'Blaziken-Mega', 'Calyrex-Ice', 'Calyrex-Shadow', 'Chi-Yu', 'Chien-Pao',
			'Darkrai', 'Deoxys-Normal', 'Deoxys-Attack', 'Dialga', 'Dracovish', 'Dragapult', 'Espathra', 'Eternatus', 'Flutter Mane', 'Genesect', 'Gengar-Mega',
			'Giratina', 'Giratina-Origin', 'Gouging Fire', 'Groudon', 'Ho-Oh', 'Hoopa-Unbound', 'Iron Bundle', 'Kangaskhan-Mega', 'Kartana', 'Kingambit',
			'Koraidon', 'Kyogre', 'Kyurem-Black', 'Kyurem-White', 'Lucario-Mega', 'Lugia', 'Lunala', 'Magearna', 'Marshadow', 'Mawile-Mega', 'Medicham-Mega',
			'Metagross-Mega', 'Mewtwo', 'Miraidon', 'Naganadel', 'Necrozma-Dawn-Wings', 'Necrozma-Dusk-Mane', 'Ogerpon-Hearthflame', 'Palafin', 'Palkia',
			'Pheromosa', 'Rayquaza', 'Reshiram', 'Salamence-Mega', 'Shaymin-Sky', 'Solgaleo', 'Spectrier', 'Ursaluna-Bloodmoon', 'Urshifu-Single-Strike', 'Xerneas',
			'Yveltal', 'Zacian', 'Zacian-Crowned', 'Zamazenta', 'Zamazenta-Crowned', 'Zekrom', 'Zygarde-50%', 'Zygarde-Complete', 'Moody', 'Shadow Tag',
			'Power Construct', 'Booster Energy', 'Damp Rock', 'Focus Band', 'Icy Rock', 'King\'s Rock', 'Leppa Berry', 'Quick Claw', 'Razor Fang', 'Smooth Rock',
			'Terrain Extender', 'Acupressure', 'Baton Pass', 'Last Respects', 'Shed Tail',
		],
	},
	{
		name: "[Gen 9] National Dex Doubles",
		mod: 'gen9',
		gameType: 'doubles',
		ruleset: ['Standard NatDex', 'OHKO Clause', 'Evasion Moves Clause', 'Evasion Abilities Clause', 'Species Clause', 'Gravity Sleep Clause'],
		banlist: [
			'Annihilape', 'Arceus', 'Calyrex-Ice', 'Calyrex-Shadow', 'Dialga', 'Dialga-Origin', 'Eternatus', 'Genesect', 'Gengar-Mega', 'Giratina', 'Giratina-Origin',
			'Groudon', 'Ho-Oh', 'Koraidon', 'Kyogre', 'Kyurem-White', 'Lugia', 'Lunala', 'Magearna', 'Melmetal', 'Metagross-Mega', 'Mewtwo', 'Miraidon', 'Necrozma-Dawn-Wings',
			'Necrozma-Dusk-Mane', 'Necrozma-Ultra', 'Palkia', 'Palkia-Origin', 'Rayquaza', 'Reshiram', 'Shedinja', 'Solgaleo', 'Terapagos', 'Urshifu', 'Urshifu-Rapid-Strike',
			'Xerneas', 'Yveltal', 'Zacian', 'Zacian-Crowned', 'Zamazenta', 'Zamazenta-Crowned', 'Zekrom', 'Zygarde-50%', 'Zygarde-Complete', 'Commander', 'Power Construct',
			'Assist', 'Coaching', 'Dark Void', 'Swagger',
		],
	},
	{
		name: "[Gen 9] National Dex Ubers UU",
		mod: 'gen9',
		searchShow: false,
		ruleset: ['[Gen 9] National Dex Ubers'],
		banlist: [
			'Arceus-Normal', 'Arceus-Dark', 'Arceus-Ground', 'Calyrex-Ice', 'Chansey', 'Deoxys-Attack', 'Ditto', 'Dondozo', 'Eternatus', 'Giratina-Origin', 'Glimmora',
			'Groudon-Primal', 'Ho-Oh', 'Kyogre-Primal', 'Lunala', 'Marshadow', 'Melmetal', 'Mewtwo-Mega-Y', 'Necrozma-Dusk-Mane', 'Necrozma-Ultra', 'Rayquaza',
			'Salamence-Mega', 'Smeargle', 'Yveltal', 'Zacian-Crowned', 'Zygarde-50%',
			// UUBL
			'Arceus-Fairy', 'Arceus-Ghost', 'Blaziken-Mega', 'Chi-Yu', 'Flutter Mane', 'Kyogre', 'Kyurem-Black', 'Shaymin-Sky', 'Zacian', 'Zekrom',
			'Power Construct', 'Light Clay', 'Ultranecrozium Z', 'Last Respects',
		],
	},
	{
		name: "[Gen 9] National Dex AG",
		mod: 'gen9',
		searchShow: false,
		ruleset: ['Standard NatDex'],
	},
	{
		name: "[Gen 9] National Dex BH",
		desc: `Balanced Hackmons with National Dex elements mixed in.`,
		mod: 'gen9',
		searchShow: false,
		ruleset: ['-Nonexistent', 'Standard NatDex', 'Forme Clause', 'Sleep Moves Clause', 'Ability Clause = 2', 'OHKO Clause', 'Evasion Moves Clause', 'Dynamax Clause', 'CFZ Clause', 'Terastal Clause', '!Obtainable'],
		banlist: [
			'Cramorant-Gorging', 'Calyrex-Shadow', 'Darmanitan-Galar-Zen', 'Eternatus-Eternamax', 'Greninja-Ash', 'Groudon-Primal', 'Rayquaza-Mega', 'Shedinja', 'Arena Trap',
			'Contrary', 'Gorilla Tactics', 'Huge Power', 'Illusion', 'Innards Out', 'Magnet Pull', 'Moody', 'Neutralizing Gas', 'Parental Bond', 'Pure Power', 'Shadow Tag',
			'Stakeout', 'Water Bubble', 'Wonder Guard', 'Gengarite', 'Berserk Gene', 'Belly Drum', 'Bolt Beak', 'Ceaseless Edge', 'Chatter', 'Double Iron Bash', 'Electrify',
			'Last Respects', 'Octolock', 'Rage Fist', 'Revival Blessing', 'Shed Tail', 'Shell Smash', 'Comatose + Sleep Talk', 'Imprison + Transform',
		],
		restricted: ['Arceus'],
		onValidateTeam(team, format) {
			// baseSpecies:count
			const restrictedPokemonCount = new this.dex.Multiset<string>();
			for (const set of team) {
				const species = this.dex.species.get(set.species);
				if (!this.ruleTable.isRestrictedSpecies(species)) continue;
				restrictedPokemonCount.add(species.baseSpecies);
			}
			for (const [baseSpecies, count] of restrictedPokemonCount) {
				if (count > 1) {
					return [
						`You are limited to one ${baseSpecies} forme.`,
						`(You have ${count} ${baseSpecies} forme${count === 1 ? '' : 's'}.)`,
					];
				}
			}
		},
	},
	{
		name: "[Gen 8] National Dex UU",
		mod: 'gen8',
		searchShow: false,
		ruleset: ['[Gen 8] National Dex'],
		banlist: ['ND OU', 'ND UUBL', 'Drizzle', 'Drought', 'Light Clay', 'Slowbronite'],
	},
	{
		name: "[Gen 8] National Dex Monotype",
		mod: 'gen8',
		searchShow: false,
		ruleset: ['Standard NatDex', 'Same Type Clause', 'Species Clause', 'OHKO Clause', 'Evasion Moves Clause', 'Evasion Items Clause', 'Dynamax Clause', 'Sleep Clause Mod'],
		banlist: [
			'Arceus', 'Blastoise-Mega', 'Blaziken', 'Blaziken-Mega', 'Calyrex-Ice', 'Calyrex-Shadow', 'Darkrai', 'Deoxys-Normal', 'Deoxys-Attack', 'Dialga', 'Dracovish',
			'Dragapult', 'Eternatus', 'Genesect', 'Gengar-Mega', 'Giratina', 'Giratina-Origin', 'Greninja-Bond', 'Greninja-Ash', 'Groudon', 'Ho-Oh', 'Hoopa-Unbound',
			'Kangaskhan-Mega', 'Kartana', 'Kyogre', 'Kyurem-Black', 'Kyurem-White', 'Lucario-Mega', 'Lugia', 'Lunala', 'Magearna', 'Marshadow', 'Mawile-Mega', 'Medicham-Mega',
			'Metagross-Mega', 'Mewtwo', 'Moltres-Galar', 'Naganadel', 'Necrozma-Dawn-Wings', 'Necrozma-Dusk-Mane', 'Palkia', 'Pheromosa', 'Rayquaza', 'Reshiram', 'Salamence-Mega',
			'Shaymin-Sky', 'Solgaleo', 'Spectrier', 'Urshifu-Single-Strike', 'Xerneas', 'Yveltal', 'Zacian', 'Zacian-Crowned', 'Zamazenta', 'Zamazenta-Crowned', 'Zekrom', 'Zygarde-50%',
			'Zygarde-Complete', 'Battle Bond', 'Power Construct', 'Moody', 'Shadow Tag', 'Damp Rock', 'Focus Band', 'King\'s Rock', 'Quick Claw', 'Razor Fang', 'Smooth Rock',
			'Terrain Extender', 'Baton Pass',
		],
	},

	// Randomized Format Spotlight
	///////////////////////////////////////////////////////////////////

	{
		section: "Randomized Format Spotlight",
		column: 3,
	},
	{
		name: "[Gen 9] CAP Random Battle",
		desc: "[Gen 9] Random Battle with CAP Pok&eacute;mon included. Every team will generate with at least one CAP Pok&eacute;mon.",
		mod: 'gen9',
		team: 'random',
		ruleset: ['[Gen 9] Random Battle'],
	},

	// Randomized Metas
	///////////////////////////////////////////////////////////////////

	{
		section: "Randomized Metas",
		column: 3,
	},
	{
		name: "[Gen 9] Random Roulette",
		desc: `Random Battles in a random generation! [Gen 1] Random Battle - [Gen 9] Random Battle.`,
		mod: 'randomroulette',
		team: 'random',
		searchShow: false,
	},
	{
		name: "[Gen 9] Super Staff Bros Ultimate",
		desc: "The fifth iteration of Super Staff Bros is here! Battle with a random team of pokemon created by the sim staff.",
		mod: 'gen9ssb',
		debug: true,
		team: 'randomStaffBros',
		ruleset: ['HP Percentage Mod', 'Cancel Mod', 'Sleep Clause Mod'],
		onBegin() {
			// TODO look into making an event to put this right after turn|1
			// https://discordapp.com/channels/630837856075513856/630845310033330206/716126469528485909
			// Requires client change
			this.add(`raw|<div class='broadcast-green'><b>Wondering what all these custom moves, abilities, and items do?<br />Check out the <a href="https://www.smogon.com/articles/super-staff-bros-ultimate" target="_blank">Super Staff Bros: Ultimate Guide</a> or use /ssb to find out!</b></div>`);
			if (this.ruleTable.has('dynamaxclause')) {
				// Old joke format we're bringing back
				this.add('message', 'Fox only');
				this.add('message', 'No items');
				this.add('message', 'Final Destination');
				return;
			}

			this.add('message', 'EVERYONE IS HERE!');
			this.add('message', 'FIGHT!');
		},
		onSwitchInPriority: 100,
		onSwitchIn(pokemon) {
			let name: string = this.toID(pokemon.illusion ? pokemon.illusion.name : pokemon.name);
			if (this.dex.species.get(name).exists || this.dex.moves.get(name).exists ||
				this.dex.abilities.get(name).exists || name === 'blitz') {
				// Certain pokemon have volatiles named after their id
				// To prevent overwriting those, and to prevent accidentaly leaking
				// that a pokemon is on a team through the onStart even triggering
				// at the start of a match, users with pokemon names will need their
				// statuses to end in "user".
				name = name + 'user';
			}
			// Add the mon's status effect to it as a volatile.
			const status = this.dex.conditions.get(name);
			if (status?.exists) {
				pokemon.addVolatile(name, pokemon);
			}
			if ((pokemon.illusion || pokemon).getTypes(true, true).join('/') !==
				this.dex.forGen(9).species.get((pokemon.illusion || pokemon).species.name).types.join('/') &&
				!pokemon.terastallized) {
				this.add('-start', pokemon, 'typechange', (pokemon.illusion || pokemon).getTypes(true).join('/'), '[silent]');
			}
		},
	},
	{
		name: "[Gen 9] Monotype Random Battle",
		mod: 'gen9',
		team: 'random',
		ruleset: ['Obtainable', 'Same Type Clause', 'HP Percentage Mod', 'Cancel Mod', 'Sleep Clause Mod', 'Illusion Level Mod'],
	},
	{
		name: "[Gen 9] Random Battle Mayhem",
		desc: `[Gen 9] Random Battle with Team Preview and elements of Camomons, Inverse, Scalemons, and Shared Power.`,
		mod: 'sharedpower',
		team: 'random',
		ruleset: ['[Gen 9] Random Battle', 'Team Preview', 'Camomons Mod', 'Inverse Mod', 'Scalemons Mod'],
		onValidateRule() {
			if (this.format.gameType !== 'singles') {
				throw new Error(`Shared Power currently does not support ${this.format.gameType} battles.`);
			}
		},
		onBeforeSwitchIn(pokemon) {
			let format = this.format;
			if (!format.getSharedPower) format = this.dex.formats.get('gen9sharedpower');
			for (const ability of format.getSharedPower!(pokemon)) {
				const effect = 'ability:' + ability;
				pokemon.volatiles[effect] = {id: this.toID(effect), target: pokemon};
				if (!pokemon.m.abils) pokemon.m.abils = [];
				if (!pokemon.m.abils.includes(effect)) pokemon.m.abils.push(effect);
			}
		},
		onSwitchInPriority: 2,
		onSwitchIn(pokemon) {
			let format = this.format;
			if (!format.getSharedPower) format = this.dex.formats.get('gen9sharedpower');
			for (const ability of format.getSharedPower!(pokemon)) {
				if (ability === 'noability') {
					this.hint(`Mirror Armor and Trace break in Shared Power formats that don't use Shared Power as a base, so they get removed from non-base users.`);
				}
				const effect = 'ability:' + ability;
				delete pokemon.volatiles[effect];
				pokemon.addVolatile(effect);
			}
		},

	},
	{
		name: "[Gen 9] BSS Factory",
		desc: `Randomized 3v3 Singles featuring Pok&eacute;mon and movesets popular in Battle Stadium Singles.`,
		mod: 'gen9',
		team: 'randomBSSFactory',
		ruleset: ['Flat Rules', 'VGC Timer'],
	},
	{
		name: "[Gen 9] Baby Random Battle",
		mod: 'gen9',
		team: 'randomBaby',
		ruleset: ['Obtainable', 'Species Clause', 'HP Percentage Mod', 'Cancel Mod', 'Sleep Clause Mod', 'Illusion Level Mod'],
	},
	{
		name: "[Gen 9] Computer-Generated Teams",
		desc: `Teams generated automatically based on heuristics (rules), with levels based on previous success/failure in battle. ` +
			`Not affiliated with Random Battles formats. Some sets will by nature be worse than others, but you can report egregiously bad sets ` +
			`with <a href="https://forms.gle/DYwQN5qGVegz3YU38">this form</a>.`,
		mod: 'gen9',
		team: 'computerGenerated',
		ruleset: ['Obtainable', 'Species Clause', 'HP Percentage Mod', 'Cancel Mod', 'Sleep Clause Mod', 'Illusion Level Mod'],
	},
	{
		name: "[Gen 9] Hackmons Cup",
		desc: `Randomized teams of level-balanced Pok&eacute;mon with absolutely any ability, moves, and item.`,
		mod: 'gen9',
		team: 'randomHC',
		ruleset: ['HP Percentage Mod', 'Cancel Mod'],
		banlist: ['CAP', 'LGPE', 'MissingNo.', 'Pikachu-Cosplay', 'Pichu-Spiky-eared', 'Pokestar Smeargle', 'Pokestar UFO', 'Pokestar UFO-2', 'Pokestar Brycen-Man', 'Pokestar MT', 'Pokestar MT2', 'Pokestar Transport', 'Pokestar Giant', 'Pokestar Humanoid', 'Pokestar Monster', 'Pokestar F-00', 'Pokestar F-002', 'Pokestar Spirit', 'Pokestar Black Door', 'Pokestar White Door', 'Pokestar Black Belt', 'Pokestar UFO-PropU2', 'Xerneas-Base'],
		unbanlist: ['All Pokemon'],
	},
	{
		name: "[Gen 9] Doubles Hackmons Cup",
		desc: `Randomized teams of level-balanced Pok&eacute;mon with absolutely any ability, moves, and item. Now with TWICE the Pok&eacute;mon per side!`,
		mod: 'gen9',
		team: 'randomHC',
		searchShow: false,
		gameType: 'doubles',
		ruleset: ['[Gen 9] Hackmons Cup'],
	},
	{
		name: "[Gen 9] Broken Cup",
		desc: `[Gen 9] Hackmons Cup but with only the most powerful Pok&eacute;mon, moves, abilities, and items.`,

		team: 'randomHC',
		searchShow: false,
		ruleset: ['HP Percentage Mod', 'Cancel Mod'],
		banlist: ['All Pokemon', 'All Abilities', 'All Items', 'All Moves'],
		unbanlist: [
			'10,000,000 Volt Thunderbolt', 'Abomasnow-Mega', 'Absol-Mega', 'Accelerock', 'Acid Spray', 'Adaptability', 'Aeroblast',
			'Aerodactyl-Mega', 'Aftermath', 'Aggron', 'Aggron-Mega', 'Aguav Berry', 'Air Balloon', 'Air Slash', 'Alakazam-Mega',
			'Alluring Voice', 'Altaria-Mega', 'Ampharos-Mega', 'Analytic', 'Anchor Shot', 'Anger Shell', 'Annihilape', 'Anticipation',
			'Apple Acid', 'Aqua Step', 'Arcanine', 'Arcanine-Hisui', 'Archaludon', 'Archeops', 'Arena Trap', 'Armarouge', 'Armor Cannon',
			'Aromatherapy', 'Articuno', 'Articuno-Galar', 'As One (Glastrier)', 'As One (Spectrier)', 'Assault Vest', 'Astral Barrage',
			'Attack Order', 'Audino-Mega', 'Aura Sphere', 'Axe Kick', 'Azelf', 'Baddy Bad', 'Baneful Bunker', 'Banette-Mega',
			'Barb Barrage', 'Basculegion', 'Basculegion-F', 'Baton Pass', 'Baxcalibur', 'Beads of Ruin', 'Beak Blast', 'Beast Boost',
			'Behemoth Bash', 'Behemoth Blade', 'Belly Drum', 'Berserk', 'Bitter Blade', 'Bitter Malice', 'Blacephalon', 'Blastoise',
			'Blastoise-Mega', 'Blaziken', 'Blaziken-Mega', 'Blazing Torque', 'Bleakwind Storm', 'Blissey', 'Blizzard', 'Blood Moon',
			'Blue Flare', 'Blunder Policy', 'Body Press', 'Body Slam', 'Bolt Beak', 'Bolt Strike', 'Boomburst', 'Bouncy Bubble',
			'Brave Bird', 'Bright Powder', 'Brute Bonnet', 'Bug Buzz', 'Bullet Punch', 'Burning Bulwark', 'Buzzwole', 'Buzzy Buzz',
			'Calm Mind', 'Calyrex-Ice', 'Calyrex-Shadow', 'Camerupt-Mega', 'Catastropika', 'Ceaseless Edge', 'Celebi', 'Celesteela',
			'Centiskorch', 'Ceruledge', 'Charizard', 'Charizard-Mega-X', 'Charizard-Mega-Y', 'Chatter', 'Chesnaught', 'Chesto Berry',
			'Chi-Yu', 'Chien-Pao', 'Chilan Berry', 'Chilling Neigh', 'Chilly Reception', 'Choice Band', 'Choice Scarf', 'Choice Specs',
			'Cinderace', 'Circle Throw', 'Clanging Scales', 'Clangorous Soul', 'Clangorous Soulblaze', 'Clear Amulet', 'Clear Body',
			'Clear Smog', 'Close Combat', 'Cloyster', 'Cobalion', 'Coil', 'Collision Course', 'Comatose', 'Combat Torque', 'Competitive',
			'Compound Eyes', 'Contrary', 'Core Enforcer', 'Cosmic Power', 'Cotton Guard', 'Court Change', 'Covert Cloak', 'Crabhammer',
			'Cresselia', 'Crobat', 'Cross Chop', 'Curse', 'Custap Berry', 'Dark Pulse', 'Darkest Lariat', 'Darkrai',
			'Darmanitan-Galar-Zen', 'Darmanitan-Zen', 'Decidueye', 'Decidueye-Hisui', 'Defend Order', 'Defiant', 'Defog', 'Delphox',
			'Deoxys', 'Deoxys-Attack', 'Deoxys-Defense', 'Deoxys-Speed', 'Desolate Land', 'Dialga', 'Dialga-Origin', 'Diamond Storm',
			'Diancie', 'Diancie-Mega', 'Dire Claw', 'Disable', 'Discharge', 'Dondozo', 'Doom Desire', 'Double Iron Bash', 'Download',
			'Draco Meteor', 'Draco Plate', 'Dragapult', 'Dragon Ascent', 'Dragon Dance', 'Dragon Darts', 'Dragon Energy', 'Dragon Hammer',
			'Dragon Pulse', 'Dragon Tail', 'Dragonite', 'Drain Punch', 'Dread Plate', 'Drill Peck', 'Drizzle', 'Drought', 'Drum Beating',
			'Dry Skin', 'Duraludon', 'Dusknoir', 'Dynamax Cannon', 'Earth Eater', 'Earth Plate', 'Earth Power', 'Earthquake',
			'Eerie Spell', 'Effect Spore', 'Eject Pack', 'Electivire', 'Electric Surge', 'Electro Drift', 'Emboar', 'Empoleon',
			'Enamorus', 'Enamorus-Therian', 'Encore', 'Energy Ball', 'Entei', 'Eruption', 'Espeon', 'Esper Wing', 'Eternatus',
			'Eternatus-Eternamax', 'Exeggutor', 'Exeggutor-Alola', 'Expanding Force', 'Expert Belt', 'Explosion', 'Extreme Evoboost',
			'Extreme Speed', 'Fake Out', 'Feraligatr', 'Fezandipiti', 'Fickle Beam', 'Fiery Wrath', 'Figy Berry', 'Filter',
			'Fire Blast', 'Fire Lash', 'First Impression', 'Fishious Rend', 'Fist Plate', 'Flame Body', 'Flame Charge', 'Flame Plate',
			'Flamethrower', 'Flare Blitz', 'Flareon', 'Flash Cannon', 'Fleur Cannon', 'Flip Turn', 'Floaty Fall', 'Florges',
			'Flower Trick', 'Fluffy', 'Flutter Mane', 'Focus Blast', 'Focus Sash', 'Forewarn', 'Foul Play', 'Freeze-Dry', 'Freezing Glare',
			'Freezy Frost', 'Frost Breath', 'Full Metal Body', 'Fur Coat', 'Fusion Bolt', 'Fusion Flare', 'Future Sight', 'G-Max Befuddle',
			'G-Max Cannonade', 'G-Max Centiferno', 'G-Max Resonance', 'G-Max Steelsurge', 'G-Max Stonesurge', 'G-Max Sweetness',
			'G-Max Vine Lash', 'G-Max Volcalith', 'G-Max Wildfire', 'G-Max Wind Rage', 'Gallade-Mega', 'Garchomp', 'Garchomp-Mega',
			'Gardevoir-Mega', 'Gear Grind', 'Genesect', 'Genesis Supernova', 'Gengar-Mega', 'Gholdengo', 'Giga Drain', 'Gigaton Hammer',
			'Giratina', 'Giratina-Origin', 'Glaceon', 'Glacial Lance', 'Glaive Rush', 'Glalie-Mega', 'Glare', 'Glastrier', 'Glimmora',
			'Glitzy Glow', 'Gogoat', 'Golisopod', 'Good as Gold', 'Goodra', 'Goodra-Hisui', 'Gooey', 'Gorilla Tactics', 'Gouging Fire',
			'Grassy Surge', 'Grav Apple', 'Great Tusk', 'Greninja', 'Greninja-Ash', 'Grim Neigh', 'Groudon', 'Groudon-Primal',
			'Guardian of Alola', 'Gunk Shot', 'Guzzlord', 'Gyarados', 'Gyarados-Mega', 'Hadron Engine', 'Hammer Arm', 'Haxorus',
			'Haze', 'Head Charge', 'Head Smash', 'Headlong Rush', 'Heal Bell', 'Heal Order', 'Healing Wish', 'Heart Swap', 'Heat Crash',
			'Heat Wave', 'Heatran', 'Heavy-Duty Boots', 'Heracross-Mega', 'High Horsepower', 'High Jump Kick', 'Hippowdon', 'Ho-Oh',
			'Hone Claws', 'Hoopa', 'Hoopa-Unbound', 'Horn Leech', 'Houndoom-Mega', 'Huge Power', 'Hurricane', 'Hustle', 'Hydreigon',
			'Hydrapple', 'Hydro Pump', 'Hydro Steam', 'Hyper Drill', 'Iapapa Berry', 'Ice Beam', 'Ice Hammer', 'Ice Scales', 'Ice Shard',
			'Ice Spinner', 'Icicle Plate', 'Illusion', 'Imposter', 'Incineroar', 'Infernape', 'Innards Out', 'Insect Plate', 'Inteleon',
			'Intimidate', 'Intrepid Sword', 'Iron Barbs', 'Iron Boulder', 'Iron Bundle', 'Iron Crown', 'Iron Hands', 'Iron Head',
			'Iron Jugulis', 'Iron Leaves', 'Iron Moth', 'Iron Plate', 'Iron Tail', 'Iron Thorns', 'Iron Treads', 'Iron Valiant',
			'Ivy Cudgel', 'Jet Punch', 'Jirachi', 'Jolteon', 'Judgment', 'Jungle Healing', 'Kangaskhan-Mega', 'Kartana', 'Keldeo',
			'Keldeo-Resolute', 'King\'s Rock', 'King\'s Shield', 'Kingambit', 'Kingdra', 'Knock Off', 'Kommo-o', 'Koraidon', 'Kyogre',
			'Kyogre-Primal', 'Kyurem', 'Kyurem-Black', 'Kyurem-White', 'Landorus', 'Landorus-Therian', 'Lapras', 'Last Respects', 'Latias',
			'Latias-Mega', 'Latios', 'Latios-Mega', 'Lava Plume', 'Leaf Blade', 'Leaf Storm', 'Leafeon', 'Leech Life', 'Leech Seed',
			'Leftovers', 'Leppa Berry', 'Let\'s Snuggle Forever', 'Levitate', 'Libero', 'Liechi Berry', 'Life Orb', 'Light Screen',
			'Light That Burns the Sky', 'Light of Ruin', 'Lightning Rod', 'Liquidation', 'Lopunny-Mega', 'Lovely Kiss', 'Low Kick',
			'Lucario', 'Lucario-Mega', 'Lugia', 'Lum Berry', 'Lumina Crash', 'Lunala', 'Lunar Blessing', 'Lunar Dance', 'Lunge',
			'Luster Purge', 'Mach Punch', 'Magearna', 'Magic Bounce', 'Magic Guard', 'Magical Torque', 'Magma Storm', 'Magmortar',
			'Magnezone', 'Mago Berry', 'Make It Rain', 'Malicious Moonsault', 'Malignant Chain', 'Mamoswine', 'Manaphy', 'Manectric-Mega',
			'Marshadow', 'Marvel Scale', 'Matcha Gotcha', 'Max Guard', 'Meadow Plate', 'Megahorn', 'Meganium', 'Melmetal', 'Meloetta',
			'Meloetta-Pirouette', 'Memento', 'Menacing Moonraze Maelstrom', 'Mental Herb', 'Meowscarada', 'Mesprit', 'Metagross',
			'Metagross-Mega', 'Meteor Mash', 'item: Metronome', 'Mew', 'Mewtwo', 'Mewtwo-Mega-X', 'Mewtwo-Mega-Y', 'Mighty Cleave',
			'Milk Drink', 'Milotic', 'Mind Plate', 'Mind\'s Eye', 'Minimize', 'Miraidon', 'Mirror Herb', 'Mist Ball', 'Misty Surge',
			'Mold Breaker', 'Moltres', 'Moltres-Galar', 'Moody', 'Moonblast', 'Moongeist Beam', 'Moonlight', 'Morning Sun', 'Mortal Spin',
			'Mountain Gale', 'Moxie', 'Multiscale', 'Munkidori', 'Muscle Band', 'Mystical Fire', 'Mystical Power', 'Naganadel',
			'Nasty Plot', 'Natural Cure', 'Nature\'s Madness', 'Necrozma', 'Necrozma-Dawn-Wings', 'Necrozma-Dusk-Mane', 'Necrozma-Ultra',
			'Neuroforce', 'Neutralizing Gas', 'Night Daze', 'Night Shade', 'Nihilego', 'No Retreat', 'Noivern', 'Noxious Torque',
			'Nuzzle', 'Oblivion Wing', 'Obstruct', 'Oceanic Operetta', 'Octolock', 'Ogerpon', 'Ogerpon-Cornerstone', 'Ogerpon-Hearthflame',
			'Ogerpon-Wellspring', 'Okidogi', 'Opportunist', 'Orichalcum Pulse', 'Origin Pulse', 'Outrage', 'Overdrive', 'Overheat',
			'Pain Split', 'Palafin-Hero', 'Palkia', 'Palkia-Origin', 'Parental Bond', 'Parting Shot', 'Pecharunt', 'Perish Body',
			'Perish Song', 'Petaya Berry', 'Pheromosa', 'Photon Geyser', 'Pidgeot-Mega', 'Pinsir-Mega', 'Pixie Plate', 'Plasma Fists',
			'Play Rough', 'Poison Heal', 'Poison Point', 'Poison Touch', 'Pollen Puff', 'Poltergeist', 'Population Bomb', 'Porygon-Z',
			'Power Gem', 'Power Trip', 'Power Whip', 'Prankster', 'Precipice Blades', 'Primarina', 'Primordial Sea', 'Prism Armor',
			'Probopass', 'Protean', 'Protect', 'Psyblade', 'Psychic Fangs', 'Psychic Surge', 'Psychic', 'Psycho Boost', 'Psyshield Bash',
			'Psystrike', 'Pulverizing Pancake', 'Pure Power', 'Purifying Salt', 'Pursuit', 'Pyro Ball', 'Quaquaval', 'Quick Claw',
			'Quiver Dance', 'Rage Fist', 'Raging Bolt', 'Raging Bull', 'Raging Fury', 'Raikou', 'Rapid Spin', 'Rayquaza', 'Rayquaza-Mega',
			'Razor Claw', 'Recover', 'Red Card', 'Reflect', 'Regenerator', 'Regice', 'Regidrago', 'Regieleki', 'Regigigas', 'Regirock',
			'Registeel', 'Reshiram', 'Rest', 'Revelation Dance', 'Revival Blessing', 'Rhyperior', 'Rillaboom', 'Roar', 'Roaring Moon',
			'Rocky Helmet', 'Roost', 'Rough Skin', 'Ruination', 'Sacred Fire', 'Sacred Sword', 'Salac Berry', 'Salamence', 'Salamence-Mega',
			'Salt Cure', 'Samurott', 'Samurott-Hisui', 'Sandsear Storm', 'Sandy Shocks', 'Sap Sipper', 'Sappy Seed', 'Scald', 'Sceptile',
			'Sceptile-Mega', 'Scizor-Mega', 'Scope Lens', 'Scream Tail', 'Searing Shot', 'Searing Sunraze Smash', 'Secret Sword',
			'Seed Flare', 'Seismic Toss', 'Serene Grace', 'Serperior', 'Shadow Ball', 'Shadow Bone', 'Shadow Shield', 'Shadow Sneak',
			'Shadow Tag', 'Sharpedo-Mega', 'Shaymin', 'Shaymin-Sky', 'Shed Skin', 'Shed Tail', 'Sheer Force', 'Shell Side Arm',
			'Shell Smash', 'Shield Dust', 'Shift Gear', 'Silk Scarf', 'Silk Trap', 'Silvally', 'Simple', 'Sinister Arrow Raid',
			'Sitrus Berry', 'Sizzly Slide', 'Skeledirge', 'Sky Plate', 'Slack Off', 'Slaking', 'Sleep Powder', 'Slither Wing',
			'Slowbro-Mega', 'Sludge Bomb', 'Sludge Wave', 'Snarl', 'Snipe Shot', 'Snorlax', 'Soft-Boiled', 'Solgaleo', 'Solid Rock',
			'Soul-Heart', 'Soul-Stealing 7-Star Strike', 'Spacial Rend', 'Sparkly Swirl', 'Spectral Thief', 'Spectrier', 'Speed Boost',
			'Spikes', 'Spiky Shield', 'Spin Out', 'Spirit Break', 'Spirit Shackle', 'Splash Plate', 'Splintered Stormshards',
			'Splishy Splash', 'Spooky Plate', 'Spore', 'Springtide Storm', 'Stakataka', 'Stakeout', 'Stamina', 'Static', 'Stealth Rock',
			'Steam Eruption', 'Steelix-Mega', 'Sticky Web', 'Stoked Sparksurfer', 'Stone Axe', 'Stone Edge', 'Stone Plate', 'Stored Power',
			'Storm Drain', 'Storm Throw', 'Strange Steam', 'Strength Sap', 'Sturdy', 'Sucker Punch', 'Suicune', 'Sunsteel Strike',
			'Super Fang', 'Supercell Slam', 'Superpower', 'Supreme Overlord', 'Surf', 'Surging Strikes', 'Swampert', 'Swampert-Mega',
			'Sword of Ruin', 'Swords Dance', 'Sylveon', 'Synthesis', 'Tablets of Ruin', 'Tachyon Cutter', 'Tail Glow', 'Tangling Hair',
			'Tangrowth', 'Tapu Bulu', 'Tapu Fini', 'Tapu Koko', 'Tapu Lele', 'Taunt', 'Techno Blast', 'Teleport', 'Tera Blast',
			'Tera Starstorm', 'Terapagos-Stellar', 'Terapagos-Terastal', 'Teravolt', 'Terrakion', 'Thermal Exchange', 'Thick Fat',
			'Thousand Arrows', 'Thousand Waves', 'Throat Spray', 'Thunder Cage', 'Thunder Wave', 'Thunder', 'Thunderbolt', 'Thunderclap',
			'Thunderous Kick', 'Thundurus', 'Thundurus-Therian', 'Tidy Up', 'Ting-Lu', 'Tinted Lens', 'Togekiss', 'Topsy-Turvy',
			'Torch Song', 'Tornadus', 'Tornadus-Therian', 'Torterra', 'Tough Claws', 'Toxic Chain', 'Toxic Debris', 'Toxic Plate',
			'Toxic Spikes', 'Toxic', 'Tri Attack', 'Triage', 'Triple Arrows', 'Triple Axel', 'Turboblaze', 'Type: Null', 'Typhlosion',
			'Typhlosion-Hisui', 'Tyranitar', 'Tyranitar-Mega', 'U-turn', 'Umbreon', 'Unaware', 'Unburden', 'Ursaluna', 'Ursaluna-Bloodmoon',
			'Urshifu', 'Urshifu-Rapid-Strike', 'Uxie', 'V-create', 'Vanilluxe', 'Vaporeon', 'Venusaur', 'Venusaur-Mega', 'Vessel of Ruin',
			'Victini', 'Victory Dance', 'Virizion', 'Volcanion', 'Volcarona', 'Volt Absorb', 'Volt Switch', 'Volt Tackle', 'Walking Wake',
			'Walrein', 'Water Absorb', 'Water Bubble', 'Water Shuriken', 'Water Spout', 'Waterfall', 'Wave Crash', 'Weakness Policy',
			'Well-Baked Body', 'Whirlwind', 'White Herb', 'Wicked Blow', 'Wicked Torque', 'Wide Lens', 'Wiki Berry', 'Wild Charge',
			'Wildbolt Storm', 'Will-O-Wisp', 'Wise Glasses', 'Wish', 'Wishiwashi-School', 'Wo-Chien', 'Wonder Guard', 'Wood Hammer',
			'Wyrdeer', 'Xerneas', 'Xurkitree', 'Yawn', 'Yveltal', 'Zacian', 'Zacian-Crowned', 'Zamazenta', 'Zamazenta-Crowned', 'Zap Plate',
			'Zapdos', 'Zapdos-Galar', 'Zarude', 'Zekrom', 'Zeraora', 'Zing Zap', 'Zippy Zap', 'Zygarde', 'Zygarde-Complete',
		],
	},
	{
		name: "[Gen 9] Challenge Cup 1v1",
		desc: `Get a randomized team of level-balanced Pok&eacute;mon with absolutely any legal ability, moves, and item, and choose one to battle.`,
		mod: 'gen9',
		team: 'randomCC',
		ruleset: ['Obtainable', 'HP Percentage Mod', 'Cancel Mod', 'Team Preview', 'Terastal Clause', 'Picked Team Size = 1'],
	},
	{
		name: "[Gen 9] Challenge Cup 2v2",
		desc: `Get a randomized team of level-balanced Pok&eacute;mon with absolutely any legal ability, moves, and item, and choose two to battle in a doubles format.`,
		mod: 'gen9',
		team: 'randomCC',
		gameType: 'doubles',
		ruleset: ['Obtainable', 'HP Percentage Mod', 'Cancel Mod', 'Team Preview', 'Picked Team Size = 2'],
	},
	{
		name: "[Gen 9] Challenge Cup 6v6",
		desc: `Randomized teams of level-balanced Pok&eacute;mon with absolutely any legal ability, moves, and item.`,
		mod: 'gen9',
		team: 'randomCC',
		searchShow: false,
		ruleset: ['Obtainable', 'HP Percentage Mod', 'Cancel Mod'],
	},
	{
		name: "[Gen 9] Metronome Battle",
		mod: 'gen9',
		gameType: 'doubles',
		ruleset: ['Max Team Size = 2', 'HP Percentage Mod', 'Cancel Mod'],
		banlist: [
			'Pokestar Spirit', 'Terapagos', 'Shedinja + Sturdy', 'Cheek Pouch', 'Commander', 'Cursed Body', 'Dry Skin', 'Earth Eater', 'Fur Coat', 'Gorilla Tactics',
			'Grassy Surge', 'Huge Power', 'Ice Body', 'Iron Barbs', 'Moody', 'Neutralizing Gas', 'Opportunist', 'Parental Bond', 'Perish Body', 'Poison Heal',
			'Power Construct', 'Pressure', 'Pure Power', 'Rain Dish', 'Rough Skin', 'Sand Spit', 'Sand Stream', 'Seed Sower', 'Stamina', 'Toxic Chain', 'Volt Absorb',
			'Water Absorb', 'Wonder Guard', 'Harvest + Jaboca Berry', 'Harvest + Rowap Berry', 'Aguav Berry', 'Assault Vest', 'Berry', 'Berry Juice', 'Berserk Gene',
			'Black Sludge', 'Enigma Berry', 'Figy Berry', 'Gold Berry', 'Iapapa Berry', 'Kangaskhanite', 'Leftovers', 'Mago Berry', 'Medichamite', 'Steel Memory',
			'Oran Berry', 'Rocky Helmet', 'Shell Bell', 'Sitrus Berry', 'Wiki Berry',
		],
		onValidateSet(set) {
			const species = this.dex.species.get(set.species);
			if (species.types.includes('Steel')) {
				return [`${species.name} is a Steel-type, which is banned from Metronome Battle.`];
			}
			if (set.teraType === 'Steel') {
				return [`${species.name} has Steel as its Tera type, which is banned from Metronome Battle.`];
			}
			if (species.bst > 625) {
				return [`${species.name} is banned.`, `(Pok\u00e9mon with a BST higher than 625 are banned)`];
			}
			const item = this.dex.items.get(set.item);
			if (set.item && item.megaStone) {
				const megaSpecies = this.dex.species.get(item.megaStone);
				if (species.baseSpecies === item.megaEvolves && megaSpecies.bst > 625) {
					return [
						`${set.name || set.species}'s item ${item.name} is banned.`, `(Pok\u00e9mon with a BST higher than 625 are banned)`,
					];
				}
			}
			if (set.moves.length !== 1 || this.dex.moves.get(set.moves[0]).id !== 'metronome') {
				return [`${set.name || set.species} has illegal moves.`, `(Pok\u00e9mon can only have one Metronome in their moveset)`];
			}
		},
	},
	{
		name: "[Gen 8] Random Battle",
		desc: `Randomized teams of level-balanced Pok&eacute;mon with sets that are generated to be competitively viable.`,
		mod: 'gen8',
		team: 'random',
		ruleset: ['PotD', 'Obtainable', 'Species Clause', 'HP Percentage Mod', 'Cancel Mod', 'Sleep Clause Mod', 'Illusion Level Mod'],
	},
	{
		name: "[Gen 8] Random Doubles Battle",
		mod: 'gen8',
		gameType: 'doubles',
		team: 'random',
		ruleset: ['PotD', 'Obtainable', 'Species Clause', 'HP Percentage Mod', 'Cancel Mod', 'Illusion Level Mod'],
	},
	{
		name: "[Gen 8] Free-For-All Random Battle",
		mod: 'gen8',
		team: 'random',
		gameType: 'freeforall',
		// searchShow: false,
		tournamentShow: false,
		rated: false,
		ruleset: ['Obtainable', 'Species Clause', 'HP Percentage Mod', 'Cancel Mod', 'Sleep Clause Mod', 'Illusion Level Mod'],
	},
	{
		name: "[Gen 8] Multi Random Battle",
		mod: 'gen8',
		team: 'random',
		gameType: 'multi',
		searchShow: false,
		tournamentShow: false,
		rated: false,
		ruleset: [
			'Max Team Size = 3',
			'Obtainable', 'Species Clause', 'HP Percentage Mod', 'Cancel Mod', 'Sleep Clause Mod', 'Illusion Level Mod',
		],
	},
	{
		name: "[Gen 8] Battle Factory",
		desc: `Randomized teams of Pok&eacute;mon for a generated Smogon tier with sets that are competitively viable.`,
		mod: 'gen8',
		team: 'randomFactory',
		ruleset: ['Standard', 'Dynamax Clause'],
		onBegin() {
			this.add(`raw|<div class="broadcast-blue"><b>Battle Factory Tier: ${this.teamGenerator.factoryTier}</b></div>`);
		},
	},
	{
		name: "[Gen 8] BSS Factory",
		desc: `Randomized 3v3 Singles featuring Pok&eacute;mon and movesets popular in Battle Stadium Singles.`,
		mod: 'gen8',
		team: 'randomBSSFactory',
		searchShow: false,
		ruleset: ['Flat Rules'],
	},
	{
		name: "[Gen 8] Hackmons Cup",
		desc: `Randomized teams of level-balanced Pok&eacute;mon with absolutely any ability, moves, and item.`,
		mod: 'gen8',
		team: 'randomHC',
		ruleset: ['HP Percentage Mod', 'Cancel Mod'],
		banlist: ['Nonexistent'],
	},
	{
		name: "[Gen 8] Metronome Battle",
		mod: 'gen8',
		gameType: 'doubles',
		searchShow: false,
		ruleset: ['Max Team Size = 2', 'HP Percentage Mod', 'Cancel Mod'],
		banlist: [
			'Pokestar Spirit', 'Shedinja + Sturdy', 'Battle Bond', 'Cheek Pouch', 'Cursed Body', 'Dry Skin', 'Fur Coat', 'Gorilla Tactics',
			'Grassy Surge', 'Huge Power', 'Ice Body', 'Iron Barbs', 'Libero', 'Moody', 'Neutralizing Gas', 'Parental Bond', 'Perish Body', 'Poison Heal',
			'Power Construct', 'Pressure', 'Protean', 'Pure Power', 'Rain Dish', 'Rough Skin', 'Sand Spit', 'Sand Stream', 'Snow Warning', 'Stamina',
			'Volt Absorb', 'Water Absorb', 'Wonder Guard', 'Abomasite', 'Aguav Berry', 'Assault Vest', 'Berry', 'Berry Juice', 'Berserk Gene',
			'Black Sludge', 'Enigma Berry', 'Figy Berry', 'Gold Berry', 'Iapapa Berry', 'Kangaskhanite', 'Leftovers', 'Mago Berry', 'Medichamite',
			'Steel Memory', 'Oran Berry', 'Rocky Helmet', 'Shell Bell', 'Sitrus Berry', 'Wiki Berry', 'Harvest + Jaboca Berry', 'Harvest + Rowap Berry',
		],
		onValidateSet(set) {
			const species = this.dex.species.get(set.species);
			if (species.gen > 8) {
				return [`${species.name} is from gen 9, which is banned from [Gen 8] Metronome Battle.`];
			}
			if (species.types.includes('Steel')) {
				return [`${species.name} is a Steel-type, which is banned from Metronome Battle.`];
			}
			if (species.bst > 625) {
				return [`${species.name} is banned.`, `(Pok\u00e9mon with a BST higher than 625 are banned)`];
			}
			const item = this.dex.items.get(set.item);
			if (item.gen > 8) {
				return [`${species.name} is from gen 9, which is banned from [Gen 8] Metronome Battle.`];
			}
			if (set.item && item.megaStone) {
				const megaSpecies = this.dex.species.get(item.megaStone);
				if (species.baseSpecies === item.megaEvolves && megaSpecies.bst > 625) {
					return [
						`${set.name || set.species}'s item ${item.name} is banned.`, `(Pok\u00e9mon with a BST higher than 625 are banned)`,
					];
				}
			}
			const ability = this.dex.abilities.get(set.ability);
			if (ability.gen > 8) {
				return [`${species.name} is from gen 9, which is banned from [Gen 8] Metronome Battle.`];
			}
			if (set.moves.length !== 1 || this.dex.moves.get(set.moves[0]).id !== 'metronome') {
				return [`${set.name || set.species} has illegal moves.`, `(Pok\u00e9mon can only have one Metronome in their moveset)`];
			}
		},
	},
	{
		name: "[Gen 8] CAP 1v1",
		desc: `Randomly generated 1v1-style teams only including Pok&eacute;mon made by the Create-A-Pok&eacute;mon Project.`,
		mod: 'gen8',
		searchShow: false,
		team: 'randomCAP1v1',
		ruleset: [
			'Picked Team Size = 1',
			'Max Team Size = 3',
			'Species Clause', 'Team Preview', 'HP Percentage Mod', 'Cancel Mod', 'Sleep Clause Mod', 'Dynamax Clause',
		],
	},
	{
		name: "[Gen 8 BDSP] Random Battle",
		desc: `Randomized teams of level-balanced Pok&eacute;mon with sets that are generated to be competitively viable.`,
		mod: 'gen8bdsp',
		team: 'random',
		searchShow: false,
		ruleset: ['[Gen 8] Random Battle', '!PotD'],
	},
	{
		name: "[Gen 7] Random Battle",
		desc: `Randomized teams of level-balanced Pok&eacute;mon with sets that are generated to be competitively viable.`,
		mod: 'gen7',
		team: 'random',
		ruleset: ['Obtainable', 'Sleep Clause Mod', 'HP Percentage Mod', 'Cancel Mod', 'Illusion Level Mod'],
	},
	{
		name: "[Gen 7] Battle Factory",
		desc: `Randomized teams of Pok&eacute;mon for a generated Smogon tier with sets that are competitively viable.`,
		mod: 'gen7',
		team: 'randomFactory',
		ruleset: ['Obtainable', 'Sleep Clause Mod', 'Team Preview', 'HP Percentage Mod', 'Cancel Mod', 'Mega Rayquaza Clause'],
		onBegin() {
			this.add(`raw|<div class="broadcast-blue"><b>Battle Factory Tier: ${this.teamGenerator.factoryTier}</b></div>`);
		},
	},
	{
		name: "[Gen 7] BSS Factory",
		desc: `Randomized 3v3 Singles featuring Pok&eacute;mon and movesets popular in Battle Spot Singles.`,
		mod: 'gen7',
		team: 'randomBSSFactory',
		searchShow: false,
		ruleset: ['Flat Rules'],
	},
	{
		name: "[Gen 7] Hackmons Cup",
		desc: `Randomized teams of level-balanced Pok&eacute;mon with absolutely any ability, moves, and item.`,
		mod: 'gen7',
		team: 'randomHC',
		searchShow: false,
		ruleset: ['HP Percentage Mod', 'Cancel Mod'],
		banlist: ['Nonexistent'],
	},
	{
		name: "[Gen 7 Let's Go] Random Battle",
		mod: 'gen7letsgo',
		team: 'random',
		searchShow: false,
		ruleset: ['Obtainable', 'Allow AVs', 'HP Percentage Mod', 'Cancel Mod', 'Sleep Clause Mod'],
	},
	{
		name: "[Gen 6] Random Battle",
		mod: 'gen6',
		team: 'random',
		ruleset: ['Obtainable', 'Sleep Clause Mod', 'HP Percentage Mod', 'Cancel Mod', 'Illusion Level Mod'],
	},
	{
		name: "[Gen 6] Battle Factory",
		desc: `Randomized teams of Pok&eacute;mon for a generated Smogon tier with sets that are competitively viable.`,
		mod: 'gen6',
		team: 'randomFactory',
		searchShow: false,
		challengeShow: false,
		ruleset: ['Obtainable', 'Sleep Clause Mod', 'Team Preview', 'HP Percentage Mod', 'Cancel Mod', 'Mega Rayquaza Clause'],
		onBegin() {
			this.add(`raw|<div class="broadcast-blue"><b>Battle Factory Tier: ${this.teamGenerator.factoryTier}</b></div>`);
		},
	},
	{
		name: "[Gen 5] Random Battle",
		mod: 'gen5',
		team: 'random',
		ruleset: ['Obtainable', 'Sleep Clause Mod', 'HP Percentage Mod', 'Cancel Mod', 'Illusion Level Mod'],
	},
	{
		name: "[Gen 4] Random Battle",
		mod: 'gen4',
		team: 'random',
		ruleset: ['Obtainable', 'Sleep Clause Mod', 'HP Percentage Mod', 'Cancel Mod'],
	},
	{
		name: "[Gen 3] Random Battle",
		mod: 'gen3',
		team: 'random',
		ruleset: ['Standard'],
	},
	{
		name: "[Gen 2] Random Battle",
		mod: 'gen2',
		team: 'random',
		ruleset: ['Standard'],
	},
	{
		name: "[Gen 1] Random Battle",
		mod: 'gen1',
		team: 'random',
		ruleset: ['Standard'],
	},
	{
		name: "[Gen 1] Challenge Cup",
		desc: `Randomized teams of level-balanced Pok&eacute;mon with absolutely any legal moves.`,
		mod: 'gen1',
		team: 'randomCC',
		searchShow: false,
		challengeShow: false,
		ruleset: ['Obtainable', 'HP Percentage Mod', 'Cancel Mod', 'Desync Clause Mod', 'Sleep Clause Mod', 'Freeze Clause Mod'],
	},
	{
		name: "[Gen 1] Hackmons Cup",
		desc: `Randomized teams of level-balanced Pok&eacute;mon with absolutely any moves, types, and stats.`,
		mod: 'gen1',
		team: 'randomHC',
		searchShow: false,
		challengeShow: false,
		ruleset: ['HP Percentage Mod', 'Cancel Mod', 'Desync Clause Mod', 'Sleep Clause Mod', 'Freeze Clause Mod', 'Team Type Preview'],
		banlist: ['Nonexistent'],
		onModifySpecies(species, target, source, effect) {
			if (!target) return;
			return {...species, ...(target.set as any).hc};
		},
		onSwitchIn(pokemon) {
			this.add('-start', pokemon, 'typechange', pokemon.getTypes(true).join('/'), '[silent]');
			for (const i in pokemon.species.baseStats) {
				if (i === 'spd') continue;
				this.add('-start', pokemon, `${pokemon.species.baseStats[i as keyof StatsTable]}${i === 'spa' ? 'spc' : i}`, '[silent]');
			}
		},
	},

	// RoA Spotlight
	///////////////////////////////////////////////////////////////////

	{
		section: "RoA Spotlight",
		column: 4,
	},
	{
		name: "[Gen 1] Ubers",
		mod: 'gen1',
		// searchShow: false,
		ruleset: ['Standard'],
	},
	{
		name: "[Gen 1] PU",
		mod: 'gen1',
		// searchShow: false,
		ruleset: ['[Gen 1] NU'],
		banlist: ['NU', 'PUBL'],
	},
	{
		name: "[Gen 2] ZU",
		mod: 'gen2',
		// searchShow: false,
		ruleset: ['[Gen 2] PU'],
		banlist: ['PU', 'ZUBL'],
	},
	{
		name: "[Gen 3] ZU",
		mod: 'gen3',
		// searchShow: false,
		ruleset: ['Standard', 'Sleep Moves Clause', 'Baton Pass Stat Trap Clause', 'Swagger Clause'],
		banlist: ['Uber', 'OU', 'UUBL', 'UU', 'NUBL', 'NU', 'PUBL', 'PU', 'ZUBL', 'Baton Pass + Substitute'],
	},

	// Past Gens OU
	///////////////////////////////////////////////////////////////////

	{
		section: "Past Gens OU",
		column: 4,
	},
	{
		name: "[Gen 8] OU",
		mod: 'gen8',
		ruleset: ['Standard', 'Dynamax Clause'],
		banlist: ['Uber', 'AG', 'Arena Trap', 'Moody', 'Power Construct', 'Sand Veil', 'Shadow Tag', 'Snow Cloak', 'King\'s Rock', 'Baton Pass'],
	},
	{
		name: "[Gen 7] OU",
		mod: 'gen7',
		ruleset: ['Standard'],
		banlist: ['Uber', 'Arena Trap', 'Power Construct', 'Shadow Tag', 'Baton Pass'],
	},
	{
		name: "[Gen 6] OU",
		mod: 'gen6',
		ruleset: ['Standard', 'Swagger Clause'],
		banlist: ['Uber', 'Arena Trap', 'Shadow Tag', 'Soul Dew', 'Baton Pass'],
	},
	{
		name: "[Gen 5] OU",
		mod: 'gen5',
		ruleset: ['Standard', 'Evasion Abilities Clause', 'Sleep Moves Clause', 'Swagger Clause', 'Gems Clause', 'Baton Pass Stat Clause'],
		banlist: ['Uber', 'Arena Trap', 'Drizzle ++ Swift Swim', 'Drought ++ Chlorophyll', 'Sand Rush', 'Shadow Tag', 'King\'s Rock', 'Razor Fang', 'Soul Dew', 'Acupressure', 'Assist'],
	},
	{
		name: "[Gen 4] OU",
		mod: 'gen4',
		ruleset: ['Standard', 'Evasion Abilities Clause', 'Baton Pass Stat Trap Clause', 'Freeze Clause Mod'],
		banlist: ['AG', 'Uber', 'Arena Trap', 'Quick Claw', 'Soul Dew', 'Swagger'],
	},
	{
		name: "[Gen 3] OU",
		mod: 'gen3',
		ruleset: ['Standard', 'One Boost Passer Clause', 'Freeze Clause Mod'],
		banlist: ['Uber', 'Smeargle + Ingrain', 'Sand Veil', 'Soundproof', 'Assist', 'Baton Pass + Block', 'Baton Pass + Mean Look', 'Baton Pass + Spider Web', 'Swagger'],
	},
	{
		name: "[Gen 2] OU",
		mod: 'gen2',
		ruleset: ['Standard'],
		banlist: ['Uber', 'Mean Look + Baton Pass', 'Spider Web + Baton Pass'],
	},
	{
		name: "[Gen 1] OU",
		mod: 'gen1',
		ruleset: ['Standard'],
		banlist: ['Uber'],
	},

	// Past Gens Doubles OU
	///////////////////////////////////////////////////////////////////

	{
		section: "Past Gens Doubles OU",
		column: 4,
	},
	{
		name: "[Gen 8] Doubles OU",
		mod: 'gen8',
		gameType: 'doubles',
		ruleset: ['Standard Doubles', 'Dynamax Clause', 'Swagger Clause'],
		banlist: ['DUber', 'Power Construct', 'Shadow Tag'],
	},
	{
		name: "[Gen 7] Doubles OU",
		mod: 'gen7',
		gameType: 'doubles',
		ruleset: ['Standard Doubles', 'Swagger Clause'],
		banlist: ['DUber', 'Power Construct', 'Eevium Z', 'Dark Void'],
	},
	{
		name: "[Gen 6] Doubles OU",
		mod: 'gen6',
		gameType: 'doubles',
		ruleset: ['Standard Doubles', 'Swagger Clause'],
		banlist: ['DUber', 'Soul Dew', 'Dark Void'],
	},
	{
		name: "[Gen 5] Doubles OU",
		mod: 'gen5',
		gameType: 'doubles',
		searchShow: false,
		ruleset: ['Standard', 'Evasion Abilities Clause', 'Swagger Clause', 'Sleep Clause Mod'],
		banlist: ['DUber', 'Soul Dew', 'Dark Void', 'Gravity'],
	},
	{
		name: "[Gen 4] Doubles OU",
		mod: 'gen4',
		gameType: 'doubles',
		searchShow: false,
		ruleset: ['Standard', 'Evasion Abilities Clause'],
		banlist: ['AG', 'Uber', 'Soul Dew', 'Dark Void'],
		unbanlist: ['Manaphy', 'Mew', 'Salamence', 'Wobbuffet', 'Wynaut'],
	},
	{
		name: "[Gen 3] Doubles OU",
		mod: 'gen3',
		gameType: 'doubles',
		searchShow: false,
		ruleset: ['Standard', '!Switch Priority Clause Mod'],
		banlist: ['Uber', 'Quick Claw', 'Soul Dew', 'Swagger'],
		unbanlist: ['Wobbuffet', 'Wynaut'],
	},

	// Sw/Sh Singles
	///////////////////////////////////////////////////////////////////

	{
		section: "Sw/Sh Singles",
		column: 4,
	},
	{
		name: "[Gen 8] Ubers",
		mod: 'gen8',
		searchShow: false,
		ruleset: ['Standard', 'Dynamax Clause'],
		banlist: ['AG', 'Shadow Tag', 'Baton Pass'],
	},
	{
		name: "[Gen 8] UU",
		mod: 'gen8',
		searchShow: false,
		ruleset: ['[Gen 8] OU'],
		banlist: ['OU', 'UUBL', 'Light Clay'],
	},
	{
		name: "[Gen 8] RU",
		mod: 'gen8',
		searchShow: false,
		ruleset: ['[Gen 8] UU'],
		banlist: ['UU', 'RUBL'],
	},
	{
		name: "[Gen 8] NU",
		mod: 'gen8',
		searchShow: false,
		ruleset: ['[Gen 8] RU'],
		banlist: ['RU', 'NUBL', 'Drizzle', 'Drought', 'Slush Rush'],
	},
	{
		name: "[Gen 8] PU",
		mod: 'gen8',
		searchShow: false,
		ruleset: ['[Gen 8] NU'],
		banlist: ['NU', 'PUBL'],
	},
	{
		name: "[Gen 8] LC",
		mod: 'gen8',
		searchShow: false,
		ruleset: ['Little Cup', 'Standard', 'Dynamax Clause'],
		banlist: [
			'Corsola-Galar', 'Cutiefly', 'Drifloon', 'Gastly', 'Gothita', 'Magby', 'Rufflet', 'Scraggy', 'Scyther', 'Sneasel', 'Swirlix',
			'Tangela', 'Vulpix-Alola', 'Woobat', 'Zigzagoon-Base', 'Chlorophyll', 'Moody', 'Baton Pass', 'Sticky Web',
		],
	},
	{
		name: "[Gen 8] Monotype",
		desc: `All the Pok&eacute;mon on a team must share a type.`,
		mod: 'gen8',
		searchShow: false,
		ruleset: ['Same Type Clause', 'Standard', 'Evasion Abilities Clause', 'Dynamax Clause'],
		banlist: [
			'Blaziken', 'Calyrex-Ice', 'Calyrex-Shadow', 'Dialga', 'Dracovish', 'Eternatus', 'Genesect', 'Giratina', 'Giratina-Origin', 'Groudon', 'Ho-Oh',
			'Kartana', 'Kyogre', 'Kyurem-Black', 'Kyurem-White', 'Landorus-Incarnate', 'Lugia', 'Lunala', 'Magearna', 'Marshadow', 'Mewtwo', 'Naganadel',
			'Necrozma-Dawn-Wings', 'Necrozma-Dusk-Mane', 'Palkia', 'Pheromosa', 'Rayquaza', 'Reshiram', 'Solgaleo', 'Urshifu-Single-Strike', 'Xerneas', 'Yveltal',
			'Zacian', 'Zacian-Crowned', 'Zamazenta', 'Zamazenta-Crowned', 'Zekrom', 'Zygarde-50%', 'Moody', 'Power Construct', 'Shadow Tag', 'Damp Rock',
			'Focus Band', 'King\'s Rock', 'Quick Claw', 'Smooth Rock', 'Terrain Extender', 'Acupressure', 'Baton Pass',
		],
	},
	{
		name: "[Gen 8] 1v1",
		desc: `Bring three Pok&eacute;mon to Team Preview and choose one to battle.`,
		mod: 'gen8',
		searchShow: false,
		ruleset: [
			'Picked Team Size = 1', 'Max Team Size = 3',
			'Obtainable', 'Species Clause', 'Nickname Clause', 'OHKO Clause', 'Evasion Moves Clause', 'Accuracy Moves Clause', 'Team Preview', 'HP Percentage Mod', 'Cancel Mod', 'Dynamax Clause', 'Endless Battle Clause',
		],
		banlist: [
			'Calyrex-Ice', 'Calyrex-Shadow', 'Cinderace', 'Dialga', 'Dragonite', 'Eternatus', 'Genesect', 'Giratina', 'Giratina-Origin', 'Groudon', 'Ho-Oh', 'Jirachi',
			'Kyogre', 'Kyurem-Black', 'Kyurem-White', 'Lugia', 'Lunala', 'Magearna', 'Marshadow', 'Melmetal', 'Mew', 'Mewtwo', 'Mimikyu', 'Necrozma', 'Necrozma-Dawn-Wings',
			'Necrozma-Dusk-Mane', 'Palkia', 'Rayquaza', 'Reshiram', 'Sableye', 'Snorlax', 'Solgaleo', 'Victini', 'Xerneas', 'Yveltal', 'Zacian', 'Zacian-Crowned',
			'Zamazenta', 'Zamazenta-Crowned', 'Zekrom', 'Moody', 'Power Construct', 'Bright Powder', 'Focus Band', 'Focus Sash', 'Lax Incense', 'Quick Claw',
			'Acupressure', 'Hypnosis', 'Perish Song', 'Sing',
		],
	},
	{
		name: "[Gen 8] Anything Goes",
		mod: 'gen8',
		searchShow: false,
		ruleset: ['Obtainable', 'Team Preview', 'HP Percentage Mod', 'Cancel Mod', 'Endless Battle Clause'],
	},
	{
		name: "[Gen 8] ZU",
		desc: `The unofficial usage-based tier below PU.`,
		mod: 'gen8',
		searchShow: false,
		ruleset: ['[Gen 8] PU'],
		banlist: ['PU', 'ZUBL', 'Damp Rock', 'Grassy Seed'],
	},
	{
		name: "[Gen 8] CAP",
		mod: 'gen8',
		searchShow: false,
		ruleset: ['[Gen 8] OU', '+CAP'],
		banlist: ['Crucibellite'],
	},
	{
		name: "[Gen 8] Battle Stadium Singles",
		mod: 'gen8',
		searchShow: false,
		bestOfDefault: true,
		ruleset: ['Flat Rules', '!! Adjust Level = 50', 'Min Source Gen = 8', 'VGC Timer', 'Limit Two Restricted'],
		restricted: ['Restricted Legendary'],
	},
	{
		name: "[Gen 8 BDSP] OU",
		mod: 'gen8bdsp',
		searchShow: false,
		ruleset: ['Standard', 'Evasion Abilities Clause'],
		banlist: ['Uber', 'Arena Trap', 'Drizzle', 'Moody', 'Shadow Tag', 'King\'s Rock', 'Razor Fang', 'Baton Pass'],
	},
	{
		name: "[Gen 8 BDSP] Ubers",
		mod: 'gen8bdsp',
		searchShow: false,
		ruleset: ['Standard'],
		banlist: ['AG', 'Baton Pass'],
	},
	{
		name: "[Gen 8] Custom Game",
		mod: 'gen8',
		searchShow: false,
		debug: true,
		battle: {trunc: Math.trunc},
		// no restrictions, for serious (other than team preview)
		ruleset: ['Team Preview', 'Cancel Mod', 'Max Team Size = 24', 'Max Move Count = 24', 'Max Level = 9999', 'Default Level = 100'],
	},

	// Sw/Sh Doubles
	///////////////////////////////////////////////////////////////////

	{
		section: "Sw/Sh Doubles",
		column: 4,
	},
	{
		name: "[Gen 8] Doubles Ubers",
		mod: 'gen8',
		gameType: 'doubles',
		searchShow: false,
		ruleset: ['Standard Doubles', '!Gravity Sleep Clause'],
		banlist: [],
	},
	{
		name: "[Gen 8] Doubles UU",
		mod: 'gen8',
		gameType: 'doubles',
		searchShow: false,
		ruleset: ['[Gen 8] Doubles OU'],
		banlist: ['DOU', 'DBL'],
	},
	{
		name: "[Gen 8] VGC 2022",
		mod: 'gen8',
		gameType: 'doubles',
		searchShow: false,
		bestOfDefault: true,
		ruleset: ['Flat Rules', '!! Adjust Level = 50', 'Min Source Gen = 8', 'VGC Timer', 'Limit Two Restricted'],
		restricted: ['Restricted Legendary'],
	},
	{
		name: "[Gen 8] VGC 2021",
		mod: 'gen8',
		gameType: 'doubles',
		searchShow: false,
		bestOfDefault: true,
		ruleset: ['Flat Rules', '!! Adjust Level = 50', 'Min Source Gen = 8', 'VGC Timer'],
	},
	{
		name: "[Gen 8] VGC 2020",
		mod: 'gen8dlc1',
		gameType: 'doubles',
		searchShow: false,
		bestOfDefault: true,
		ruleset: ['Flat Rules', '!! Adjust Level = 50', 'Min Source Gen = 8', 'VGC Timer'],
	},
	{
		name: "[Gen 8 BDSP] Doubles OU",
		mod: 'gen8bdsp',
		gameType: 'doubles',
		searchShow: false,
		ruleset: ['Standard Doubles'],
		banlist: ['DUber', 'Dark Void'],
	},
	{
		name: "[Gen 8 BDSP] Battle Festival Doubles",
		mod: 'gen8bdsp',
		gameType: 'doubles',
		searchShow: false,
		ruleset: ['Flat Rules', 'Min Source Gen = 8'],
	},
	{
		name: "[Gen 8] Doubles Custom Game",
		mod: 'gen8',
		gameType: 'doubles',
		searchShow: false,
		battle: {trunc: Math.trunc},
		debug: true,
		// no restrictions, for serious (other than team preview)
		ruleset: ['Team Preview', 'Cancel Mod', 'Max Team Size = 24', 'Max Move Count = 24', 'Max Level = 9999', 'Default Level = 100'],
	},

	// US/UM Singles
	///////////////////////////////////////////////////////////////////
	{
		section: "US/UM Singles",
		column: 4,
	},
	{
		name: "[Gen 7] Ubers",
		mod: 'gen7',
		searchShow: false,
		ruleset: ['Standard', 'Mega Rayquaza Clause'],
		banlist: ['Baton Pass'],
	},
	{
		name: "[Gen 7] UU",
		mod: 'gen7',
		searchShow: false,
		ruleset: ['[Gen 7] OU'],
		banlist: ['OU', 'UUBL', 'Drizzle', 'Drought', 'Kommonium Z', 'Mewnium Z'],
	},
	{
		name: "[Gen 7] RU",
		mod: 'gen7',
		searchShow: false,
		ruleset: ['[Gen 7] UU'],
		banlist: ['UU', 'RUBL', 'Mimikyu', 'Aurora Veil'],
		unbanlist: ['Drought'],
	},
	{
		name: "[Gen 7] NU",
		mod: 'gen7',
		searchShow: false,
		ruleset: ['[Gen 7] RU'],
		banlist: ['RU', 'NUBL', 'Drought'],
	},
	{
		name: "[Gen 7] PU",
		mod: 'gen7',
		searchShow: false,
		ruleset: ['[Gen 7] NU'],
		banlist: ['NU', 'PUBL'],
	},
	{
		name: "[Gen 7] LC",
		mod: 'gen7',
		searchShow: false,
		ruleset: ['Little Cup', 'Standard', 'Swagger Clause'],
		banlist: [
			'Aipom', 'Cutiefly', 'Drifloon', 'Gligar', 'Gothita', 'Meditite', 'Misdreavus', 'Murkrow', 'Porygon',
			'Scyther', 'Sneasel', 'Swirlix', 'Tangela', 'Trapinch', 'Vulpix-Base', 'Wingull', 'Yanma',
			'Eevium Z', 'Baton Pass', 'Dragon Rage', 'Sonic Boom', 'Sticky Web',
		],
	},
	{
		name: "[Gen 7] Monotype",
		desc: `All the Pok&eacute;mon on a team must share a type.`,
		mod: 'gen7',
		searchShow: false,
		ruleset: ['Same Type Clause', 'Standard', 'Evasion Abilities Clause', 'Swagger Clause'],
		banlist: [
			'Aegislash', 'Arceus', 'Blaziken', 'Darkrai', 'Deoxys-Normal', 'Deoxys-Attack', 'Dialga', 'Genesect', 'Gengar-Mega', 'Giratina', 'Giratina-Origin',
			'Groudon', 'Ho-Oh', 'Hoopa-Unbound', 'Kangaskhan-Mega', 'Kartana', 'Kyogre', 'Kyurem-White', 'Lucario-Mega', 'Lugia', 'Lunala', 'Magearna',
			'Marshadow', 'Mawile-Mega', 'Medicham-Mega', 'Metagross-Mega', 'Mewtwo', 'Naganadel', 'Necrozma-Dawn-Wings', 'Necrozma-Dusk-Mane', 'Palkia',
			'Pheromosa', 'Rayquaza', 'Reshiram', 'Salamence-Mega', 'Shaymin-Sky', 'Solgaleo', 'Tapu Lele', 'Xerneas', 'Yveltal', 'Zekrom', 'Zygarde',
			'Battle Bond', 'Shadow Tag', 'Damp Rock', 'Focus Band', 'King\'s Rock', 'Quick Claw', 'Razor Fang', 'Smooth Rock', 'Terrain Extender', 'Baton Pass',
		],
	},
	{
		name: "[Gen 7] 1v1",
		desc: `Bring three Pok&eacute;mon to Team Preview and choose one to battle.`,
		mod: 'gen7',
		searchShow: false,
		ruleset: [
			'Picked Team Size = 1', 'Max Team Size = 3',
			'Obtainable', 'Species Clause', 'Nickname Clause', 'OHKO Clause', 'Swagger Clause', 'Evasion Moves Clause', 'Accuracy Moves Clause', 'Team Preview', 'HP Percentage Mod', 'Cancel Mod', 'Endless Battle Clause',
		],
		banlist: [
			'Arceus', 'Darkrai', 'Deoxys-Normal', 'Deoxys-Attack', 'Deoxys-Defense', 'Dialga', 'Giratina', 'Giratina-Origin', 'Groudon',
			'Ho-Oh', 'Kangaskhan-Mega', 'Kyogre', 'Kyurem-Black', 'Kyurem-White', 'Lugia', 'Lunala', 'Marshadow', 'Mew', 'Mewtwo',
			'Mimikyu', 'Necrozma-Dawn-Wings', 'Necrozma-Dusk-Mane', 'Palkia', 'Rayquaza', 'Reshiram', 'Salamence-Mega', 'Shaymin-Sky',
			'Snorlax', 'Solgaleo', 'Tapu Koko', 'Xerneas', 'Yveltal', 'Zekrom', 'Moody', 'Focus Sash', 'Grass Whistle', 'Hypnosis',
			'Perish Song', 'Sing', 'Detect + Fightinium Z',
		],
	},
	{
		name: "[Gen 7] Anything Goes",
		mod: 'gen7',
		searchShow: false,
		ruleset: ['Obtainable', 'Team Preview', 'HP Percentage Mod', 'Cancel Mod', 'Endless Battle Clause'],
	},
	{
		name: "[Gen 7] ZU",
		desc: `The unofficial usage-based tier below PU.`,
		mod: 'gen7',
		searchShow: false,
		ruleset: ['[Gen 7] PU'],
		banlist: ['PU', 'ZUBL'],
	},
	{
		name: "[Gen 7] CAP",
		mod: 'gen7',
		searchShow: false,
		ruleset: ['[Gen 7] OU', '+CAP'],
	},
	{
		name: "[Gen 7] Battle Spot Singles",
		mod: 'gen7',
		searchShow: false,
		bestOfDefault: true,
		ruleset: ['Flat Rules', 'Min Source Gen = 6'],
		banlist: ['Battle Bond'],
	},
	{
		name: "[Gen 7 Let's Go] OU",
		mod: 'gen7letsgo',
		searchShow: false,
		ruleset: ['Adjust Level = 50', 'Obtainable', 'Species Clause', 'Nickname Clause', 'OHKO Clause', 'Evasion Moves Clause', 'Team Preview', 'HP Percentage Mod', 'Cancel Mod', 'Sleep Clause Mod'],
		banlist: ['Uber'],
	},
	{
		name: "[Gen 7] Custom Game",
		mod: 'gen7',
		searchShow: false,
		debug: true,
		battle: {trunc: Math.trunc},
		// no restrictions, for serious (other than team preview)
		ruleset: ['Team Preview', 'Cancel Mod', 'Max Team Size = 24', 'Max Move Count = 24', 'Max Level = 9999', 'Default Level = 100'],
	},

	// US/UM Doubles
	///////////////////////////////////////////////////////////////////

	{
		section: "US/UM Doubles",
		column: 4,
	},
	{
		name: "[Gen 7] Doubles UU",
		mod: 'gen7',
		gameType: 'doubles',
		searchShow: false,
		ruleset: ['[Gen 7] Doubles OU'],
		banlist: ['DOU', 'DBL'],
	},
	{
		name: "[Gen 7] VGC 2019",
		mod: 'gen7',
		gameType: 'doubles',
		searchShow: false,
		bestOfDefault: true,
		ruleset: ['Flat Rules', '!! Adjust Level = 50', 'Min Source Gen = 7', 'VGC Timer', 'Limit Two Restricted'],
		restricted: ['Restricted Legendary'],
		banlist: ['Unown', 'Battle Bond'],
	},
	{
		name: "[Gen 7] VGC 2018",
		mod: 'gen7',
		gameType: 'doubles',
		searchShow: false,
		bestOfDefault: true,
		timer: {
			starting: 5 * 60,
			addPerTurn: 0,
			maxPerTurn: 55,
			maxFirstTurn: 90,
			grace: 90,
			timeoutAutoChoose: true,
			dcTimerBank: false,
		},
		ruleset: ['Flat Rules', '!! Adjust Level = 50', 'Min Source Gen = 7'],
		banlist: ['Oranguru + Symbiosis', 'Passimian + Defiant', 'Unown', 'Custap Berry', 'Enigma Berry', 'Jaboca Berry', 'Micle Berry', 'Rowap Berry', 'Battle Bond'],
	},
	{
		name: "[Gen 7] VGC 2017",
		mod: 'gen7sm',
		gameType: 'doubles',
		searchShow: false,
		bestOfDefault: true,
		timer: {
			starting: 15 * 60,
			addPerTurn: 0,
			maxPerTurn: 55,
			maxFirstTurn: 90,
			grace: 90,
			timeoutAutoChoose: true,
			dcTimerBank: false,
		},
		ruleset: ['Flat Rules', 'Old Alola Pokedex', '!! Adjust Level = 50', 'Min Source Gen = 7'],
		banlist: ['Mega', 'Custap Berry', 'Enigma Berry', 'Jaboca Berry', 'Micle Berry', 'Rowap Berry'],
	},
	{
		name: "[Gen 7] Battle Spot Doubles",
		mod: 'gen7',
		gameType: 'doubles',
		searchShow: false,
		bestOfDefault: true,
		ruleset: ['Flat Rules', 'Min Source Gen = 6'],
		banlist: ['Battle Bond'],
	},
	{
		name: "[Gen 7 Let's Go] Doubles OU",
		mod: 'gen7letsgo',
		gameType: 'doubles',
		searchShow: false,
		ruleset: ['Standard Doubles', 'Sleep Clause Mod'],
		banlist: ['Mewtwo'],
	},
	{
		name: "[Gen 7] Doubles Custom Game",
		mod: 'gen7',
		gameType: 'doubles',
		searchShow: false,
		battle: {trunc: Math.trunc},
		debug: true,
		// no restrictions, for serious (other than team preview)
		ruleset: ['Team Preview', 'Cancel Mod', 'Max Team Size = 24', 'Max Move Count = 24', 'Max Level = 9999', 'Default Level = 100'],
	},

	// OR/AS Singles
	///////////////////////////////////////////////////////////////////

	{
		section: "OR/AS Singles",
		column: 4,
	},
	{
		name: "[Gen 6] Ubers",
		mod: 'gen6',
		searchShow: false,
		ruleset: ['Standard', 'Swagger Clause', 'Mega Rayquaza Clause'],
	},
	{
		name: "[Gen 6] UU",
		mod: 'gen6',
		searchShow: false,
		ruleset: ['[Gen 6] OU'],
		banlist: ['OU', 'UUBL', 'Drizzle', 'Drought'],
	},
	{
		name: "[Gen 6] RU",
		mod: 'gen6',
		searchShow: false,
		ruleset: ['[Gen 6] UU'],
		banlist: ['UU', 'RUBL'],
	},
	{
		name: "[Gen 6] NU",
		mod: 'gen6',
		searchShow: false,
		ruleset: ['[Gen 6] RU'],
		banlist: ['RU', 'NUBL'],
	},
	{
		name: "[Gen 6] PU",
		mod: 'gen6',
		searchShow: false,
		ruleset: ['[Gen 6] NU'],
		banlist: ['NU', 'PUBL', 'Chatter'],
	},
	{
		name: "[Gen 6] LC",
		mod: 'gen6',
		searchShow: false,
		ruleset: ['Standard', 'Little Cup'],
		banlist: [
			'Drifloon', 'Gligar', 'Meditite', 'Misdreavus', 'Murkrow', 'Scyther', 'Sneasel', 'Swirlix', 'Tangela', 'Yanma',
			'Baton Pass', 'Dragon Rage', 'Sonic Boom', 'Swagger',
		],
	},
	{
		name: "[Gen 6] Monotype",
		desc: `All the Pok&eacute;mon on a team must share a type.`,
		mod: 'gen6',
		searchShow: false,
		ruleset: ['Standard', 'Swagger Clause', 'Evasion Abilities Clause', 'Same Type Clause'],
		banlist: [
			'Aegislash', 'Altaria-Mega', 'Arceus', 'Blaziken', 'Darkrai', 'Deoxys-Normal', 'Deoxys-Attack', 'Deoxys-Speed', 'Dialga', 'Genesect', 'Gengar-Mega',
			'Giratina', 'Giratina-Origin', 'Greninja', 'Groudon', 'Ho-Oh', 'Hoopa-Unbound', 'Kangaskhan-Mega', 'Keldeo', 'Kyogre', 'Kyurem-White', 'Lucario-Mega',
			'Lugia', 'Mawile-Mega', 'Medicham-Mega', 'Metagross-Mega', 'Mewtwo', 'Palkia', 'Rayquaza', 'Reshiram', 'Sableye-Mega', 'Salamence-Mega', 'Shaymin-Sky',
			'Slowbro-Mega', 'Talonflame', 'Xerneas', 'Yveltal', 'Zekrom', 'Shadow Tag', 'Damp Rock', 'Focus Band', 'King\'s Rock', 'Quick Claw', 'Razor Fang',
			'Smooth Rock', 'Soul Dew', 'Baton Pass',
		],
	},
	{
		name: "[Gen 6] 1v1",
		desc: `Bring three Pok&eacute;mon to Team Preview and choose one to battle.`,
		mod: 'gen6',
		searchShow: false,
		ruleset: [
			'Max Team Size = 3', 'Picked Team Size = 1', 'Obtainable', 'Nickname Clause', 'Moody Clause', 'OHKO Clause',
			'Evasion Moves Clause', 'Accuracy Moves Clause', 'Swagger Clause', 'Endless Battle Clause', 'HP Percentage Mod',
			'Cancel Mod', 'Team Preview',
		],
		banlist: [
			'Arceus', 'Blaziken-Mega', 'Charizard-Mega-Y', 'Deoxys-Normal', 'Deoxys-Attack', 'Deoxys-Defense', 'Dialga', 'Giratina',
			'Giratina-Origin', 'Groudon', 'Ho-Oh', 'Kangaskhan-Mega', 'Kyogre', 'Kyurem-White', 'Lugia', 'Mewtwo', 'Palkia',
			'Rayquaza', 'Reshiram', 'Salamence-Mega', 'Shaymin-Sky', 'Snorlax', 'Xerneas', 'Yveltal', 'Zekrom', 'Focus Sash',
			'Soul Dew', 'Dark Void', 'Grass Whistle', 'Hypnosis', 'Perish Song', 'Sing', 'Sleep Powder', 'Yawn',
		],
	},
	{
		name: "[Gen 6] Anything Goes",
		mod: 'gen6',
		searchShow: false,
		ruleset: ['Obtainable', 'Team Preview', 'Endless Battle Clause', 'HP Percentage Mod', 'Cancel Mod'],
	},
	{
		name: "[Gen 6] ZU",
		mod: 'gen6',
		searchShow: false,
		ruleset: ['[Gen 6] PU'],
		banlist: ['PU', 'ZUBL'],
	},
	{
		name: "[Gen 6] CAP",
		mod: 'gen6',
		searchShow: false,
		ruleset: ['[Gen 6] OU', '+CAP'],
		banlist: ['Cawmodore'],
	},
	{
		name: "[Gen 6] Battle Spot Singles",
		mod: 'gen6',
		searchShow: false,
		bestOfDefault: true,
		ruleset: ['Flat Rules', 'Min Source Gen = 6'],
		banlist: ['Soul Dew'],
	},
	{
		name: "[Gen 6] Custom Game",
		mod: 'gen6',
		searchShow: false,
		debug: true,
		battle: {trunc: Math.trunc},
		// no restrictions, for serious (other than team preview)
		ruleset: ['Team Preview', 'Cancel Mod', 'Max Team Size = 24', 'Max Move Count = 24', 'Max Level = 9999', 'Default Level = 100'],
	},

	// OR/AS Doubles/Triples
	///////////////////////////////////////////////////////////////////

	{
		section: "OR/AS Doubles/Triples",
		column: 4,
	},
	{
		name: "[Gen 6] VGC 2016",
		mod: 'gen6',
		gameType: 'doubles',
		searchShow: false,
		bestOfDefault: true,
		ruleset: ['Flat Rules', 'Min Source Gen = 6', 'Limit Two Restricted'],
		restricted: ['Restricted Legendary'],
		banlist: ['Soul Dew'],
	},
	{
		name: "[Gen 6] VGC 2015",
		mod: 'gen6',
		gameType: 'doubles',
		searchShow: false,
		bestOfDefault: true,
		ruleset: ['Flat Rules', 'Min Source Gen = 6'],
		banlist: ['Soul Dew', 'Articuno + Snow Cloak', 'Zapdos + Static', 'Moltres + Flame Body', 'Dragonite + Barrier'],
	},
	{
		name: "[Gen 6] VGC 2014",
		mod: 'gen6xy',
		gameType: 'doubles',
		searchShow: false,
		bestOfDefault: true,
		ruleset: ['Flat Rules', 'Kalos Pokedex', 'Min Source Gen = 6'],
	},
	{
		name: "[Gen 6] Battle Spot Doubles",
		mod: 'gen6',
		gameType: 'doubles',
		searchShow: false,
		bestOfDefault: true,
		ruleset: ['Flat Rules', 'Min Source Gen = 6'],
		banlist: ['Soul Dew'],
	},
	{
		name: "[Gen 6] Doubles Custom Game",
		mod: 'gen6',
		gameType: 'doubles',
		searchShow: false,
		battle: {trunc: Math.trunc},
		debug: true,
		// no restrictions, for serious (other than team preview)
		ruleset: ['Team Preview', 'Cancel Mod', 'Max Team Size = 24', 'Max Move Count = 24', 'Max Level = 9999', 'Default Level = 100'],
	},
	{
		name: "[Gen 6] Battle Spot Triples",
		mod: 'gen6',
		gameType: 'triples',
		searchShow: false,
		ruleset: ['Flat Rules', 'Min Source Gen = 6'],
	},
	{
		name: "[Gen 6] Triples Custom Game",
		mod: 'gen6',
		gameType: 'triples',
		searchShow: false,
		battle: {trunc: Math.trunc},
		debug: true,
		// no restrictions, for serious (other than team preview)
		ruleset: ['Team Preview', 'Cancel Mod', 'Max Team Size = 24', 'Max Move Count = 24', 'Max Level = 9999', 'Default Level = 100'],
	},

	// B2/W2 Singles
	///////////////////////////////////////////////////////////////////

	{
		section: "B2/W2 Singles",
		column: 4,
	},
	{
		name: "[Gen 5] Ubers",
		mod: 'gen5',
		searchShow: false,
		ruleset: ['Standard', 'Sleep Clause Mod'],
	},
	{
		name: "[Gen 5] UU",
		mod: 'gen5',
		searchShow: false,
		ruleset: ['Standard', 'Evasion Abilities Clause', 'Swagger Clause', 'Sleep Clause Mod'],
		banlist: ['Uber', 'OU', 'UUBL', 'Arena Trap', 'Drought', 'Sand Stream', 'Snow Warning', 'Prankster + Assist', 'Prankster + Copycat', 'Baton Pass'],
	},
	{
		name: "[Gen 5] RU",
		mod: 'gen5',
		searchShow: false,
		ruleset: ['[Gen 5] UU', 'Baton Pass Clause', '!Sleep Clause Mod', 'Sleep Moves Clause'],
		banlist: ['UU', 'RUBL', 'Shadow Tag', 'Shell Smash + Baton Pass'],
		unbanlist: ['Prankster + Assist', 'Prankster + Copycat', 'Baton Pass'],
	},
	{
		name: "[Gen 5] NU",
		mod: 'gen5',
		searchShow: false,
		ruleset: ['[Gen 5] RU', '!Sleep Moves Clause', 'Sleep Clause Mod'],
		banlist: ['RU', 'NUBL', 'Assist', 'Copycat'],
	},
	{
		name: "[Gen 5] PU",
		mod: 'gen5',
		searchShow: false,
		ruleset: ['[Gen 5] NU', 'Sleep Moves Clause'],
		banlist: ['NU', 'PUBL', 'Damp Rock'],
	},
	{
		name: "[Gen 5] LC",
		mod: 'gen5',
		searchShow: false,
		ruleset: ['Standard', 'Little Cup', 'Sleep Moves Clause'],
		banlist: [
			'Gligar', 'Meditite', 'Misdreavus', 'Murkrow', 'Scraggy', 'Scyther', 'Sneasel', 'Tangela', 'Vulpix', 'Yanma',
			'Sand Rush', 'Sand Veil', 'Berry Juice', 'Soul Dew', 'Baton Pass', 'Dragon Rage', 'Sonic Boom', 'Swagger',
		],
	},
	{
		name: "[Gen 5] Monotype",
		desc: `All the Pok&eacute;mon on a team must share a type.`,
		mod: 'gen5',
		searchShow: false,
		ruleset: ['[Gen 5] OU', 'Same Type Clause', '!Gems Clause'],
		banlist: ['Latios'],
		unbanlist: ['Cloyster'],
	},
	{
		name: "[Gen 5] 1v1",
		desc: `Bring three Pok&eacute;mon to Team Preview and choose one to battle.`,
		mod: 'gen5',
		searchShow: false,
		ruleset: [
			'Picked Team Size = 1', 'Max Team Size = 3',
			'Standard', 'Baton Pass Clause', 'Swagger Clause', 'Accuracy Moves Clause', 'Sleep Moves Clause',
		],
		banlist: [
			'Arceus', 'Blaziken', 'Cottonee', 'Darkrai', 'Deoxys', 'Dialga', 'Dragonite', 'Giratina', 'Groudon', 'Ho-Oh',
			'Jirachi', 'Kyogre', 'Kyurem-Black', 'Kyurem-White', 'Lugia', 'Mew', 'Mewtwo', 'Palkia', 'Rayquaza', 'Reshiram',
			'Shaymin-Sky', 'Togekiss', 'Victini', 'Whimsicott', 'Zekrom', 'Focus Band', 'Focus Sash', 'Quick Claw', 'Soul Dew',
			'Perish Song',
		],
	},
	{
		name: "[Gen 5] ZU",
		mod: 'gen5',
		searchShow: false,
		ruleset: ['[Gen 5] PU'],
		banlist: [
			// PU
			'Audino', 'Banette', 'Beheeyem', 'Bronzor', 'Dodrio', 'Duosion', 'Dwebble', 'Fraxure', 'Gabite', 'Golduck',
			'Huntail', 'Jumpluff', 'Klang', 'Krokorok', 'Mantine', 'Maractus', 'Mawile', 'Monferno', 'Murkrow', 'Natu',
			'Purugly', 'Rampardos', 'Rapidash', 'Relicanth', 'Scraggy', 'Shiftry', 'Simisage', 'Sneasel', 'Stoutland',
			'Stunfisk', 'Swanna', 'Swoobat', 'Tentacool', 'Torterra', 'Ursaring', 'Victreebel', 'Vileplume', 'Volbeat',
			'Zebstrika', 'Zweilous',
			// ZUBL
			'Articuno', 'Dragonair', 'Glalie', 'Machoke', 'Marowak', 'Omanyte', 'Regigigas', 'Trubbish', 'Whirlipede',
			'King\'s Rock', 'Quick Claw', 'Razor Fang', 'Baton Pass',
		],
		unbanlist: ['Damp Rock'],
	},
	{
		name: "[Gen 5] CAP",
		mod: 'gen5',
		searchShow: false,
		ruleset: ['[Gen 5] OU', '+CAP'],
		banlist: ['Cawmodore'],
	},
	{
		name: "[Gen 5] BW1 OU",
		mod: 'gen5bw1',
		searchShow: false,
		ruleset: ['Standard', 'Sleep Clause Mod', 'Swagger Clause', 'Baton Pass Stat Clause'],
		banlist: ['Uber', 'Drizzle ++ Swift Swim', 'King\'s Rock', 'Razor Fang', 'Soul Dew'],
	},
	{
		name: "[Gen 5] GBU Singles",
		mod: 'gen5',
		searchShow: false,
		bestOfDefault: true,
		ruleset: ['Flat Rules'],
		banlist: ['Dark Void', 'Sky Drop', 'Soul Dew'],
	},
	{
		name: "[Gen 5] Custom Game",
		mod: 'gen5',
		searchShow: false,
		debug: true,
		battle: {trunc: Math.trunc},
		// no restrictions, for serious (other than team preview)
		ruleset: ['Team Preview', 'Cancel Mod', 'Max Team Size = 24', 'Max Move Count = 24', 'Max Level = 9999', 'Default Level = 100'],
	},

	// B2/W2 Doubles
	///////////////////////////////////////////////////////////////////

	{
		section: "B2/W2 Doubles",
		column: 4,
	},
	{
		name: "[Gen 5] VGC 2013",
		mod: 'gen5',
		gameType: 'doubles',
		searchShow: false,
		bestOfDefault: true,
		ruleset: ['Flat Rules'],
		banlist: ['Chatot', 'Dark Void', 'Sky Drop', 'Soul Dew'],
	},
	{
		name: "[Gen 5] VGC 2012",
		mod: 'gen5bw1',
		gameType: 'doubles',
		searchShow: false,
		bestOfDefault: true,
		ruleset: ['Flat Rules'],
		banlist: ['Dark Void', 'Sky Drop'],
	},
	{
		name: "[Gen 5] VGC 2011",
		mod: 'gen5bw1',
		gameType: 'doubles',
		searchShow: false,
		bestOfDefault: true,
		ruleset: ['Flat Rules', 'Old Unova Pokedex'],
		banlist: ['Sky Drop', 'Belue Berry', 'Durin Berry', 'Nomel Berry', 'Rabuta Berry', 'Spelon Berry', 'Watmel Berry'],
	},
	{
		name: "[Gen 5] Doubles Custom Game",
		mod: 'gen5',
		gameType: 'doubles',
		searchShow: false,
		debug: true,
		battle: {trunc: Math.trunc},
		// no restrictions, for serious (other than team preview)
		ruleset: ['Team Preview', 'Cancel Mod', 'Max Team Size = 24', 'Max Move Count = 24', 'Max Level = 9999', 'Default Level = 100'],
	},
	{
		name: "[Gen 5] Triples Custom Game",
		mod: 'gen5',
		gameType: 'triples',
		searchShow: false,
		debug: true,
		battle: {trunc: Math.trunc},
		// no restrictions, for serious (other than team preview)
		ruleset: ['Team Preview', 'Cancel Mod'],
	},

	// DPP Singles
	///////////////////////////////////////////////////////////////////

	{
		section: "DPP Singles",
		column: 4,
	},
	{
		name: "[Gen 4] Ubers",
		mod: 'gen4',
		searchShow: false,
		ruleset: ['Standard'],
		banlist: ['AG'],
	},
	{
		name: "[Gen 4] UU",
		mod: 'gen4',
		searchShow: false,
		ruleset: ['[Gen 4] OU', '!Baton Pass Stat Trap Clause', '!Freeze Clause Mod'],
		banlist: ['OU', 'UUBL', 'Baton Pass'],
		unbanlist: ['Arena Trap', 'Snow Cloak', 'Quick Claw', 'Swagger'],
	},
	{
		name: "[Gen 4] NU",
		mod: 'gen4',
		searchShow: false,
		ruleset: ['[Gen 4] UU', 'Baton Pass Clause'],
		banlist: ['UU', 'NUBL'],
		unbanlist: ['Sand Veil', 'Baton Pass'],
	},
	{
		name: "[Gen 4] PU",
		mod: 'gen4',
		searchShow: false,
		ruleset: ['[Gen 4] NU'],
		banlist: [
			'Articuno', 'Cacturne', 'Charizard', 'Cradily', 'Dodrio', 'Drifblim', 'Dusclops', 'Electrode',
			'Floatzel', 'Gardevoir', 'Gligar', 'Golem', 'Grumpig', 'Haunter', 'Hitmonchan', 'Hypno', 'Jumpluff',
			'Jynx', 'Lickilicky', 'Linoone', 'Magmortar', 'Magneton', 'Manectric', 'Medicham', 'Meganium',
			'Nidoqueen', 'Ninetales', 'Piloswine', 'Poliwrath', 'Porygon2', 'Regice', 'Regirock', 'Roselia',
			'Sandslash', 'Sharpedo', 'Shiftry', 'Skuntank', 'Slowking', 'Tauros', 'Typhlosion', 'Venomoth',
			'Vileplume',
		],
	},
	{
		name: "[Gen 4] LC",
		mod: 'gen4',
		searchShow: false,
		ruleset: ['Standard', 'Little Cup', 'Sleep Moves Clause'],
		banlist: [
			'Meditite', 'Misdreavus', 'Murkrow', 'Scyther', 'Sneasel', 'Tangela', 'Yanma',
			'Berry Juice', 'Deep Sea Tooth', 'Dragon Rage', 'Sonic Boom', 'Swagger',
		],
	},
	{
		name: "[Gen 4] Anything Goes",
		mod: 'gen4',
		searchShow: false,
		ruleset: ['Obtainable', 'Arceus EV Limit', 'Endless Battle Clause', 'HP Percentage Mod', 'Cancel Mod'],
	},
	{
		name: "[Gen 4] 1v1",
		desc: `Bring three Pok&eacute;mon to Team Preview and choose one to battle.`,
		mod: 'gen4',
		searchShow: false,
		ruleset: [
			'Picked Team Size = 1', 'Max Team Size = 3',
			'Standard', 'Accuracy Moves Clause', 'Sleep Moves Clause', 'Team Preview',
		],
		banlist: [
			'Arceus', 'Clefable', 'Darkrai', 'Deoxys-Attack', 'Deoxys-Normal', 'Deoxys-Defense', 'Deoxys-Speed', 'Dialga', 'Garchomp',
			'Giratina', 'Groudon', 'Ho-Oh', 'Jirachi', 'Kyogre', 'Latias', 'Latios', 'Lugia', 'Machamp', 'Manaphy', 'Mew', 'Mewtwo',
			'Palkia', 'Porygon-Z', 'Rayquaza', 'Salamence', 'Shaymin', 'Shaymin-Sky', 'Snorlax', 'Togekiss', 'Focus Band', 'Focus Sash',
			'Quick Claw', 'Soul Dew', 'Destiny Bond', 'Explosion', 'Perish Song', 'Self-Destruct',
		],
	},
	{
		name: "[Gen 4] ZU",
		mod: 'gen4',
		searchShow: false,
		ruleset: ['[Gen 4] PU'],
		banlist: [
			'Ampharos', 'Armaldo', 'Bellossom', 'Dragonair', 'Electabuzz', 'Gabite', 'Gastrodon', 'Glaceon', 'Glalie',
			'Golduck', 'Gorebyss', 'Hippopotas', 'Kadabra', 'Kingler', 'Lapras', 'Machoke', 'Magmar', 'Mantine', 'Marowak',
			'Metang', 'Misdreavus', 'Monferno', 'Mr. Mime', 'Muk', 'Murkrow', 'Pinsir', 'Politoed', 'Purugly', 'Quagsire',
			'Raichu', 'Rampardos', 'Rapidash', 'Regigigas', 'Relicanth', 'Rhydon', 'Scyther', 'Sneasel', 'Snover',
			'Solrock', 'Tangela', 'Torkoal', 'Victreebel', 'Xatu', 'Walrein', 'Zangoose', 'Damp Rock',
		],
	},
	{
		name: "[Gen 4] CAP",
		mod: 'gen4',
		searchShow: false,
		ruleset: ['[Gen 4] OU', '+CAP'],
	},
	{
		name: "[Gen 4] Custom Game",
		mod: 'gen4',
		searchShow: false,
		debug: true,
		battle: {trunc: Math.trunc},
		// no restrictions
		ruleset: ['Cancel Mod', 'Max Team Size = 24', 'Max Move Count = 24', 'Max Level = 9999', 'Default Level = 100'],
	},

	// DPP Doubles
	///////////////////////////////////////////////////////////////////

	{
		section: "DPP Doubles",
		column: 4,
	},
	{
		name: "[Gen 4] VGC 2010",
		mod: 'gen4',
		gameType: 'doubles',
		searchShow: false,
		ruleset: ['Flat Rules', 'Min Team Size = 4', 'Max Team Size = 4', 'Limit Two Restricted'],
		restricted: ['Restricted Legendary'],
		banlist: ['Soul Dew'],
	},
	{
		name: "[Gen 4] VGC 2009",
		mod: 'gen4pt',
		gameType: 'doubles',
		searchShow: false,
		ruleset: ['Flat Rules', '! Adjust Level Down', 'Max Level = 50', 'Min Team Size = 4', 'Max Team Size = 4'],
		banlist: ['Tyranitar', 'Rotom', 'Judgment', 'Soul Dew'],
	},
	{
		name: "[Gen 4] Doubles Custom Game",
		mod: 'gen4',
		gameType: 'doubles',
		searchShow: false,
		debug: true,
		battle: {trunc: Math.trunc},
		// no restrictions
		ruleset: ['Cancel Mod', 'Max Team Size = 24', 'Max Move Count = 24', 'Max Level = 9999', 'Default Level = 100'],
	},

	// Past Generations
	///////////////////////////////////////////////////////////////////

	{
		section: "Past Generations",
		column: 4,
	},
	{
		name: "[Gen 3] Ubers",
		mod: 'gen3',
		searchShow: false,
		ruleset: ['Standard', 'Deoxys Camouflage Clause', 'One Baton Pass Clause'],
		banlist: ['Wobbuffet + Leftovers', 'Wynaut + Leftovers', 'Baton Pass'],
	},
	{
		name: "[Gen 3] UU",
		mod: 'gen3',
		searchShow: false,
		ruleset: ['Standard'],
		banlist: ['Uber', 'OU', 'UUBL', 'Smeargle + Ingrain', 'Arena Trap', 'Baton Pass', 'Swagger'],
	},
	{
		name: "[Gen 3] RU",
		mod: 'gen3',
		searchShow: false,
		ruleset: ['[Gen 3] UU'],
		banlist: [
			'Altaria', 'Ampharos', 'Arcanine', 'Blastoise', 'Clefable', 'Cradily', 'Electabuzz', 'Electrode', 'Fearow', 'Feraligatr', 'Gligar', 'Golduck',
			'Golem', 'Gorebyss', 'Granbull', 'Grumpig', 'Hitmonlee', 'Hitmontop', 'Jumpluff', 'Kangaskhan', 'Lanturn', 'Lunatone', 'Manectric', 'Misdreavus',
			'Muk', 'Nidoking', 'Nidoqueen', 'Ninjask', 'Omastar', 'Pinsir', 'Qwilfish', 'Sandslash', 'Scyther', 'Slowking', 'Solrock', 'Tentacruel', 'Vileplume',
			'Walrein', 'Xatu',
		],
	},
	{
		name: "[Gen 3] NU",
		mod: 'gen3',
		searchShow: false,
		ruleset: ['Standard'],
		banlist: ['Uber', 'OU', 'UUBL', 'UU', 'Smeargle + Ingrain'],
	},
	{
		name: "[Gen 3] PU",
		mod: 'gen3',
		searchShow: false,
		ruleset: ['Standard', 'Baton Pass Stat Clause'],
		banlist: ['Uber', 'OU', 'UUBL', 'UU', 'NUBL', 'NU', 'PUBL'],
	},
	{
		name: "[Gen 3] LC",
		mod: 'gen3',
		searchShow: false,
		ruleset: ['Standard', 'Little Cup', 'Sleep Moves Clause', 'Accuracy Moves Clause'],
		banlist: ['Chansey', 'Meditite', 'Omanyte', 'Scyther', 'Wynaut', 'Zigzagoon', 'Deep Sea Tooth', 'Baton Pass', 'Dragon Rage', 'Sonic Boom', 'Swagger', 'Thunder Wave'],
	},
	{
		name: "[Gen 3] 1v1",
		desc: `Bring three Pok&eacute;mon to Team Preview and choose one to battle.`,
		mod: 'gen3',
		searchShow: false,
		ruleset: [
			'Picked Team Size = 1', 'Max Team Size = 3',
			'Standard', 'Accuracy Moves Clause', 'Sleep Moves Clause', 'Team Preview',
		],
		banlist: [
			'Clefable', 'Deoxys', 'Deoxys-Attack', 'Deoxys-Defense', 'Deoxys-Speed', 'Groudon', 'Ho-Oh', 'Kyogre', 'Latias', 'Latios',
			'Lugia', 'Mew', 'Mewtwo', 'Rayquaza', 'Slaking', 'Snorlax', 'Suicune', 'Zapdos', 'Destiny Bond', 'Explosion', 'Perish Song',
			'Self-Destruct', 'Focus Band', 'King\'s Rock', 'Quick Claw',
		],
	},
	{
		name: "[Gen 3] Custom Game",
		mod: 'gen3',
		searchShow: false,
		debug: true,
		battle: {trunc: Math.trunc},
		ruleset: ['HP Percentage Mod', 'Cancel Mod', 'Max Team Size = 24', 'Max Move Count = 24', 'Max Level = 9999', 'Default Level = 100'],
	},
	{
		name: "[Gen 3] Doubles Custom Game",
		mod: 'gen3',
		gameType: 'doubles',
		searchShow: false,
		debug: true,
		ruleset: ['HP Percentage Mod', 'Cancel Mod', 'Max Team Size = 24', 'Max Move Count = 24', 'Max Level = 9999', 'Default Level = 100'],
	},
	{
		name: "[Gen 2] Ubers",
		mod: 'gen2',
		searchShow: false,
		ruleset: ['Standard'],
	},
	{
		name: "[Gen 2] UU",
		mod: 'gen2',
		searchShow: false,
		ruleset: ['[Gen 2] OU'],
		banlist: ['OU', 'UUBL', 'Agility + Baton Pass'],
		unbanlist: ['Mean Look + Baton Pass', 'Spider Web + Baton Pass'],
	},
	{
		name: "[Gen 2] NU",
		mod: 'gen2',
		searchShow: false,
		ruleset: ['[Gen 2] UU'],
		banlist: ['UU', 'NUBL', 'Swagger'],
		unbanlist: ['Agility + Baton Pass'],
	},
	{
		name: "[Gen 2] PU",
		mod: 'gen2',
		searchShow: false,
		ruleset: ['[Gen 2] NU'],
		banlist: ['NU', 'PUBL'],
		unbanlist: ['Swagger'],
	},
	{
		name: "[Gen 2] 1v1",
		mod: 'gen2',
		searchShow: false,
		ruleset: [
			'Picked Team Size = 1', 'Max Team Size = 3',
			'Standard', 'Accuracy Moves Clause', 'Sleep Moves Clause', 'Team Preview',
		],
		banlist: [
			'Alakazam', 'Celebi', 'Clefable', 'Ho-Oh', 'Lugia', 'Mew', 'Mewtwo', 'Snorlax', 'Zapdos',
			'Berserk Gene', 'Focus Band', 'King\'s Rock', 'Quick Claw', 'Attract', 'Destiny Bond',
			'Explosion', 'Perish Song', 'Present', 'Self-Destruct', 'Swagger',
		],
	},
	{
		name: "[Gen 2] NC 2000",
		mod: 'gen2stadium2',
		searchShow: false,
		ruleset: [
			'Picked Team Size = 3', 'Min Level = 50', 'Max Level = 55', 'Max Total Level = 155',
			'Obtainable', 'Stadium Sleep Clause', 'Freeze Clause Mod', 'Species Clause', 'Item Clause = 1', 'Endless Battle Clause', 'Cancel Mod', 'Event Moves Clause', 'Nickname Clause', 'Team Preview', 'NC 2000 Move Legality',
		],
		banlist: ['Uber'],
	},
	{
		name: "[Gen 2] Stadium OU",
		mod: 'gen2stadium2',
		searchShow: false,
		ruleset: ['Standard'],
		banlist: ['Uber'],
	},
	{
		name: "[Gen 2] Custom Game",
		mod: 'gen2',
		searchShow: false,
		debug: true,
		battle: {trunc: Math.trunc},
		ruleset: ['HP Percentage Mod', 'Cancel Mod', 'Max Team Size = 24', 'Max Move Count = 24', 'Max Level = 9999', 'Default Level = 100'],
	},
	{
		name: "[Gen 1] UU",
		mod: 'gen1',
		searchShow: false,
		ruleset: ['[Gen 1] OU', 'APT Clause'],
		banlist: ['OU', 'UUBL'],
	},
	{
		name: "[Gen 1] NU",
		mod: 'gen1',
		searchShow: false,
		ruleset: ['[Gen 1] UU', '!APT Clause'],
		banlist: ['UU', 'NUBL'],
	},
	{
		name: "[Gen 1] 1v1",
		mod: 'gen1',
		searchShow: false,
		ruleset: [
			'Picked Team Size = 1', 'Max Team Size = 3',
			'Standard', 'Accuracy Moves Clause', 'Sleep Moves Clause', 'Team Preview',
		],
		banlist: ['Mew', 'Mewtwo', 'Bind', 'Clamp', 'Explosion', 'Fire Spin', 'Self-Destruct', 'Wrap'],
	},
	{
		name: "[Gen 1] ZU",
		mod: 'gen1',
		searchShow: false,
		ruleset: ['[Gen 1] PU'],
		banlist: ['PU', 'ZUBL'],
	},
	{
		name: "[Gen 1] Japanese OU",
		desc: `Generation 1 with Japanese battle mechanics.`,
		mod: 'gen1jpn',
		searchShow: false,
		ruleset: ['Standard'],
		banlist: ['Uber'],
	},
	{
		name: "[Gen 1] Stadium OU",
		mod: 'gen1stadium',
		searchShow: false,
		ruleset: ['Standard', 'Team Preview'],
		banlist: ['Uber',
			'Nidoking + Fury Attack + Thrash', 'Exeggutor + Poison Powder + Stomp', 'Exeggutor + Sleep Powder + Stomp',
			'Exeggutor + Stun Spore + Stomp', 'Jolteon + Focus Energy + Thunder Shock', 'Flareon + Focus Energy + Ember',
		],
	},
	{
		name: "[Gen 1] Tradebacks OU",
		desc: `RBY OU with movepool additions from the Time Capsule.`,
		mod: 'gen1',
		searchShow: false,
		ruleset: ['[Gen 1] OU', 'Allow Tradeback'],
	},
	{
		name: "[Gen 1] NC 1997",
		mod: 'gen1jpn',
		searchShow: false,
		ruleset: [
			'Picked Team Size = 3', 'Min Level = 50', 'Max Level = 55', 'Max Total Level = 155',
			'Obtainable', 'Team Preview', 'Stadium Sleep Clause', 'Species Clause', 'Nickname Clause', 'HP Percentage Mod', 'Cancel Mod', 'NC 1997 Move Legality',
		],
		banlist: ['Uber'],
	},
	{
		name: "[Gen 1] Custom Game",
		mod: 'gen1',
		searchShow: false,
		debug: true,
		battle: {trunc: Math.trunc},
		ruleset: ['HP Percentage Mod', 'Cancel Mod', 'Desync Clause Mod', 'Max Team Size = 24', 'Max Move Count = 24', 'Max Level = 9999', 'Default Level = 100'],
	},
];<|MERGE_RESOLUTION|>--- conflicted
+++ resolved
@@ -119,21 +119,12 @@
 		mod: 'gen9',
 		ruleset: ['Standard', 'Evasion Abilities Clause', 'Same Type Clause', 'Terastal Clause'],
 		banlist: [
-<<<<<<< HEAD
-			'Annihilape', 'Arceus', 'Baxcalibur', 'Calyrex-Ice', 'Calyrex-Shadow', 'Chi-Yu', 'Chien-Pao', 'Blaziken', 'Deoxys-Normal', 'Deoxys-Attack', 'Dialga',
-			'Dialga-Origin', 'Eternatus', 'Giratina', 'Giratina-Origin', 'Groudon', 'Ho-Oh', 'Iron Bundle', 'Koraidon', 'Kyogre', 'Kyurem-Black', 'Kyurem-White',
-			'Lugia', 'Lunala', 'Magearna', 'Mewtwo', 'Miraidon', 'Necrozma-Dawn-Wings', 'Necrozma-Dusk-Mane', 'Palafin', 'Palkia', 'Palkia-Origin', 'Rayquaza',
-			'Reshiram', 'Shaymin-Sky', 'Solgaleo', 'Ursaluna-Bloodmoon', 'Urshifu-Single-Strike', 'Zacian', 'Zacian-Crowned', 'Zamazenta-Crowned', 'Zekrom',
-			'Moody', 'Shadow Tag', 'Booster Energy', 'Damp Rock', 'Focus Band', 'King\'s Rock', 'Quick Claw', 'Razor Fang', 'Smooth Rock', 'Acupressure',
-			'Baton Pass', 'Last Respects', 'Shed Tail',
-=======
-			'Annihilape', 'Arceus', 'Baxcalibur', 'Calyrex-Ice', 'Calyrex-Shadow', 'Chi-Yu', 'Chien-Pao', 'Blaziken', 'Deoxys-Base', 'Deoxys-Attack',
+      'Annihilape', 'Arceus', 'Baxcalibur', 'Calyrex-Ice', 'Calyrex-Shadow', 'Chi-Yu', 'Chien-Pao', 'Blaziken', 'Deoxys-Normal', 'Deoxys-Attack',
 			'Dialga', 'Dialga-Origin', 'Eternatus', 'Giratina', 'Giratina-Origin', 'Groudon', 'Ho-Oh', 'Iron Bundle', 'Kingambit', 'Koraidon', 'Kyogre',
 			'Kyurem-Black', 'Kyurem-White', 'Lugia', 'Lunala', 'Magearna', 'Mewtwo', 'Miraidon', 'Necrozma-Dawn-Wings', 'Necrozma-Dusk-Mane', 'Palafin',
-			'Palkia', 'Palkia-Origin', 'Rayquaza', 'Reshiram', 'Shaymin-Sky', 'Solgaleo', 'Ursaluna-Bloodmoon', 'Urshifu-Base', 'Zacian', 'Zacian-Crowned',
-			'Zamazenta-Crowned', 'Zekrom', 'Moody', 'Shadow Tag', 'Booster Energy', 'Damp Rock', 'Focus Band', 'King\'s Rock', 'Quick Claw', 'Razor Fang',
-			'Smooth Rock', 'Acupressure', 'Baton Pass', 'Last Respects', 'Shed Tail',
->>>>>>> b31cf95c
+			'Palkia', 'Palkia-Origin', 'Rayquaza', 'Reshiram', 'Shaymin-Sky', 'Solgaleo', 'Ursaluna-Bloodmoon', 'Urshifu-Single-Strike', 'Zacian',
+      'Zacian-Crowned', 'Zamazenta-Crowned', 'Zekrom', 'Moody', 'Shadow Tag', 'Booster Energy', 'Damp Rock', 'Focus Band', 'King\'s Rock', 'Quick Claw',
+      'Razor Fang', 'Smooth Rock', 'Acupressure', 'Baton Pass', 'Last Respects', 'Shed Tail',
 		],
 	},
 	{
@@ -744,16 +735,11 @@
 			'Swift Swim', 'Bright Powder', 'Focus Band', 'King\'s Rock', 'Quick Claw', 'Razor Fang', 'Baton Pass', 'Last Respects', 'Shed Tail',
 		],
 		restricted: [
-<<<<<<< HEAD
-			'Annihilape', 'Arceus', 'Baxcalibur', 'Calyrex-Ice', 'Chien-Pao', 'Chi-Yu', 'Crawdaunt', 'Deoxys-Normal', 'Deoxys-Speed', 'Dialga', 'Dialga-Origin', 'Dragapult', 'Espathra',
-			'Eternatus', 'Flutter Mane', 'Giratina', 'Giratina-Origin', 'Gliscor', 'Groudon', 'Hawlucha', 'Ho-Oh', 'Iron Bundle', 'Kingambit', 'Kyogre', 'Kyurem', 'Kyurem-White',
-=======
-			'Annihilape', 'Arceus', 'Baxcalibur', 'Calyrex-Ice', 'Chien-Pao', 'Chi-Yu', 'Crawdaunt', 'Deoxys-Base', 'Deoxys-Speed', 'Dialga', 'Dialga-Origin', 'Dragapult', 'Espathra',
-			'Eternatus', 'Flutter Mane', 'Gholdengo', 'Giratina', 'Giratina-Origin', 'Gliscor', 'Groudon', 'Hawlucha', 'Ho-Oh', 'Iron Bundle', 'Kingambit', 'Kyogre', 'Kyurem', 'Kyurem-White',
->>>>>>> b31cf95c
-			'Lugia', 'Lunala', 'Magearna', 'Mewtwo', 'Necrozma-Dawn-Wings', 'Necrozma-Dusk-Mane', 'Ogerpon-Hearthflame', 'Palafin', 'Palkia', 'Palkia-Origin', 'Rayquaza', 'Regieleki',
-			'Reshiram', 'Serperior', 'Shaymin-Sky', 'Smeargle', 'Solgaleo', 'Spectrier', 'Terapagos', 'Toxapex', 'Ursaluna', 'Ursaluna-Bloodmoon', 'Volcarona', 'Zacian', 'Zacian-Crowned',
-			'Zamazenta-Crowned', 'Zekrom',
+			'Annihilape', 'Arceus', 'Baxcalibur', 'Calyrex-Ice', 'Chien-Pao', 'Chi-Yu', 'Crawdaunt', 'Deoxys-Normal', 'Deoxys-Speed', 'Dialga', 'Dialga-Origin', 'Dragapult',
+			'Espathra', 'Eternatus', 'Flutter Mane', 'Gholdengo', 'Giratina', 'Giratina-Origin', 'Gliscor', 'Groudon', 'Hawlucha', 'Ho-Oh', 'Iron Bundle', 'Kingambit', 'Kyogre',
+			'Kyurem', 'Kyurem-White', 'Lugia', 'Lunala', 'Magearna', 'Mewtwo', 'Necrozma-Dawn-Wings', 'Necrozma-Dusk-Mane', 'Ogerpon-Hearthflame', 'Palafin', 'Palkia', 'Palkia-Origin',
+			'Rayquaza', 'Regieleki', 'Reshiram', 'Serperior', 'Shaymin-Sky', 'Smeargle', 'Solgaleo', 'Spectrier', 'Terapagos', 'Toxapex', 'Ursaluna', 'Ursaluna-Bloodmoon',
+			'Volcarona', 'Zacian', 'Zacian-Crowned', 'Zamazenta-Crowned', 'Zekrom',
 		],
 	},
 	{
@@ -1084,22 +1070,13 @@
 		mod: 'gen9',
 		ruleset: ['Standard OMs', 'STABmons Move Legality', 'Sleep Moves Clause', 'Terastal Clause'],
 		banlist: [
-<<<<<<< HEAD
-			'Araquanid', 'Arceus', 'Azumarill', 'Basculegion', 'Basculegion-F', 'Baxcalibur', 'Calyrex-Ice', 'Calyrex-Shadow', 'Chi-Yu', 'Chien-Pao', 'Deoxys-Normal', 'Deoxys-Attack',
-			'Dialga', 'Dialga-Origin', 'Dragapult', 'Dragonite', 'Enamorus-Incarnate', 'Eternatus', 'Flutter Mane', 'Garchomp', 'Giratina', 'Giratina-Origin', 'Gouging Fire', 'Groudon',
-			'Ho-Oh', 'Iron Bundle', 'Komala', 'Koraidon', 'Kyogre', 'Kyurem-Base', 'Kyurem-Black', 'Kyurem-White', 'Landorus-Incarnate', 'Lilligant-Hisui', 'Lugia', 'Lunala', 'Magearna',
-			'Manaphy', 'Mewtwo', 'Miraidon', 'Necrozma-Dawn-Wings', 'Necrozma-Dusk-Mane', 'Ogerpon-Wellspring', 'Palkia', 'Palkia-Origin', 'Pecharunt', 'Porygon-Z', 'Rayquaza',
-			'Reshiram', 'Roaring Moon', 'Shaymin-Sky', 'Solgaleo', 'Spectrier', 'Terapagos', 'Ursaluna', 'Ursaluna-Bloodmoon', 'Urshifu-Single-Strike', 'Zacian', 'Zacian-Crowned',
-			'Zamazenta-Crowned', 'Zekrom', 'Zoroark-Hisui', 'Arena Trap', 'Moody', 'Shadow Tag', 'King\'s Rock', 'Razor Fang', 'Baton Pass', 'Shed Tail',
-=======
-			'Araquanid', 'Arceus', 'Azumarill', 'Baxcalibur', 'Calyrex-Ice', 'Calyrex-Shadow', 'Chi-Yu', 'Chien-Pao', 'Deoxys-Base', 'Deoxys-Attack', 'Dialga', 'Dialga-Origin',
-			'Dragapult', 'Dragonite', 'Enamorus-Base', 'Eternatus', 'Flutter Mane', 'Garchomp', 'Gholdengo', 'Giratina', 'Giratina-Origin', 'Gouging Fire', 'Groudon', 'Ho-Oh',
-			'Iron Bundle', 'Komala', 'Koraidon', 'Kyogre', 'Kyurem-Base', 'Kyurem-Black', 'Kyurem-White', 'Landorus-Base', 'Lilligant-Hisui', 'Lugia', 'Lunala', 'Magearna',
-			'Manaphy', 'Mewtwo', 'Miraidon', 'Necrozma-Dawn-Wings', 'Necrozma-Dusk-Mane', 'Ogerpon-Hearthflame', 'Ogerpon-Wellspring', 'Palkia', 'Palkia-Origin', 'Porygon-Z',
-			'Rayquaza', 'Reshiram', 'Roaring Moon', 'Shaymin-Sky', 'Solgaleo', 'Spectrier', 'Terapagos', 'Ursaluna', 'Ursaluna-Bloodmoon', 'Urshifu-Base', 'Zacian', 'Zacian-Crowned',
-			'Zamazenta-Crowned', 'Zekrom', 'Zoroark-Hisui', 'Arena Trap', 'Moody', 'Shadow Tag', 'King\'s Rock', 'Razor Fang', 'Baton Pass', 'Final Gambit', 'Last Respects',
-			'Rage Fist', 'Shed Tail',
->>>>>>> b31cf95c
+      'Araquanid', 'Arceus', 'Azumarill', 'Baxcalibur', 'Calyrex-Ice', 'Calyrex-Shadow', 'Chi-Yu', 'Chien-Pao', 'Deoxys-Normal', 'Deoxys-Attack', 'Dialga',
+      'Dialga-Origin', 'Dragapult', 'Dragonite', 'Enamorus-Incarnate', 'Eternatus', 'Flutter Mane', 'Garchomp', 'Gholdengo', 'Giratina', 'Giratina-Origin',
+      'Gouging Fire', 'Groudon', 'Ho-Oh', 'Iron Bundle', 'Komala', 'Koraidon', 'Kyogre', 'Kyurem-Base', 'Kyurem-Black', 'Kyurem-White', 'Landorus-Incarnate',
+      'Lilligant-Hisui', 'Lugia', 'Lunala', 'Magearna', 'Manaphy', 'Mewtwo', 'Miraidon', 'Necrozma-Dawn-Wings', 'Necrozma-Dusk-Mane', 'Ogerpon-Hearthflame',
+      'Ogerpon-Wellspring', 'Palkia', 'Palkia-Origin', 'Porygon-Z', 'Rayquaza', 'Reshiram', 'Roaring Moon', 'Shaymin-Sky', 'Solgaleo', 'Spectrier', 'Terapagos',
+      'Ursaluna', 'Ursaluna-Bloodmoon', 'Urshifu-Single-Strike', 'Zacian', 'Zacian-Crowned', 'Zamazenta-Crowned', 'Zekrom', 'Zoroark-Hisui', 'Arena Trap',
+      'Moody', 'Shadow Tag', 'King\'s Rock', 'Razor Fang', 'Baton Pass', 'Final Gambit', 'Last Respects', 'Rage Fist', 'Shed Tail',
 		],
 		restricted: [
 			'Acupressure', 'Belly Drum', 'Clangorous Soul', 'Dire Claw', 'Dragon Energy', 'Electro Shot', 'Extreme Speed', 'Fillet Away', 'Gigaton Hammer',
