// Note: This is the list of formats
// The rules that formats use are stored in data/rulesets.ts
import {Utils} from './../lib/utils';

<<<<<<< HEAD
export const Formats: FormatList[] = [
=======
export const Formats: (FormatData | {section: string, column?: number})[] = [
>>>>>>> 18842649

	// Sw/Sh Singles
	///////////////////////////////////////////////////////////////////

	{
		section: "Sw/Sh Singles",
	},
	{
		name: "[Gen 8] Random Battle",
		desc: `Randomized teams of level-balanced Pok&eacute;mon with sets that are generated to be competitively viable.`,
		threads: [
			`&bullet; <a href="https://www.smogon.com/forums/threads/3656537/">Random Battle Suggestions</a>`,
		],

		mod: 'gen8',
		team: 'random',
		ruleset: ['PotD', 'Obtainable', 'Species Clause', 'HP Percentage Mod', 'Cancel Mod', 'Sleep Clause Mod'],
	},
	{
		name: "[Gen 8] Unrated Random Battle",

		mod: 'gen8',
		team: 'random',
		challengeShow: false,
		rated: false,
		ruleset: ['Obtainable', 'Species Clause', 'HP Percentage Mod', 'Cancel Mod', 'Sleep Clause Mod'],
	},
	{
		name: "[Gen 8] OU",
		threads: [
			`&bullet; <a href="https://www.smogon.com/forums/threads/3666169/">OU Metagame Discussion</a>`,
			`&bullet; <a href="https://www.smogon.com/forums/threads/3666247/">OU Sample Teams</a>`,
			`&bullet; <a href="https://www.smogon.com/forums/threads/3666340/">OU Viability Rankings</a>`,
		],

		mod: 'gen8',
		ruleset: ['Standard', 'Dynamax Clause'],
		banlist: ['Uber', 'Arena Trap', 'Moody', 'Shadow Tag', 'Baton Pass'],
	},
	{
		name: "[Gen 8] OU (Blitz)",

		mod: 'gen8',
		ruleset: ['[Gen 8] OU', 'Blitz'],
	},
	{
		name: "[Gen 8] Ubers",
		threads: [
			`&bullet; <a href="https://www.smogon.com/forums/threads/3666897/">Ubers Metagame Discussion</a>`,
			`&bullet; <a href="https://www.smogon.com/forums/threads/3658364/">Ubers Sample Teams</a>`,
			`&bullet; <a href="https://www.smogon.com/forums/threads/3661412/">Ubers Viability Rankings</a>`,
		],

		mod: 'gen8',
		ruleset: ['Standard', 'Dynamax Ubers Clause'],
		banlist: ['Baton Pass'],
		restricted: ['Ditto', 'Kyurem-White', 'Lunala', 'Marshadow', 'Mewtwo', 'Necrozma-Dawn-Wings', 'Necrozma-Dusk-Mane', 'Reshiram', 'Solgaleo', 'Zekrom'],
	},
	{
		name: "[Gen 8] UU",
		threads: [
			`&bullet; <a href="https://www.smogon.com/forums/threads/3666248/">UU Metagame Discussion</a>`,
			`&bullet; <a href="https://www.smogon.com/forums/threads/3659681/">UU Sample Teams</a>`,
			`&bullet; <a href="https://www.smogon.com/forums/threads/3659427/">UU Viability Rankings</a>`,
		],

		mod: 'gen8',
		ruleset: ['[Gen 8] OU'],
		banlist: ['OU', 'UUBL', 'Drizzle'],
	},
	{
		name: "[Gen 8] RU",
		threads: [
			`&bullet; <a href="https://www.smogon.com/forums/threads/3666733/">RU Metagame Discussion</a>`,
			`&bullet; <a href="https://www.smogon.com/forums/threads/3661013/">RU Sample Teams</a>`,
			`&bullet; <a href="https://www.smogon.com/forums/threads/3660617/">RU Viability Rankings</a>`,
		],

		mod: 'gen8',
		ruleset: ['[Gen 8] UU'],
		banlist: ['UU', 'RUBL'],
	},
	{
		name: "[Gen 8] NU",
		threads: [
			`&bullet; <a href="https://www.smogon.com/forums/threads/3666717/">NU Metagame Discussion</a>`,
			`&bullet; <a href="https://www.smogon.com/forums/threads/3662169/">NU Viability Rankings</a>`,
		],

		mod: 'gen8',
		ruleset: ['[Gen 8] RU'],
		banlist: ['RU', 'NUBL', 'Drought'],
	},
	{
		name: "[Gen 8] PU",
		threads: [
			`&bullet; <a href="https://www.smogon.com/forums/threads/3666714/">PU Metagame Discussion</a>`,
			`&bullet; <a href="https://www.smogon.com/forums/threads/3662231/">PU Viability Rankings</a>`,
		],

		mod: 'gen8',
		ruleset: ['[Gen 8] NU'],
		banlist: ['NU', 'PUBL', 'Heat Rock'],
	},
	{
		name: "[Gen 8] LC",
		threads: [
			`&bullet; <a href="https://www.smogon.com/forums/threads/3656348/">LC Metagame Discussion</a>`,
			`&bullet; <a href="https://www.smogon.com/forums/threads/3661419/">LC Sample Teams</a>`,
			`&bullet; <a href="https://www.smogon.com/forums/threads/3657374/">LC Viability Rankings</a>`,
		],

		mod: 'gen8',
		maxLevel: 5,
		ruleset: ['Little Cup', 'Standard', 'Dynamax Clause'],
		banlist: [
			'Corsola-Galar', 'Cutiefly', 'Drifloon', 'Gastly', 'Gothita', 'Rufflet', 'Scyther', 'Sneasel', 'Swirlix', 'Tangela', 'Vulpix-Alola',
			'Chlorophyll', 'Moody', 'Baton Pass',
		],
	},
	{
		name: "[Gen 8] Monotype",
		desc: `All the Pok&eacute;mon on a team must share a type.`,
		threads: [
			`&bullet; <a href="https://www.smogon.com/forums/threads/3656253/">Monotype Metagame Discussion</a>`,
			`&bullet; <a href="https://www.smogon.com/forums/threads/3658745/">Monotype Sample Teams</a>`,
			`&bullet; <a href="https://www.smogon.com/forums/threads/3660603">Monotype Viability Rankings</a>`,
		],

		mod: 'gen8',
		ruleset: ['Same Type Clause', 'Standard', 'Dynamax Clause'],
		banlist: [
			'Eternatus', 'Kyurem-Black', 'Kyurem-White', 'Lunala', 'Magearna', 'Marshadow', 'Melmetal', 'Mewtwo', 'Necrozma-Dawn-Wings',
			'Necrozma-Dusk-Mane', 'Reshiram', 'Solgaleo', 'Urshifu-Rapid-Strike', 'Zacian', 'Zamazenta', 'Zekrom',
			'Damp Rock', 'Smooth Rock', 'Moody', 'Shadow Tag', 'Baton Pass',
		],
	},
	{
		name: "[Gen 8] 1v1",
		desc: `Bring three Pok&eacute;mon to Team Preview and choose one to battle.`,
		threads: [
			`&bullet; <a href="https://www.smogon.com/forums/threads/3656364/">1v1 Metagame Discussion</a>`,
			`&bullet; <a href="https://www.smogon.com/forums/threads/3664157/">1v1 Sample Teams</a>`,
			`&bullet; <a href="https://www.smogon.com/forums/threads/3657779/">1v1 Viability Rankings</a>`,
		],

		mod: 'gen8',
		teamLength: {
			validate: [1, 3],
			battle: 1,
		},
		ruleset: ['Obtainable', 'Species Clause', 'Nickname Clause', 'OHKO Clause', 'Evasion Moves Clause', 'Accuracy Moves Clause', 'Team Preview', 'HP Percentage Mod', 'Cancel Mod', 'Dynamax Clause', 'Endless Battle Clause'],
		banlist: [
			'Cinderace', 'Eternatus', 'Jirachi', 'Kyurem-Black', 'Kyurem-White', 'Lunala', 'Magearna', 'Marshadow', 'Melmetal', 'Mew', 'Mewtwo',
			'Mimikyu', 'Necrozma', 'Necrozma-Dawn-Wings', 'Necrozma-Dusk-Mane', 'Reshiram', 'Sableye', 'Solgaleo', 'Zacian', 'Zamazenta', 'Zekrom',
			'Focus Sash', 'Moody', 'Perish Song',
		],
	},
	{
		name: "[Gen 8] Anything Goes",
		threads: [
			`&bullet; <a href="https://www.smogon.com/forums/threads/3656317/">Anything Goes</a>`,
		],

		mod: 'gen8',
		searchShow: false,
		ruleset: ['Obtainable', 'Team Preview', 'HP Percentage Mod', 'Cancel Mod', 'Endless Battle Clause'],
	},
	{
		name: "[Gen 8] ZU",
		desc: `The unofficial usage-based tier below PU.`,
		threads: [
			`&bullet; <a href="https://www.smogon.com/forums/threads/3661968/">ZU Metagame Discussion</a>`,
		],

		mod: 'gen8',
		ruleset: ['[Gen 8] PU'],
		banlist: ['PU', 'Ludicolo', 'Musharna', 'Swoobat', 'Thwackey'],
	},
	{
		name: "[Gen 8] CAP",
		threads: [
			`&bullet; <a href="https://www.smogon.com/forums/threads/3656824/">CAP Metagame Discussion</a>`,
			`&bullet; <a href="https://www.smogon.com/forums/threads/3662655/">CAP Sample Teams</a>`,
			`&bullet; <a href="https://www.smogon.com/forums/threads/3658514/">CAP Viability Rankings</a>`,
		],

		mod: 'gen8',
		ruleset: ['[Gen 8] OU', '+CAP'],
		banlist: ['Clefable', 'Crucibelle-Mega'],
	},
	{
		name: "[Gen 8] Battle Stadium Singles",
		threads: [
			`&bullet; <a href="https://www.smogon.com/forums/threads/3656336/">BSS Discussion</a>`,
			`&bullet; <a href="https://www.smogon.com/forums/threads/3658806/">BSS Viability Rankings</a>`,
		],

		mod: 'gen8',
		forcedLevel: 50,
		teamLength: {
			validate: [3, 6],
			battle: 3,
		},
		ruleset: ['Standard GBU'],
		banlist: [
			'Cinderace', 'Dragapult', 'Excadrill', 'Gyarados', 'Hippowdon', 'Incineroar', 'Indeedee', 'Magnezone',
			'Mimikyu', 'Porygon2', 'Rillaboom', 'Togekiss', 'Torkoal', 'Tyranitar', 'Venusaur', 'Whimsicott',
		],
		minSourceGen: 8,
	},
	{
		name: "[Gen 8] Custom Game",

		mod: 'gen8',
		searchShow: false,
		debug: true,
		maxLevel: 9999,
		battle: {trunc: Math.trunc},
		defaultLevel: 100,
		teamLength: {
			validate: [1, 24],
			battle: 24,
		},
		// no restrictions, for serious (other than team preview)
		ruleset: ['Team Preview', 'Cancel Mod'],
	},

	// Sw/Sh Doubles
	///////////////////////////////////////////////////////////////////

	{
		section: "Sw/Sh Doubles",
	},
	{
		name: "[Gen 8] Random Doubles Battle",

		mod: 'gen8',
		gameType: 'doubles',
		team: 'random',
		ruleset: ['PotD', 'Obtainable', 'Species Clause', 'HP Percentage Mod', 'Cancel Mod'],
	},
	{
		name: "[Gen 8] Doubles OU",
		threads: [
			`&bullet; <a href="https://www.smogon.com/forums/threads/3666636/">Doubles OU Metagame Discussion</a>`,
			`&bullet; <a href="https://www.smogon.com/forums/threads/3658826/">Doubles OU Sample Teams</a>`,
			`&bullet; <a href="https://www.smogon.com/forums/threads/3658242/">Doubles OU Viability Rankings</a>`,
		],

		mod: 'gen8',
		gameType: 'doubles',
		ruleset: ['Standard Doubles', 'Dynamax Clause'],
		banlist: ['DUber', 'Beat Up'],
	},
	{
		name: "[Gen 8] Doubles Ubers",
		threads: [
			`&bullet; <a href="https://www.smogon.com/forums/threads/3661142/">Doubles Ubers Metagame Discussion</a>`,
		],

		mod: 'gen8',
		gameType: 'doubles',
		ruleset: ['Standard Doubles', '!Gravity Sleep Clause'],
		banlist: [],
	},
	{
		name: "[Gen 8] Doubles UU",
		threads: [
			`&bullet; <a href="https://www.smogon.com/forums/threads/3658504/">Doubles UU Metagame Discussion</a>`,
		],

		mod: 'gen8',
		gameType: 'doubles',
		ruleset: ['[Gen 8] Doubles OU'],
		banlist: ['DOU', 'DBL'],
	},
	{
		name: "[Gen 8] VGC 2020",
		threads: [
			`&bullet; <a href="https://www.pokemon.com/us/pokemon-news/2020-pokemon-video-game-championships-vgc-format-rules/">VGC 2020 Rules</a>`,
			`&bullet; <a href="https://www.smogon.com/forums/threads/3657818/">VGC 2020 Sample Teams</a>`,
		],

		mod: 'gen8',
		gameType: 'doubles',
		forcedLevel: 50,
		teamLength: {
			validate: [4, 6],
			battle: 4,
		},
		ruleset: ['Standard GBU', 'VGC Timer'],
		minSourceGen: 8,
	},
	{
		name: "[Gen 8] Battle Stadium Doubles",

		mod: 'gen8',
		gameType: 'doubles',
		forcedLevel: 50,
		teamLength: {
			validate: [4, 6],
			battle: 4,
		},
		ruleset: ['Standard GBU', 'VGC Timer'],
		banlist: [
			'Cinderace', 'Dragapult', 'Excadrill', 'Gyarados', 'Hippowdon', 'Incineroar', 'Indeedee', 'Magnezone',
			'Mimikyu', 'Porygon2', 'Rillaboom', 'Togekiss', 'Torkoal', 'Tyranitar', 'Venusaur', 'Whimsicott',
		],
		minSourceGen: 8,
	},
	{
		name: "[Gen 8] 2v2 Doubles",
		desc: `Double battle where you bring four Pok&eacute;mon to Team Preview and choose only two.`,
		threads: [
			`&bullet; <a href="https://www.smogon.com/forums/threads/3656321/">2v2 Doubles</a>`,
		],

		mod: 'gen8',
		gameType: 'doubles',
		searchShow: false,
		teamLength: {
			validate: [2, 4],
			battle: 2,
		},
		ruleset: ['Standard Doubles', 'Accuracy Moves Clause', 'Dynamax Clause', 'Sleep Clause Mod'],
		banlist: [
			'Eternatus', 'Jirachi', 'Kyurem-Black', 'Kyurem-White', 'Lunala', 'Magearna', 'Marshadow', 'Melmetal', 'Mewtwo',
			'Necrozma-Dawn-Wings', 'Necrozma-Dusk-Mane', 'Reshiram', 'Solgaleo', 'Zacian', 'Zamazenta', 'Zekrom',
			'Focus Sash', 'Perish Song', 'Swagger',
		],
	},
	{
		name: '[Gen 8] Metronome Battle',
		threads: [
			`&bullet; <a href="https://www.smogon.com/forums/threads/3632075/">Metronome Battle</a>`,
		],

		mod: 'gen8',
		gameType: 'doubles',
		// rated: false,
		teamLength: {
			validate: [2, 2],
			battle: 2,
		},
		ruleset: ['HP Percentage Mod', 'Cancel Mod'],
		banlist: [
			'Pokestar Spirit', 'Battle Bond', 'Cheek Pouch', 'Cursed Body', 'Desolate Land', 'Dry Skin', 'Fluffy', 'Fur Coat', 'Gorilla Tactics',
			'Grassy Surge', 'Huge Power', 'Ice Body', 'Iron Barbs', 'Libero', 'Moody', 'Parental Bond', 'Perish Body', 'Poison Heal', 'Power Construct',
			'Pressure', 'Primordial Sea', 'Protean', 'Pure Power', 'Rain Dish', 'Rough Skin', 'Sand Spit', 'Sand Stream', 'Snow Warning', 'Stamina',
			'Volt Absorb', 'Water Absorb', 'Wonder Guard', 'Abomasite', 'Aguav Berry', 'Assault Vest', 'Berry', 'Berry Juice', 'Berserk Gene',
			'Black Sludge', 'Enigma Berry', 'Figy Berry', 'Gold Berry', 'Iapapa Berry', 'Kangaskhanite', 'Leftovers', 'Mago Berry', 'Medichamite',
			'Oran Berry', 'Rocky Helmet', 'Shell Bell', 'Sitrus Berry', 'Wiki Berry', 'Shedinja + Sturdy', 'Harvest + Jaboca Berry', 'Harvest + Rowap Berry',
		],
		onValidateSet(set) {
			const species = this.dex.getSpecies(set.species);
			if (species.types.includes('Steel')) {
				return [`${species.name} is a Steel-type, which is banned from Metronome Battle.`];
			}
			if (species.bst > 625) {
				return [`${species.name} is banned.`, `(Pok\u00e9mon with a BST higher than 625 are banned)`];
			}
			const item = this.dex.getItem(set.item);
			if (set.item && item.megaStone) {
				const megaSpecies = this.dex.getSpecies(item.megaStone);
				if (species.baseSpecies === item.megaEvolves && megaSpecies.bst > 625) {
					return [
						`${set.name || set.species}'s item ${item.name} is banned.`, `(Pok\u00e9mon with a BST higher than 625 are banned)`,
					];
				}
			}
			if (set.moves.length !== 1 || this.dex.getMove(set.moves[0]).id !== 'metronome') {
				return [`${set.name || set.species} has illegal moves.`, `(Pok\u00e9mon can only have one Metronome in their moveset)`];
			}
		},
	},
	{
		name: "[Gen 8] Doubles Custom Game",

		mod: 'gen8',
		gameType: 'doubles',
		searchShow: false,
		maxLevel: 9999,
		battle: {trunc: Math.trunc},
		defaultLevel: 100,
		debug: true,
		teamLength: {
			validate: [2, 24],
			battle: 24,
		},
		// no restrictions, for serious (other than team preview)
		ruleset: ['Team Preview', 'Cancel Mod'],
	},

	// National Dex
	///////////////////////////////////////////////////////////////////

	{
		section: "National Dex",
	},
	{
		name: "[Gen 8] National Dex",
		threads: [
			`&bullet; <a href="https://www.smogon.com/forums/threads/3666135/">National Dex Metagame Discussion</a>`,
			`&bullet; <a href="https://www.smogon.com/forums/threads/3658849/">National Dex Sample Teams</a>`,
			`&bullet; <a href="https://www.smogon.com/forums/threads/3666572/">National Dex Viability Rankings</a>`,
		],

		mod: 'gen8',
		ruleset: ['Standard NatDex', 'OHKO Clause', 'Evasion Moves Clause', 'Species Clause', 'Dynamax Clause', 'Sleep Clause Mod'],
		banlist: [
			'Alakazam-Mega', 'Arceus', 'Blastoise-Mega', 'Blaziken', 'Darkrai', 'Darmanitan-Galar', 'Deoxys-Attack', 'Deoxys-Base', 'Deoxys-Speed', 'Dialga',
			'Eternatus', 'Genesect', 'Gengar-Mega', 'Giratina', 'Groudon', 'Ho-Oh', 'Kangaskhan-Mega', 'Kyogre', 'Kyurem-Black', 'Kyurem-White',
			'Landorus-Base', 'Lucario-Mega', 'Lugia', 'Lunala', 'Marshadow', 'Metagross-Mega', 'Mewtwo', 'Naganadel', 'Necrozma-Dawn-Wings', 'Necrozma-Dusk-Mane',
			'Palkia', 'Pheromosa', 'Rayquaza', 'Reshiram', 'Salamence-Mega', 'Shaymin-Sky', 'Solgaleo', 'Tornadus-Therian', 'Urshifu-Base', 'Xerneas', 'Yveltal',
			'Zacian', 'Zamazenta', 'Zekrom', 'Zygarde-Base', 'Arena Trap', 'Moody', 'Power Construct', 'Shadow Tag', 'Baton Pass',
		],
	},
	{
		name: "[Gen 8] National Dex UU",
		threads: [
			`&bullet; <a href="https://www.smogon.com/forums/threads/3660920/">National Dex UU Metagame Discussion</a>`,
			`&bullet; <a href="https://www.smogon.com/forums/threads/3668687/">National Dex UU Resources</a>`,
		],

		mod: 'gen8',
		ruleset: ['[Gen 8] National Dex'],
		banlist: [
			// National Dex OU
			'Blacephalon', 'Chansey', 'Charizard-Mega-Y', 'Cinderace', 'Clefable', 'Corviknight', 'Dracovish', 'Dragapult', 'Excadrill', 'Ferrothorn',
			'Garchomp', 'Garchomp-Mega', 'Gliscor', 'Greninja', 'Hawlucha', 'Heatran', 'Kartana', 'Kommo-o', 'Landorus-Therian', 'Lopunny-Mega', 'Magearna',
			'Magnezone', 'Medicham-Mega', 'Melmetal', 'Pelipper', 'Rillaboom', 'Scizor-Mega', 'Serperior', 'Skarmory', 'Slowbro-Base', 'Slowbro-Mega',
			'Swampert-Mega', 'Tangrowth', 'Tapu Fini', 'Tapu Koko', 'Tapu Lele', 'Toxapex', 'Tyranitar', 'Tyranitar-Mega', 'Volcanion', 'Volcarona', 'Zapdos',
			'nduubl', // National Dex UUBL
			'Aegislash', 'Alakazam', 'Azumarill', 'Charizard-Mega-X', 'Deoxys-Defense', 'Dragonite', 'Gallade-Mega', 'Gardevoir-Mega', 'Gengar',
			'Heracross-Mega', 'Hoopa-Unbound', 'Hydreigon', 'Kyurem', 'Latias-Mega', 'Latios', 'Latios-Mega', 'Manaphy', 'Mawile-Mega', 'Mew',
			'Pinsir-Mega', 'Scolipede', 'Staraptor', 'Thundurus', 'Thundurus-Therian', 'Victini', 'Drizzle', 'Drought', 'Aurora Veil',
		],
	},
	{
		name: "[Gen 8] National Dex AG",
		threads: [
			`&bullet; <a href="https://www.smogon.com/forums/threads/3656779/">AG Metagame Discussion</a>`,
			`&bullet; <a href="https://www.smogon.com/forums/threads/3659562/">AG Sample Teams</a>`,
			`&bullet; <a href="https://www.smogon.com/forums/threads/3658581/">AG Viability Rankings</a>`,
		],

		mod: 'gen8',
		ruleset: ['Standard NatDex'],
	},
	{
		name: "[Gen 8] National Dex BH",
		desc: `Balanced Hackmons with National Dex elements mixed in.`,
		threads: [
			`&bullet; <a href="https://www.smogon.com/forums/threads/3658587/">More Balanced Hackmons</a>`,
		],

		mod: 'gen8',
		ruleset: ['-Nonexistent', 'Standard NatDex', 'Forme Clause', 'Sleep Clause Mod', '2 Ability Clause', 'OHKO Clause', 'Evasion Moves Clause', 'Dynamax Clause', 'CFZ Clause', '!Obtainable'],
		banlist: [
			// Pokemon
			'Groudon-Primal', 'Rayquaza-Mega', 'Shedinja',
			// Abilities
			'Arena Trap', 'Contrary', 'Gorilla Tactics', 'Huge Power', 'Illusion', 'Innards Out', 'Libero', 'Magnet Pull', 'Moody',
			'Neutralizing Gas', 'Parental Bond', 'Protean', 'Pure Power', 'Shadow Tag', 'Stakeout', 'Water Bubble', 'Wonder Guard',
			// Items
			'Gengarite',
			// Moves
			'Chatter', 'Double Iron Bash', 'Octolock', 'Shell Smash',
			// Other
			'Comatose + Sleep Talk',
		],
		onValidateSet(set) {
			if (this.dex.toID(set.ability) === 'intrepidsword' &&
				!this.dex.toID(set.species).startsWith('zacian') && this.dex.toID(set.item) !== 'rustedsword') {
				return [`${set.ability} is banned.`];
			}
			if (set.species === 'Zacian-Crowned' &&
				(this.dex.toID(set.item) !== 'rustedsword' || this.dex.toID(set.ability) !== 'intrepidsword')) {
				return [set.species + " is banned."];
			}
		},
		onChangeSet(set) {
			const item = this.dex.toID(set.item);
			if (set.species === 'Zacian' && item === 'rustedsword') {
				set.species = 'Zacian-Crowned';
				set.ability = 'Intrepid Sword';
				const ironHead = set.moves.indexOf('ironhead');
				if (ironHead >= 0) {
					set.moves[ironHead] = 'behemothblade';
				}
			}
			if (set.species === 'Zamazenta' && item === 'rustedshield') {
				set.species = 'Zamazenta-Crowned';
				set.ability = 'Dauntless Shield';
				const ironHead = set.moves.indexOf('ironhead');
				if (ironHead >= 0) {
					set.moves[ironHead] = 'behemothbash';
				}
			}
		},
		onValidateTeam(team) {
			let arceus = 0;
			for (const set of team) {
				const species = this.dex.getSpecies(set.species);
				if (species.baseSpecies === "Arceus") arceus++;
			}
			if (arceus > 1) {
				return [`You are limited to one Arceus forme.`, `(You have ${arceus} Arceus formes.)`];
			}
		},
	},

	// Pet Mods
	///////////////////////////////////////////////////////////////////

	{
		section: "Pet Mods",
	},
	{
		name: "[Gen 8] Megamax",
		desc: `A metagame where Gigantamax formes are turned into new Mega Evolutions. To see the new stats of a Megamax forme or to see what new ability does, do <code>/dt [target], megamax</code>.`,
		threads: [
			`<a href="https://www.smogon.com/forums/threads/3658623/">Megamax</a>`,
		],

		mod: 'megamax',
		ruleset: ['[Gen 8] OU'],
		banlist: ['Corviknight-Gmax', 'Melmetal-Gmax', 'Urshifu-Gmax'],
		onChangeSet(set) {
			if (set.species.endsWith('-Gmax')) set.species = set.species.slice(0, -5);
		},
		checkLearnset(move, species, lsetData, set) {
			if (species.name === 'Pikachu' || species.name === 'Pikachu-Gmax') {
				if (['boltstrike', 'fusionbolt', 'pikapapow', 'zippyzap'].includes(move.id)) {
					return null;
				}
			}
			if (species.name === 'Meowth' || species.name === 'Meowth-Gmax') {
				if (['partingshot', 'skillswap', 'wrap'].includes(move.id)) {
					return null;
				}
			}
			if (species.name === 'Eevee' || species.name === 'Eevee-Gmax') {
				if (['iciclecrash', 'liquidation', 'sappyseed', 'sizzlyslide', 'wildcharge'].includes(move.id)) {
					return null;
				}
			}
			return this.checkLearnset(move, species, lsetData, set);
		},
		onModifySpecies(species) {
			const newSpecies = this.dex.deepClone(species);
			if (newSpecies.forme.includes('Gmax')) {
				newSpecies.isMega = true;
			}
			return newSpecies;
		},
		onSwitchIn(pokemon) {
			const baseSpecies = this.dex.getSpecies(pokemon.species.baseSpecies);
			if (baseSpecies.exists && pokemon.species.name !== (pokemon.species.changesFrom || baseSpecies.name)) {
				if (pokemon.species.types.length !== baseSpecies.types.length || pokemon.species.types[1] !== baseSpecies.types[1]) {
					this.add('-start', pokemon, 'typechange', pokemon.species.types.join('/'), '[silent]');
				}
			}
		},
		onAfterMega(pokemon) {
			const baseSpecies = this.dex.getSpecies(pokemon.species.baseSpecies);
			if (baseSpecies.exists && pokemon.species.name !== (pokemon.species.changesFrom || baseSpecies.name)) {
				if (pokemon.species.types.length !== baseSpecies.types.length || pokemon.species.types[1] !== baseSpecies.types[1]) {
					this.add('-start', pokemon, 'typechange', pokemon.species.types.join('/'), '[silent]');
				}
			}
		},
	},
	{
		name: "[Gen 8] Optimons",
		desc: `Every Pok&eacute;mon is optimized to become viable for a balanced metagame. To see the new stats of optimized Pok&eacute;mon, do <code>/dt [pokemon], optimons</code>.`,
		threads: [
			`&bullet; <a href="https://www.smogon.com/forums/threads/3657509/">Optimons</a>`,
		],

		mod: 'optimons',
		searchShow: false,
		ruleset: ['[Gen 8] OU'],
		unbanlist: ['Electabuzz', 'Electivire', 'Elekid', 'Magby', 'Magmar', 'Magmortar', 'Yanma', 'Yanmega'],
		onSwitchIn(pokemon) {
			const baseSpecies = this.dex.mod('gen8').getSpecies(pokemon.species.name);
			if (pokemon.species.types.length !== baseSpecies.types.length || pokemon.species.types[1] !== baseSpecies.types[1]) {
				this.add('-start', pokemon, 'typechange', pokemon.species.types.join('/'), '[silent]');
			}
		},
	},
	{
		name: "[Gen 6] Gen-NEXT OU",

		mod: 'gennext',
		searchShow: false,
		challengeShow: false,
		ruleset: ['Obtainable', 'Standard NEXT', 'Team Preview'],
		banlist: ['Uber'],
	},

	// OM of the Month
	///////////////////////////////////////////////////////////////////

	{
		section: "OM of the Month",
		column: 2,
	},
	{
		name: "[Gen 8] Inheritance",
		desc: `Pok&eacute;mon may use the ability and moves of another, as long as they forfeit their own learnset.`,
		threads: [
			`&bullet; <a href="https://www.smogon.com/forums/threads/3656811/">Inheritance</a>`,
		],

		mod: 'gen8',
		// searchShow: false,
		ruleset: ['Standard', 'Dynamax Clause'],
		banlist: [
			'Blissey', 'Chansey', 'Darmanitan-Galar', 'Dracovish', 'Eternatus', 'Kyurem-Black', 'Kyurem-White', 'Lunala', 'Magearna', 'Marshadow', 'Melmetal',
			'Mewtwo', 'Necrozma-Dawn-Wings', 'Necrozma-Dusk-Mane', 'Reshiram', 'Shedinja', 'Solgaleo', 'Urshifu-Base', 'Zacian', 'Zamazenta', 'Zekrom',
			'Arena Trap', 'Huge Power', 'Imposter', 'Innards Out', 'Libero', 'Moody', 'Pure Power', 'Shadow Tag', 'Simple', 'Water Bubble',
			'Baton Pass', 'Bolt Beak', 'Fishious Rend', 'Shell Smash',
		],
		restricted: ['Torkoal', 'Toxtricity'],
		getEvoFamily(speciesid) {
			let species = Dex.getSpecies(speciesid);
			while (species.prevo) {
				species = Dex.getSpecies(species.prevo);
			}
			return species.id;
		},
		validateSet(set, teamHas) {
			const unreleased = (pokemon: Species) => pokemon.tier === "Unreleased" && pokemon.isNonstandard === "Unobtainable";
			if (!teamHas.abilityMap) {
				teamHas.abilityMap = Object.create(null);
				for (const speciesid in Dex.data.Pokedex) {
					const pokemon = this.dex.getSpecies(speciesid);
					if (pokemon.isNonstandard || unreleased(pokemon)) continue;
					if (pokemon.requiredAbility || pokemon.requiredItem || pokemon.requiredMove) continue;
					if (this.ruleTable.isRestrictedSpecies(pokemon)) continue;

					for (const key of Object.values(pokemon.abilities)) {
						const abilityId = this.dex.toID(key);
						if (abilityId in teamHas.abilityMap) {
							teamHas.abilityMap[abilityId][pokemon.evos ? 'push' : 'unshift'](speciesid);
						} else {
							teamHas.abilityMap[abilityId] = [speciesid];
						}
					}
				}
			}

			const problem = this.validateForme(set);
			if (problem.length) return problem;

			const species = this.dex.getSpecies(set.species);
			if (!species.exists || species.num < 1) return [`The Pok\u00e9mon "${set.species}" does not exist.`];
			if (species.isNonstandard || unreleased(species)) {
				return [`${species.name} is not obtainable in Generation ${this.dex.gen}.`];
			}

			const name = set.name;
			if (this.ruleTable.isBannedSpecies(species)) {
				return this.validateSet(set, teamHas);
			}

			const ability = this.dex.getAbility(set.ability);
			if (!ability.exists || ability.isNonstandard) return [`${name} needs to have a valid ability.`];
			const pokemonWithAbility = teamHas.abilityMap[ability.id];
			if (!pokemonWithAbility) return [`${this.dex.getAbility(set.ability).name} is not available on a legal Pok\u00e9mon.`];

			// @ts-ignore
			this.format.debug = true;

			if (!teamHas.abilitySources) teamHas.abilitySources = Object.create(null);
			const validSources: string[] = teamHas.abilitySources[this.dex.toID(set.species)] = []; // Evolution families

			let canonicalSource = ''; // Specific for the basic implementation of Donor Clause (see onValidateTeam).

			for (const donor of pokemonWithAbility) {
				const donorSpecies = this.dex.getSpecies(donor);
				let format = this.format;
				if (!format.getEvoFamily) format = this.dex.getFormat('gen8inheritance');
				const evoFamily = format.getEvoFamily!(donorSpecies.id);
				if (validSources.includes(evoFamily)) continue;

				set.species = donorSpecies.name;
				set.name = donorSpecies.baseSpecies;
				const problems = this.validateSet(set, teamHas) || [];
				if (!problems.length) {
					validSources.push(evoFamily);
					canonicalSource = donorSpecies.name;
				}
				// Specific for the basic implementation of Donor Clause (see onValidateTeam).
				if (validSources.length > 1) break;
			}
			// @ts-ignore
			this.format.debug = false;

			set.name = name;
			set.species = species.name;
			if (!validSources.length) {
				if (pokemonWithAbility.length > 1) return [`${name}'s set is illegal.`];
				return [`${name} has an illegal set with an ability from ${this.dex.getSpecies(pokemonWithAbility[0]).name}.`];
			}

			// Protocol: Include the data of the donor species in the `ability` data slot.
			// Afterwards, we are going to reset the name to what the user intended.
			set.ability = `${set.ability}0${canonicalSource}`;
			return null;
		},
		onValidateTeam(team, f, teamHas) {
			// Donor Clause
			const evoFamilyLists = [];
			for (const set of team) {
				const abilitySources = teamHas.abilitySources?.[this.dex.toID(set.species)];
				if (!abilitySources) continue;
				let format = this.format;
				if (!format.getEvoFamily) format = this.dex.getFormat('gen8inheritance');
				evoFamilyLists.push(abilitySources.map(format.getEvoFamily!));
			}

			// Checking actual full incompatibility would require expensive algebra.
			// Instead, we only check the trivial case of multiple Pokémon only legal for exactly one family. FIXME?
			const requiredFamilies = Object.create(null);
			for (const evoFamilies of evoFamilyLists) {
				if (evoFamilies.length !== 1) continue;
				const [familyId] = evoFamilies;
				if (!(familyId in requiredFamilies)) requiredFamilies[familyId] = 1;
				requiredFamilies[familyId]++;
				if (requiredFamilies[familyId] > 2) {
					return [
						`You are limited to up to two inheritances from each evolution family by the Donor Clause.`,
						`(You inherit more than twice from ${this.dex.getSpecies(familyId).name}).`,
					];
				}
			}
		},
		onBegin() {
			for (const pokemon of this.getAllPokemon()) {
				if (pokemon.baseAbility.includes('0')) {
					const donor = pokemon.baseAbility.split('0')[1];
					pokemon.m.donor = this.toID(donor);
					pokemon.baseAbility = this.toID(pokemon.baseAbility.split('0')[0]);
					pokemon.ability = pokemon.baseAbility;
				}
			}
		},
		onSwitchIn(pokemon) {
			if (!pokemon.m.donor) return;
			const donorTemplate = this.dex.getSpecies(pokemon.m.donor);
			if (!donorTemplate.exists) return;
			// Place volatiles on the Pokémon to show the donor details.
			this.add('-start', pokemon, donorTemplate.name, '[silent]');
		},
	},
	{
		name: "[Gen 8] 350 Cup",
		desc: `Pok&eacute;mon with a BST of 350 or less get all their stats doubled.`,
		threads: [
			`&bullet; <a href="https://www.smogon.com/forums/threads/3656554/">350 Cup</a>`,
		],

		mod: 'gen8',
		ruleset: ['350 Cup Mod', 'Standard', 'Dynamax Clause'],
		banlist: ['Abra', 'Gastly', 'Pawniard', 'Rufflet', 'Woobat', 'Eviolite', 'Light Ball', 'Arena Trap', 'Shadow Tag', 'Baton Pass'],
	},

	// Other Metagames
	///////////////////////////////////////////////////////////////////

	{
		section: "Other Metagames",
		column: 2,
	},
	{
		name: "[Gen 8] Balanced Hackmons",
		desc: `Anything that can be hacked in-game and is usable in local battles is allowed.`,
		threads: [
			`&bullet; <a href="https://www.smogon.com/forums/threads/3656408/">Balanced Hackmons</a>`,
			`&bullet; <a href="https://www.smogon.com/forums/threads/3659817/">BH Resources</a>`,
		],

		mod: 'gen8',
		ruleset: ['-Nonexistent', 'OHKO Clause', 'Evasion Moves Clause', 'Forme Clause', 'Team Preview', 'HP Percentage Mod', 'Cancel Mod', 'Sleep Clause Mod', 'Endless Battle Clause'],
		banlist: [
			'Eternatus-Eternamax', 'Shedinja', 'Comatose + Sleep Talk', 'Double Iron Bash', 'Octolock', 'Shell Smash',
			'Arena Trap', 'Contrary', 'Gorilla Tactics', 'Huge Power', 'Illusion', 'Innards Out', 'Libero', 'Magnet Pull', 'Moody',
			'Neutralizing Gas', 'Parental Bond', 'Protean', 'Pure Power', 'Shadow Tag', 'Stakeout', 'Water Bubble', 'Wonder Guard',
		],
		onValidateSet(set) {
			if (set.species === 'Zacian-Crowned' &&
				(this.dex.toID(set.item) !== 'rustedsword' || this.dex.toID(set.ability) !== 'intrepidsword')) {
				return [set.species + " is banned."];
			}
		},
		onChangeSet(set) {
			const item = this.dex.toID(set.item);
			if (set.species === 'Zacian' && item === 'rustedsword') {
				set.species = 'Zacian-Crowned';
				set.ability = 'Intrepid Sword';
				const ironHead = set.moves.indexOf('ironhead');
				if (ironHead >= 0) {
					set.moves[ironHead] = 'behemothblade';
				}
			}
			if (set.species === 'Zamazenta' && item === 'rustedshield') {
				set.species = 'Zamazenta-Crowned';
				set.ability = 'Dauntless Shield';
				const ironHead = set.moves.indexOf('ironhead');
				if (ironHead >= 0) {
					set.moves[ironHead] = 'behemothbash';
				}
			}
		},
	},
	{
		name: "[Gen 8] Mix and Mega",
		desc: `Mega evolve any Pok&eacute;mon with any mega stone and no limit. Boosts based on mega evolution from gen 7.`,
		threads: [
			`&bullet; <a href="https://www.smogon.com/forums/threads/3656469/">Mix and Mega</a>`,
			`&bullet; <a href="https://www.smogon.com/forums/threads/3659028/">M&amp;M Resources</a>`,
		],

		mod: 'mixandmega',
		ruleset: ['Obtainable', 'Species Clause', 'Nickname Clause', 'OHKO Clause', 'Evasion Moves Clause', 'Team Preview', 'HP Percentage Mod', 'Cancel Mod', 'Dynamax Clause', 'Sleep Clause Mod', 'Endless Battle Clause'],
		banlist: [
			'Eternatus', 'Lunala', 'Zacian-Crowned', 'Moody', 'Shadow Tag', 'Baton Pass', 'Electrify',
			'Beedrillite', 'Blazikenite', 'Gengarite', 'Kangaskhanite', 'Mawilite', 'Medichamite', 'Pidgeotite',
		],
		restricted: ['Gengar', 'Kyurem-Black', 'Kyurem-White', 'Marshadow', 'Melmetal', 'Mewtwo', 'Necrozma-Dawn-Wings', 'Necrozma-Dusk-Mane', 'Reshiram', 'Solgaleo', 'Zacian', 'Zekrom', 'Zeraora'],
		onValidateTeam(team) {
			const itemTable = new Set<ID>();
			for (const set of team) {
				const item = this.dex.getItem(set.item);
				if (!item || !item.megaStone) continue;
				const species = this.dex.getSpecies(set.species);
				if (species.isNonstandard) return [`${species.baseSpecies} does not exist in gen 8.`];
				if (this.ruleTable.isRestrictedSpecies(species)) {
					return [`${species.name} is not allowed to hold ${item.name}.`];
				}
				if (itemTable.has(item.id)) {
					return [`You are limited to one of each mega stone.`, `(You have more than one ${item.name})`];
				}
				itemTable.add(item.id);
			}
		},
		onBegin() {
			for (const pokemon of this.getAllPokemon()) {
				pokemon.m.originalSpecies = pokemon.baseSpecies.name;
			}
		},
		onSwitchIn(pokemon) {
			// @ts-ignore
			const oMegaSpecies = this.dex.getSpecies(pokemon.species.originalMega);
			if (oMegaSpecies.exists && pokemon.m.originalSpecies !== oMegaSpecies.baseSpecies) {
				// Place volatiles on the Pokémon to show its mega-evolved condition and details
				this.add('-start', pokemon, oMegaSpecies.requiredItem || oMegaSpecies.requiredMove, '[silent]');
				const oSpecies = this.dex.getSpecies(pokemon.m.originalSpecies);
				if (oSpecies.types.length !== pokemon.species.types.length || oSpecies.types[1] !== pokemon.species.types[1]) {
					this.add('-start', pokemon, 'typechange', pokemon.species.types.join('/'), '[silent]');
				}
			}
		},
		onSwitchOut(pokemon) {
			// @ts-ignore
			const oMegaSpecies = this.dex.getSpecies(pokemon.species.originalMega);
			if (oMegaSpecies.exists && pokemon.m.originalSpecies !== oMegaSpecies.baseSpecies) {
				this.add('-end', pokemon, oMegaSpecies.requiredItem || oMegaSpecies.requiredMove, '[silent]');
			}
		},
	},
	{
		name: "[Gen 8] Almost Any Ability",
		desc: `Pok&eacute;mon have access to almost any ability.`,
		threads: [
			`&bullet; <a href="https://www.smogon.com/forums/threads/3656414/">Almost Any Ability</a>`,
			`&bullet; <a href="https://www.smogon.com/forums/threads/3659124/">AAA Resources</a>`,
		],

		mod: 'gen8',
		ruleset: ['Obtainable', '!Obtainable Abilities', 'Species Clause', 'Nickname Clause', '2 Ability Clause', 'OHKO Clause', 'Evasion Moves Clause', 'Team Preview', 'HP Percentage Mod', 'Cancel Mod', 'Dynamax Clause', 'Sleep Clause Mod', 'Endless Battle Clause'],
		banlist: [
			'Dracovish', 'Dragapult', 'Eternatus', 'Keldeo', 'Kyurem-Black', 'Kyurem-White', 'Lunala', 'Magearna', 'Marshadow', 'Melmetal', 'Mewtwo', 'Necrozma-Dawn-Wings',
			'Necrozma-Dusk-Mane', 'Reshiram', 'Shedinja', 'Solgaleo', 'Urshifu', 'Urshifu-Rapid-Strike', 'Zacian', 'Zamazenta', 'Zekrom', 'Zeraora',
			'Arena Trap', 'Comatose', 'Contrary', 'Fluffy', 'Fur Coat', 'Gorilla Tactics', 'Huge Power', 'Ice Scales', 'Illusion', 'Imposter', 'Innards Out', 'Intrepid Sword',
			'Libero', 'Moody', 'Neutralizing Gas', 'Parental Bond', 'Protean', 'Pure Power', 'Shadow Tag', 'Simple', 'Stakeout', 'Speed Boost', 'Water Bubble', 'Wonder Guard',
			'Baton Pass',
		],
	},
	{
		name: "[Gen 8] STABmons",
		desc: `Pok&eacute;mon can use any move of their typing, in addition to the moves they can normally learn.`,
		threads: [
			`&bullet; <a href="https://www.smogon.com/forums/threads/3656429/">STABmons</a>`,
			`&bullet; <a href="https://www.smogon.com/forums/threads/3658578/">STABmons Resources</a>`,
		],

		mod: 'gen8',
		ruleset: ['Standard', 'STABmons Move Legality', 'Dynamax Clause'],
		banlist: [
			'Darmanitan', 'Darmanitan-Galar', 'Dracovish', 'Dragapult', 'Eternatus', 'Gengar', 'Kyurem-Black', 'Kyurem-White', 'Lunala', 'Marshadow',
			'Mewtwo', 'Necrozma-Dawn-Wings', 'Necrozma-Dusk-Mane', 'Porygon-Z', 'Reshiram', 'Silvally', 'Solgaleo', 'Zacian', 'Zamazenta', 'Zekrom',
			'King\'s Rock', 'Moody', 'Shadow Tag', 'Baton Pass',
		],
		restricted: ['Acupressure', 'Belly Drum', 'Bolt Beak', 'Double Iron Bash', 'Electrify', 'Extreme Speed', 'Fishious Rend', 'Shell Smash', 'Shift Gear', 'Spore', 'V-create', 'Wicked Blow'],
	},
	{
		name: "[Gen 8] NFE",
		desc: `Only Pok&eacute;mon that can evolve are allowed.`,
		threads: [
			`&bullet; <a href="https://www.smogon.com/forums/threads/3656332/">NFE Metagame Discussion</a>`,
			`&bullet; <a href="https://www.smogon.com/forums/threads/3657558/">NFE Resources</a>`,
		],

		mod: 'gen8',
		ruleset: ['Not Fully Evolved', 'Standard', 'Dynamax Clause'],
		banlist: [
			'Chansey', 'Doublade', 'Gurdurr', 'Haunter', 'Ivysaur', 'Magneton', 'Mr. Mime-Galar',
			'Pawniard', 'Pikachu', 'Porygon2', 'Rhydon', 'Rufflet', 'Scyther', 'Sneasel', 'Type: Null',
			'Arena Trap', 'Shadow Tag', 'Baton Pass',
		],
	},
	{
		name: "[Gen 8] Camomons",
		desc: `Pok&eacute;mon change type to match their first two moves.`,
		threads: [
			`&bullet; <a href="https://www.smogon.com/forums/threads/3656413/">Camomons</a>`,
		],

		mod: 'gen8',
		searchShow: false,
		ruleset: ['Obtainable', 'Species Clause', 'Nickname Clause', 'OHKO Clause', 'Evasion Moves Clause', 'Team Preview', 'HP Percentage Mod', 'Cancel Mod', 'Dynamax Clause', 'Sleep Clause Mod', 'Endless Battle Clause'],
		banlist: [
			'Darmanitan-Galar', 'Dracovish', 'Eternatus', 'Heracross', 'Hydreigon', 'Kyurem', 'Kyurem-Black', 'Kyurem-White', 'Lunala', 'Marshadow',
			'Melmetal', 'Mewtwo', 'Necrozma-Dawn-Wings', 'Necrozma-Dusk-Mane', 'Reshiram', 'Shedinja', 'Solgaleo', 'Zacian', 'Zamazenta', 'Zekrom', 'Zeraora',
			'Arena Trap', 'Moody', 'Shadow Tag', 'Baton Pass',
		],
		onModifySpecies(species, target, source, effect) {
			if (!target) return; // Chat command
			if (effect && ['imposter', 'transform'].includes(effect.id)) return;
			const types = [...new Set(target.baseMoveSlots.slice(0, 2).map(move => this.dex.getMove(move.id).type))];
			return Object.assign({}, species, {types: types});
		},
		onSwitchIn(pokemon) {
			this.add('-start', pokemon, 'typechange', pokemon.getTypes(true).join('/'), '[silent]');
		},
		onAfterMega(pokemon) {
			this.add('-start', pokemon, 'typechange', pokemon.getTypes(true).join('/'), '[silent]');
		},
	},
	{
		name: "[Gen 8] Cross Evolution",
		desc: `Give a Pok&eacute;mon a Pok&eacute;mon name of the next evolution stage as a nickname to inherit stat changes, typing, abilities, and stats, from the next stage Pok&eacute;mon.`,
		threads: [
			`&bullet; <a href="https://www.smogon.com/forums/threads/3657562/">Cross Evolution</a>`,
		],

		mod: 'gen8',
		searchShow: false,
		ruleset: ['Standard', 'Dynamax Clause'],
		banlist: ['Corsola-Galar', 'Sneasel', 'Type: Null', 'Arena Trap', 'Ice Scales', 'Moody', 'Baton Pass', 'King\'s Rock'],
		restricted: ['Chansey', 'Lunala', 'Shedinja', 'Solgaleo', 'Gorilla Tactics', 'Huge Power', 'Pure Power', 'Shadow Tag'],
		onValidateTeam(team) {
			const names = new Set<ID>();
			for (const set of team) {
				const name = set.name;
				if (names.has(this.dex.toID(name))) {
					return [
						`Your Pok\u00e9mon must have different nicknames.`,
						`(You have more than one Pok\u00e9mon named '${name}')`,
					];
				}
				names.add(this.dex.toID(name));
			}
			if (!names.size) {
				return [
					`${this.format.name} works using nicknames; your team has 0 nicknamed Pok\u00e9mon.`,
					`(If this was intentional, add a nickname to one Pok\u00e9mon that isn't the name of a Pok\u00e9mon species.)`,
				];
			}
		},
		checkLearnset(move, species, lsetData, set) {
			// @ts-ignore
			if (!set.sp || !set.sp.exists || !set.crossSpecies || !set.crossSpecies.exists) {
				return this.checkLearnset(move, species, lsetData, set);
			}
			// @ts-ignore
			const problem = this.checkLearnset(move, set.sp);
			if (!problem) return null;
			// @ts-ignore
			if (!set.crossMovesLeft) return problem;
			// @ts-ignore
			if (this.checkLearnset(move, set.crossSpecies)) return problem;
			// @ts-ignore
			set.crossMovesLeft--;
			return null;
		},
		validateSet(set, teamHas) {
			const crossSpecies = this.dex.getSpecies(set.name);
			const onChangeSet = this.dex.getFormat('Pokemon').onChangeSet;
			let problems = onChangeSet ? onChangeSet.call(this, set, this.format) : null;
			if (Array.isArray(problems) && problems.length) return problems;
			if (!crossSpecies.exists || crossSpecies.isNonstandard) return this.validateSet(set, teamHas);
			const species = this.dex.getSpecies(set.species);
			const check = this.checkSpecies(set, species, species, {});
			if (check) return [check];
			if (!species.exists || species.isNonstandard || species === crossSpecies) return this.validateSet(set, teamHas);
			if (!species.nfe) return [`${species.name} cannot cross evolve because it doesn't evolve.`];
			const crossIsUnreleased = (crossSpecies.tier === "Unreleased" && crossSpecies.isNonstandard === "Unobtainable");
			if (crossSpecies.battleOnly || crossIsUnreleased || !crossSpecies.prevo) {
				return [`${species.name} cannot cross evolve into ${crossSpecies.name} because it isn't an evolution.`];
			}
			if (this.ruleTable.isRestrictedSpecies(crossSpecies)) {
				return [`${species.name} cannot cross evolve into ${crossSpecies.name} because it is banned.`];
			}
			const crossPrevoSpecies = this.dex.getSpecies(crossSpecies.prevo);
			if (!crossPrevoSpecies.prevo !== !species.prevo) {
				return [
					`${species.name} cannot cross evolve into ${crossSpecies.name} because they are not consecutive evolution stages.`,
				];
			}
			const ability = this.dex.getAbility(set.ability);
			if (!this.ruleTable.isRestricted(`ability:${ability.id}`) || Object.values(species.abilities).includes(ability.name)) {
				set.species = crossSpecies.name;
			}

			// @ts-ignore
			set.sp = species;
			// @ts-ignore
			set.crossSpecies = crossSpecies;
			// @ts-ignore
			set.crossMovesLeft = 2;
			problems = this.validateSet(set, teamHas);
			set.name = crossSpecies.name;
			set.species = species.name;
			return problems;
		},
		onModifySpecies(species, target, source, effect) {
			if (!target) return; // chat
			if (effect && ['imposter', 'transform'].includes(effect.id)) return;
			if (target.set.name === target.set.species) return;
			const crossSpecies = this.dex.getSpecies(target.set.name);
			if (!crossSpecies.exists) return;
			if (species.battleOnly || !species.nfe) return;
			const crossIsUnreleased = (crossSpecies.tier === "Unreleased" && crossSpecies.isNonstandard === "Unobtainable");
			if (crossSpecies.battleOnly || crossIsUnreleased || !crossSpecies.prevo) return;
			const crossPrevoSpecies = this.dex.getSpecies(crossSpecies.prevo);
			if (!crossPrevoSpecies.prevo !== !species.prevo) return;

			const mixedSpecies = this.dex.deepClone(species);
			mixedSpecies.baseSpecies = mixedSpecies.name = `${species.name}-${crossSpecies.name}`;
			mixedSpecies.weightkg =
				Math.max(0.1, +(species.weightkg + crossSpecies.weightkg - crossPrevoSpecies.weightkg)).toFixed(1);
			mixedSpecies.nfe = false;
			mixedSpecies.evos = [];
			mixedSpecies.eggGroups = crossSpecies.eggGroups;
			mixedSpecies.abilities = crossSpecies.abilities;
			let i: StatName;
			for (i in species.baseStats) {
				const statChange = crossSpecies.baseStats[i] - crossPrevoSpecies.baseStats[i];
				mixedSpecies.baseStats[i] = Utils.clampIntRange(species.baseStats[i] + statChange, 1, 255);
			}
			if (crossSpecies.types[0] !== crossPrevoSpecies.types[0]) mixedSpecies.types[0] = crossSpecies.types[0];
			if (crossSpecies.types[1] !== crossPrevoSpecies.types[1]) {
				mixedSpecies.types[1] = crossSpecies.types[1] || crossSpecies.types[0];
			}
			if (mixedSpecies.types[0] === mixedSpecies.types[1]) mixedSpecies.types = [mixedSpecies.types[0]];

			return mixedSpecies;
		},
		onBegin() {
			for (const pokemon of this.getAllPokemon()) {
				pokemon.baseSpecies = pokemon.species;
			}
		},
	},
	{
		name: "[Gen 8] Godly Gift",
		desc: `Each Pok&eacute;mon receives one base stat from a God (Uber Pok&eacute;mon) depending on its position in the team. If there is no Uber Pok&eacute;mon, it uses the Pok&eacute;mon in the first slot.`,
		threads: [
			`&bullet; <a href="https://www.smogon.com/forums/threads/3660461/">Godly Gift</a>`,
		],

		mod: 'gen8',
		searchShow: false,
		ruleset: ['Standard', 'Dynamax Clause'],
		banlist: ['Blissey', 'Chansey', 'Toxapex', 'Uber > 1', 'AG + Uber > 1', 'Arena Trap', 'Huge Power', 'Moody', 'Pure Power', 'Shadow Tag', 'Baton Pass'],
		onModifySpecies(species, target, source) {
			if (source || !target || !target.side) return;
			const god = target.side.team.find(set => {
				let godSpecies = this.dex.getSpecies(set.species);
				const validator = this.dex.getRuleTable(this.dex.getFormat(`gen${this.gen}ou`));
				if (this.toID(set.ability) === 'powerconstruct' && this.gen === 7) {
					return true;
				}
				if (set.item) {
					const item = this.dex.getItem(set.item);
					if (item.megaEvolves === set.species) godSpecies = this.dex.getSpecies(item.megaStone);
				}
				const isBanned = validator.isBannedSpecies(godSpecies);
				return isBanned;
			}) || target.side.team[0];
			const stat = ['hp', 'atk', 'def', 'spa', 'spd', 'spe'][target.side.team.indexOf(target.set)];
			const newSpecies = this.dex.deepClone(species);
			let godSpecies = this.dex.getSpecies(god.species);
			if (godSpecies.forme === 'Crowned') {
				godSpecies = this.dex.getSpecies(godSpecies.changesFrom || godSpecies.baseSpecies);
			}
			newSpecies.baseStats[stat] = godSpecies.baseStats[stat as StatName];
			return newSpecies;
		},
	},
	{
		name: "[Gen 8] Pure Hackmons",
		desc: `Anything that can be hacked in-game and is usable in local battles is allowed.`,
		threads: [
			`&bullet; <a href="https://www.smogon.com/forums/threads/3656851/">Pure Hackmons</a>`,
		],

		mod: 'gen8',
		searchShow: false,
		ruleset: ['-Nonexistent', 'Team Preview', 'HP Percentage Mod', 'Cancel Mod', 'Endless Battle Clause'],
	},
	{
		name: "[Gen 8] Shared Power",
		desc: `Once a Pok&eacute;mon switches in, its ability is shared with the rest of the team.`,
		threads: [
			`&bullet; <a href="https://www.smogon.com/forums/threads/3660877/">Shared Power</a>`,
		],

		mod: 'gen8',
		searchShow: false,
		ruleset: ['Standard', 'Dynamax Clause'],
		banlist: [
			'Darmanitan-Galar', 'Eternatus', 'Kyurem-Black', 'Kyurem-White', 'Lunala', 'Marshadow', 'Melmetal',
			'Mewtwo', 'Necrozma-Dawn-Wings', 'Necrozma-Dusk-Mane', 'Reshiram', 'Shedinja', 'Solgaleo', 'Toxapex',
			'Zacian', 'Zamazenta', 'Zekrom', 'Leppa Berry', 'Baton Pass',
			'Arena Trap', 'Contrary', 'Drizzle ++ Swift Swim', 'Drought ++ Chlorophyll', 'Electric Surge ++ Surge Surfer',
			'Flare Boost', 'Fur Coat', 'Guts', 'Harvest', 'Huge Power', 'Imposter', 'Innards Out', 'Libero', 'Magic Bounce',
			'Magic Guard', 'Mold Breaker', 'Moody', 'Neutralizing Gas', 'Regenerator ++ Emergency Exit',
			'Regenerator ++ Wimp Out', 'Sand Rush', 'Sand Veil', 'Shadow Tag', 'Simple', 'Slush Rush', 'Snow Cloak',
			'Speed Boost', 'Steelworker ++ Steely Spirit', 'Tinted Lens', 'Unaware', 'Unburden', 'Water Bubble',
		],
		getSharedPower(pokemon) {
			const sharedPower = new Set<string>();
			for (const ally of pokemon.side.pokemon) {
				if (ally.previouslySwitchedIn > 0) {
					if (['mirrorarmor', 'trace'].includes(ally.baseAbility)) continue;
					sharedPower.add(ally.baseAbility);
				}
			}
			sharedPower.delete(pokemon.baseAbility);
			return sharedPower;
		},
		onBeforeSwitchIn(pokemon) {
			let format = this.format;
			if (!format.getSharedPower) format = this.dex.getFormat('gen8sharedpower');
			for (const ability of format.getSharedPower!(pokemon)) {
				const effect = 'ability:' + ability;
				pokemon.volatiles[effect] = {id: this.toID(effect), target: pokemon};
			}
		},
		onSwitchInPriority: 2,
		onSwitchIn(pokemon) {
			let format = this.format;
			if (!format.getSharedPower) format = this.dex.getFormat('gen8sharedpower');
			for (const ability of format.getSharedPower!(pokemon)) {
				const effect = 'ability:' + ability;
				delete pokemon.volatiles[effect];
				pokemon.addVolatile(effect);
			}
		},
		field: {
			suppressingWeather() {
				for (const side of this.battle.sides) {
					for (const pokemon of side.active) {
						if (pokemon && !pokemon.ignoringAbility() && pokemon.hasAbility('Cloud Nine')) {
							return true;
						}
					}
				}
				return false;
			},
		},
		pokemon: {
			hasAbility(ability) {
				if (this.ignoringAbility()) return false;
				if (Array.isArray(ability)) return ability.some(abil => this.hasAbility(abil));
				const abilityid = this.battle.toID(ability);
				return this.ability === abilityid || !!this.volatiles['ability:' + abilityid];
			},
		},
	},
	{
		name: "[Gen 8] Tier Shift",
		desc: `Pok&eacute;mon below OU get all their stats boosted. UU/RUBL get +10, RU/NUBL get +20, NU/PUBL get +30, and PU or lower get +40.`,
		threads: [
			`&bullet; <a href="https://www.smogon.com/forums/threads/3662165/">Tier Shift</a>`,
		],

		mod: 'gen8',
		searchShow: false,
		ruleset: ['[Gen 8] OU'],
		banlist: ['Damp Rock', 'Eviolite', 'Heat Rock'],
		onModifySpecies(species, target, source, effect) {
			if (!species.baseStats) return;
			const boosts: {[tier: string]: number} = {
				uu: 10,
				rubl: 10,
				ru: 20,
				nubl: 20,
				nu: 30,
				publ: 30,
				pu: 40,
				nfe: 40,
				lcuber: 40,
				lc: 40,
			};
			const tier = this.toID(species.tier) || 'ou';
			if (!(tier in boosts)) return;
			const pokemon: Species = this.dex.deepClone(species);
			const boost = boosts[tier];
			let statName: StatName;
			for (statName in pokemon.baseStats) {
				if (statName === 'hp') continue;
				pokemon.baseStats[statName] = Utils.clampIntRange(pokemon.baseStats[statName] + boost, 1, 255);
			}
			return pokemon;
		},
	},
	{
		name: "[Gen 8] Trademarked",
		desc: `Sacrifice your Pok&eacute;mon's ability for a status move that activates on switch-in.`,
		threads: [
			`&bullet; <a href="https://www.smogon.com/forums/threads/3656980/">Trademarked</a>`,
		],

		mod: 'gen8',
		searchShow: false,
		ruleset: ['Standard', 'Dynamax Clause'],
		banlist: [
			'Darmanitan-Galar', 'Dracovish', 'Dragapult', 'Eternatus', 'Kyurem-Black', 'Kyurem-White', 'Lunala', 'Magearna', 'Marshadow',
			'Melmetal', 'Mewtwo', 'Necrozma-Dawn-Wings', 'Necrozma-Dusk-Mane', 'Reshiram', 'Solgaleo', 'Zacian', 'Zamazenta', 'Zekrom',
			'Arena Trap', 'Moody', 'Shadow Tag', 'Baton Pass',
		],
		restricted: [
			'Baneful Bunker', 'Block', 'Copycat', 'Detect', 'Destiny Bond', 'Disable', 'Encore', 'Ingrain', 'King\'s Shield',
			'Mean Look', 'move:Metronome', 'Obstruct', 'Octolock', 'Nature Power', 'Parting Shot', 'Psycho Shift', 'Protect',
			'Roar', 'Skill Swap', 'Sleep Talk', 'Spiky Shield', 'Substitute', 'Teleport', 'Whirlwind', 'Wish', 'Yawn',
		],
		onValidateTeam(team, format, teamHas) {
			const problems = [];
			for (const trademark in teamHas.trademarks) {
				if (teamHas.trademarks[trademark] > 1) {
					problems.push(`You are limited to 1 of each Trademark.`, `(You have ${teamHas.trademarks[trademark]} Pok\u00e9mon with ${trademark} as a Trademark.)`);
				}
			}
			return problems;
		},
		validateSet(set, teamHas) {
			const dex = this.dex;
			const ability = dex.getMove(set.ability);
			if (ability.category !== 'Status' || ability.status === 'slp' ||
				this.ruleTable.isRestricted(`move:${ability.id}`) || set.moves.map(this.dex.toID).includes(ability.id)) {
				return this.validateSet(set, teamHas);
			}
			const customRules = this.format.customRules || [];
			if (!customRules.includes('!obtainableabilities')) customRules.push('!obtainableabilities');
			// const TeamValidator: new (format: string | Format) => TeamValidator = this.constructor as TeamValidator;
			const validator = new TeamValidator(dex.getFormat(`${this.format.id}@@@${customRules.join(',')}`));
			const moves = set.moves;
			set.moves = [ability.id];
			set.ability = dex.getSpecies(set.species).abilities['0'];
			let problems = validator.validateSet(set, {}) || [];
			if (problems.length) return problems;
			set.moves = moves;
			set.ability = dex.getSpecies(set.species).abilities['0'];
			problems = problems.concat(validator.validateSet(set, teamHas) || []);
			set.ability = ability.id;
			if (!teamHas.trademarks) teamHas.trademarks = {};
			teamHas.trademarks[ability.name] = (teamHas.trademarks[ability.name] || 0) + 1;
			return problems.length ? problems : null;
		},
		pokemon: {
			getAbility() {
				const move = this.battle.dex.getMove(this.battle.toID(this.ability));
				if (!move.exists) return Object.getPrototypeOf(this).getAbility.call(this);
				return {
					id: move.id,
					name: move.name,
					onStart(pokemon) {
						this.add('-activate', pokemon, 'ability: ' + move.name);
						this.useMove(move, pokemon);
					},
					toString() {
						return "";
					},
				};
			},
		},
	},
	{
		name: "[Gen 7] Balanced Hackmons",
		desc: `Anything that can be hacked in-game and is usable in local battles is allowed.`,
		threads: [
			`&bullet; <a href="https://www.smogon.com/forums/posts/8407209/">USM Balanced Hackmons</a>`,
		],

		mod: 'gen7',
		searchShow: false,
		ruleset: ['-Nonexistent', '2 Ability Clause', 'OHKO Clause', 'Evasion Moves Clause', 'CFZ Clause', 'Team Preview', 'HP Percentage Mod', 'Cancel Mod', 'Sleep Clause Mod', 'Endless Battle Clause'],
		banlist: [
			'Groudon-Primal', 'Rayquaza-Mega', 'Gengarite', 'Comatose + Sleep Talk', 'Chatter',
			'Arena Trap', 'Contrary', 'Huge Power', 'Illusion', 'Innards Out', 'Magnet Pull', 'Moody', 'Parental Bond', 'Protean', 'Psychic Surge', 'Pure Power', 'Shadow Tag', 'Stakeout', 'Water Bubble', 'Wonder Guard',
		],
	},

	// Randomized Metas
	///////////////////////////////////////////////////////////////////

	{
		section: "Randomized Metas",
		column: 2,
	},
	{
		name: "[Gen 8] Monotype Random Battle",

		mod: 'gen8',
		team: 'random',
		ruleset: ['Obtainable', 'Same Type Clause', 'HP Percentage Mod', 'Cancel Mod', 'Sleep Clause Mod'],
	},
	{
		name: "[Gen 8] Challenge Cup 1v1",

		mod: 'gen8',
		team: 'randomCC',
		teamLength: {
			battle: 1,
		},
		ruleset: ['Obtainable', 'HP Percentage Mod', 'Cancel Mod', 'Team Preview', 'Dynamax Clause'],
	},
	{
		name: "[Gen 8] Challenge Cup 2v2",

		mod: 'gen8',
		team: 'randomCC',
		gameType: 'doubles',
		teamLength: {
			battle: 2,
		},
		searchShow: false,
		ruleset: ['Obtainable', 'HP Percentage Mod', 'Cancel Mod', 'Team Preview', 'Dynamax Clause'],
	},
	{
		name: "[Gen 8] Hackmons Cup",
		desc: `Randomized teams of level-balanced Pok&eacute;mon with absolutely any ability, moves, and item.`,

		mod: 'gen8',
		team: 'randomHC',
		ruleset: ['Obtainable Formes', 'HP Percentage Mod', 'Cancel Mod'],
	},
	{
		name: "[Gen 8] Doubles Hackmons Cup",

		mod: 'gen8',
		gameType: 'doubles',
		team: 'randomHC',
		searchShow: false,
		ruleset: ['Obtainable', 'HP Percentage Mod', 'Cancel Mod'],
	},
	{
		name: "[Gen 8] CAP 1v1",
		desc: `Randomly generated 1v1-style teams only including Pok&eacute;mon made by the Create-A-Pok&eacute;mon Project.`,
		threads: [
			`&bullet; <a href="https://www.smogon.com/forums/threads/3663533/">CAP 1v1</a>`,
		],

		mod: 'gen8',
		team: 'randomCAP1v1',
		teamLength: {
			battle: 1,
		},
		ruleset: ['Species Clause', 'Team Preview', 'HP Percentage Mod', 'Cancel Mod', 'Sleep Clause Mod', 'Dynamax Clause'],
	},
	{
		name: "[Gen 7] Random Battle",
		desc: `Randomized teams of level-balanced Pok&eacute;mon with sets that are generated to be competitively viable.`,
		threads: [
			`&bullet; <a href="https://www.smogon.com/forums/threads/3591157/">Sets and Suggestions</a>`,
			`&bullet; <a href="https://www.smogon.com/forums/threads/3616946/">Role Compendium</a>`,
		],

		mod: 'gen7',
		team: 'random',
		ruleset: ['Obtainable', 'Sleep Clause Mod', 'HP Percentage Mod', 'Cancel Mod'],
	},
	{
		name: "[Gen 7] Random Doubles Battle",
		threads: [`&bullet; <a href="https://www.smogon.com/forums/threads/3601525/">Sets and Suggestions</a>`],

		mod: 'gen7',
		gameType: 'doubles',
		team: 'random',
		searchShow: false,
		ruleset: ['Obtainable', 'HP Percentage Mod', 'Cancel Mod'],
	},
	{
		name: "[Gen 7] Battle Factory",
		desc: `Randomized teams of Pok&eacute;mon for a generated Smogon tier with sets that are competitively viable.`,

		mod: 'gen7',
		team: 'randomFactory',
		ruleset: ['Obtainable', 'Sleep Clause Mod', 'Team Preview', 'HP Percentage Mod', 'Cancel Mod', 'Mega Rayquaza Clause'],
	},
	{
		name: "[Gen 7] BSS Factory",
		desc: `Randomized 3v3 Singles featuring Pok&eacute;mon and movesets popular in Battle Spot Singles.`,
		threads: [
			`&bullet; <a href="https://www.smogon.com/forums/threads/3604845/">Information and Suggestions Thread</a>`,
		],

		mod: 'gen7',
		team: 'randomBSSFactory',
		searchShow: false,
		teamLength: {
			validate: [3, 6],
			battle: 3,
		},
		ruleset: ['Obtainable', 'Standard GBU'],
	},
	{
		name: "[Gen 7] Hackmons Cup",
		desc: `Randomized teams of level-balanced Pok&eacute;mon with absolutely any ability, moves, and item.`,

		mod: 'gen7',
		team: 'randomHC',
		searchShow: false,
		ruleset: ['HP Percentage Mod', 'Cancel Mod'],
	},
	{
		name: "[Gen 7] Super Staff Bros Brawl",
		desc: "Super Staff Bros returns for another round! Battle with a random team of pokemon created by the sim staff.",
		threads: [
			`&bullet; <a href="https://www.smogon.com/articles/super-staff-bros-brawl">Introduction &amp; Roster</a>`,
		],

		mod: 'ssb',
		team: 'randomStaffBros',
		ruleset: ['HP Percentage Mod', 'Cancel Mod', 'Sleep Clause Mod'],
		onBegin() {
			this.add('raw|SUPER STAFF BROS <b>BRAWL</b>!!');
			this.add('message', 'GET READY FOR THE NEXT BATTLE!');
			if (this.teamGenerator.allXfix) this.add(`c|~HoeenHero|Oops I dropped my bag of xfix sets sorry!`);
			this.add(`raw|<div class='broadcast-green'><b>Wondering what all these custom moves, abilities, and items do?<br />Check out the <a href="https://www.smogon.com/articles/super-staff-bros-brawl" target="_blank">Super Staff Bros Brawl Guide</a> and find out!</b></div>`);
		},
		onSwitchInPriority: 100,
		onSwitchIn(pokemon) {
			let name: string = this.toID(pokemon.illusion ? pokemon.illusion.name : pokemon.name);
			if (this.dex.getSpecies(name).exists || name === 'rage') {
				// Certain pokemon have volatiles named after their id
				// To prevent overwriting those, and to prevent accidentaly leaking
				// that a pokemon is on a team through the onStart even triggering
				// at the start of a match, users with pokemon names will need their
				// statuses to end in "user".
				name = name + 'user';
			}
			// Add the mon's status effect to it as a volatile.
			const status = this.dex.getEffect(name);
			if (status?.exists) {
				pokemon.addVolatile(name, pokemon);
			}
		},
	},
	{
		name: "[Gen 7 Let's Go] Random Battle",

		mod: 'letsgo',
		team: 'random',
		searchShow: false,
		ruleset: ['Obtainable', 'Allow AVs', 'HP Percentage Mod', 'Cancel Mod', 'Sleep Clause Mod'],
	},
	{
		name: "[Gen 6] Random Battle",

		mod: 'gen6',
		team: 'random',
		ruleset: ['Obtainable', 'Sleep Clause Mod', 'HP Percentage Mod', 'Cancel Mod'],
	},
	{
		name: "[Gen 6] Battle Factory",
		desc: `Randomized teams of Pok&eacute;mon for a generated Smogon tier with sets that are competitively viable.`,

		mod: 'gen6',
		team: 'randomFactory',
		searchShow: false,
		ruleset: ['Obtainable', 'Sleep Clause Mod', 'Team Preview', 'HP Percentage Mod', 'Cancel Mod', 'Mega Rayquaza Clause'],
	},
	{
		name: "[Gen 5] Random Battle",

		mod: 'gen5',
		team: 'random',
		ruleset: ['Obtainable', 'Sleep Clause Mod', 'HP Percentage Mod', 'Cancel Mod'],
	},
	{
		name: "[Gen 4] Random Battle",

		mod: 'gen4',
		team: 'random',
		ruleset: ['Obtainable', 'Sleep Clause Mod', 'HP Percentage Mod', 'Cancel Mod'],
	},
	{
		name: "[Gen 3] Random Battle",

		mod: 'gen3',
		team: 'random',
		ruleset: ['Standard'],
	},
	{
		name: "[Gen 2] Random Battle",

		mod: 'gen2',
		team: 'random',
		ruleset: ['Standard'],
	},
	{
		name: "[Gen 1] Random Battle",

		mod: 'gen1',
		team: 'random',
		ruleset: ['Standard'],
	},
	{
		name: "[Gen 1] Challenge Cup",

		mod: 'gen1',
		team: 'randomCC',
		searchShow: false,
		challengeShow: false,
		ruleset: ['Obtainable', 'HP Percentage Mod', 'Cancel Mod'],
	},

	// RoA Spotlight
	///////////////////////////////////////////////////////////////////

	{
		section: "RoA Spotlight",
		column: 3,
	},
	{
		name: "[Gen 4] Ubers",
		threads: [
			`&bullet; <a href="https://www.smogon.com/forums/posts/8286279/">DPP Ubers</a>`,
		],

		mod: 'gen4',
		// searchShow: false,
		ruleset: ['Standard', 'Arceus EV Limit'],
	},
	{
		name: "[Gen 5] 2v2 Doubles",
		desc: `Double battle where you bring four Pok&eacute;mon to Team Preview and choose only two.`,
		threads: [
			`&bullet; <a href="https://www.smogon.com/forums/posts/8457486/">BW 2v2 Doubles</a>`,
		],

		mod: 'gen5',
		gameType: 'doubles',
		teamLength: {
			validate: [2, 4],
			battle: 2,
		},
		ruleset: ['[Gen 5] Doubles OU', 'Accuracy Moves Clause'],
		banlist: ['Kingdra', 'Focus Sash', 'Final Gambit', 'Perish Song'],
	},
	{
		name: "[Gen 1] NU",
		threads: [
			`&bullet; <a href="https://www.smogon.com/forums/threads/3668913/">RBY NU Viability Ranking</a>`,
		],

		mod: 'gen1',
		ruleset: ['[Gen 1] UU'],
		banlist: [
			// UU
			'Articuno', 'Dodrio', 'Dragonite', 'Dugtrio', 'Electabuzz', 'Golem', 'Gyarados', 'Haunter', 'Hypno',
			'Kadabra', 'Kangaskhan', 'Omastar', 'Persian', 'Poliwrath', 'Raichu', 'Tangela', 'Tentacruel', 'Vaporeon',
			// NUBL
			'Golduck',
		],
	},

	// Past Gens OU
	///////////////////////////////////////////////////////////////////

	{
		section: "Past Gens OU",
		column: 3,
	},
	{
		name: "[Gen 7] OU",
		threads: [
			`&bullet; <a href="https://www.smogon.com/dex/sm/tags/ou/">USM OU Banlist</a>`,
			`&bullet; <a href="https://www.smogon.com/forums/posts/8162240/">USM OU Sample Teams</a>`,
			`&bullet; <a href="https://www.smogon.com/forums/threads/3667522/">USM OU Viability Rankings</a>`,
		],

		mod: 'gen7',
		ruleset: ['Standard'],
		banlist: ['Uber', 'Arena Trap', 'Power Construct', 'Shadow Tag', 'Baton Pass'],
	},
	{
		name: "[Gen 6] OU",
		threads: [
			`&bullet; <a href="https://www.smogon.com/dex/xy/tags/ou/">ORAS OU Banlist</a>`,
			`&bullet; <a href="https://www.smogon.com/forums/posts/8133793/">ORAS OU Sample Teams</a>`,
			`&bullet; <a href="https://www.smogon.com/forums/threads/3623399/">ORAS OU Viability Rankings</a>`,
		],

		mod: 'gen6',
		ruleset: ['Standard', 'Swagger Clause'],
		banlist: ['Uber', 'Arena Trap', 'Shadow Tag', 'Soul Dew', 'Baton Pass'],
	},
	{
		name: "[Gen 5] OU",
		threads: [
			`&bullet; <a href="https://www.smogon.com/forums/posts/8133791/">BW2 Sample Teams</a>`,
			`&bullet; <a href="https://www.smogon.com/forums/threads/3658220/">BW2 OU Viability Rankings</a>`,
		],

		mod: 'gen5',
		ruleset: ['Standard', 'Evasion Abilities Clause', 'Baton Pass Clause', 'Sleep Moves Clause', 'Swagger Clause'],
		banlist: ['Uber', 'Arena Trap', 'Drizzle ++ Swift Swim', 'Drought ++ Chlorophyll', 'Sand Rush', 'Shadow Tag', 'Soul Dew'],
	},
	{
		name: "[Gen 4] OU",
		threads: [
			`&bullet; <a href="https://www.smogon.com/forums/threads/3506147/">DPP OU Metagame Discussion</a>`,
			`&bullet; <a href="https://www.smogon.com/forums/posts/8133790/">DPP Sample Teams</a>`,
			`&bullet; <a href="https://www.smogon.com/forums/threads/3652538/">DPP OU Viability Rankings</a>`,
		],

		mod: 'gen4',
		ruleset: ['Standard'],
		banlist: ['Uber', 'Sand Veil', 'Soul Dew', 'Swinub + Snow Cloak', 'Piloswine + Snow Cloak', 'Mamoswine + Snow Cloak', 'Baton Pass'],
	},
	{
		name: "[Gen 3] OU",
		threads: [
			`&bullet; <a href="https://www.smogon.com/forums/posts/8133789/">ADV Sample Teams</a>`,
			`&bullet; <a href="https://www.smogon.com/forums/threads/3503019/">ADV OU Viability Rankings</a>`,
		],

		mod: 'gen3',
		ruleset: ['Standard', '3 Baton Pass Clause'],
		banlist: ['Uber', 'Smeargle + Baton Pass'],
	},
	{
		name: "[Gen 2] OU",
		threads: [
			`&bullet; <a href="https://www.smogon.com/forums/posts/8133788/">GSC Sample Teams</a>`,
			`&bullet; <a href="https://www.smogon.com/forums/threads/3556533/">GSC OU Viability Rankings</a>`,
		],

		mod: 'gen2',
		ruleset: ['Standard'],
		banlist: ['Uber'],
	},
	{
		name: "[Gen 1] OU",
		threads: [
			`&bullet; <a href="https://www.smogon.com/forums/posts/8133786/">RBY Sample Teams</a>`,
			`&bullet; <a href="https://www.smogon.com/forums/threads/3572352/">RBY OU Viability Rankings</a>`,
		],

		mod: 'gen1',
		ruleset: ['Standard'],
		banlist: ['Uber'],
	},

	// US/UM Singles
	///////////////////////////////////////////////////////////////////
	{
		section: "US/UM Singles",
		column: 3,
	},
	{
		name: "[Gen 7] Ubers",
		threads: [
			`&bullet; <a href="https://www.smogon.com/forums/posts/8286276/">USM Ubers</a>`,
		],

		mod: 'gen7',
		// searchShow: false,
		ruleset: ['Standard', 'Mega Rayquaza Clause'],
		banlist: ['Baton Pass'],
	},
	{
		name: "[Gen 7] UU",
		threads: [
			`&bullet; <a href="https://www.smogon.com/forums/threads/3621217/">USM UU Sample Teams</a>`,
			`&bullet; <a href="https://www.smogon.com/forums/threads/3641346/">USM UU Viability Rankings</a>`,
		],

		mod: 'gen7',
		// searchShow: false,
		ruleset: ['[Gen 7] OU'],
		banlist: ['OU', 'UUBL', 'Drizzle', 'Drought', 'Kommonium Z', 'Mewnium Z'],
	},
	{
		name: "[Gen 7] RU",
		threads: [
			`&bullet; <a href="https://www.smogon.com/forums/threads/3645338/">USM RU Sample Teams</a>`,
			`&bullet; <a href="https://www.smogon.com/forums/threads/3645873/">USM RU Viability Rankings</a>`,
		],

		mod: 'gen7',
		searchShow: false,
		ruleset: ['[Gen 7] UU'],
		banlist: ['UU', 'RUBL', 'Mimikyu', 'Aurora Veil'],
		unbanlist: ['Drought'],
	},
	{
		name: "[Gen 7] NU",
		threads: [
			`&bullet; <a href="https://www.smogon.com/forums/threads/3632667/">USM NU Sample Teams</a>`,
			`&bullet; <a href="https://www.smogon.com/forums/threads/3645166/">USM NU Viability Rankings</a>`,
		],

		mod: 'gen7',
		searchShow: false,
		ruleset: ['[Gen 7] RU'],
		banlist: ['RU', 'NUBL', 'Drought'],
	},
	{
		name: "[Gen 7] PU",
		threads: [
			`&bullet; <a href="https://www.smogon.com/forums/threads/3611496/">USM PU Sample Teams</a>`,
			`&bullet; <a href="https://www.smogon.com/forums/threads/3614892/">USM PU Viability Rankings</a>`,
		],

		mod: 'gen7',
		searchShow: false,
		ruleset: ['[Gen 7] NU'],
		banlist: ['NU', 'PUBL'],
	},
	{
		name: "[Gen 7] LC",
		threads: [
			`&bullet; <a href="https://www.smogon.com/dex/sm/formats/lc/">USM LC Banlist</a>`,
			`&bullet; <a href="https://www.smogon.com/forums/threads/3639319/">USM LC Sample Teams</a>`,
			`&bullet; <a href="https://www.smogon.com/forums/threads/3621440/">USM LC Viability Rankings</a>`,
		],

		mod: 'gen7',
		searchShow: false,
		maxLevel: 5,
		ruleset: ['Little Cup', 'Standard', 'Swagger Clause'],
		banlist: [
			'Aipom', 'Cutiefly', 'Drifloon', 'Gligar', 'Gothita', 'Meditite', 'Misdreavus', 'Murkrow', 'Porygon',
			'Scyther', 'Sneasel', 'Swirlix', 'Tangela', 'Trapinch', 'Vulpix-Base', 'Wingull', 'Yanma',
			'Eevium Z', 'Baton Pass', 'Dragon Rage', 'Sonic Boom',
		],
	},
	{
		name: "[Gen 7] Monotype",
		desc: `All the Pok&eacute;mon on a team must share a type.`,
		threads: [
			`&bullet; <a href="https://www.smogon.com/forums/posts/8411581/">USM Monotype</a>`,
		],

		mod: 'gen7',
		// searchShow: false,
		ruleset: ['Same Type Clause', 'Standard', 'Swagger Clause'],
		banlist: [
			'Aegislash', 'Arceus', 'Blaziken', 'Darkrai', 'Deoxys-Base', 'Deoxys-Attack', 'Dialga', 'Genesect', 'Gengar-Mega', 'Giratina', 'Groudon',
			'Ho-Oh', 'Hoopa-Unbound', 'Kangaskhan-Mega', 'Kartana', 'Kyogre', 'Kyurem-White', 'Lucario-Mega', 'Lugia', 'Lunala', 'Magearna',
			'Marshadow', 'Mawile-Mega', 'Medicham-Mega', 'Metagross-Mega', 'Mewtwo', 'Naganadel', 'Necrozma-Dawn-Wings', 'Necrozma-Dusk-Mane', 'Palkia',
			'Pheromosa', 'Rayquaza', 'Reshiram', 'Salamence-Mega', 'Shaymin-Sky', 'Solgaleo', 'Tapu Lele', 'Xerneas', 'Yveltal', 'Zekrom', 'Zygarde',
			'Battle Bond', 'Shadow Tag', 'Damp Rock', 'Smooth Rock', 'Terrain Extender', 'Baton Pass',
		],
	},
	{
		name: "[Gen 7] 1v1",
		desc: `Bring three Pok&eacute;mon to Team Preview and choose one to battle.`,
		threads: [
			`&bullet; <a href="https://www.smogon.com/forums/posts/8031460/">USUM 1v1</a>`,
		],

		mod: 'gen7',
		searchShow: false,
		teamLength: {
			validate: [1, 3],
			battle: 1,
		},
		ruleset: ['Obtainable', 'Species Clause', 'Nickname Clause', 'OHKO Clause', 'Swagger Clause', 'Evasion Moves Clause', 'Accuracy Moves Clause', 'Team Preview', 'HP Percentage Mod', 'Cancel Mod', 'Endless Battle Clause'],
		banlist: [
			'Arceus', 'Darkrai', 'Deoxys-Base', 'Deoxys-Attack', 'Deoxys-Defense', 'Dialga', 'Giratina',
			'Groudon', 'Ho-Oh', 'Kangaskhan-Mega', 'Kyogre', 'Kyurem-Black', 'Kyurem-White', 'Lugia', 'Lunala', 'Marshadow', 'Mewtwo',
			'Mimikyu', 'Necrozma-Dawn-Wings', 'Necrozma-Dusk-Mane', 'Palkia', 'Rayquaza', 'Reshiram', 'Salamence-Mega', 'Shaymin-Sky',
			'Snorlax', 'Solgaleo', 'Tapu Koko', 'Xerneas', 'Yveltal', 'Zekrom', 'Focus Sash', 'Moody', 'Perish Song', 'Detect + Fightinium Z',
		],
	},
	{
		name: "[Gen 7] Anything Goes",
		threads: [
			`&bullet; <a href="https://www.smogon.com/forums/threads/3587441/">Anything Goes Metagame Discussion</a>`,
			`&bullet; <a href="https://www.smogon.com/forums/threads/3591711/">Anything Goes Viability Rankings</a>`,
			`&bullet; <a href="https://www.smogon.com/forums/threads/3646736/">Anything Goes Sample Teams</a>`,
		],

		mod: 'gen7',
		// searchShow: false,
		ruleset: ['Obtainable', 'Team Preview', 'HP Percentage Mod', 'Cancel Mod', 'Endless Battle Clause'],
	},
	{
		name: "[Gen 7] ZU",
		desc: `The unofficial usage-based tier below PU.`,
		threads: [
			`&bullet; <a href="https://www.smogon.com/forums/threads/3646743/">ZU Metagame Discussion</a>`,
			`&bullet; <a href="https://www.smogon.com/forums/threads/3643412/">ZU Viability Rankings</a>`,
			`&bullet; <a href="https://www.smogon.com/forums/threads/3646739/">ZU Sample Teams</a>`,
		],

		mod: 'gen7',
		searchShow: false,
		ruleset: ['[Gen 7] PU'],
		banlist: [
			'PU', 'Carracosta', 'Crabominable', 'Gorebyss', 'Jynx', 'Raticate-Alola',
			'Shiftry', 'Throh', 'Turtonator', 'Type: Null', 'Ursaring', 'Victreebel',
		],
	},
	{
		name: "[Gen 7] CAP",
		threads: [
			`&bullet; <a href="https://www.smogon.com/forums/threads/3621207/">CAP Metagame Discussion</a>`,
			`&bullet; <a href="https://www.smogon.com/forums/threads/3626018/">CAP Viability Rankings</a>`,
			`&bullet; <a href="https://www.smogon.com/forums/threads/3648521/">CAP Sample Teams</a>`,
		],

		mod: 'gen7',
		searchShow: false,
		ruleset: ['[Gen 7] OU', '+CAP'],
	},
	{
		name: "[Gen 7] Battle Spot Singles",
		threads: [
			`&bullet; <a href="https://www.smogon.com/forums/threads/3601012/">Introduction to Battle Spot Singles</a>`,
			`&bullet; <a href="https://www.smogon.com/forums/threads/3605970/">Battle Spot Singles Viability Rankings</a>`,
			`&bullet; <a href="https://www.smogon.com/forums/threads/3601658/">Battle Spot Singles Role Compendium</a>`,
			`&bullet; <a href="https://www.smogon.com/forums/threads/3619162/">Battle Spot Singles Sample Teams</a>`,
		],

		mod: 'gen7',
		searchShow: false,
		maxForcedLevel: 50,
		teamLength: {
			validate: [3, 6],
			battle: 3,
		},
		ruleset: ['Standard GBU'],
		minSourceGen: 6,
	},
	{
		name: "[Gen 7 Let's Go] OU",
		threads: [
			`&bullet; <a href="https://www.smogon.com/forums/threads/3667865/">LGPE OU Metagame Discussion</a>`,
			`&bullet; <a href="https://www.smogon.com/forums/threads/3656868/">LGPE OU Viability Rankings</a>`,
		],

		mod: 'letsgo',
		searchShow: false,
		forcedLevel: 50,
		ruleset: ['Obtainable', 'Species Clause', 'Nickname Clause', 'OHKO Clause', 'Evasion Moves Clause', 'Team Preview', 'HP Percentage Mod', 'Cancel Mod', 'Sleep Clause Mod'],
		banlist: ['Uber'],
	},
	{
		name: "[Gen 7] Custom Game",

		mod: 'gen7',
		searchShow: false,
		debug: true,
		maxLevel: 9999,
		battle: {trunc: Math.trunc},
		defaultLevel: 100,
		teamLength: {
			validate: [1, 24],
			battle: 24,
		},
		// no restrictions, for serious (other than team preview)
		ruleset: ['Team Preview', 'Cancel Mod'],
	},

	// US/UM Doubles
	///////////////////////////////////////////////////////////////////

	{
		section: "US/UM Doubles",
		column: 3,
	},
	{
		name: "[Gen 7] Doubles OU",
		threads: [
			`&bullet; <a href="https://www.smogon.com/forums/threads/3661293/">USUM Doubles OU Metagame Discussion</a>`,
			`&bullet; <a href="https://www.smogon.com/forums/posts/8394179/">USUM Doubles OU Viability Rankings</a>`,
			`&bullet; <a href="https://www.smogon.com/forums/posts/8394190/">USUM Doubles OU Sample Teams</a>`,
		],

		mod: 'gen7',
		gameType: 'doubles',
		// searchShow: false,
		ruleset: ['Standard Doubles', 'Swagger Clause'],
		banlist: ['DUber', 'Power Construct', 'Eevium Z', 'Dark Void'],
	},
	{
		name: "[Gen 7] Doubles UU",
		threads: [`&bullet; <a href="https://www.smogon.com/forums/threads/3598014/">Doubles UU Metagame Discussion</a>`],

		mod: 'gen7',
		gameType: 'doubles',
		searchShow: false,
		ruleset: ['[Gen 7] Doubles OU'],
		banlist: ['DOU', 'DBL'],
	},
	{
		name: "[Gen 7] VGC 2019",
		threads: [
			`&bullet; <a href="https://www.smogon.com/forums/threads/3641100/">VGC 2019 Discussion</a>`,
			`&bullet; <a href="https://www.smogon.com/forums/threads/3641123/">VGC 2019 Viability Rankings</a>`,
		],

		mod: 'gen7',
		gameType: 'doubles',
		searchShow: false,
		forcedLevel: 50,
		teamLength: {
			validate: [4, 6],
			battle: 4,
		},
		ruleset: ['Minimal GBU', 'VGC Timer'],
		banlist: ['Unown'],
		minSourceGen: 7,
		onValidateTeam(team) {
			const legends = [
				'Mewtwo', 'Lugia', 'Ho-Oh', 'Kyogre', 'Groudon', 'Rayquaza', 'Dialga', 'Palkia', 'Giratina', 'Reshiram', 'Zekrom', 'Kyurem', 'Xerneas', 'Yveltal', 'Zygarde', 'Cosmog', 'Cosmoem', 'Solgaleo', 'Lunala', 'Necrozma',
			];
			let n = 0;
			for (const set of team) {
				const baseSpecies = this.dex.getSpecies(set.species).baseSpecies;
				if (legends.includes(baseSpecies)) n++;
				if (n > 2) return [`You can only use up to two legendary Pok\u00E9mon.`];
			}
		},
	},
	{
		name: "[Gen 7] VGC 2018",
		threads: [
			`&bullet; <a href="https://www.smogon.com/forums/threads/3631800/">VGC 2018 Discussion</a>`,
			`&bullet; <a href="https://www.smogon.com/forums/threads/3622041/">VGC 2018 Viability Rankings</a>`,
			`&bullet; <a href="https://www.smogon.com/forums/threads/3628885/">VGC 2018 Sample Teams</a>`,
		],

		mod: 'gen7',
		gameType: 'doubles',
		searchShow: false,
		forcedLevel: 50,
		teamLength: {
			validate: [4, 6],
			battle: 4,
		},
		timer: {
			starting: 5 * 60,
			addPerTurn: 0,
			maxPerTurn: 55,
			maxFirstTurn: 90,
			grace: 90,
			timeoutAutoChoose: true,
			dcTimerBank: false,
		},
		ruleset: ['Standard GBU'],
		banlist: ['Oranguru + Symbiosis', 'Passimian + Defiant', 'Unown', 'Custap Berry', 'Enigma Berry', 'Jaboca Berry', 'Micle Berry', 'Rowap Berry'],
		minSourceGen: 7,
	},
	{
		name: "[Gen 7] VGC 2017",
		threads: [
			`&bullet; <a href="https://www.smogon.com/forums/threads/3583926/">VGC 2017 Discussion</a>`,
			`&bullet; <a href="https://www.smogon.com/forums/threads/3591794/">VGC 2017 Viability Rankings</a>`,
			`&bullet; <a href="https://www.smogon.com/forums/threads/3590391/">VGC 2017 Sample Teams</a>`,
		],

		mod: 'vgc17',
		gameType: 'doubles',
		searchShow: false,
		forcedLevel: 50,
		teamLength: {
			validate: [4, 6],
			battle: 4,
		},
		timer: {
			starting: 15 * 60,
			addPerTurn: 0,
			maxPerTurn: 55,
			maxFirstTurn: 90,
			grace: 90,
			timeoutAutoChoose: true,
			dcTimerBank: false,
		},
		ruleset: ['Obtainable', 'Alola Pokedex', 'Species Clause', 'Nickname Clause', 'Item Clause', 'Team Preview', 'Cancel Mod'],
		banlist: [
			'Solgaleo', 'Lunala', 'Necrozma', 'Magearna', 'Marshadow', 'Zygarde', 'Mega',
			'Custap Berry', 'Enigma Berry', 'Jaboca Berry', 'Micle Berry', 'Rowap Berry',
		],
		minSourceGen: 7,
	},
	{
		name: "[Gen 7] Battle Spot Doubles",
		threads: [
			`&bullet; <a href="https://www.smogon.com/forums/threads/3595001/">Battle Spot Doubles Discussion</a>`,
			`&bullet; <a href="https://www.smogon.com/forums/threads/3593890/">Battle Spot Doubles Viability Rankings</a>`,
			`&bullet; <a href="https://www.smogon.com/forums/threads/3595859/">Battle Spot Doubles Sample Teams</a>`,
		],

		mod: 'gen7',
		gameType: 'doubles',
		searchShow: false,
		maxForcedLevel: 50,
		teamLength: {
			validate: [4, 6],
			battle: 4,
		},
		ruleset: ['Standard GBU'],
		minSourceGen: 6,
	},
	{
		name: "[Gen 7] Doubles Custom Game",

		mod: 'gen7',
		gameType: 'doubles',
		searchShow: false,
		maxLevel: 9999,
		battle: {trunc: Math.trunc},
		defaultLevel: 100,
		debug: true,
		teamLength: {
			validate: [2, 24],
			battle: 24,
		},
		// no restrictions, for serious (other than team preview)
		ruleset: ['Team Preview', 'Cancel Mod'],
	},

	// OR/AS Singles
	///////////////////////////////////////////////////////////////////

	{
		section: "OR/AS Singles",
		column: 4,
	},
	{
		name: "[Gen 6] Ubers",
		threads: [
			`&bullet; <a href="https://www.smogon.com/forums/posts/8286277/">ORAS Ubers</a>`,
		],

		mod: 'gen6',
		searchShow: false,
		ruleset: ['Standard', 'Swagger Clause', 'Mega Rayquaza Clause'],
	},
	{
		name: "[Gen 6] UU",
		threads: [
			`&bullet; <a href="https://www.smogon.com/dex/xy/tags/uu/">ORAS UU Banlist</a>`,
			`&bullet; <a href="https://www.smogon.com/forums/threads/3598164/">ORAS UU Viability Rankings</a>`,
		],

		mod: 'gen6',
		searchShow: false,
		ruleset: ['[Gen 6] OU'],
		banlist: ['OU', 'UUBL', 'Drizzle', 'Drought'],
	},
	{
		name: "[Gen 6] RU",
		threads: [
			`&bullet; <a href="https://www.smogon.com/dex/xy/tags/ru/">ORAS RU Banlist</a>`,
			`&bullet; <a href="https://www.smogon.com/forums/threads/3574583/">ORAS RU Viability Rankings</a>`,
		],

		mod: 'gen6',
		searchShow: false,
		ruleset: ['[Gen 6] UU'],
		banlist: ['UU', 'RUBL'],
	},
	{
		name: "[Gen 6] NU",
		threads: [
			`&bullet; <a href="https://www.smogon.com/dex/xy/tags/nu/">ORAS NU Banlist</a>`,
			`&bullet; <a href="https://www.smogon.com/forums/threads/3555650/">ORAS NU Viability Rankings</a>`,
		],

		mod: 'gen6',
		searchShow: false,
		ruleset: ['[Gen 6] RU'],
		banlist: ['RU', 'NUBL'],
	},
	{
		name: "[Gen 6] PU",
		threads: [
			`&bullet; <a href="https://www.smogon.com/dex/xy/tags/pu/">ORAS PU Banlist</a>`,
			`&bullet; <a href="https://www.smogon.com/forums/threads/3528743/">ORAS PU Viability Rankings</a>`,
		],

		mod: 'gen6',
		searchShow: false,
		ruleset: ['[Gen 6] NU'],
		banlist: ['NU', 'PUBL', 'Chatter'],
	},
	{
		name: "[Gen 6] LC",
		threads: [
			`&bullet; <a href="https://www.smogon.com/dex/xy/formats/lc/">ORAS LC Banlist</a>`,
			`&bullet; <a href="https://www.smogon.com/forums/threads/3547566/">ORAS LC Viability Rankings</a>`,
		],

		mod: 'gen6',
		searchShow: false,
		maxLevel: 5,
		ruleset: ['Standard', 'Little Cup'],
		banlist: [
			'Drifloon', 'Gligar', 'Meditite', 'Misdreavus', 'Murkrow', 'Scyther', 'Sneasel', 'Swirlix', 'Tangela', 'Yanma',
			'Baton Pass', 'Dragon Rage', 'Sonic Boom', 'Swagger',
		],
	},
	{
		name: "[Gen 6] Monotype",
		desc: `All the Pok&eacute;mon on a team must share a type.`,
		threads: [
			`&bullet; <a href="https://www.smogon.com/forums/posts/8411583/">ORAS Monotype</a>`,
		],

		mod: 'gen6',
		searchShow: false,
		ruleset: ['Standard', 'Swagger Clause', 'Same Type Clause'],
		banlist: [
			'Aegislash', 'Altaria-Mega', 'Arceus', 'Blaziken', 'Charizard-Mega-X', 'Darkrai', 'Deoxys-Base', 'Deoxys-Attack', 'Dialga',
			'Genesect', 'Gengar-Mega', 'Giratina', 'Greninja', 'Groudon', 'Ho-Oh', 'Hoopa-Unbound', 'Kangaskhan-Mega', 'Kyogre',
			'Kyurem-White', 'Lucario-Mega', 'Lugia', 'Mawile-Mega', 'Medicham-Mega', 'Metagross-Mega', 'Mewtwo', 'Palkia', 'Rayquaza',
			'Reshiram', 'Sableye-Mega', 'Salamence-Mega', 'Shaymin-Sky', 'Slowbro-Mega', 'Talonflame', 'Xerneas', 'Yveltal', 'Zekrom',
			'Shadow Tag', 'Damp Rock', 'Smooth Rock', 'Soul Dew', 'Baton Pass',
		],
	},
	{
		name: "[Gen 6] 1v1",
		desc: `Bring three Pok&eacute;mon to Team Preview and choose one to battle.`,
		threads: [
			`&bullet; <a href="https://www.smogon.com/forums/posts/8031459/">ORAS 1v1</a>`,
		],

		mod: 'gen6',
		searchShow: false,
		teamLength: {
			validate: [1, 3],
			battle: 1,
		},
		ruleset: ['Obtainable', 'Nickname Clause', 'Moody Clause', 'OHKO Clause', 'Evasion Moves Clause', 'Accuracy Moves Clause', 'Swagger Clause', 'Endless Battle Clause', 'HP Percentage Mod', 'Cancel Mod', 'Team Preview'],
		banlist: [
			'Arceus', 'Blaziken', 'Darkrai', 'Deoxys-Base', 'Deoxys-Attack', 'Deoxys-Defense',
			'Dialga', 'Giratina', 'Groudon', 'Ho-Oh', 'Kangaskhan-Mega', 'Kyogre', 'Kyurem-White', 'Lugia', 'Mewtwo',
			'Palkia', 'Rayquaza', 'Reshiram', 'Salamence-Mega', 'Shaymin-Sky', 'Xerneas', 'Yveltal', 'Zekrom',
			'Focus Sash', 'Soul Dew', 'Perish Song',
		],
	},
	{
		name: "[Gen 6] Anything Goes",
		threads: [
			`&bullet; <a href="https://www.smogon.com/forums/threads/3523229/">ORAS Anything Goes</a>`,
			`&bullet; <a href="https://www.smogon.com/forums/threads/3548945/">ORAS AG Resources</a>`,
		],

		mod: 'gen6',
		searchShow: false,
		ruleset: ['Obtainable', 'Team Preview', 'Endless Battle Clause', 'HP Percentage Mod', 'Cancel Mod'],
	},
	{
		name: "[Gen 6] CAP",
		threads: [
			`&bullet; <a href="https://www.smogon.com/forums/threads/3537407/">ORAS CAP Metagame Discussion</a>`,
			`&bullet; <a href="https://www.smogon.com/forums/posts/5594694/">ORAS CAP Sample Teams</a>`,
			`&bullet; <a href="https://www.smogon.com/forums/threads/3545628/">ORAS CAP Viability Rankings</a>`,
		],

		mod: 'gen6',
		searchShow: false,
		ruleset: ['[Gen 6] OU', '+CAP'],
	},
	{
		name: "[Gen 6] Battle Spot Singles",
		threads: [
			`&bullet; <a href="https://www.smogon.com/forums/threads/3527960/">ORAS Battle Spot Singles</a>`,
			`&bullet; <a href="https://www.smogon.com/forums/threads/3554616/">ORAS BSS Viability Rankings</a>`,
		],

		mod: 'gen6',
		searchShow: false,
		maxForcedLevel: 50,
		teamLength: {
			validate: [3, 6],
			battle: 3,
		},
		ruleset: ['Obtainable', 'Standard GBU'],
		minSourceGen: 6,
	},
	{
		name: "[Gen 6] Custom Game",

		mod: 'gen6',
		searchShow: false,
		debug: true,
		maxLevel: 9999,
		battle: {trunc: Math.trunc},
		defaultLevel: 100,
		teamLength: {
			validate: [1, 24],
			battle: 24,
		},
		// no restrictions, for serious (other than team preview)
		ruleset: ['Team Preview', 'Cancel Mod'],
	},

	// OR/AS Doubles/Triples
	///////////////////////////////////////////////////////////////////

	{
		section: "OR/AS Doubles/Triples",
		column: 4,
	},
	{
		name: "[Gen 6] Doubles OU",
		threads: [
			`&bullet; <a href="https://www.smogon.com/forums/threads/3606255/">ORAS Doubles OU Discussion</a>`,
			`&bullet; <a href="https://www.smogon.com/forums/posts/7387213/">ORAS Doubles OU Viability Rankings</a>`,
			`&bullet; <a href="https://www.smogon.com/forums/posts/7387215/">ORAS Doubles OU Sample Teams</a>`,
		],

		mod: 'gen6',
		gameType: 'doubles',
		searchShow: false,
		ruleset: ['Standard Doubles', 'Swagger Clause'],
		banlist: ['DUber', 'Soul Dew', 'Dark Void'],
	},
	{
		name: "[Gen 6] VGC 2016",
		threads: [
			`&bullet; <a href="https://www.smogon.com/forums/threads/3558332/">VGC 2016 Rules</a>`,
			`&bullet; <a href="https://www.smogon.com/forums/threads/3580592/">VGC 2016 Viability Rankings</a>`,
		],

		mod: 'gen6',
		gameType: 'doubles',
		searchShow: false,
		maxForcedLevel: 50,
		teamLength: {
			validate: [4, 6],
			battle: 4,
		},
		ruleset: ['Obtainable', 'Species Clause', 'Nickname Clause', 'Item Clause', 'Team Preview', 'Cancel Mod'],
		banlist: [
			'Mew', 'Celebi', 'Jirachi', 'Deoxys', 'Phione', 'Manaphy', 'Darkrai', 'Shaymin', 'Arceus',
			'Victini', 'Keldeo', 'Meloetta', 'Genesect', 'Diancie', 'Hoopa', 'Volcanion', 'Soul Dew',
		],
		minSourceGen: 6,
		onValidateTeam(team) {
			const legends = [
				'Mewtwo', 'Lugia', 'Ho-Oh', 'Kyogre', 'Groudon', 'Rayquaza', 'Dialga', 'Palkia', 'Giratina', 'Reshiram', 'Zekrom', 'Kyurem', 'Xerneas', 'Yveltal', 'Zygarde',
			];
			let n = 0;
			for (const set of team) {
				const baseSpecies = this.dex.getSpecies(set.species).baseSpecies;
				if (legends.includes(baseSpecies)) n++;
				if (n > 2) return ["You can only use up to two legendary Pok\u00E9mon."];
			}
		},
	},
	{
		name: "[Gen 6] Battle Spot Doubles",
		threads: [
			`&bullet; <a href="https://www.smogon.com/forums/threads/3560820/">ORAS Battle Spot Doubles Discussion</a>`,
			`&bullet; <a href="https://www.smogon.com/forums/threads/3560824/">ORAS BSD Viability Rankings</a>`,
		],

		mod: 'gen6',
		gameType: 'doubles',
		searchShow: false,
		maxForcedLevel: 50,
		teamLength: {
			validate: [4, 6],
			battle: 4,
		},
		ruleset: ['Standard GBU'],
		minSourceGen: 6,
	},
	{
		name: "[Gen 6] Doubles Custom Game",

		mod: 'gen6',
		gameType: 'doubles',
		searchShow: false,
		maxLevel: 9999,
		battle: {trunc: Math.trunc},
		defaultLevel: 100,
		debug: true,
		teamLength: {
			validate: [1, 24],
			battle: 24,
		},
		// no restrictions, for serious (other than team preview)
		ruleset: ['Team Preview', 'Cancel Mod'],
	},
	{
		name: "[Gen 6] Battle Spot Triples",
		threads: [
			`&bullet; <a href="https://www.smogon.com/forums/threads/3533914/">ORAS Battle Spot Triples Discussion</a>`,
			`&bullet; <a href="https://www.smogon.com/forums/threads/3549201/">ORAS BST Viability Rankings</a>`,
		],

		mod: 'gen6',
		gameType: 'triples',
		searchShow: false,
		maxForcedLevel: 50,
		teamLength: {
			validate: [6, 6],
		},
		ruleset: ['Standard GBU'],
		minSourceGen: 6,
	},
	{
		name: "[Gen 6] Triples Custom Game",

		mod: 'gen6',
		gameType: 'triples',
		searchShow: false,
		maxLevel: 9999,
		battle: {trunc: Math.trunc},
		defaultLevel: 100,
		debug: true,
		teamLength: {
			validate: [1, 24],
			battle: 24,
		},
		// no restrictions, for serious (other than team preview)
		ruleset: ['Team Preview', 'Cancel Mod'],
	},

	// B2/W2 Singles
	///////////////////////////////////////////////////////////////////

	{
		section: "B2/W2 Singles",
		column: 4,
	},
	{
		name: "[Gen 5] Ubers",
		threads: [
			`&bullet; <a href="https://www.smogon.com/forums/posts/8286278/">BW2 Ubers</a>`,
		],

		mod: 'gen5',
		searchShow: false,
		ruleset: ['Standard', '!Evasion Moves Clause', 'Sleep Clause Mod'],
	},
	{
		name: "[Gen 5] UU",
		threads: [
			`&bullet; <a href="https://www.smogon.com/forums/threads/3474024/">BW2 UU Viability Rankings</a>`,
			`&bullet; <a href="https://www.smogon.com/forums/posts/6431094/">BW2 Sample Teams</a>`,
		],

		mod: 'gen5',
		searchShow: false,
		ruleset: ['Standard', 'Evasion Abilities Clause', 'Baton Pass Clause', 'Swagger Clause', 'Sleep Clause Mod'],
		banlist: ['Uber', 'OU', 'UUBL', 'Arena Trap', 'Drought', 'Sand Stream', 'Snow Warning'],
	},
	{
		name: "[Gen 5] RU",
		threads: [
			`&bullet; <a href="https://www.smogon.com/forums/posts/6431094/">BW2 Sample Teams</a>`,
			`&bullet; <a href="https://www.smogon.com/forums/threads/3473124/">BW2 RU Viability Rankings</a>`,
		],

		mod: 'gen5',
		searchShow: false,
		ruleset: ['[Gen 5] UU'],
		banlist: ['UU', 'RUBL', 'Shell Smash + Baton Pass'],
	},
	{
		name: "[Gen 5] NU",
		threads: [
			`&bullet; <a href="https://www.smogon.com/forums/posts/6431094/">BW2 Sample Teams</a>`,
			`&bullet; <a href="https://www.smogon.com/forums/threads/3484121/">BW2 NU Viability Rankings</a>`,
		],

		mod: 'gen5',
		searchShow: false,
		ruleset: ['[Gen 5] RU'],
		banlist: ['RU', 'NUBL', 'Prankster + Assist'],
	},
	{
		name: "[Gen 5] PU",
		threads: [
			`&bullet; <a href="https://www.smogon.com/forums/posts/7326932/">BW2 PU</a>`,
		],

		mod: 'gen5',
		searchShow: false,
		ruleset: ['[Gen 5] NU'],
		banlist: ['NU', 'Combusken', 'Linoone', 'Riolu', 'Rotom-Frost', 'Vigoroth'],
	},
	{
		name: "[Gen 5] LC",
		threads: [
			`&bullet; <a href="https://www.smogon.com/forums/posts/6431094/">BW2 Sample Teams</a>`,
			`&bullet; <a href="https://www.smogon.com/forums/threads/3485860/">BW2 LC Viability Rankings</a>`,
		],

		mod: 'gen5',
		searchShow: false,
		maxLevel: 5,
		ruleset: ['Standard', 'Little Cup', 'Sleep Moves Clause'],
		banlist: [
			'Gligar', 'Meditite', 'Misdreavus', 'Murkrow', 'Scraggy', 'Scyther', 'Sneasel', 'Tangela', 'Vulpix', 'Yanma',
			'Sand Rush', 'Berry Juice', 'Soul Dew', 'Dragon Rage', 'Sonic Boom',
		],
	},
	{
		name: "[Gen 5] Monotype",
		desc: `All the Pok&eacute;mon on a team must share a type.`,
		threads: [
			`&bullet; <a href="https://www.smogon.com/forums/posts/8411584/">BW2 Monotype</a>`,
		],

		mod: 'gen5',
		searchShow: false,
		ruleset: ['[Gen 5] OU', 'Same Type Clause'],
	},
	{
		name: "[Gen 5] 1v1",
		desc: `Bring three Pok&eacute;mon to Team Preview and choose one to battle.`,
		threads: [
			`&bullet; <a href="https://www.smogon.com/forums/posts/8031458/">BW2 1v1</a>`,
		],

		mod: 'gen5',
		searchShow: false,
		teamLength: {
			validate: [1, 3],
			battle: 1,
		},
		ruleset: ['Standard', 'Baton Pass Clause', 'Swagger Clause'],
		banlist: ['Uber', 'Cottonee', 'Whimsicott', 'Focus Sash', 'Soul Dew', 'Perish Song'],
		unbanlist: ['Genesect', 'Landorus', 'Manaphy', 'Thundurus', 'Tornadus-Therian'],
	},
	{
		name: "[Gen 5] GBU Singles",

		mod: 'gen5',
		searchShow: false,
		maxForcedLevel: 50,
		teamLength: {
			validate: [3, 6],
			battle: 3,
		},
		ruleset: ['Standard GBU'],
		banlist: ['Dark Void', 'Sky Drop'],
	},
	{
		name: "[Gen 5] Custom Game",

		mod: 'gen5',
		searchShow: false,
		debug: true,
		maxLevel: 9999,
		battle: {trunc: Math.trunc},
		defaultLevel: 100,
		teamLength: {
			validate: [1, 24],
			battle: 24,
		},
		// no restrictions, for serious (other than team preview)
		ruleset: ['Team Preview', 'Cancel Mod'],
	},

	// B2/W2 Doubles
	///////////////////////////////////////////////////////////////////

	{
		section: 'B2/W2 Doubles',
		column: 4,
	},
	{
		name: "[Gen 5] Doubles OU",
		threads: [
			`&bullet; <a href="https://www.smogon.com/forums/threads/3606719/">BW2 Doubles Metagame Discussion</a>`,
			`&bullet; <a href="https://www.smogon.com/forums/posts/7393048/">BW2 Doubles Viability Rankings</a>`,
			`&bullet; <a href="https://www.smogon.com/forums/posts/7393081/">BW2 Doubles Sample Teams</a>`,
		],

		mod: 'gen5',
		gameType: 'doubles',
		searchShow: false,
		ruleset: ['Standard', 'Evasion Abilities Clause', 'Swagger Clause', 'Sleep Clause Mod'],
		banlist: ['DUber', 'Soul Dew', 'Dark Void', 'Gravity'],
	},
	{
		name: "[Gen 5] GBU Doubles",

		mod: 'gen5',
		gameType: 'doubles',
		searchShow: false,
		maxForcedLevel: 50,
		teamLength: {
			validate: [4, 6],
			battle: 4,
		},
		ruleset: ['Standard GBU'],
		banlist: ['Dark Void', 'Sky Drop'],
	},
	{
		name: "[Gen 5] Doubles Custom Game",

		mod: 'gen5',
		gameType: 'doubles',
		searchShow: false,
		debug: true,
		maxLevel: 9999,
		battle: {trunc: Math.trunc},
		defaultLevel: 100,
		teamLength: {
			validate: [1, 24],
			battle: 24,
		},
		// no restrictions, for serious (other than team preview)
		ruleset: ['Team Preview', 'Cancel Mod'],
	},
	{
		name: "[Gen 5] Triples Custom Game",

		mod: 'gen5',
		gameType: 'triples',
		searchShow: false,
		debug: true,
		maxLevel: 9999,
		battle: {trunc: Math.trunc},
		defaultLevel: 100,
		// no restrictions, for serious (other than team preview)
		ruleset: ['Team Preview', 'Cancel Mod'],
	},

	// DPP Singles
	///////////////////////////////////////////////////////////////////

	{
		section: "DPP Singles",
		column: 5,
	},
	{
		name: "[Gen 4] UU",
		threads: [
			`&bullet; <a href="https://www.smogon.com/forums/threads/3532624/">DPP UU Metagame Discussion</a>`,
			`&bullet; <a href="https://www.smogon.com/forums/threads/3503638/">DPP UU Viability Rankings</a>`,
		],

		mod: 'gen4',
		searchShow: false,
		ruleset: ['[Gen 4] OU', 'Baton Pass Clause'],
		banlist: ['OU', 'UUBL'],
		unbanlist: ['Sand Veil', 'Baton Pass'],
	},
	{
		name: "[Gen 4] NU",
		threads: [
			`&bullet; <a href="https://www.smogon.com/forums/threads/3583742/">DPP NU Metagame Discussion</a>`,
			`&bullet; <a href="https://www.smogon.com/forums/threads/3512254/">DPP NU Viability Rankings</a>`,
		],

		mod: 'gen4',
		searchShow: false,
		ruleset: ['[Gen 4] UU'],
		banlist: ['UU', 'NUBL'],
	},
	{
		name: "[Gen 4] PU",
		threads: [
			`&bullet; <a href="https://www.smogon.com/forums/posts/7260264/">DPP PU</a>`,
		],

		mod: 'gen4',
		searchShow: false,
		ruleset: ['[Gen 4] NU'],
		banlist: [
			'Articuno', 'Cacturne', 'Charizard', 'Cradily', 'Dodrio', 'Drifblim', 'Dusclops', 'Electrode',
			'Floatzel', 'Gardevoir', 'Gligar', 'Golem', 'Grumpig', 'Haunter', 'Hitmonchan', 'Hypno', 'Jumpluff',
			'Jynx', 'Lickilicky', 'Linoone', 'Magmortar', 'Magneton', 'Manectric', 'Medicham', 'Meganium', 'Nidoqueen',
			'Ninetales', 'Piloswine', 'Poliwrath', 'Porygon2', 'Regice', 'Regirock', 'Roselia', 'Sandslash',
			'Sharpedo', 'Shiftry', 'Skuntank', 'Slowking', 'Tauros', 'Typhlosion', 'Venomoth', 'Vileplume',
		],
	},
	{
		name: "[Gen 4] LC",
		threads: [
			`&bullet; <a href="https://www.smogon.com/dp/articles/little_cup_guide">DPP LC Guide</a>`,
			`&bullet; <a href="https://www.smogon.com/forums/posts/7336500/">DPP LC Viability Rankings</a>`,
		],

		mod: 'gen4',
		searchShow: false,
		maxLevel: 5,
		ruleset: ['Standard', 'Little Cup'],
		banlist: [
			'Meditite', 'Misdreavus', 'Murkrow', 'Scyther', 'Sneasel', 'Tangela', 'Yanma',
			'Berry Juice', 'Deep Sea Tooth', 'Dragon Rage', 'Hypnosis', 'Sonic Boom',
		],
	},
	{
		name: "[Gen 4] 1v1",
		desc: `Bring three Pok&eacute;mon to Team Preview and choose one to battle.`,
		threads: [
			`&bullet; <a href="https://www.smogon.com/forums/posts/8031457/">DPP 1v1</a>`,
		],

		mod: 'gen4',
		searchShow: false,
		teamLength: {
			validate: [1, 3],
			battle: 1,
		},
		ruleset: ['[Gen 4] OU', 'Accuracy Moves Clause', 'Sleep Moves Clause', 'Team Preview'],
		banlist: ['Latias', 'Porygon-Z', 'Snorlax', 'Focus Sash', 'Destiny Bond', 'Explosion', 'Perish Song', 'Self-Destruct'],
		unbanlist: ['Wobbuffet', 'Wynaut', 'Sand Veil'],
	},
	{
		name: "[Gen 4] Anything Goes",

		mod: 'gen4',
		searchShow: false,
		ruleset: ['Obtainable', 'Endless Battle Clause', 'HP Percentage Mod', 'Cancel Mod'],
	},
	{
		name: "[Gen 4] Custom Game",

		mod: 'gen4',
		searchShow: false,
		debug: true,
		maxLevel: 9999,
		battle: {trunc: Math.trunc},
		defaultLevel: 100,
		teamLength: {
			validate: [1, 24],
			battle: 24,
		},
		// no restrictions
		ruleset: ['Cancel Mod'],
	},

	// DPP Doubles
	///////////////////////////////////////////////////////////////////

	{
		section: "DPP Doubles",
		column: 5,
	},
	{
		name: "[Gen 4] Doubles OU",
		threads: [`&bullet; <a href="https://www.smogon.com/forums/threads/3618411/">DPP Doubles</a>`],

		mod: 'gen4',
		gameType: 'doubles',
		searchShow: false,
		ruleset: ['[Gen 4] OU'],
		banlist: ['Explosion'],
		unbanlist: ['Garchomp', 'Latias', 'Latios', 'Manaphy', 'Mew', 'Salamence', 'Wobbuffet', 'Wynaut'],
	},
	{
		name: "[Gen 4] Doubles Custom Game",

		mod: 'gen4',
		gameType: 'doubles',
		searchShow: false,
		debug: true,
		maxLevel: 9999,
		battle: {trunc: Math.trunc},
		defaultLevel: 100,
		teamLength: {
			validate: [1, 24],
			battle: 24,
		},
		// no restrictions
		ruleset: ['Cancel Mod'],
	},

	// Past Generations
	///////////////////////////////////////////////////////////////////

	{
		section: "Past Generations",
		column: 5,
	},
	{
		name: "[Gen 3] Ubers",
		threads: [
			`&bullet; <a href="https://www.smogon.com/forums/posts/8286280/">ADV Ubers</a>`,
		],

		mod: 'gen3',
		searchShow: false,
		ruleset: ['Standard'],
		banlist: ['Wobbuffet + Leftovers'],
	},
	{
		name: "[Gen 3] UU",
		threads: [
			`&bullet; <a href="https://www.smogon.com/forums/threads/3585923/">ADV UU Metagame Discussion</a>`,
			`&bullet; <a href="https://www.smogon.com/forums/threads/3548578/">ADV UU Viability Rankings</a>`,
		],

		mod: 'gen3',
		searchShow: false,
		ruleset: ['Standard', 'NFE Clause'],
		banlist: ['Uber', 'OU', 'UUBL', 'Smeargle + Ingrain'],
		unbanlist: ['Scyther'],
	},
	{
		name: "[Gen 3] NU",
		threads: [
			`&bullet; <a href="https://www.smogon.com/forums/threads/3503540/">ADV NU Viability Rankings</a>`,
		],

		mod: 'gen3',
		searchShow: false,
		ruleset: ['[Gen 3] UU', '!NFE Clause'],
		banlist: ['UU'],
	},
	{
		name: "[Gen 3] 1v1",
		desc: `Bring three Pok&eacute;mon to Team Preview and choose one to battle.`,
		threads: [
			`&bullet; <a href="https://www.smogon.com/forums/posts/8031456/">ADV 1v1</a>`,
		],

		mod: 'gen3',
		searchShow: false,
		teamLength: {
			validate: [1, 3],
			battle: 1,
		},
		ruleset: ['[Gen 3] OU', 'Accuracy Moves Clause', 'Sleep Moves Clause', 'Team Preview'],
		banlist: ['Slaking', 'Snorlax', 'Suicune', 'Destiny Bond', 'Explosion', 'Ingrain', 'Perish Song', 'Self-Destruct'],
	},
	{
		name: "[Gen 3] Custom Game",

		mod: 'gen3',
		searchShow: false,
		debug: true,
		maxLevel: 9999,
		battle: {trunc: Math.trunc},
		defaultLevel: 100,
		teamLength: {
			validate: [1, 24],
			battle: 24,
		},
		ruleset: ['HP Percentage Mod', 'Cancel Mod'],
	},
	{
		name: "[Gen 3] Doubles Custom Game",

		mod: 'gen3',
		gameType: 'doubles',
		searchShow: false,
		debug: true,
		teamLength: {
			validate: [1, 24],
			battle: 24,
		},
		ruleset: ['HP Percentage Mod', 'Cancel Mod'],
	},
	{
		name: "[Gen 2] Ubers",
		threads: [
			`&bullet; <a href="https://www.smogon.com/forums/posts/8286282/">GSC Ubers</a>`,
		],

		mod: 'gen2',
		searchShow: false,
		ruleset: ['Standard'],
	},
	{
		name: "[Gen 2] UU",
		threads: [`&bullet; <a href="https://www.smogon.com/forums/threads/3576710/">GSC UU</a>`],

		mod: 'gen2',
		searchShow: false,
		ruleset: ['[Gen 2] OU'],
		banlist: ['OU', 'UUBL'],
	},
	{
		name: "[Gen 2] NU",
		threads: [`&bullet; <a href="https://www.smogon.com/forums/threads/3642565/">GSC NU</a>`],

		mod: 'gen2',
		searchShow: false,
		ruleset: ['[Gen 2] UU'],
		banlist: ['UU', 'NUBL'],
	},
	{
		name: "[Gen 2] Custom Game",

		mod: 'gen2',
		searchShow: false,
		debug: true,
		maxLevel: 9999,
		battle: {trunc: Math.trunc},
		defaultLevel: 100,
		teamLength: {
			validate: [1, 24],
			battle: 24,
		},
		ruleset: ['HP Percentage Mod', 'Cancel Mod'],
	},
	{
		name: "[Gen 1] Ubers",
		threads: [
			`&bullet; <a href="https://www.smogon.com/forums/posts/8286283/">RBY Ubers</a>`,
		],

		mod: 'gen1',
		searchShow: false,
		ruleset: ['Standard'],
	},
	{
		name: "[Gen 1] UU",
		threads: [
			`&bullet; <a href="https://www.smogon.com/forums/threads/3573896/">RBY UU Metagame Discussion</a>`,
			`&bullet; <a href="https://www.smogon.com/forums/threads/3647713/">RBY UU Viability Rankings</a>`,
		],

		mod: 'gen1',
		searchShow: false,
		ruleset: ['[Gen 1] OU'],
		banlist: ['OU', 'UUBL'],
	},
	{
		name: "[Gen 1] OU (Tradeback)",
		desc: `RBY OU with movepool additions from the Time Capsule.`,
		threads: [
			`&bullet; <a href="https://www.smogon.com/articles/rby-tradebacks-ou">RBY Tradebacks OU</a>`,
		],

		mod: 'gen1',
		searchShow: false,
		ruleset: ['Obtainable', 'Allow Tradeback', 'Sleep Clause Mod', 'Freeze Clause Mod', 'Species Clause', 'OHKO Clause', 'Evasion Moves Clause', 'HP Percentage Mod', 'Cancel Mod'],
		banlist: ['Uber',
			'Nidoking + Fury Attack + Thrash', 'Exeggutor + Poison Powder + Stomp', 'Exeggutor + Sleep Powder + Stomp',
			'Exeggutor + Stun Spore + Stomp', 'Jolteon + Focus Energy + Thunder Shock', 'Flareon + Focus Energy + Ember',
		],
	},
	{
		name: "[Gen 1] Stadium OU",

		mod: 'stadium',
		searchShow: false,
		ruleset: ['Standard', 'Team Preview', '!Sleep Clause Mod', 'Stadium Sleep Clause'],
		banlist: ['Uber',
			'Nidoking + Fury Attack + Thrash', 'Exeggutor + Poison Powder + Stomp', 'Exeggutor + Sleep Powder + Stomp',
			'Exeggutor + Stun Spore + Stomp', 'Jolteon + Focus Energy + Thunder Shock', 'Flareon + Focus Energy + Ember',
		],
	},
	{
		name: "[Gen 1] Custom Game",

		mod: 'gen1',
		searchShow: false,
		debug: true,
		maxLevel: 9999,
		battle: {trunc: Math.trunc},
		defaultLevel: 100,
		teamLength: {
			validate: [1, 24],
			battle: 24,
		},
		ruleset: ['HP Percentage Mod', 'Cancel Mod'],
	},
];<|MERGE_RESOLUTION|>--- conflicted
+++ resolved
@@ -2,11 +2,7 @@
 // The rules that formats use are stored in data/rulesets.ts
 import {Utils} from './../lib/utils';
 
-<<<<<<< HEAD
-export const Formats: FormatList[] = [
-=======
 export const Formats: (FormatData | {section: string, column?: number})[] = [
->>>>>>> 18842649
 
 	// Sw/Sh Singles
 	///////////////////////////////////////////////////////////////////
