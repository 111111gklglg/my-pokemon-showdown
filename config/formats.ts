// Note: This is the list of formats
// The rules that formats use are stored in data/rulesets.ts
/*
If you want to add custom formats, create a file in this folder named: "custom-formats.ts"

Paste the following code into the file and add your desired formats and their sections between the brackets:
--------------------------------------------------------------------------------
// Note: This is the list of formats
// The rules that formats use are stored in data/rulesets.ts

export const Formats: FormatList = [
];
--------------------------------------------------------------------------------

If you specify a section that already exists, your format will be added to the bottom of that section.
New sections will be added to the bottom of the specified column.
The column value will be ignored for repeat sections.
*/

export const Formats: FormatList = [

	// POA Singles
	//////////////////////////////////////////////////////////////////
	{
		section: "Plan of Attack!",
	},
	{
		name: "[Gen 9] POA National Dex AG",
		threads: [
			`&bullet; <a href="https://www.smogon.com/forums/threads/3672423/">National Dex AG</a>`,
		],

		mod: 'gen9poa',
		ruleset: ['Standard NatDex'],
	},
	{
		name: "[Gen 9] POA National Dex Ubers",
		threads: [
			`&bullet; <a href="https://www.smogon.com/forums/threads/3712168/">National Dex Ubers Metagame Discussion</a>`,
			`&bullet; <a href="https://www.smogon.com/forums/threads/3712170/">National Dex Ubers Sample Teams</a>`,
			`&bullet; <a href="https://www.smogon.com/forums/threads/3712169/">National Dex Ubers Viability List</a>`,
		],

<<<<<<< HEAD
		mod: 'gen9poa',
		ruleset: ['Standard NatDex', 'OHKO Clause', 'Evasion Moves Clause', 'Evasion Items Clause', 'Species Clause', 'Sleep Clause Mod', 'Mega Rayquaza Clause'],
		banlist: ['ND AG', 'Assist', 'Baton Pass'],
=======
		mod: 'gen9',
		ruleset: ['Standard'],
		banlist: ['Uber', 'AG', 'Arena Trap', 'Moody', 'Sand Veil', 'Shadow Tag', 'Snow Cloak', 'King\'s Rock', 'Baton Pass', 'Shed Tail'],
>>>>>>> 22512ebf
	},
	{
		name: "[Gen 9] POA National Dex",
		threads: [
			`&bullet; <a href="https://www.smogon.com/forums/threads/3710848/">National Dex Metagame Discussion</a>`,
		],

		mod: 'gen9poa',
		ruleset: ['Standard NatDex', 'OHKO Clause', 'Evasion Clause', 'Species Clause', 'Sleep Clause Mod'],
		banlist: ['ND Uber', 'ND AG', 'Arena Trap', 'Moody', 'Power Construct', 'Shadow Tag', 'King\'s Rock', 'Quick Claw', 'Razor Fang', 'Assist', 'Baton Pass'],
	},

	// POA Doubles
	//////////////////////////////////////////////////////////////////
	{
		name: "[Gen 9] POA Doubles AG",
		threads: [
			`&bullet; <a href="https://www.smogon.com/forums/threads/3710876/">Doubles OU Sample Teams</a>`,
		],

		mod: 'gen9poa',
		gameType: 'doubles',
		ruleset: ['Standard NatDex'],
	},

	// S/V Singles
	///////////////////////////////////////////////////////////////////

	{
		section: "Vanilla Singles",
	},
	{
		name: "[Gen 9] Random Battle",
		desc: `Randomized teams of Pok&eacute;mon with sets that are generated to be competitively viable.`,
		threads: [
			`&bullet; <a href="https://www.smogon.com/forums/threads/3712619/">Random Battle Suggestions</a>`,
		],

		mod: 'gen9',
		team: 'random',
		ruleset: ['PotD', 'Obtainable', 'Species Clause', 'HP Percentage Mod', 'Cancel Mod', 'Sleep Clause Mod'],
	},
	{
		name: "[Gen 9] OU",

		mod: 'gen9',
		ruleset: ['Standard'],
		banlist: ['Uber', 'AG', 'Arena Trap', 'Moody', 'Sand Veil', 'Shadow Tag', 'Snow Cloak', 'King\'s Rock', 'Baton Pass'],
	},
	{
		name: "[Gen 9] Ubers",
		threads: [
			`&bullet; <a href="https://www.smogon.com/forums/threads/3710870/">Ubers Metagame Discussion</a>`,
		],

		mod: 'gen9',
		ruleset: ['Standard'],
		banlist: ['AG', 'King\'s Rock', 'Baton Pass'],
	},
	{
		name: "[Gen 9] Anything Goes",
		threads: [
			`&bullet; <a href="https://www.smogon.com/forums/threads/3710911/">AG Metagame Discussion</a>`,
			`&bullet; <a href="https://www.smogon.com/forums/threads/3714177/">AG Viability Rankings</a>`,
		],

		mod: 'gen9',
		ruleset: ['Min Source Gen = 9', 'Obtainable', 'Team Preview', 'HP Percentage Mod', 'Cancel Mod', 'Endless Battle Clause'],
	},
	{
<<<<<<< HEAD
		name: "[Gen 9] Custom Game",
=======
		name: "[Gen 9] ZU",
		threads: [
			`&bullet; <a href="https://www.smogon.com/forums/threads/3719022/">ZU Metagame Discussion</a>`,
		],

		mod: 'gen9',
		ruleset: ['[Gen 9] PU'],
		banlist: ['PU', 'Beartic', 'Fraxure', 'Girafarig', 'Vigoroth'],
	},
	{
		name: "[Gen 9] LC UU",
		threads: [
			`&bullet; <a href="https://www.smogon.com/forums/threads/3711750/">LC UU Metagame Discussion</a>`,
		],

		mod: 'gen9',
		searchShow: false,
		ruleset: ['[Gen 9] LC'],
		banlist: [
			'Crabrawler', 'Cyndaquil', 'Diglett', 'Drifloon', 'Foongus', 'Fuecoco', 'Glimmet', 'Gothita', 'Greavard', 'Larvesta',
			'Magnemite', 'Mankey', 'Mareanie', 'Mudbray', 'Nymble', 'Oshawott', 'Pawniard', 'Quaxly', 'Sandile', 'Shellder',
			'Shellos', 'Shroodle', 'Surskit', 'Tinkatink', 'Toedscool', 'Voltorb', 'Wattrel', 'Wingull', 'Zorua', 'Zorua-Hisui',
		],
	},
	{
		name: "[Gen 9] CAP",

		mod: 'gen9',
		ruleset: ['[Gen 9] OU', '+CAP'],
		banlist: ['Walking Wake', 'Crucibellite'],
	},
	{
		name: "[Gen 9] Free-For-All",
		threads: [
			`&bullet; <a href="https://www.smogon.com/forums/threads/3711724/">Free-For-All</a>`,
		],

		mod: 'gen9',
		gameType: 'freeforall',
		rated: false,
		tournamentShow: false,
		ruleset: ['Standard', '!Evasion Items Clause'],
		banlist: [
			'Annihilape', 'Chi-Yu', 'Flutter Mane', 'Houndstone', 'Koraidon', 'Iron Bundle', 'Miraidon', 'Palafin', 'Moody', 'Shadow Tag',
			'Toxic Debris', 'Acupressure', 'Aromatic Mist', 'Baton Pass', 'Court Change', 'Final Gambit', 'Flatter', 'Follow Me', 'Heal Pulse',
			'Poison Fang', 'Rage Powder', 'Spicy Extract', 'Swagger', 'Toxic', 'Toxic Spikes',
		],
	},
	{
		name: "[Gen 9] Battle Stadium Singles Series 2",
>>>>>>> 22512ebf

		mod: 'gen9',
		searchShow: false,
		debug: true,
		battle: {trunc: Math.trunc},
		// no restrictions, for serious (other than team preview)
		ruleset: ['Team Preview', 'Cancel Mod', 'Max Team Size = 24', 'Max Move Count = 24', 'Max Level = 9999', 'Default Level = 100'],
	},
	{
		name: "[Gen 9] Not-So-Custom Game",

		mod: 'gen9',
		searchShow: false,
		battle: {trunc: Math.trunc},
		// no restrictions, for serious (other than team preview)
		ruleset: [
			'Team Preview', 'Cancel Mod', 'Max Team Size = 6', 'Max Move Count = 4', 'Max Level = 100', 'Default Level = 100',
			'Sleep Clause Mod', 'OHKO Clause', 'Evasion Items Clause', 'Evasion Moves Clause',
		],
	},

	// S/V Doubles
	///////////////////////////////////////////////////////////////////

	{
		section: "Vanilla Doubles",
	},
	{
		name: "[Gen 9] Doubles OU",
		threads: [
			`&bullet; <a href="https://www.smogon.com/forums/threads/3710876/">Doubles OU Sample Teams</a>`,
		],

		mod: 'gen9',
		gameType: 'doubles',
		ruleset: ['Standard Doubles'],
		banlist: ['DUber', 'Shadow Tag'],
	},
	{
		name: "[Gen 9] Doubles Custom Game",

		mod: 'gen9',
		gameType: 'doubles',
		searchShow: false,
		battle: {trunc: Math.trunc},
		debug: true,
		// no restrictions, for serious (other than team preview)
		ruleset: ['Team Preview', 'Cancel Mod', 'Max Team Size = 24', 'Max Move Count = 24', 'Max Level = 9999', 'Default Level = 100'],
	},
	

	// National Dex
	///////////////////////////////////////////////////////////////////

	{
		section: "Vanilla National Dex",
	},
	{
		name: "[Gen 9] National Dex AG",
		threads: [
			`&bullet; <a href="https://www.smogon.com/forums/threads/3672423/">National Dex AG</a>`,
		],

		mod: 'gen9',
		ruleset: ['Standard NatDex'],
	},
	{
		name: "[Gen 9] National Dex Ubers",
		threads: [
			`&bullet; <a href="https://www.smogon.com/forums/threads/3712168/">National Dex Ubers Metagame Discussion</a>`,
			`&bullet; <a href="https://www.smogon.com/forums/threads/3712170/">National Dex Ubers Sample Teams</a>`,
			`&bullet; <a href="https://www.smogon.com/forums/threads/3712169/">National Dex Ubers Viability List</a>`,
		],

		mod: 'gen9',
		ruleset: ['Standard NatDex', 'OHKO Clause', 'Evasion Moves Clause', 'Evasion Items Clause', 'Species Clause', 'Sleep Clause Mod', 'Mega Rayquaza Clause'],
		banlist: ['ND AG', 'Assist', 'Baton Pass'],
	},
	{
		name: "[Gen 9] National Dex",
		threads: [
			`&bullet; <a href="https://www.smogon.com/forums/threads/3710848/">National Dex Metagame Discussion</a>`,
		],

		mod: 'gen9',
<<<<<<< HEAD
		ruleset: ['Standard NatDex', 'OHKO Clause', 'Evasion Clause', 'Species Clause', 'Sleep Clause Mod'],
		banlist: ['ND Uber', 'ND AG', 'Arena Trap', 'Moody', 'Power Construct', 'Shadow Tag', 'King\'s Rock', 'Quick Claw', 'Razor Fang', 'Assist', 'Baton Pass'],
=======
		gameType: 'doubles',
		ruleset: [
			'Picked Team Size = 2', 'Max Team Size = 4',
			'Standard Doubles', 'Accuracy Moves Clause', 'Terastal Clause', 'Sleep Clause Mod', 'Evasion Items Clause',
		],
		banlist: ['Chi-Yu', 'Koraidon', 'Miraidon', 'Commander', 'Focus Sash', 'King\'s Rock', 'Ally Switch', 'Final Gambit', 'Moody', 'Perish Song', 'Swagger'],
>>>>>>> 22512ebf
	},

	// Insurgence Singles
	//////////////////////////////////////////////////////////////////

	{
		section: "Insurgence Legacy",
		column: 2,
	},
	{
		name: "[Gen 6] Insurgence OU",
		mod: 'gen6insurgence',
		ruleset: ['Standard', 'Swagger Clause', 'Adjust Level = 120', 'Max Level = 120', 'Default Level = 120'],
		banlist: ['Uber', 'Arena Trap', 'Shadow Tag', 'Soul Dew', 'Baton Pass'],
	},
	{
		name: "[Gen 6] Insurgence Ubers",
		mod: 'gen6insurgence',
		ruleset: ['Standard', 'Swagger Clause', 'Mega Rayquaza Clause', 'Adjust Level = 120', 'Max Level = 120', 'Default Level = 120'],
	},
	{
		name: "[Gen 6] Insurgence Anything Goes",
		mod: 'gen6insurgence',
		ruleset: ['Obtainable', 'Team Preview', 'Endless Battle Clause', 'HP Percentage Mod', 'Cancel Mod', 'Adjust Level = 120', 'Max Level = 120', 'Default Level = 120'],
	},

	// Insurgence National Dex
	//////////////////////////////////////////////////////////////////

	{
		section: "Insurgence National Dex",
		column: 2,
	},
	{
		name: "[Gen 9] Insurgence National Dex AG",
		threads: [
			`&bullet; <a href="https://www.smogon.com/forums/threads/3672423/">National Dex AG</a>`,
		],

<<<<<<< HEAD
		mod: 'gen9insurgence',
		ruleset: ['Standard NatDex', 'Adjust Level = 120', 'Max Level = 120', 'Default Level = 120'],
=======
		mod: 'gen9',
		ruleset: ['Standard NatDex', 'OHKO Clause', 'Evasion Clause', 'Species Clause', 'Sleep Clause Mod'],
		banlist: ['ND Uber', 'ND AG', 'Arena Trap', 'Moody', 'Power Construct', 'Shadow Tag', 'King\'s Rock', 'Quick Claw', 'Razor Fang', 'Assist', 'Baton Pass', 'Shed Tail'],
>>>>>>> 22512ebf
	},
	{
		name: "[Gen 9] Insurgence National Dex Ubers",
		threads: [
			`&bullet; <a href="https://www.smogon.com/forums/threads/3712168/">National Dex Ubers Metagame Discussion</a>`,
			`&bullet; <a href="https://www.smogon.com/forums/threads/3712170/">National Dex Ubers Sample Teams</a>`,
			`&bullet; <a href="https://www.smogon.com/forums/threads/3712169/">National Dex Ubers Viability List</a>`,
		],

		mod: 'gen9insurgence',
		ruleset: ['Standard NatDex', 'Adjust Level = 120', 'Max Level = 120', 'Default Level = 120', 'OHKO Clause', 'Evasion Moves Clause', 'Evasion Items Clause', 'Species Clause', 'Sleep Clause Mod', 'Mega Rayquaza Clause'],
		banlist: ['ND AG', 'Assist', 'Baton Pass'],
	},
	{
		name: "[Gen 9] Insurgence National Dex",
		threads: [
			`&bullet; <a href="https://www.smogon.com/forums/threads/3710848/">National Dex Metagame Discussion</a>`,
		],

<<<<<<< HEAD
		mod: 'gen9insurgence',
		ruleset: ['Standard NatDex', 'Adjust Level = 120', 'Max Level = 120', 'Default Level = 120', 'OHKO Clause', 'Evasion Clause', 'Species Clause', 'Sleep Clause Mod'],
		banlist: ['ND Uber', 'ND AG', 'Arena Trap', 'Moody', 'Power Construct', 'Shadow Tag', 'King\'s Rock', 'Quick Claw', 'Razor Fang', 'Assist', 'Baton Pass'],
=======
		mod: 'gen9',
		ruleset: ['[Gen 9] National Dex'],
		banlist: ['ND OU', 'ND UUBL', 'Battle Bond'],
>>>>>>> 22512ebf
	},

<<<<<<< HEAD
	// Uranium National Dex
	//////////////////////////////////////////////////////////////////
=======
		mod: 'gen9',
		searchShow: false,
		ruleset: ['[Gen 9] National Dex UU'],
		banlist: ['ND UU', 'ND RUBL', 'Drizzle', 'Heat Rock', 'Light Clay'],
	},
	{
		name: "[Gen 9] National Dex Monotype",
		threads: [
			`&bullet; <a href="https://www.smogon.com/forums/threads/3710738/">National Dex Monotype Metagame Discussion</a>`,
		],
>>>>>>> 22512ebf

	{
		section: "Uranium National Dex",
		column: 2,
	},
	{
		name: "[Gen 9] Uranium National Dex AG",
		threads: [
			`&bullet; <a href="https://www.smogon.com/forums/threads/3672423/">National Dex AG</a>`,
		],

		mod: 'gen9uranium',
		ruleset: ['Standard NatDex'],
	},
	{
		name: "[Gen 9] Uranium National Dex Ubers",
		threads: [
			`&bullet; <a href="https://www.smogon.com/forums/threads/3712168/">National Dex Ubers Metagame Discussion</a>`,
			`&bullet; <a href="https://www.smogon.com/forums/threads/3712170/">National Dex Ubers Sample Teams</a>`,
			`&bullet; <a href="https://www.smogon.com/forums/threads/3712169/">National Dex Ubers Viability List</a>`,
		],

		mod: 'gen9uranium',
		ruleset: ['Standard NatDex', 'OHKO Clause', 'Evasion Moves Clause', 'Evasion Items Clause', 'Species Clause', 'Sleep Clause Mod', 'Mega Rayquaza Clause'],
		banlist: ['ND AG', 'Assist', 'Baton Pass'],
	},
	{
		name: "[Gen 9] Uranium National Dex",
		threads: [
			`&bullet; <a href="https://www.smogon.com/forums/threads/3710848/">National Dex Metagame Discussion</a>`,
		],

		mod: 'gen9uranium',
		ruleset: ['Standard NatDex', 'OHKO Clause', 'Evasion Clause', 'Species Clause', 'Sleep Clause Mod'],
		banlist: ['ND Uber', 'ND AG', 'Arena Trap', 'Moody', 'Power Construct', 'Shadow Tag', 'King\'s Rock', 'Quick Claw', 'Razor Fang', 'Assist', 'Baton Pass'],
	},

	// Other Metagames
	///////////////////////////////////////////////////////////////////

	{
		section: "Other Metagames",
		column: 2,
	},
	{
		name: "[Gen 9] Balanced Hackmons",
		desc: `Anything directly hackable onto a set (EVs, IVs, forme, ability, item, and move) and is usable in local battles is allowed.`,
		threads: [
			`&bullet; <a href="https://www.smogon.com/forums/threads/3710859/">Balanced Hackmons</a>`,
		],

		mod: 'gen9',
		ruleset: ['-Nonexistent', 'OHKO Clause', 'Evasion Clause', 'Species Clause', 'Team Preview', 'HP Percentage Mod', 'Cancel Mod', 'Sleep Moves Clause', 'Endless Battle Clause'],
		banlist: [
			'Calyrex-Shadow', 'Zacian-Crowned', 'Arena Trap', 'Contrary', 'Gorilla Tactics', 'Huge Power', 'Illusion', 'Innards Out', 'Magnet Pull',
			'Moody', 'Neutralizing Gas', 'Parental Bond', 'Poison Heal', 'Pure Power', 'Shadow Tag', 'Stakeout', 'Water Bubble', 'Wonder Guard',
			'Comatose + Sleep Talk', 'Belly Drum', 'Last Respects', 'Quiver Dance', 'Rage Fist', 'Revival Blessing', 'Shed Tail', 'Shell Smash',
		],
	},
	{
		name: "[Gen 9] Pure Hackmons",
		desc: `Anything directly hackable onto a set (EVs, IVs, forme, ability, item, and move) and is usable in local battles is allowed.`,
		threads: [
			`&bullet; <a href="https://www.smogon.com/forums/threads/3712086/">Pure Hackmons</a>`,
		],

		mod: 'gen9',
		searchShow: false,
		ruleset: ['-Nonexistent', 'Team Preview', 'HP Percentage Mod', 'Cancel Mod', 'Endless Battle Clause'],
	},

	{
		name: "[Gen 9] Hackmons Cup",
		desc: `Randomized teams of level-balanced Pok&eacute;mon with absolutely any ability, moves, and item.`,

		mod: 'gen9',
		team: 'randomHC',
		ruleset: ['HP Percentage Mod', 'Cancel Mod'],
		banlist: ['Nonexistent'],
	},
	{
		name: "[Gen 9] Doubles Hackmons Cup",
		desc: `Randomized teams of level-balanced Pok&eacute;mon with absolutely any ability, moves, and item. Now with TWICE the Pok&eacute;mon per side!`,

		mod: 'gen9',
		team: 'randomHC',
		searchShow: false,
		gameType: 'doubles',
		ruleset: ['[Gen 9] Hackmons Cup'],
	},
	{
<<<<<<< HEAD
		name: "[Gen 8] Super Staff Bros 4",
		desc: "The fourth iteration of Super Staff Bros is here! Battle with a random team of pokemon created by the sim staff.",
=======
		name: "[Gen 9] NatDex 6v6 Doubles Draft",

		mod: 'gen9',
		gameType: 'doubles',
		searchShow: false,
		ruleset: ['[Gen 9] 6v6 Doubles Draft', '+Unobtainable', '+Past', '!! Min Source Gen = 3'],
	},
	{
		name: "[Gen 9] NatDex 4v4 Doubles Draft",

		mod: 'gen9',
		gameType: 'doubles',
		searchShow: false,
		ruleset: ['[Gen 9] 4v4 Doubles Draft', '+Unobtainable', '+Past', '!! Min Source Gen = 3'],
	},
	{
		name: "[Gen 9] NatDex LC Draft",

		mod: 'gen9',
		searchShow: false,
		ruleset: ['[Gen 9] NatDex Draft', 'Double Item Clause', 'Little Cup'],
		banlist: ['Dragon Rage', 'Sonic Boom'],
	},
	{
		name: "[Gen 8] Galar Dex Draft",

		mod: 'gen8',
		searchShow: false,
		ruleset: ['Draft', 'Dynamax Clause'],
	},
	{
		name: "[Gen 8] NatDex Draft",

		mod: 'gen8',
		searchShow: false,
		ruleset: ['Draft', 'Dynamax Clause', '+Past'],
	},
	{
		name: "[Gen 8] NatDex 4v4 Doubles Draft",

		mod: 'gen8',
		gameType: 'doubles',
		searchShow: false,
		ruleset: ['Draft', 'Item Clause', '!Sleep Clause Mod', '!OHKO Clause', '!Evasion Moves Clause', 'Adjust Level = 50', 'Picked Team Size = 4', '+Past'],
	},
	{
		name: "[Gen 7] Draft",

		mod: 'gen7',
		searchShow: false,
		ruleset: ['Draft', '+LGPE'],
	},
	{
		name: "[Gen 6] Draft",

		mod: 'gen6',
		searchShow: false,
		ruleset: ['Draft', 'Moody Clause', 'Swagger Clause'],
		banlist: ['Soul Dew'],
	},

	// OM of the Month
	///////////////////////////////////////////////////////////////////

	{
		section: "OM of the Month",
		column: 2,
	},
	{
		name: "[Gen 9] Pokebilities",
		desc: `Pok&eacute;mon have all of their released abilities simultaneously.`,
		threads: [
			`&bullet; <a href="https://www.smogon.com/forums/threads/3712725/">Pok&eacute;bilities</a>`,
		],
		mod: 'pokebilities',
		// searchShow: false,
		ruleset: ['Standard OMs', 'Sleep Clause Mod', 'Min Source Gen = 9'],
		banlist: ['Chi-Yu', 'Espathra', 'Flutter Mane', 'Houndstone', 'Iron Bundle', 'Koraidon', 'Miraidon', 'Palafin', 'Arena Trap', 'Moody', 'Shadow Tag', 'King\'s Rock', 'Baton Pass'],
		onValidateSet(set) {
			const species = this.dex.species.get(set.species);
			const unSeenAbilities = Object.keys(species.abilities)
				.filter(key => key !== 'S' && (key !== 'H' || !species.unreleasedHidden))
				.map(key => species.abilities[key as "0" | "1" | "H" | "S"])
				.filter(ability => ability !== set.ability);
			if (unSeenAbilities.length && this.toID(set.ability) !== this.toID(species.abilities['S'])) {
				for (const abilityName of unSeenAbilities) {
					const banReason = this.ruleTable.check('ability:' + this.toID(abilityName));
					if (banReason) {
						return [`${set.name}'s ability ${abilityName} is ${banReason}.`];
					}
				}
			}
		},
		onBegin() {
			for (const pokemon of this.getAllPokemon()) {
				if (pokemon.ability === this.toID(pokemon.species.abilities['S'])) {
					continue;
				}
				pokemon.m.innates = Object.keys(pokemon.species.abilities)
					.filter(key => key !== 'S' && (key !== 'H' || !pokemon.species.unreleasedHidden))
					.map(key => this.toID(pokemon.species.abilities[key as "0" | "1" | "H" | "S"]))
					.filter(ability => ability !== pokemon.ability);
			}
		},
		onBeforeSwitchIn(pokemon) {
			// Abilities that must be applied before both sides trigger onSwitchIn to correctly
			// handle switch-in ability-to-ability interactions, e.g. Intimidate counters
			const neededBeforeSwitchInIDs = [
				'clearbody', 'competitive', 'contrary', 'defiant', 'fullmetalbody', 'hypercutter', 'innerfocus',
				'mirrorarmor', 'oblivious', 'owntempo', 'rattled', 'scrappy', 'simple', 'whitesmoke',
			];
			if (pokemon.m.innates) {
				for (const innate of pokemon.m.innates) {
					if (!neededBeforeSwitchInIDs.includes(innate)) continue;
					if (pokemon.hasAbility(innate)) continue;
					pokemon.addVolatile("ability:" + innate, pokemon);
				}
			}
		},
		onSwitchInPriority: 2,
		onSwitchIn(pokemon) {
			if (pokemon.m.innates) {
				for (const innate of pokemon.m.innates) {
					if (pokemon.hasAbility(innate)) continue;
					pokemon.addVolatile("ability:" + innate, pokemon);
				}
			}
		},
		onSwitchOut(pokemon) {
			for (const innate of Object.keys(pokemon.volatiles).filter(i => i.startsWith('ability:'))) {
				pokemon.removeVolatile(innate);
			}
		},
		onFaint(pokemon) {
			for (const innate of Object.keys(pokemon.volatiles).filter(i => i.startsWith('ability:'))) {
				const innateEffect = this.dex.conditions.get(innate) as Effect;
				this.singleEvent('End', innateEffect, null, pokemon);
			}
		},
		onAfterMega(pokemon) {
			for (const innate of Object.keys(pokemon.volatiles).filter(i => i.startsWith('ability:'))) {
				pokemon.removeVolatile(innate);
			}
			pokemon.m.innates = undefined;
		},
	},
	{
		name: "[Gen 9] Cross Evolution",
		desc: `Give a Pok&eacute;mon a Pok&eacute;mon name of the next evolution stage as a nickname to inherit stat changes, typing, abilities, and moves from the next stage Pok&eacute;mon.`,
		threads: [
			`&bullet; <a href="https://www.smogon.com/forums/threads/3710953/">Cross Evolution</a>`,
		],

		mod: 'gen9',
		// searchShow: false,
		ruleset: ['Standard OMs', 'Ability Clause = 2', 'Sleep Moves Clause', 'Min Source Gen = 9'],
		banlist: ['Girafarig', 'Miraidon', 'Scyther', 'Sneasel', 'Ursaring', 'Arena Trap', 'Huge Power', 'Ice Scales', 'Pure Power', 'Shadow Tag', 'Speed Boost', 'Moody', 'King\'s Rock', 'Baton Pass', 'Revival Blessing'],
		restricted: ['Gallade', 'Gholdengo'],
		onValidateTeam(team) {
			const names = new Set<ID>();
			for (const set of team) {
				const name = set.name;
				if (names.has(this.dex.toID(name))) {
					return [
						`Your Pok\u00e9mon must have different nicknames.`,
						`(You have more than one Pok\u00e9mon named '${name}')`,
					];
				}
				names.add(this.dex.toID(name));
			}
			if (!names.size) {
				return [
					`${this.format.name} works using nicknames; your team has 0 nicknamed Pok\u00e9mon.`,
					`(If this was intentional, add a nickname to one Pok\u00e9mon that isn't the name of a Pok\u00e9mon species.)`,
				];
			}
		},
		checkCanLearn(move, species, lsetData, set) {
			// @ts-ignore
			if (!set.sp?.exists || !set.crossSpecies?.exists) {
				return this.checkCanLearn(move, species, lsetData, set);
			}
			// @ts-ignore
			const problem = this.checkCanLearn(move, set.sp);
			if (!problem) return null;
			// @ts-ignore
			if (this.checkCanLearn(move, set.crossSpecies)) return problem;
			return null;
		},
		validateSet(set, teamHas) {
			const crossSpecies = this.dex.species.get(set.name);
			let problems = this.dex.formats.get('Obtainable Misc').onChangeSet?.call(this, set, this.format) || null;
			if (Array.isArray(problems) && problems.length) return problems;
			const crossNonstandard = (!this.ruleTable.has('standardnatdex') && crossSpecies.isNonstandard === 'Past') ||
				crossSpecies.isNonstandard === 'Future';
			const crossIsCap = !this.ruleTable.has('+pokemontag:cap') && crossSpecies.isNonstandard === 'CAP';
			if (!crossSpecies.exists || crossNonstandard || crossIsCap) return this.validateSet(set, teamHas);
			const species = this.dex.species.get(set.species);
			const check = this.checkSpecies(set, species, species, {});
			if (check) return [check];
			const nonstandard = !this.ruleTable.has('standardnatdex') && species.isNonstandard === 'Past';
			const isCap = !this.ruleTable.has('+pokemontag:cap') && species.isNonstandard === 'CAP';
			if (!species.exists || nonstandard || isCap || species === crossSpecies) return this.validateSet(set, teamHas);
			if (!species.nfe) return [`${species.name} cannot cross evolve because it doesn't evolve.`];
			const crossIsUnreleased = (crossSpecies.tier === "Unreleased" && crossSpecies.isNonstandard === "Unobtainable" &&
				!this.ruleTable.has('+unobtainable'));
			if (crossSpecies.battleOnly || crossIsUnreleased || !crossSpecies.prevo) {
				return [`${species.name} cannot cross evolve into ${crossSpecies.name} because it isn't an evolution.`];
			}
			if (this.ruleTable.isRestrictedSpecies(crossSpecies)) {
				return [`${species.name} cannot cross evolve into ${crossSpecies.name} because it is banned.`];
			}
			const crossPrevoSpecies = this.dex.species.get(crossSpecies.prevo);
			if (!crossPrevoSpecies.prevo !== !species.prevo) {
				return [
					`${species.name} cannot cross evolve into ${crossSpecies.name} because they are not consecutive evolution stages.`,
				];
			}
			const item = this.dex.items.get(set.item);
			if (item.itemUser?.length) {
				if (!item.itemUser.includes(crossSpecies.name) || crossSpecies.name !== species.name) {
					return [`${species.name} cannot use ${item.name} because it is cross evolved into ${crossSpecies.name}.`];
				}
			}
			const ability = this.dex.abilities.get(set.ability);
			if (!this.ruleTable.isRestricted(`ability:${ability.id}`) || Object.values(species.abilities).includes(ability.name)) {
				set.species = crossSpecies.name;
			}

			// @ts-ignore
			set.sp = species;
			// @ts-ignore
			set.crossSpecies = crossSpecies;
			problems = this.validateSet(set, teamHas);
			set.name = crossSpecies.name;
			set.species = species.name;
			return problems;
		},
		onModifySpecies(species, target, source, effect) {
			if (!target) return; // chat
			if (effect && ['imposter', 'transform'].includes(effect.id)) return;
			if (target.set.name === target.set.species) return;
			const crossSpecies = this.dex.species.get(target.set.name);
			if (!crossSpecies.exists) return;
			if (species.battleOnly || !species.nfe) return;
			const crossIsUnreleased = (crossSpecies.tier === "Unreleased" && crossSpecies.isNonstandard === "Unobtainable" &&
				!this.ruleTable.has('+unobtainable'));
			if (crossSpecies.battleOnly || crossIsUnreleased || !crossSpecies.prevo) return;
			const crossPrevoSpecies = this.dex.species.get(crossSpecies.prevo);
			if (!crossPrevoSpecies.prevo !== !species.prevo) return;

			const mixedSpecies = this.dex.deepClone(species);
			mixedSpecies.weightkg =
				Math.max(0.1, +(species.weightkg + crossSpecies.weightkg - crossPrevoSpecies.weightkg)).toFixed(1);
			mixedSpecies.nfe = false;
			mixedSpecies.evos = [];
			mixedSpecies.eggGroups = crossSpecies.eggGroups;
			mixedSpecies.abilities = crossSpecies.abilities;
			mixedSpecies.bst = 0;
			let i: StatID;
			for (i in species.baseStats) {
				const statChange = crossSpecies.baseStats[i] - crossPrevoSpecies.baseStats[i];
				mixedSpecies.baseStats[i] = this.clampIntRange(species.baseStats[i] + statChange, 1, 255);
				mixedSpecies.bst += mixedSpecies.baseStats[i];
			}
			if (crossSpecies.types[0] !== crossPrevoSpecies.types[0]) mixedSpecies.types[0] = crossSpecies.types[0];
			if (crossSpecies.types[1] !== crossPrevoSpecies.types[1]) {
				mixedSpecies.types[1] = crossSpecies.types[1] || crossSpecies.types[0];
			}
			if (mixedSpecies.types[0] === mixedSpecies.types[1]) mixedSpecies.types = [mixedSpecies.types[0]];

			return mixedSpecies;
		},
		onBegin() {
			for (const pokemon of this.getAllPokemon()) {
				pokemon.baseSpecies = pokemon.species;
			}
		},
	},

	// Other Metagames
	///////////////////////////////////////////////////////////////////

	{
		section: "Other Metagames",
		column: 2,
	},
	{
		name: "[Gen 9] Almost Any Ability",
		desc: `Pok&eacute;mon have access to almost any ability.`,
		threads: [
			`&bullet; <a href="https://www.smogon.com/forums/threads/3710568/">Almost Any Ability</a>`,
			`&bullet; <a href="https://www.smogon.com/forums/threads/3710571/">AAA Resources</a>`,
		],

		mod: 'gen9',
		ruleset: ['Standard OMs', '!Obtainable Abilities', 'Ability Clause = 1', 'Sleep Moves Clause', 'Terastal Clause', 'Min Source Gen = 9'],
		banlist: [
			'Annihilape', 'Baxcalibur', 'Dragapult', 'Dragonite', 'Flutter Mane', 'Great Tusk', 'Gholdengo', 'Houndstone', 'Iron Bundle',
			'Iron Hands', 'Iron Valiant', 'Koraidon', 'Miraidon', 'Noivern', 'Slaking', 'Walking Wake', 'Arena Trap', 'Comatose', 'Contrary',
			'Fur Coat', 'Good as Gold', 'Gorilla Tactics', 'Huge Power', 'Ice Scales', 'Illusion', 'Imposter', 'Innards Out', 'Magic Bounce',
			'Magnet Pull', 'Moody', 'Neutralizing Gas', 'Orichalcum Pulse', 'Parental Bond', 'Poison Heal', 'Pure Power', 'Shadow Tag', 'Simple',
			'Speed Boost', 'Stakeout', 'Unburden', 'Water Bubble', 'Wonder Guard', 'King\'s Rock', 'Baton Pass', 'Revival Blessing', 'Shed Tail',
		],
	},
	{
		name: "[Gen 9] Balanced Hackmons",
		desc: `Anything directly hackable onto a set (EVs, IVs, forme, ability, item, and move) and is usable in local battles is allowed.`,
		threads: [
			`&bullet; <a href="https://www.smogon.com/forums/threads/3710859/">Balanced Hackmons</a>`,
			`&bullet; <a href="https://www.smogon.com/forums/threads/3712766/">BH Resources</a>`,
		],

		mod: 'gen9',
		ruleset: ['-Nonexistent', 'OHKO Clause', 'Evasion Clause', 'Species Clause', 'Team Preview', 'HP Percentage Mod', 'Cancel Mod', 'Sleep Moves Clause', 'Endless Battle Clause'],
		banlist: [
			'Calyrex-Shadow', 'Miraidon', 'Zacian-Crowned', 'Arena Trap', 'Contrary', 'Gorilla Tactics', 'Huge Power', 'Illusion', 'Innards Out',
			'Magnet Pull', 'Moody', 'Neutralizing Gas', 'Orichalcum Pulse', 'Parental Bond', 'Poison Heal', 'Pure Power', 'Shadow Tag', 'Stakeout',
			'Water Bubble', 'Wonder Guard', 'Comatose + Sleep Talk', 'Belly Drum', 'Last Respects', 'Quiver Dance', 'Rage Fist', 'Revival Blessing',
			'Shed Tail', 'Shell Smash',
		],
	},
	{
		name: "[Gen 9] Mix and Mega",
		desc: `Mega evolve any Pok&eacute;mon with any mega stone, or transform them with Primal orbs, Origin orbs, and Rusted items with no limit. Mega and Primal boosts based on form changes from gen 7.`,
>>>>>>> 22512ebf
		threads: [
			`&bullet; <a href="https://www.smogon.com/articles/super-staff-bros-4">Introduction &amp; Roster</a>`,
			`&bullet; <a href="https://www.smogon.com/forums/threads/super-staff-bros-4-discussion-thread.3675237/">Discussion Thread</a>`,
		],

		mod: 'ssb',
		team: 'randomStaffBros',
		ruleset: ['Dynamax Clause', 'HP Percentage Mod', 'Cancel Mod', 'Sleep Clause Mod'],
		onBegin() {
			if (!this.ruleTable.has('dynamaxclause')) {
				// Old joke format we're bringing back
				for (const side of this.sides) {
					side.dynamaxUsed = true;
				}
				this.add('message', 'Delphox only');
				this.add('message', 'No items');
				this.add('message', 'Final Destination');
				return;
			}
<<<<<<< HEAD
			// TODO look into making an event to put this right after turn|1
			// https://discordapp.com/channels/630837856075513856/630845310033330206/716126469528485909
			// Requires client change
			this.add(`raw|<div class='broadcast-green'><b>Wondering what all these custom moves, abilities, and items do?<br />Check out the <a href="https://www.smogon.com/articles/super-staff-bros-4" target="_blank">Super Staff Bros 4 Guide</a> or use /ssb to find out!</b></div>`);
=======
		},
		onSwitchOut(pokemon) {
			// @ts-ignore
			const oMegaSpecies = this.dex.species.get(pokemon.species.originalSpecies);
			if (oMegaSpecies.exists && pokemon.m.originalSpecies !== oMegaSpecies.baseSpecies) {
				this.add('-end', pokemon, oMegaSpecies.requiredItem || oMegaSpecies.requiredMove, '[silent]');
			}
		},
	},
	{
		name: "[Gen 9] Godly Gift",
		desc: `Each Pok&eacute;mon receives one base stat from a God (AG/Uber Pok&eacute;mon) depending on its position in the team. If there is no Uber Pok&eacute;mon, it uses the Pok&eacute;mon in the first slot.`,
		threads: [
			`&bullet; <a href="https://www.smogon.com/forums/threads/3710734/">Godly Gift</a>`,
			`&bullet; <a href="https://www.smogon.com/forums/threads/3718065/">Godly Gift Resources</a>`,
		],

		mod: 'gen9',
		ruleset: ['Standard OMs', 'Sleep Moves Clause', 'Godly Gift Mod', 'Min Source Gen = 9'],
		banlist: [
			'Blissey', 'Chansey', 'Great Tusk', 'Iron Hands', 'Iron Valiant', 'Kingambit', 'Walking Wake', 'Arena Trap',
			'Huge Power', 'Moody', 'Pure Power', 'Shadow Tag', 'Swift Swim', 'Booster Energy', 'Baton Pass', 'Shed Tail',
		],
	},
	{
		name: "[Gen 9] STABmons",
		desc: `Pok&eacute;mon can use any move of their typing, in addition to the moves they can normally learn.`,
		threads: [
			`&bullet; <a href="https://www.smogon.com/forums/threads/3710577/">STABmons</a>`,
			`&bullet; <a href="https://www.smogon.com/forums/threads/3714664/">STABmons Resources</a>`,
		],

		mod: 'gen9',
		ruleset: ['Standard OMs', 'STABmons Move Legality', 'Sleep Moves Clause', 'Min Source Gen = 9'],
		banlist: [
			'Chi-Yu', 'Chien-Pao', 'Cloyster', 'Dragapult', 'Dragonite', 'Flutter Mane', 'Garchomp', 'Iron Bundle', 'Komala', 'Koraidon',
			'Miraidon', 'Walking Wake', 'Zoroark-Hisui', 'Arena Trap', 'Moody', 'Shadow Tag', 'Booster Energy', 'King\'s Rock', 'Baton Pass',
		],
		restricted: [
			'Acupressure', 'Astral Barrage', 'Belly Drum', 'Dire Claw', 'Extreme Speed', 'Fillet Away', 'Last Respects', 'No Retreat',
			'Revival Blessing', 'Shed Tail', 'Shell Smash', 'Shift Gear', 'V-create', 'Victory Dance', 'Wicked Blow',
		],
	},
	{
		name: "[Gen 9] NFE",
		desc: `Only Pok&eacute;mon that can evolve are allowed.`,
		threads: [
			`&bullet; <a href="https://www.smogon.com/forums/threads/3710638/">NFE</a>`,
			`&bullet; <a href="https://www.smogon.com/forums/threads/3712567/">NFE Resources</a>`,
		],

		mod: 'gen9',
		ruleset: ['Standard OMs', 'Not Fully Evolved', 'Sleep Moves Clause', 'Terastal Clause', 'Min Source Gen = 9'],
		banlist: [
			'Bisharp', 'Chansey', 'Haunter', 'Magneton', 'Misdreavus', 'Naclstack', 'Primeape', 'Scyther', 'Arena Trap', 'Shadow Tag', 'Baton Pass',
			// Shouldn't be legal
			'Stantler', 'Ursaring',
		],
	},

	// Challengeable OMs
	///////////////////////////////////////////////////////////////////

	{
		section: "Challengeable OMs",
		column: 2,
	},
	{
		name: "[Gen 9] Fortemons",
		desc: `Put an attacking move in the item slot to have all of a Pok&eacute;mon's attacks inherit its properties.`,
		threads: [
			`&bullet; <a href="https://www.smogon.com/forums/threads/3713983/">Fortemons</a>`,
		],
>>>>>>> 22512ebf

			this.add('message', [
				'THE BATTLE FOR SURVIVAL BEGINS!', 'WHO WILL SURVIVE?', 'GET READY TO KEEP UP!', 'GET READY!', 'DARE TO BELIEVE YOU CAN SURVIVE!', 'THERE CAN BE ONLY ONE WINNER!', 'GET READY FOR THE FIGHT OF YOUR LIFE!', 'WHO WILL PREVAIL?', 'ONLY ONE TEAM WILL BE LEFT STANDING!', 'BATTLE WITHOUT LIMITS!',
			][this.random(10)]);
			this.add('message', 'FIGHT!');
		},
		onSwitchInPriority: 100,
		onSwitchIn(pokemon) {
			let name: string = this.toID(pokemon.illusion ? pokemon.illusion.name : pokemon.name);
			if (this.dex.species.get(name).exists || this.dex.moves.get(name).exists || this.dex.abilities.get(name).exists) {
				// Certain pokemon have volatiles named after their id
				// To prevent overwriting those, and to prevent accidentaly leaking
				// that a pokemon is on a team through the onStart even triggering
				// at the start of a match, users with pokemon names will need their
				// statuses to end in "user".
				name = name + 'user';
			}
			// Add the mon's status effect to it as a volatile.
			const status = this.dex.conditions.get(name);
			if (status?.exists) {
				pokemon.addVolatile(name, pokemon);
			}
			if (pokemon.m.hasBounty) this.add('-start', pokemon, 'bounty', '[silent]');
			const details = pokemon.species.name + (pokemon.level === 100 ? '' : ', L' + pokemon.level) +
				(pokemon.gender === '' ? '' : ', ' + pokemon.gender) + (pokemon.set.shiny ? ', shiny' : '');
			if (pokemon.m.nowShiny) this.add('replace', pokemon, details);
		},
		onFaint(target, source, effect) {
			if (effect?.effectType !== 'Move') return;
			if (!target.m.hasBounty) return;
			if (source) {
				this.add('-message', `${source.name} received the bounty!`);
				this.boost({atk: 1, def: 1, spa: 1, spd: 1, spe: 1}, source, target, effect);
			}
		},
	},
	{
		name: "[Gen 9] POA Free-For-All AG",
		threads: [
			`&bullet; <a href="https://www.smogon.com/forums/threads/3711724/">Free-For-All</a>`,
		],

<<<<<<< HEAD
		mod: 'gen9poa',
		gameType: 'freeforall',
		rated: false,
		tournamentShow: false,
		ruleset: ['Standard NatDex'],
		banlist: [],
=======
		mod: 'fullpotential',
		searchShow: false,
		ruleset: ['Standard OMs', 'Evasion Abilities Clause', 'Evasion Items Clause', 'Sleep Moves Clause', 'Terastal Clause', 'Min Source Gen = 9'],
		banlist: [
			'Chien-Pao', 'Cyclizar', 'Dragapult', 'Espathra', 'Flutter Mane', 'Iron Bundle', 'Koraidon', 'Miraidon', 'Scream Tail', 'Arena Trap',
			'Chlorophyll', 'Drought', 'Moody', 'Sand Rush', 'Shadow Tag', 'Slush Rush', 'Swift Swim', 'Unburden', 'Booster Energy', 'Choice Scarf',
			'Heat Rock', 'King\'s Rock', 'Baton Pass', 'Tailwind',
		],
	},
	{
		name: "[Gen 9] Inheritance",
		desc: `Pok&eacute;mon may use the ability and moves of another, as long as they forfeit their own learnset.`,
		threads: [
			`&bullet; <a href="https://www.smogon.com/forums/threads/3712296/">Inheritance</a>`,
		],

		mod: 'gen9',
		searchShow: false,
		ruleset: ['Standard OMs', 'Ability Clause = 2', 'Sleep Moves Clause', 'Min Source Gen = 9'],
		banlist: ['Koraidon', 'Miraidon', 'Slaking', 'Arena Trap', 'Huge Power', 'Imposter', 'Pure Power', 'Shadow Tag', 'King\'s Rock', 'Baton Pass', 'Last Respects', 'Shed Tail', 'Shell Smash'],
		getEvoFamily(speciesid) {
			let species = Dex.species.get(speciesid);
			while (species.prevo) {
				species = Dex.species.get(species.prevo);
			}
			return species.id;
		},
		validateSet(set, teamHas) {
			const unreleased = (pokemon: Species) => pokemon.tier === "Unreleased" && pokemon.isNonstandard === "Unobtainable";
			if (!teamHas.abilityMap) {
				teamHas.abilityMap = Object.create(null);
				for (const pokemon of Dex.species.all()) {
					if (pokemon.isNonstandard || (unreleased(pokemon) && !this.ruleTable.has('+unobtainable'))) continue;
					if (pokemon.requiredAbility || pokemon.requiredItem || pokemon.requiredMove) continue;
					if (this.ruleTable.isBannedSpecies(pokemon)) continue;

					for (const key of Object.values(pokemon.abilities)) {
						const abilityId = this.dex.toID(key);
						if (abilityId in teamHas.abilityMap) {
							teamHas.abilityMap[abilityId][pokemon.evos ? 'push' : 'unshift'](pokemon.id);
						} else {
							teamHas.abilityMap[abilityId] = [pokemon.id];
						}
					}
				}
			}

			const problem = this.validateForme(set);
			if (problem.length) return problem;

			const species = this.dex.species.get(set.species);
			if (!species.exists || species.num < 1) return [`The Pok\u00e9mon "${set.species}" does not exist.`];
			if (species.isNonstandard || (unreleased(species) && !this.ruleTable.has('+unobtainable'))) {
				return [`${species.name} is not obtainable in Generation ${this.dex.gen}.`];
			}

			const name = set.name;
			if (this.ruleTable.isBannedSpecies(species)) {
				return this.validateSet(set, teamHas);
			}

			const ability = this.dex.abilities.get(set.ability);
			if (!ability.exists || ability.isNonstandard) return [`${name} needs to have a valid ability.`];
			const pokemonWithAbility = teamHas.abilityMap[ability.id];
			if (!pokemonWithAbility) return [`${ability.name} is not available on a legal Pok\u00e9mon.`];

			(this.format as any).debug = true;

			if (!teamHas.abilitySources) teamHas.abilitySources = Object.create(null);
			const validSources: string[] = teamHas.abilitySources[this.dex.toID(set.species)] = []; // Evolution families

			let canonicalSource = ''; // Specific for the basic implementation of Donor Clause (see onValidateTeam).

			for (const donor of pokemonWithAbility) {
				const donorSpecies = this.dex.species.get(donor);
				let format = this.format;
				if (!format.getEvoFamily) format = this.dex.formats.get('gen9inheritance');
				const evoFamily = format.getEvoFamily!(donorSpecies.id);
				if (validSources.includes(evoFamily)) continue;

				set.species = donorSpecies.name;
				set.name = donorSpecies.baseSpecies;
				const problems = this.validateSet(set, teamHas) || [];
				if (!problems.length) {
					validSources.push(evoFamily);
					canonicalSource = donorSpecies.name;
				}
				// Specific for the basic implementation of Donor Clause (see onValidateTeam).
				if (validSources.length > 1) break;
			}
			(this.format as any).debug = false;

			set.name = name;
			set.species = species.name;
			if (!validSources.length) {
				if (pokemonWithAbility.length > 1) return [`${name}'s set is illegal.`];
				return [`${name} has an illegal set with an ability from ${this.dex.species.get(pokemonWithAbility[0]).name}.`];
			}

			// Protocol: Include the data of the donor species in the `ability` data slot.
			// Afterwards, we are going to reset the name to what the user intended.
			set.ability = `${set.ability}0${canonicalSource}`;
			return null;
		},
		onValidateTeam(team, f, teamHas) {
			if (this.ruleTable.has('abilityclause')) {
				const abilityTable = new Map<string, number>();
				const base: {[k: string]: string} = {
					airlock: 'cloudnine',
					armortail: 'queenlymajesty',
					battlearmor: 'shellarmor',
					clearbody: 'whitesmoke',
					dazzling: 'queenlymajesty',
					emergencyexit: 'wimpout',
					filter: 'solidrock',
					gooey: 'tanglinghair',
					insomnia: 'vitalspirit',
					ironbarbs: 'roughskin',
					libero: 'protean',
					minus: 'plus',
					moxie: 'chillingneigh',
					powerofalchemy: 'receiver',
					propellertail: 'stalwart',
					teravolt: 'moldbreaker',
					turboblaze: 'moldbreaker',
				};
				const num = parseInt(this.ruleTable.valueRules.get('abilityclause')!);
				for (const set of team) {
					let ability = this.toID(set.ability.split('0')[0]);
					if (!ability) continue;
					if (ability in base) ability = base[ability] as ID;
					if ((abilityTable.get(ability) || 0) >= num) {
						return [
							`You are limited to ${num} of each ability by ${num} Ability Clause.`,
							`(You have more than ${num} ${this.dex.abilities.get(ability).name} variants)`,
						];
					}
					abilityTable.set(ability, (abilityTable.get(ability) || 0) + 1);
				}
			}

			// Donor Clause
			const evoFamilyLists = [];
			for (const set of team) {
				const abilitySources = teamHas.abilitySources?.[this.dex.toID(set.species)];
				if (!abilitySources) continue;
				let format = this.format;
				if (!format.getEvoFamily) format = this.dex.formats.get('gen9inheritance');
				evoFamilyLists.push(abilitySources.map(format.getEvoFamily!));
			}

			// Checking actual full incompatibility would require expensive algebra.
			// Instead, we only check the trivial case of multiple Pokémon only legal for exactly one family. FIXME?
			const requiredFamilies = Object.create(null);
			for (const evoFamilies of evoFamilyLists) {
				if (evoFamilies.length !== 1) continue;
				const [familyId] = evoFamilies;
				if (!(familyId in requiredFamilies)) {
					requiredFamilies[familyId] = 1;
				} else {
					requiredFamilies[familyId]++;
				}
				if (requiredFamilies[familyId] > 1) {
					return [
						`You are limited to up to one inheritance from each evolution family by the Donor Clause.`,
						`(You inherit more than once from ${this.dex.species.get(familyId).name}).`,
					];
				}
			}
		},
		onBegin() {
			for (const pokemon of this.getAllPokemon()) {
				if (pokemon.baseAbility.includes('0')) {
					const donor = pokemon.baseAbility.split('0')[1];
					pokemon.m.donor = this.toID(donor);
					pokemon.baseAbility = this.toID(pokemon.baseAbility.split('0')[0]);
					pokemon.ability = pokemon.baseAbility;
				}
			}
		},
		onSwitchIn(pokemon) {
			if (!pokemon.m.donor) return;
			const donorTemplate = this.dex.species.get(pokemon.m.donor);
			if (!donorTemplate.exists) return;
			// Place volatiles on the Pokémon to show the donor details.
			this.add('-start', pokemon, donorTemplate.name, '[silent]');
		},
	},
	{
		name: "[Gen 9] Partners in Crime",
		desc: `Doubles-based metagame where both active ally Pok&eacute;mon share abilities and moves.`,
		threads: [
			`&bullet; <a href="https://www.smogon.com/forums/threads/3710997/">Partners in Crime</a>`,
		],

		mod: 'partnersincrime',
		gameType: 'doubles',
		searchShow: false,
		ruleset: ['Standard Doubles'],
		banlist: ['Annihilape', 'Chi-Yu', 'Flutter Mane', 'Koraidon', 'Miraidon', 'Dancer', 'Huge Power', 'Moody', 'Pure Power', 'Shadow Tag', 'Ally Switch', 'Revival Blessing', 'Swagger'],
		onBegin() {
			for (const pokemon of this.getAllPokemon()) {
				pokemon.m.trackPP = new Map<string, number>();
			}
		},
		onBeforeSwitchIn(pokemon) {
			pokemon.m.curMoves = this.dex.deepClone(pokemon.moves);
			let ngas = false;
			for (const poke of this.getAllActive()) {
				if (this.toID(poke.ability) === ('neutralizinggas' as ID)) {
					ngas = true;
					break;
				}
			}
			const BAD_ABILITIES = ['trace', 'imposter', 'neutralizinggas', 'illusion', 'wanderingspirit'];
			const ally = pokemon.side.active.find(mon => mon && mon !== pokemon && !mon.fainted);
			if (ally && ally.ability !== pokemon.ability) {
				if (!pokemon.m.innate && !BAD_ABILITIES.includes(this.toID(ally.ability))) {
					pokemon.m.innate = 'ability:' + ally.ability;
					if (!ngas || ally.getAbility().isPermanent || pokemon.hasItem('Ability Shield')) {
						pokemon.volatiles[pokemon.m.innate] = {id: pokemon.m.innate, target: pokemon};
						pokemon.m.startVolatile = true;
					}
				}
				if (!ally.m.innate && !BAD_ABILITIES.includes(this.toID(pokemon.ability))) {
					ally.m.innate = 'ability:' + pokemon.ability;
					if (!ngas || pokemon.getAbility().isPermanent || ally.hasItem('Ability Shield')) {
						ally.volatiles[ally.m.innate] = {id: ally.m.innate, target: ally};
						ally.m.startVolatile = true;
					}
				}
			}
		},
		// Starting innate abilities in scripts#actions
		onSwitchOut(pokemon) {
			if (pokemon.m.innate) {
				pokemon.removeVolatile(pokemon.m.innate);
				delete pokemon.m.innate;
			}
			const ally = pokemon.side.active.find(mon => mon && mon !== pokemon && !mon.fainted);
			if (ally && ally.m.innate) {
				ally.removeVolatile(ally.m.innate);
				delete ally.m.innate;
			}
		},
		onFaint(pokemon) {
			if (pokemon.m.innate) {
				pokemon.removeVolatile(pokemon.m.innate);
				delete pokemon.m.innate;
			}
			const ally = pokemon.side.active.find(mon => mon && mon !== pokemon && !mon.fainted);
			if (ally && ally.m.innate) {
				ally.removeVolatile(ally.m.innate);
				delete ally.m.innate;
			}
		},
	},
	{
		name: "[Gen 9] Pure Hackmons",
		desc: `Anything directly hackable onto a set (EVs, IVs, forme, ability, item, and move) and is usable in local battles is allowed.`,
		threads: [
			`&bullet; <a href="https://www.smogon.com/forums/threads/3712086/">Pure Hackmons</a>`,
		],

		mod: 'gen9',
		searchShow: false,
		ruleset: ['-Nonexistent', 'Team Preview', 'HP Percentage Mod', 'Cancel Mod', 'Endless Battle Clause'],
	},
	{
		name: "[Gen 9] Shared Power",
		desc: `Once a Pok&eacute;mon switches in, its ability is shared with the rest of the team.`,
		threads: [
			`&bullet; <a href="https://www.smogon.com/forums/threads/3711011/">Shared Power</a>`,
		],

		mod: 'sharedpower',
		searchShow: false,
		ruleset: ['Standard OMs', 'Evasion Abilities Clause', 'Evasion Items Clause', 'Sleep Moves Clause', 'Min Source Gen = 9'],
		banlist: [
			'Chien-Pao', 'Gholdengo', 'Koraidon', 'Komala', 'Miraidon', 'Ting-Lu', 'Arena Trap', 'Armor Tail', 'Contrary', 'Dazzling', 'Drought',
			'Electric Surge', 'Guts', 'Huge Power', 'Imposter', 'Magic Bounce', 'Magnet Pull', 'Mold Breaker', 'Moody', 'Poison Heal', 'Prankster',
			'Pure Power', 'Purifying Salt', 'Queenly Majesty', 'Quick Draw', 'Quick Feet', 'Regenerator', 'Sand Rush', 'Shadow Tag', 'Simple',
			'Slush Rush', 'Speed Boost', 'Stakeout', 'Stench', 'Sturdy', 'Swift Swim', 'Tinted Lens', 'Unaware', 'Unburden', 'Starf Berry',
			'King\'s Rock', 'Baton Pass',
		],
		getSharedPower(pokemon) {
			const sharedPower = new Set<string>();
			for (const ally of pokemon.side.pokemon) {
				if (ally.previouslySwitchedIn > 0) {
					if (pokemon.battle.dex.currentMod !== 'sharedpower' && ['trace', 'mirrorarmor'].includes(ally.baseAbility)) {
						sharedPower.add('noability');
						continue;
					}
					sharedPower.add(ally.baseAbility);
				}
			}
			sharedPower.delete(pokemon.baseAbility);
			return sharedPower;
		},
		onBeforeSwitchIn(pokemon) {
			let format = this.format;
			if (!format.getSharedPower) format = this.dex.formats.get('gen9sharedpower');
			for (const ability of format.getSharedPower!(pokemon)) {
				const effect = 'ability:' + ability;
				pokemon.volatiles[effect] = {id: this.toID(effect), target: pokemon};
				if (!pokemon.m.abils) pokemon.m.abils = [];
				if (!pokemon.m.abils.includes(effect)) pokemon.m.abils.push(effect);
			}
		},
		onSwitchInPriority: 2,
		onSwitchIn(pokemon) {
			let format = this.format;
			if (!format.getSharedPower) format = this.dex.formats.get('gen9sharedpower');
			for (const ability of format.getSharedPower!(pokemon)) {
				if (ability === 'noability') {
					this.hint(`Mirror Armor and Trace break in Shared Power formats that don't use Shared Power as a base, so they get removed from non-base users.`);
				}
				const effect = 'ability:' + ability;
				delete pokemon.volatiles[effect];
				pokemon.addVolatile(effect);
			}
		},
	},
	{
		name: "[Gen 9] Tera Donation",
		desc: `The first Pok&eacute;mon sent out immediately terastallizes. The other Pok&eacute;mon in the party inherit that Tera Type as an additional type.`,
		threads: [
			`&bullet; <a href="https://www.smogon.com/forums/threads/3715801/">Tera Donation</a>`,
		],

		mod: 'gen9',
		searchShow: false,
		ruleset: ['Standard OMs', 'Sleep Moves CLause', 'Tera Type Preview', 'Min Source Gen = 9'],
		banlist: [
			'Annihilape', 'Chi-Yu', 'Chien-Pao', 'Cyclizar', 'Espathra', 'Flutter Mane', 'Houndstone', 'Iron Bundle', 'Koraidon',
			'Miraidon', 'Palafin', 'Arena Trap', 'Moody', 'Shadow Tag', 'Booster Energy', 'Heat Rock', 'King\'s Rock', 'Baton Pass',
		],
		onSwitchIn(pokemon) {
			if (this.turn === 0) {
				this.actions.terastallize(pokemon);
				const teraType = pokemon.teraType;
				for (const poke of pokemon.side.pokemon) {
					poke.m.thirdType = teraType;
				}
			}
			if (!pokemon.terastallized) {
				this.add('-start', pokemon, 'typechange', (pokemon.illusion || pokemon).getTypes(true).join('/'), '[silent]');
			}
		},
		onModifyMove(move, pokemon, target) {
			if (move.id === 'terablast') {
				const teraType = pokemon.m.thirdType;
				if (teraType && pokemon.getStat('atk', false, true) > pokemon.getStat('spa', false, true)) {
					move.category = 'Physical';
				}
			}
		},
		onModifyType(move, pokemon, target) {
			if (move.id === 'terablast') {
				const teraType = pokemon.m.thirdType;
				if (teraType) {
					move.type = teraType;
				}
			}
		},
		pokemon: {
			getTypes(excludeAdded, preterastallized) {
				if (!preterastallized && this.terastallized) return [this.terastallized];
				const types = this.battle.runEvent('Type', this, null, null, this.types);
				if (!excludeAdded && this.addedType) return types.concat(this.addedType);
				const addTeraType = this.m.thirdType;
				if (types.length) {
					if (addTeraType) return Array.from(new Set([...types, addTeraType]));
					return types;
				}
				return [this.battle.gen >= 5 ? 'Normal' : '???'];
			},
		},
	},
	{
		name: "[Gen 9] The Card Game",
		desc: `The type chart is simplified based off of the Pok&eacute;mon Trading Card Game.`,
		threads: [
			`&bullet; <a href="https://www.smogon.com/forums/threads/3716838/">The Card Game</a>`,
		],

		mod: 'thecardgame',
		searchShow: false,
		ruleset: ['Standard OMs', 'Sleep Moves Clause', 'Evasion Abilities Clause', 'Evasion Items Clause', 'Min Source Gen = 9'],
		banlist: ['Annihilape', 'Baxcalibur', 'Chi-Yu', 'Cyclizar', 'Dragonite', 'Espathra', 'Houndstone', 'Hydreigon', 'Koraidon', 'Miraidon', 'Noivern', 'Palafin', 'Walking Wake', 'Arena Trap', 'Moody', 'Shadow Tag', 'Baton Pass'],
		onBegin() {
			for (const pokemon of this.getAllPokemon()) {
				pokemon.hpType = pokemon.hpType.replace(/(Ghost|Fairy)/g, 'Psychic')
					.replace(/Bug/g, 'Grass')
					.replace(/Ice/g, 'Water')
					.replace(/(Rock|Ground)/g, 'Fighting')
					.replace(/Flying/g, 'Normal')
					.replace(/Poison/g, 'Dark');
				pokemon.teraType = pokemon.teraType.replace(/(Ghost|Fairy)/g, 'Psychic')
					.replace(/Bug/g, 'Grass')
					.replace(/Ice/g, 'Water')
					.replace(/(Rock|Ground)/g, 'Fighting')
					.replace(/Flying/g, 'Normal')
					.replace(/Poison/g, 'Dark');
			}
		},
		onSwitchIn(pokemon) {
			this.add('-start', pokemon, 'typechange', (pokemon.illusion || pokemon).getTypes(true).join('/'), '[silent]');
			pokemon.apparentType = pokemon.getTypes(true).join('/');
		},
		onAfterMega(pokemon) {
			this.add('-start', pokemon, 'typechange', (pokemon.illusion || pokemon).getTypes(true).join('/'), '[silent]');
			pokemon.apparentType = pokemon.getTypes(true).join('/');
		},
	},
	{
		name: "[Gen 9] The Loser's Game",
		desc: `The first player to lose all of their Pok&eacute;mon wins.`,
		threads: [
			`&bullet; <a href="https://www.smogon.com/forums/threads/3714223/">The Loser's Game</a>`,
		],

		mod: 'gen9',
		searchShow: false,
		ruleset: ['Standard OMs', 'Sleep Clause Mod', '!OHKO Clause', 'Picked Team Size = 6', 'Adjust Level = 100', 'Min Source Gen = 9'],
		banlist: ['Infiltrator', 'Choice Scarf', 'Explosion', 'Final Gambit', 'Healing Wish', 'Lunar Dance', 'Magic Room', 'Memento', 'Misty Explosion', 'Self-Destruct'],
		onValidateTeam(team) {
			const familyTable = new Set<ID>();
			for (const set of team) {
				let species = this.dex.species.get(set.species);
				while (species.prevo) {
					species = this.dex.species.get(species.prevo);
				}
				if (familyTable.has(species.id)) {
					return [
						`You are limited to one Pok&eacute;mon from each family by the Family Clause.`,
						`(You have more than one evolution of ${species.name}.)`,
					];
				}
				familyTable.add(species.id);
			}
		},
		battle: {
			tiebreak() {
				if (this.ended) return false;

				this.inputLog.push(`>tiebreak`);
				this.add('message', "Time's up! Going to tiebreaker...");
				const notFainted = this.sides.map(side => (
					side.pokemon.filter(pokemon => !pokemon.fainted).length
				));
				this.add('-message', this.sides.map((side, i) => (
					`${side.name}: ${notFainted[i]} Pokemon left`
				)).join('; '));
				const maxNotFainted = Math.max(...notFainted);
				let tiedSides = this.sides.filter((side, i) => notFainted[i] === maxNotFainted);
				if (tiedSides.length <= 1) {
					return this.win(tiedSides[1]);
				}

				const hpPercentage = tiedSides.map(side => (
					side.pokemon.map(pokemon => pokemon.hp / pokemon.maxhp).reduce((a, b) => a + b) * 100 / 6
				));
				this.add('-message', tiedSides.map((side, i) => (
					`${side.name}: ${Math.round(hpPercentage[i])}% total HP left`
				)).join('; '));
				const maxPercentage = Math.max(...hpPercentage);
				tiedSides = tiedSides.filter((side, i) => hpPercentage[i] === maxPercentage);
				if (tiedSides.length <= 1) {
					return this.win(tiedSides[1]);
				}

				const hpTotal = tiedSides.map(side => (
					side.pokemon.map(pokemon => pokemon.hp).reduce((a, b) => a + b)
				));
				this.add('-message', tiedSides.map((side, i) => (
					`${side.name}: ${Math.round(hpTotal[i])} total HP left`
				)).join('; '));
				const maxTotal = Math.max(...hpTotal);
				tiedSides = tiedSides.filter((side, i) => hpTotal[i] === maxTotal);
				if (tiedSides.length <= 1) {
					return this.win(tiedSides[1]);
				}
				return this.tie();
			},
			checkWin(faintData) {
				const team1PokemonLeft = this.sides[0].pokemonLeft;
				const team2PokemonLeft = this.sides[1].pokemonLeft;
				if (!team1PokemonLeft && !team2PokemonLeft) {
					this.win(faintData?.target.side || null);
					return true;
				}
				for (const side of this.sides) {
					if (!side.pokemonLeft) {
						this.win(side);
						return true;
					}
				}
			},
		},
	},
	{
		name: "[Gen 9] Trademarked",
		desc: `Sacrifice your Pok&eacute;mon's ability for a status move that activates on switch-in.`,
		threads: [
			`&bullet; <a href="https://www.smogon.com/forums/threads/3714688/">Trademarked</a>`,
		],

		mod: 'trademarked',
		searchShow: false,
		ruleset: ['Standard OMs', 'Sleep Moves Clause', 'Min Source Gen = 9'],
		banlist: ['Flutter Mane', 'Koraidon', 'Miraidon', 'Slaking', 'Arena Trap', 'Magnet Pull', 'Moody', 'Shadow Tag', 'Baton Pass', 'Revival Blessing'],
		restricted: [
			'Baneful Bunker', 'Block', 'Chilly Reception', 'Copycat', 'Detect', 'Destiny Bond', 'Encore', 'Fairy Lock', 'Ingrain', 'Instruct',
			'Mean Look', 'move:Metronome', 'Parting Shot', 'Protect', 'Roar', 'Silk Trap', 'Spiky Shield', 'Sleep Talk', 'Shed Tail', 'Shell Smash',
			'Substitute', 'Teleport', 'Trick Room', 'Whirlwind',
		],
		onValidateTeam(team, format, teamHas) {
			const problems = [];
			for (const trademark in teamHas.trademarks) {
				if (teamHas.trademarks[trademark] > 1) {
					problems.push(`You are limited to 1 of each Trademark.`, `(You have ${teamHas.trademarks[trademark]} Pok\u00e9mon with ${trademark} as a Trademark.)`);
				}
			}
			return problems;
		},
		validateSet(set, teamHas) {
			const dex = this.dex;
			const ability = dex.moves.get(set.ability);
			if (!ability.exists) { // Not even a real move
				return this.validateSet(set, teamHas);
			}
			// Absolute trademark bans
			if (ability.category !== 'Status') {
				return [`${ability.name} is not a status move and cannot be used as a trademark.`];
			}
			// Contingent trademark bans
			if (this.ruleTable.isRestricted(`move:${ability.id}`)) {
				return [`${ability.name} is restricted from being used as a trademark.`];
			}
			if (set.moves.map(this.toID).includes(ability.id)) {
				return [`${set.name} may not use ${ability.name} as both a trademark and one of its moves simultaneously.`];
			}
			const customRules = this.format.customRules || [];
			if (!customRules.includes('!obtainableabilities')) customRules.push('!obtainableabilities');
			if (!customRules.includes('+noability')) customRules.push('+noability');

			const TeamValidator: typeof import('../sim/team-validator').TeamValidator =
				require('../sim/team-validator').TeamValidator;

			const validator = new TeamValidator(dex.formats.get(`${this.format.id}@@@${customRules.join(',')}`));
			const moves = set.moves;
			set.moves = [ability.id];
			set.ability = 'No Ability';
			let problems = validator.validateSet(set, {}) || [];
			if (problems.length) return problems;
			set.moves = moves;
			set.ability = 'No Ability';
			problems = problems.concat(validator.validateSet(set, teamHas) || []);
			set.ability = ability.id;
			if (!teamHas.trademarks) teamHas.trademarks = {};
			teamHas.trademarks[ability.name] = (teamHas.trademarks[ability.name] || 0) + 1;
			return problems.length ? problems : null;
		},
	},

	// Retro Other Metagames
	///////////////////////////////////////////////////////////////////
	{
		section: "Retro Other Metagames",
		column: 2,
	},
	{
		name: "[Gen 6] Pure Hackmons",
		desc: `Anything that can be hacked in-game and is usable in local battles is allowed.`,
		threads: [
			`&bullet; <a href="https://www.smogon.com/forums/posts/9029427/">ORAS Pure Hackmons</a>`,
		],

		mod: 'gen6',
		ruleset: ['-Nonexistent', 'Team Preview', 'HP Percentage Mod', 'Cancel Mod', 'Endless Battle Clause', 'EV limit = 510'],
	},

	// Randomized Format Spotlight
	///////////////////////////////////////////////////////////////////

	{
		section: "Randomized Format Spotlight",
		column: 3,
	},
	{
		name: "[Gen 9] Broken Cup",
		desc: `[Gen 9] Hackmons Cup but with only the most powerful Pokemon, moves, Abilities, and items.`,

		team: 'randomHC',
		ruleset: ['[Gen 9] Hackmons Cup'],
		banlist: ['All Pokemon', 'All Abilities', 'All Items', 'All Moves'],
		unbanlist: [
			"10,000,000 Volt Thunderbolt", "Abomasnow-Mega", "Absol-Mega", "Accelerock", "Acid Spray", "Adaptability",
			"Aeroblast", "Aerodactyl-Mega", "Aggron", "Aggron-Mega", "Aguav Berry", "Air Balloon", "Air Slash", "Alakazam-Mega",
			"Altaria-Mega", "Ampharos-Mega", "Analytic", "Anchor Shot", "Anger Shell", "Annihilape", "Anticipation", "Apple Acid",
			"Aqua Step", "Arcanine", "Arcanine-Hisui", "Archeops", "Arena Trap", "Armarouge", "Armor Cannon", "Aromatherapy",
			"Articuno", "Articuno-Galar", "Assault Vest", "Astral Barrage", "Attack Order", "Audino-Mega", "Aura Sphere",
			"Axe Kick", "Azelf", "Baddy Bad", "Baneful Bunker", "Banette-Mega", "Barb Barrage", "Basculegion", "Basculegion-F",
			"Baton Pass", "Baxcalibur", "Beads of Ruin", "Beak Blast", "Beast Boost", "Behemoth Bash", "Behemoth Blade",
			"Belly Drum", "Berserk", "Bitter Blade", "Bitter Malice", "Blacephalon", "Blastoise", "Blastoise-Mega", "Blaziken",
			"Blaziken-Mega", "Blazing Torque", "Bleakwind Storm", "Blissey", "Blizzard", "Blue Flare", "Blunder Policy",
			"Body Press", "Body Slam", "Bolt Beak", "Bolt Strike", "Boomburst", "Bouncy Bubble", "Brave Bird", "Bright Powder",
			"Brute Bonnet", "Bug Buzz", "Buginium Z", "Bullet Punch", "Buzzwole", "Buzzy Buzz", "Calm Mind", "Calyrex-Ice",
			"Calyrex-Shadow", "Camerupt-Mega", "Catastropika", "Ceaseless Edge", "Celebi", "Celesteela", "Centiskorch",
			"Ceruledge", "Charizard", "Charizard-Mega-X", "Charizard-Mega-Y", "Chatter", "Chesnaught", "Chesto Berry", "Chi-Yu",
			"Chien-Pao", "Chilan Berry", "Chilly Reception", "Choice Band", "Choice Scarf", "Choice Specs", "Cinderace",
			"Circle Throw", "Clanging Scales", "Clangorous Soul", "Clangorous Soulblaze", "Clear Amulet", "Close Combat",
			"Cloyster", "Cobalion", "Coil", "Collision Course", "Comatose", "Combat Torque", "Competitive", "Compound Eyes",
			"Contrary", "Core Enforcer", "Cosmic Power", "Cotton Guard", "Court Change", "Covert Cloak", "Crabhammer",
			"Cresselia", "Crobat", "Custap Berry", "Dark Pulse", "Darkest Lariat", "Darkinium Z", "Darkrai", "Darmanitan-Galar-Zen",
			"Darmanitan-Zen", "Decidueye", "Decidueye-Hisui", "Defend Order", "Defiant", "Defog", "Delphox", "Deoxys",
			"Deoxys-Attack", "Deoxys-Defense", "Deoxys-Speed", "Desolate Land", "Dialga", "Dialga-Origin", "Diamond Storm",
			"Diancie", "Diancie-Mega", "Dire Claw", "Disable", "Discharge", "Dondozo", "Doom Desire", "Double Iron Bash",
			"Download", "Draco Meteor", "Draco Plate", "Dragapult", "Dragon Ascent", "Dragon Dance", "Dragon Darts",
			"Dragon Energy", "Dragon Hammer", "Dragon Pulse", "Dragon Tail", "Dragonite", "Dragonium Z", "Drain Punch",
			"Dread Plate", "Drill Peck", "Drizzle", "Drought", "Drum Beating", "Dry Skin", "Duraludon", "Dusknoir",
			"Dynamax Cannon", "Earth Eater", "Earth Plate", "Earth Power", "Earthquake", "Eerie Spell", "Effect Spore",
			"Eject Pack", "Electivire", "Electric Surge", "Electrium Z", "Electro Drift", "Emboar", "Empoleon", "Enamorus",
			"Enamorus-Therian", "Encore", "Energy Ball", "Entei", "Eruption", "Espeon", "Esper Wing", "Eternatus",
			"Eternatus-Eternamax", "Exeggutor", "Exeggutor-Alola", "Expanding Force", "Expert Belt", "Explosion",
			"Extreme Evoboost", "Extreme Speed", "Fairium Z", "Fake Out", "Feraligatr", "Fiery Wrath", "Fightinium Z",
			"Figy Berry", "Filter", "Fire Blast", "Fire Lash", "Firium Z", "First Impression", "Fishious Rend", "Fist Plate",
			"Flame Body", "Flame Charge", "Flame Plate", "Flamethrower", "Flare Blitz", "Flareon", "Flash Cannon", "Fleur Cannon",
			"Flip Turn", "Floaty Fall", "Florges", "Flower Trick", "Fluffy", "Flutter Mane", "Flyinium Z", "Focus Blast",
			"Focus Sash", "Forewarn", "Foul Play", "Freeze-Dry", "Freezing Glare", "Freezy Frost", "Frost Breath", "Fur Coat",
			"Fusion Bolt", "Fusion Flare", "Future Sight", "G-Max Cannonade", "G-Max Centiferno", "G-Max Resonance", "G-Max Steelsurge",
			"G-Max Stonesurge", "G-Max Sweetness", "G-Max Vine Lash", "G-Max Volcalith", "G-Max Wildfire", "G-Max Wind Rage",
			"Gallade-Mega", "Garchomp", "Garchomp-Mega", "Gardevoir-Mega", "Gear Grind", "Genesect", "Genesis Supernova",
			"Gengar-Mega", "Gholdengo", "Ghostium Z", "Giga Drain", "Gigaton Hammer", "Giratina", "Giratina-Origin",
			"Glaceon", "Glacial Lance", "Glaive Rush", "Glalie-Mega", "Glare", "Glastrier", "Glimmora", "Glitzy Glow", "Gogoat",
			"Golisopod", "Good as Gold", "Goodra", "Goodra-Hisui", "Gooey", "Gorilla Tactics", "Grassium Z", "Grassy Surge",
			"Grav Apple", "Great Tusk", "Greninja", "Greninja-Ash", "Groudon", "Groudon-Primal", "Groundium Z",
			"Guardian of Alola", "Gunk Shot", "Guzzlord", "Gyarados", "Gyarados-Mega", "Hadron Engine", "Hammer Arm", "Haxorus",
			"Haze", "Head Charge", "Head Smash", "Headlong Rush", "Heal Bell", "Heal Order", "Healing Wish", "Heart Swap",
			"Heat Crash", "Heat Wave", "Heatran", "Heavy-Duty Boots", "Heracross-Mega", "High Horsepower", "High Jump Kick",
			"Hippowdon", "Ho-Oh", "Hoopa", "Hoopa-Unbound", "Horn Leech", "Houndoom-Mega", "Huge Power", "Hurricane", "Hydreigon",
			"Hydro Steam", "Hyper Drill", "Iapapa Berry", "Ice Beam", "Ice Hammer", "Ice Scales", "Ice Shard", "Ice Spinner",
			"Icicle Plate", "Icium Z", "Illusion", "Imposter", "Incineroar", "Infernape", "Innards Out", "Insect Plate",
			"Inteleon", "Intimidate", "Intrepid Sword", "Iron Barbs", "Iron Bundle", "Iron Hands", "Iron Head", "Iron Jugulis",
			"Iron Leaves", "Iron Moth", "Iron Plate", "Iron Thorns", "Iron Treads", "Iron Valiant", "Jet Punch", "Jirachi",
			"Jolteon", "Judgment", "Kangaskhan-Mega", "Kartana", "Keldeo", "Keldeo-Resolute", "King's Rock", "King's Shield",
			"Kingambit", "Kingdra", "Knock Off", "Kommo-o", "Koraidon", "Kyogre", "Kyogre-Primal", "Kyurem", "Kyurem-Black",
			"Kyurem-White", "Landorus", "Landorus-Therian", "Lapras", "Last Respects", "Latias", "Latias-Mega", "Latios",
			"Latios-Mega", "Lava Plume", "Leaf Blade", "Leaf Storm", "Leafeon", "Leech Life", "Leech Seed", "Leftovers",
			"Leppa Berry", "Let's Snuggle Forever", "Levitate", "Libero", "Liechi Berry", "Life Orb", "Light Screen",
			"Light That Burns the Sky", "Light of Ruin", "Lightning Rod", "Liquidation", "Lopunny-Mega", "Lovely Kiss",
			"Low Kick", "Lucario", "Lucario-Mega", "Lugia", "Lum Berry", "Lumina Crash", "Lunala", "Lunar Blessing",
			"Lunar Dance", "Lunge", "Mach Punch", "Magearna", "Magic Bounce", "Magic Guard", "Magical Torque", "Magma Storm",
			"Magmortar", "Magnezone", "Mago Berry", "Make It Rain", "Malicious Moonsault", "Mamoswine", "Manaphy",
			"Manectric-Mega", "Marshadow", "Max Guard", "Meadow Plate", "Megahorn", "Meganium", "Melmetal", "Meloetta",
			"Meloetta-Pirouette", "Memento", "Menacing Moonraze Maelstrom", "Mental Herb", "Meowscarada", "Mesprit", "Metagross",
			"Metagross-Mega", "Meteor Beam", "Meteor Mash", "item: Metronome", "Mew", "Mewtwo", "Mewtwo-Mega-X", "Mewtwo-Mega-Y",
			"Milk Drink", "Milotic", "Mind Plate", "Minimize", "Miraidon", "Mirror Herb", "Misty Explosion", "Misty Surge",
			"Mold Breaker", "Moltres", "Moltres-Galar", "Moody", "Moonblast", "Moongeist Beam", "Moonlight", "Morning Sun",
			"Mortal Spin", "Mountain Gale", "Moxie", "Multiscale", "Muscle Band", "Mystical Fire", "Mystical Power", "Naganadel",
			"Nasty Plot", "Nature's Madness", "Necrozma", "Necrozma-Dawn-Wings", "Necrozma-Dusk-Mane", "Necrozma-Ultra",
			"Neutralizing Gas", "Night Daze", "Night Shade", "Nihilego", "No Retreat", "Noivern", "Normalium Z", "Noxious Torque",
			"Nuzzle", "Oblivion Wing", "Obstruct", "Oceanic Operetta", "Octolock", "Opportunist", "Orichalcum Pulse",
			"Origin Pulse", "Outrage", "Overdrive", "Overheat", "Palafin-Hero", "Palkia", "Palkia-Origin", "Parental Bond",
			"Parting Shot", "Perish Body", "Petaya Berry", "Pheromosa", "Photon Geyser", "Pidgeot-Mega", "Pinsir-Mega",
			"Pixie Plate", "Plasma Fists", "Play Rough", "Poison Heal", "Poisonium Z", "Pollen Puff", "Poltergeist",
			"Population Bomb", "Porygon-Z", "Power Gem", "Power Trip", "Power Whip", "Prankster", "Precipice Blades", "Primarina",
			"Primordial Sea", "Probopass", "Protean", "Protect", "Psyblade", "Psychic Fangs", "Psychic Surge", "Psychic",
			"Psychium Z", "Psycho Boost", "Psyshield Bash", "Psystrike", "Pulverizing Pancake", "Pure Power", "Purifying Salt",
			"Pursuit", "Pyro Ball", "Quaquaval", "Quick Claw", "Quiver Dance", "Rage Fist", "Raging Bull", "Raging Fury", "Raikou",
			"Rapid Spin", "Rayquaza", "Rayquaza-Mega", "Razor Claw", "Recover", "Red Card", "Reflect", "Regenerator", "Regice",
			"Regidrago", "Regieleki", "Regigigas", "Regirock", "Registeel", "Reshiram", "Rest", "Revelation Dance",
			"Revival Blessing", "Rhyperior", "Rillaboom", "Roaring Moon", "Rockium Z", "Rocky Helmet", "Roost", "Rough Skin",
			"Ruination", "Sacred Fire", "Sacred Sword", "Salac Berry", "Salamence", "Salamence-Mega", "Salt Cure", "Samurott",
			"Samurott-Hisui", "Sandsear Storm", "Sandy Shocks", "Sap Sipper", "Sappy Seed", "Scald", "Sceptile", "Sceptile-Mega",
			"Scizor-Mega", "Scope Lens", "Scream Tail", "Searing Shot", "Searing Sunraze Smash", "Secret Sword", "Seed Flare",
			"Seismic Toss", "Serene Grace", "Serperior", "Shadow Ball", "Shadow Bone", "Shadow Shield", "Shadow Sneak",
			"Shadow Tag", "Sharpedo-Mega", "Shaymin", "Shaymin-Sky", "Shed Tail", "Sheer Force", "Shell Side Arm",
			"Shell Smash", "Shield Dust", "Shift Gear", "Silk Scarf", "Silk Trap", "Silvally", "Simple", "Sinister Arrow Raid",
			"Sitrus Berry", "Sizzly Slide", "Skeledirge", "Sky Plate", "Slack Off", "Slaking", "Sleep Powder", "Slither Wing",
			"Slowbro-Mega", "Sludge Bomb", "Sludge Wave", "Snarl", "Snipe Shot", "Snorlax", "Soft-Boiled", "Solgaleo",
			"Solid Rock", "Soul-Heart", "Soul-Stealing 7-Star Strike", "Spacial Rend", "Sparkly Swirl", "Spectral Thief",
			"Spectrier", "Speed Boost", "Spikes", "Spiky Shield", "Spin Out", "Spirit Break", "Spirit Shackle", "Splash Plate",
			"Splintered Stormshards", "Splishy Splash", "Spooky Plate", "Spore", "Springtide Storm", "Stakataka", "Stakeout",
			"Stamina", "Stealth Rock", "Steam Eruption", "Steelium Z", "Steelix-Mega", "Sticky Web", "Stoked Sparksurfer",
			"Stone Axe", "Stone Edge", "Stone Plate", "Stored Power", "Storm Drain", "Storm Throw", "Strange Steam",
			"Strength Sap", "Sucker Punch", "Suicune", "Sunsteel Strike", "Super Fang", "Superpower", "Supreme Overlord", "Surf",
			"Surging Strikes", "Swampert", "Swampert-Mega", "Sword of Ruin", "Swords Dance", "Sylveon", "Synthesis",
			"Tablets of Ruin", "Tail Glow", "Tangrowth", "Tapu Bulu", "Tapu Fini", "Tapu Koko", "Tapu Lele", "Taunt",
			"Techno Blast", "Teleport", "Tera Blast", "Teravolt", "Terrakion", "Thick Fat", "Thousand Arrows", "Thousand Waves",
			"Throat Spray", "Thunder Cage", "Thunder Wave", "Thunder", "Thunderbolt", "Thunderous Kick", "Thundurus", "Thundurus-Therian",
			"Tidy Up", "Ting-Lu", "Tinted Lens", "Togekiss", "Topsy-Turvy", "Torch Song", "Tornadus", "Tornadus-Therian", "Torterra",
			"Tough Claws", "Toxic Debris", "Toxic Plate", "Toxic Spikes", "Toxic", "Tri Attack", "Triage", "Triple Arrows",
			"Triple Axel", "Turboblaze", "Type: Null", "Typhlosion", "Typhlosion-Hisui", "Tyranitar", "Tyranitar-Mega", "U-turn",
			"Umbreon", "Unaware", "Unburden", "Ursaluna", "Urshifu", "Urshifu-Rapid-Strike", "Uxie", "V-create", "Vanilluxe",
			"Vaporeon", "Venusaur", "Venusaur-Mega", "Vessel of Ruin", "Victini", "Victory Dance", "Virizion", "Volcanion",
			"Volcarona", "Volt Absorb", "Volt Switch", "Volt Tackle", "Walking Wake", "Walrein", "Water Absorb", "Water Bubble",
			"Water Shuriken", "Water Spout", "Waterfall", "Waterium Z", "Wave Crash", "Weakness Policy", "Well-Baked Body",
			"White Herb", "Wicked Blow", "Wicked Torque", "Wide Lens", "Wiki Berry", "Wild Charge", "Wildbolt Storm",
			"Will-O-Wisp", "Wise Glasses", "Wish", "Wishiwashi-School", "Wo-Chien", "Wonder Guard", "Wood Hammer", "Wyrdeer",
			"Xerneas", "Xurkitree", "Yawn", "Yveltal", "Zacian", "Zacian-Crowned", "Zamazenta", "Zamazenta-Crowned", "Zap Plate",
			"Zapdos", "Zapdos-Galar", "Zarude", "Zekrom", "Zeraora", "Zing Zap", "Zippy Zap", "Zygarde", "Zygarde-Complete",
		],
	},

	// Randomized Metas
	///////////////////////////////////////////////////////////////////

	{
		section: "Randomized Metas",
		column: 3,
	},
	{
		name: "[Gen 9] Monotype Random Battle",

		mod: 'gen9',
		team: 'random',
		ruleset: ['Obtainable', 'Same Type Clause', 'HP Percentage Mod', 'Cancel Mod', 'Sleep Clause Mod'],
	},
	{
		name: "[Gen 9] Random Battle Mayhem",
		desc: `[Gen 9] Random Battle with Team Preview and elements of Camomons, Inverse, Scalemons, and Shared Power.`,

		mod: 'sharedpower',
		team: 'random',
		ruleset: ['[Gen 9] Random Battle', 'Team Preview', 'Camomons Mod', 'Inverse Mod', 'Scalemons Mod'],
		onBeforeSwitchIn(pokemon) {
			let format = this.format;
			if (!format.getSharedPower) format = this.dex.formats.get('gen9sharedpower');
			for (const ability of format.getSharedPower!(pokemon)) {
				const effect = 'ability:' + ability;
				pokemon.volatiles[effect] = {id: this.toID(effect), target: pokemon};
				if (!pokemon.m.abils) pokemon.m.abils = [];
				if (!pokemon.m.abils.includes(effect)) pokemon.m.abils.push(effect);
			}
		},
		onSwitchInPriority: 2,
		onSwitchIn(pokemon) {
			let format = this.format;
			if (!format.getSharedPower) format = this.dex.formats.get('gen9sharedpower');
			for (const ability of format.getSharedPower!(pokemon)) {
				if (ability === 'noability') {
					this.hint(`Mirror Armor and Trace break in Shared Power formats that don't use Shared Power as a base, so they get removed from non-base users.`);
				}
				const effect = 'ability:' + ability;
				delete pokemon.volatiles[effect];
				pokemon.addVolatile(effect);
			}
		},
	},
	{
		name: "[Gen 9] Computer-Generated Teams",
		desc: `Teams generated automatically based on heuristics (rules), with levels based on previous success/failure in battle. ` +
			`Not affiliated with Random Battles formats. Some sets will by nature be worse than others, but you can report egregiously bad sets ` +
			`with <a href="https://forms.gle/DYwQN5qGVegz3YU38">this form</a>.`,

		mod: 'gen9',
		team: 'computerGenerated',
		ruleset: ['Obtainable', 'Species Clause', 'HP Percentage Mod', 'Cancel Mod', 'Sleep Clause Mod'],
	},
	{
		name: "[Gen 9] Hackmons Cup",
		desc: `Randomized teams of level-balanced Pok&eacute;mon with absolutely any ability, moves, and item.`,

		mod: 'gen9',
		team: 'randomHC',
		ruleset: ['HP Percentage Mod', 'Cancel Mod'],
		banlist: ['Nonexistent'],
	},
	{
		name: "[Gen 9] Doubles Hackmons Cup",
		desc: `Randomized teams of level-balanced Pok&eacute;mon with absolutely any ability, moves, and item. Now with TWICE the Pok&eacute;mon per side!`,

		mod: 'gen9',
		team: 'randomHC',
		searchShow: false,
		gameType: 'doubles',
		ruleset: ['[Gen 9] Hackmons Cup'],
	},
	{
		name: "[Gen 9] Challenge Cup 1v1",

		mod: 'gen9',
		team: 'randomCC',
		ruleset: ['Obtainable', 'HP Percentage Mod', 'Cancel Mod', 'Team Preview', 'Terastal Clause', 'Picked Team Size = 1'],
	},
	{
		name: "[Gen 9] Challenge Cup 2v2",

		mod: 'gen9',
		team: 'randomCC',
		gameType: 'doubles',
		ruleset: ['Obtainable', 'HP Percentage Mod', 'Cancel Mod', 'Team Preview', 'Picked Team Size = 2'],
	},
	{
		name: "[Gen 9] Challenge Cup 6v6",

		mod: 'gen9',
		team: 'randomCC',
		searchShow: false,
		ruleset: ['Obtainable', 'HP Percentage Mod', 'Cancel Mod'],
	},
	{
		name: "[Gen 8] Random Battle",
		desc: `Randomized teams of level-balanced Pok&eacute;mon with sets that are generated to be competitively viable.`,
		threads: [
			`&bullet; <a href="https://www.smogon.com/forums/threads/3656537/">Random Battle Suggestions</a>`,
		],

		mod: 'gen8',
		team: 'random',
		ruleset: ['PotD', 'Obtainable', 'Species Clause', 'HP Percentage Mod', 'Cancel Mod', 'Sleep Clause Mod'],
	},
	{
		name: "[Gen 8] Random Doubles Battle",

		mod: 'gen8',
		gameType: 'doubles',
		team: 'random',
		ruleset: ['PotD', 'Obtainable', 'Species Clause', 'HP Percentage Mod', 'Cancel Mod'],
	},
	{
		name: "[Gen 8] Free-For-All Random Battle",

		mod: 'gen8',
		team: 'random',
		gameType: 'freeforall',
		// searchShow: false,
		tournamentShow: false,
		rated: false,
		ruleset: ['Obtainable', 'Species Clause', 'HP Percentage Mod', 'Cancel Mod', 'Sleep Clause Mod'],
	},
	{
		name: "[Gen 8] Multi Random Battle",

		mod: 'gen8',
		team: 'random',
		gameType: 'multi',
		searchShow: false,
		tournamentShow: false,
		rated: false,
		ruleset: [
			'Max Team Size = 3',
			'Obtainable', 'Species Clause', 'HP Percentage Mod', 'Cancel Mod', 'Sleep Clause Mod',
		],
	},
	{
		name: "[Gen 8] Battle Factory",
		desc: `Randomized teams of Pok&eacute;mon for a generated Smogon tier with sets that are competitively viable.`,

		mod: 'gen8',
		team: 'randomFactory',
		ruleset: ['Standard', 'Dynamax Clause'],
	},
	{
		name: "[Gen 8] BSS Factory",
		desc: `Randomized 3v3 Singles featuring Pok&eacute;mon and movesets popular in Battle Stadium Singles.`,
		threads: [
			`&bullet; <a href="https://www.smogon.com/forums/threads/3675374/">Information and Suggestions Thread</a>`,
		],

		mod: 'gen8',
		team: 'randomBSSFactory',
		ruleset: ['Flat Rules'],
	},
	{
		name: "[Gen 8] Super Staff Bros 4",
		desc: "The fourth iteration of Super Staff Bros is here! Battle with a random team of pokemon created by the sim staff.",
		threads: [
			`&bullet; <a href="https://www.smogon.com/articles/super-staff-bros-4">Introduction &amp; Roster</a>`,
			`&bullet; <a href="https://www.smogon.com/forums/threads/super-staff-bros-4-discussion-thread.3675237/">Discussion Thread</a>`,
		],

		mod: 'ssb',
		team: 'randomStaffBros',
		ruleset: ['Dynamax Clause', 'HP Percentage Mod', 'Cancel Mod', 'Sleep Clause Mod'],
		onBegin() {
			if (!this.ruleTable.has('dynamaxclause')) {
				// Old joke format we're bringing back
				for (const side of this.sides) {
					side.dynamaxUsed = true;
				}
				this.add('message', 'Delphox only');
				this.add('message', 'No items');
				this.add('message', 'Final Destination');
				return;
			}
			// TODO look into making an event to put this right after turn|1
			// https://discordapp.com/channels/630837856075513856/630845310033330206/716126469528485909
			// Requires client change
			this.add(`raw|<div class='broadcast-green'><b>Wondering what all these custom moves, abilities, and items do?<br />Check out the <a href="https://www.smogon.com/articles/super-staff-bros-4" target="_blank">Super Staff Bros 4 Guide</a> or use /ssb to find out!</b></div>`);

			this.add('message', [
				'THE BATTLE FOR SURVIVAL BEGINS!', 'WHO WILL SURVIVE?', 'GET READY TO KEEP UP!', 'GET READY!', 'DARE TO BELIEVE YOU CAN SURVIVE!', 'THERE CAN BE ONLY ONE WINNER!', 'GET READY FOR THE FIGHT OF YOUR LIFE!', 'WHO WILL PREVAIL?', 'ONLY ONE TEAM WILL BE LEFT STANDING!', 'BATTLE WITHOUT LIMITS!',
			][this.random(10)]);
			this.add('message', 'FIGHT!');
		},
		onSwitchInPriority: 100,
		onSwitchIn(pokemon) {
			let name: string = this.toID(pokemon.illusion ? pokemon.illusion.name : pokemon.name);
			if (this.dex.species.get(name).exists || this.dex.moves.get(name).exists || this.dex.abilities.get(name).exists) {
				// Certain pokemon have volatiles named after their id
				// To prevent overwriting those, and to prevent accidentaly leaking
				// that a pokemon is on a team through the onStart even triggering
				// at the start of a match, users with pokemon names will need their
				// statuses to end in "user".
				name = name + 'user';
			}
			// Add the mon's status effect to it as a volatile.
			const status = this.dex.conditions.get(name);
			if (status?.exists) {
				pokemon.addVolatile(name, pokemon);
			}
			if (pokemon.m.hasBounty) this.add('-start', pokemon, 'bounty', '[silent]');
			const details = pokemon.species.name + (pokemon.level === 100 ? '' : ', L' + pokemon.level) +
				(pokemon.gender === '' ? '' : ', ' + pokemon.gender) + (pokemon.set.shiny ? ', shiny' : '');
			if (pokemon.m.nowShiny) this.add('replace', pokemon, details);
		},
		onFaint(target, source, effect) {
			if (effect?.effectType !== 'Move') return;
			if (!target.m.hasBounty) return;
			if (source) {
				this.add('-message', `${source.name} received the bounty!`);
				this.boost({atk: 1, def: 1, spa: 1, spd: 1, spe: 1}, source, target, effect);
			}
		},
	},
	{
		name: "[Gen 8] Hackmons Cup",
		desc: `Randomized teams of level-balanced Pok&eacute;mon with absolutely any ability, moves, and item.`,

		mod: 'gen8',
		team: 'randomHC',
		ruleset: ['HP Percentage Mod', 'Cancel Mod'],
		banlist: ['Nonexistent'],
	},
	{
		name: "[Gen 8] CAP 1v1",
		desc: `Randomly generated 1v1-style teams only including Pok&eacute;mon made by the Create-A-Pok&eacute;mon Project.`,
		threads: [
			`&bullet; <a href="https://www.smogon.com/forums/threads/3663533/">CAP 1v1</a>`,
		],

		mod: 'gen8',
		searchShow: false,
		team: 'randomCAP1v1',
		ruleset: [
			'Picked Team Size = 1',
			'Max Team Size = 3',
			'Species Clause', 'Team Preview', 'HP Percentage Mod', 'Cancel Mod', 'Sleep Clause Mod', 'Dynamax Clause',
		],
	},
	{
		name: "[Gen 8 BDSP] Random Battle",
		desc: `Randomized teams of level-balanced Pok&eacute;mon with sets that are generated to be competitively viable.`,
		threads: [
			`&bullet; <a href="https://www.smogon.com/forums/threads/3693955/">BDSP Random Battle Set Discussion</a>`,
		],

		mod: 'gen8bdsp',
		team: 'random',
		searchShow: false,
		ruleset: ['[Gen 8] Random Battle', '!PotD'],
	},
	{
		name: "[Gen 7] Random Battle",
		desc: `Randomized teams of level-balanced Pok&eacute;mon with sets that are generated to be competitively viable.`,
		threads: [
			`&bullet; <a href="https://www.smogon.com/forums/threads/3591157/">Sets and Suggestions</a>`,
			`&bullet; <a href="https://www.smogon.com/forums/threads/3616946/">Role Compendium</a>`,
		],

		mod: 'gen7',
		team: 'random',
		ruleset: ['Obtainable', 'Sleep Clause Mod', 'HP Percentage Mod', 'Cancel Mod'],
	},
	{
		name: "[Gen 7] Random Doubles Battle",
		threads: [`&bullet; <a href="https://www.smogon.com/forums/threads/3601525/">Sets and Suggestions</a>`],

		mod: 'gen7',
		gameType: 'doubles',
		team: 'random',
		searchShow: false,
		challengeShow: false,
		ruleset: ['Obtainable', 'HP Percentage Mod', 'Cancel Mod'],
	},
	{
		name: "[Gen 7] Battle Factory",
		desc: `Randomized teams of Pok&eacute;mon for a generated Smogon tier with sets that are competitively viable.`,

		mod: 'gen7',
		team: 'randomFactory',
		ruleset: ['Obtainable', 'Sleep Clause Mod', 'Team Preview', 'HP Percentage Mod', 'Cancel Mod', 'Mega Rayquaza Clause'],
	},
	{
		name: "[Gen 7] BSS Factory",
		desc: `Randomized 3v3 Singles featuring Pok&eacute;mon and movesets popular in Battle Spot Singles.`,
		threads: [
			`&bullet; <a href="https://www.smogon.com/forums/threads/3604845/">Information and Suggestions Thread</a>`,
		],

		mod: 'gen7',
		team: 'randomBSSFactory',
		searchShow: false,
		ruleset: ['Flat Rules'],
	},
	{
		name: "[Gen 7] Hackmons Cup",
		desc: `Randomized teams of level-balanced Pok&eacute;mon with absolutely any ability, moves, and item.`,

		mod: 'gen7',
		team: 'randomHC',
		searchShow: false,
		ruleset: ['HP Percentage Mod', 'Cancel Mod'],
		banlist: ['Nonexistent'],
	},
	{
		name: "[Gen 7 Let's Go] Random Battle",

		mod: 'gen7letsgo',
		team: 'random',
		searchShow: false,
		ruleset: ['Obtainable', 'Allow AVs', 'HP Percentage Mod', 'Cancel Mod', 'Sleep Clause Mod'],
	},
	{
		name: "[Gen 6] Random Battle",

		mod: 'gen6',
		team: 'random',
		ruleset: ['Obtainable', 'Sleep Clause Mod', 'HP Percentage Mod', 'Cancel Mod'],
	},
	{
		name: "[Gen 6] Battle Factory",
		desc: `Randomized teams of Pok&eacute;mon for a generated Smogon tier with sets that are competitively viable.`,

		mod: 'gen6',
		team: 'randomFactory',
		searchShow: false,
		challengeShow: false,
		ruleset: ['Obtainable', 'Sleep Clause Mod', 'Team Preview', 'HP Percentage Mod', 'Cancel Mod', 'Mega Rayquaza Clause'],
	},
	{
		name: "[Gen 5] Random Battle",

		mod: 'gen5',
		team: 'random',
		ruleset: ['Obtainable', 'Sleep Clause Mod', 'HP Percentage Mod', 'Cancel Mod'],
	},
	{
		name: "[Gen 4] Random Battle",

		mod: 'gen4',
		team: 'random',
		ruleset: ['Obtainable', 'Sleep Clause Mod', 'HP Percentage Mod', 'Cancel Mod'],
	},
	{
		name: "[Gen 3] Random Battle",

		mod: 'gen3',
		team: 'random',
		ruleset: ['Standard'],
	},
	{
		name: "[Gen 3] Challenge Cup",

		mod: 'gen3',
		team: 'randomCC',
		searchShow: false,
		ruleset: ['Obtainable', 'HP Percentage Mod', 'Cancel Mod'],
	},
	{
		name: "[Gen 2] Random Battle",

		mod: 'gen2',
		team: 'random',
		ruleset: ['Standard'],
	},
	{
		name: "[Gen 1] Random Battle",

		mod: 'gen1',
		team: 'random',
		ruleset: ['Standard'],
	},
	{
		name: "[Gen 1] Challenge Cup",

		mod: 'gen1',
		team: 'randomCC',
		searchShow: false,
		challengeShow: false,
		ruleset: ['Obtainable', 'HP Percentage Mod', 'Cancel Mod', 'Desync Clause Mod', 'Sleep Clause Mod', 'Freeze Clause Mod'],
	},
	{
		name: "[Gen 1] Hackmons Cup",
		desc: `Randomized teams of level-balanced Pok&eacute;mon with absolutely any moves, types, and stats.`,

		mod: 'gen1',
		team: 'randomHC',
		searchShow: false,
		challengeShow: false,
		ruleset: ['HP Percentage Mod', 'Cancel Mod', 'Desync Clause Mod', 'Sleep Clause Mod', 'Freeze Clause Mod', 'Team Type Preview'],
		banlist: ['Nonexistent'],
		onModifySpecies(species, target, source, effect) {
			if (!target) return;
			return {...species, ...(target.set as any).hc};
		},
		onSwitchIn(pokemon) {
			this.add('-start', pokemon, 'typechange', pokemon.getTypes(true).join('/'), '[silent]');
			for (const i in pokemon.species.baseStats) {
				if (i === 'spd') continue;
				this.add('-start', pokemon, `${pokemon.species.baseStats[i as keyof StatsTable]}${i === 'spa' ? 'spc' : i}`, '[silent]');
			}
		},
	},

	// Metronome Battle
	///////////////////////////////////////////////////////////////////

	{
		section: "Metronome Battle",
		column: 3,
	},
	{
		name: '[Gen 9] Metronome Battle',
		threads: [
			`&bullet; <a href="https://www.smogon.com/forums/threads/3632075/">Metronome Battle</a>`,
		],

		mod: 'gen9',
		gameType: 'doubles',
		ruleset: ['Max Team Size = 2', 'HP Percentage Mod', 'Cancel Mod'],
		banlist: [
			'Pokestar Spirit', 'Shedinja + Sturdy', 'Cheek Pouch', 'Commander', 'Cursed Body', 'Dry Skin', 'Earth Eater', 'Fur Coat', 'Gorilla Tactics',
			'Grassy Surge', 'Huge Power', 'Ice Body', 'Iron Barbs', 'Moody', 'Neutralizing Gas', 'Opportunist', 'Parental Bond', 'Perish Body', 'Poison Heal',
			'Power Construct', 'Pressure', 'Pure Power', 'Rain Dish', 'Rough Skin', 'Sand Spit', 'Sand Stream', 'Seed Sower', 'Stamina',
			'Volt Absorb', 'Water Absorb', 'Wonder Guard', 'Aguav Berry', 'Assault Vest', 'Berry', 'Berry Juice', 'Berserk Gene',
			'Black Sludge', 'Enigma Berry', 'Figy Berry', 'Gold Berry', 'Iapapa Berry', 'Kangaskhanite', 'Leftovers', 'Mago Berry', 'Medichamite',
			'Steel Memory', 'Oran Berry', 'Rocky Helmet', 'Shell Bell', 'Sitrus Berry', 'Wiki Berry', 'Harvest + Jaboca Berry',
			'Harvest + Rowap Berry',
		],
		onValidateSet(set) {
			const species = this.dex.species.get(set.species);
			if (species.types.includes('Steel')) {
				return [`${species.name} is a Steel-type, which is banned from Metronome Battle.`];
			}
			if (set.teraType === 'Steel') {
				return [`${species.name} has Steel as its Tera type, which is banned from Metronome Battle.`];
			}
			if (species.bst > 625) {
				return [`${species.name} is banned.`, `(Pok\u00e9mon with a BST higher than 625 are banned)`];
			}
			const item = this.dex.items.get(set.item);
			if (set.item && item.megaStone) {
				const megaSpecies = this.dex.species.get(item.megaStone);
				if (species.baseSpecies === item.megaEvolves && megaSpecies.bst > 625) {
					return [
						`${set.name || set.species}'s item ${item.name} is banned.`, `(Pok\u00e9mon with a BST higher than 625 are banned)`,
					];
				}
			}
			if (set.moves.length !== 1 || this.dex.moves.get(set.moves[0]).id !== 'metronome') {
				return [`${set.name || set.species} has illegal moves.`, `(Pok\u00e9mon can only have one Metronome in their moveset)`];
			}
		},
	},
	{
		name: '[Gen 8] Metronome Battle',
		threads: [
			`&bullet; <a href="https://www.smogon.com/forums/threads/3632075/">Metronome Battle</a>`,
		],

		mod: 'gen8',
		gameType: 'doubles',
		searchShow: false,
		ruleset: ['Max Team Size = 2', 'HP Percentage Mod', 'Cancel Mod'],
		banlist: [
			'Pokestar Spirit', 'Shedinja + Sturdy', 'Battle Bond', 'Cheek Pouch', 'Cursed Body', 'Dry Skin', 'Fur Coat', 'Gorilla Tactics',
			'Grassy Surge', 'Huge Power', 'Ice Body', 'Iron Barbs', 'Libero', 'Moody', 'Neutralizing Gas', 'Parental Bond', 'Perish Body', 'Poison Heal',
			'Power Construct', 'Pressure', 'Protean', 'Pure Power', 'Rain Dish', 'Rough Skin', 'Sand Spit', 'Sand Stream', 'Snow Warning', 'Stamina',
			'Volt Absorb', 'Water Absorb', 'Wonder Guard', 'Abomasite', 'Aguav Berry', 'Assault Vest', 'Berry', 'Berry Juice', 'Berserk Gene',
			'Black Sludge', 'Enigma Berry', 'Figy Berry', 'Gold Berry', 'Iapapa Berry', 'Kangaskhanite', 'Leftovers', 'Mago Berry', 'Medichamite',
			'Steel Memory', 'Oran Berry', 'Rocky Helmet', 'Shell Bell', 'Sitrus Berry', 'Wiki Berry', 'Harvest + Jaboca Berry', 'Harvest + Rowap Berry',
		],
		onValidateSet(set) {
			const species = this.dex.species.get(set.species);
			if (species.gen > 8) {
				return [`${species.name} is from gen 9, which is banned from [Gen 8] Metronome Battle.`];
			}
			if (species.types.includes('Steel')) {
				return [`${species.name} is a Steel-type, which is banned from Metronome Battle.`];
			}
			if (species.bst > 625) {
				return [`${species.name} is banned.`, `(Pok\u00e9mon with a BST higher than 625 are banned)`];
			}
			const item = this.dex.items.get(set.item);
			if (item.gen > 8) {
				return [`${species.name} is from gen 9, which is banned from [Gen 8] Metronome Battle.`];
			}
			if (set.item && item.megaStone) {
				const megaSpecies = this.dex.species.get(item.megaStone);
				if (species.baseSpecies === item.megaEvolves && megaSpecies.bst > 625) {
					return [
						`${set.name || set.species}'s item ${item.name} is banned.`, `(Pok\u00e9mon with a BST higher than 625 are banned)`,
					];
				}
			}
			const ability = this.dex.abilities.get(set.ability);
			if (ability.gen > 8) {
				return [`${species.name} is from gen 9, which is banned from [Gen 8] Metronome Battle.`];
			}
			if (set.moves.length !== 1 || this.dex.moves.get(set.moves[0]).id !== 'metronome') {
				return [`${set.name || set.species} has illegal moves.`, `(Pok\u00e9mon can only have one Metronome in their moveset)`];
			}
		},
	},

	// RoA Spotlight
	///////////////////////////////////////////////////////////////////

	{
		section: "RoA Spotlight",
		column: 4,
	},
	{
		name: "[Gen 5] UU",
		threads: [
			`&bullet; <a href="https://www.smogon.com/forums/threads/3474024/">BW2 UU Viability Rankings</a>`,
			`&bullet; <a href="https://www.smogon.com/forums/posts/6431094/">BW2 Sample Teams</a>`,
		],

		mod: 'gen5',
		// searchShow: false,
		ruleset: ['Standard', 'Evasion Abilities Clause', 'Swagger Clause', 'Sleep Clause Mod'],
		banlist: ['Uber', 'OU', 'UUBL', 'Arena Trap', 'Drought', 'Sand Stream', 'Snow Warning', 'Prankster + Assist', 'Prankster + Copycat', 'Baton Pass'],
	},
	{
		name: "[Gen 1] Tradebacks OU",
		desc: `RBY OU with movepool additions from the Time Capsule.`,
		threads: [
			`&bullet; <a href="https://www.smogon.com/articles/rby-tradebacks-ou">RBY Tradebacks OU</a>`,
		],

		mod: 'gen1',
		// searchShow: false,
		ruleset: ['[Gen 1] OU', 'Allow Tradeback'],
	},
	{
		name: "[Gen 6] RU",
		threads: [
			`&bullet; <a href="https://www.smogon.com/dex/xy/tags/ru/">ORAS RU Banlist</a>`,
			`&bullet; <a href="https://www.smogon.com/forums/threads/3574583/">ORAS RU Viability Rankings</a>`,
		],

		mod: 'gen6',
		// searchShow: false,
		ruleset: ['[Gen 6] UU'],
		banlist: ['UU', 'RUBL'],
	},

	// Past Gens OU
	///////////////////////////////////////////////////////////////////

	{
		section: "Past Gens OU",
		column: 4,
	},
	{
		name: "[Gen 8] OU",
		threads: [
			`&bullet; <a href="https://www.smogon.com/forums/threads/3672210/">SS OU Metagame Discussion</a>`,
			`&bullet; <a href="https://www.smogon.com/forums/threads/3672556/">SS OU Sample Teams</a>`,
			`&bullet; <a href="https://www.smogon.com/forums/threads/3674058/">SS OU Viability Rankings</a>`,
		],

		mod: 'gen8',
		ruleset: ['Standard', 'Dynamax Clause'],
		banlist: ['Uber', 'AG', 'Arena Trap', 'Moody', 'Power Construct', 'Sand Veil', 'Shadow Tag', 'Snow Cloak', 'King\'s Rock', 'Baton Pass'],
	},
	{
		name: "[Gen 7] OU",
		threads: [
			`&bullet; <a href="https://www.smogon.com/dex/sm/tags/ou/">USM OU Banlist</a>`,
			`&bullet; <a href="https://www.smogon.com/forums/posts/8162240/">USM OU Sample Teams</a>`,
			`&bullet; <a href="https://www.smogon.com/forums/threads/3667522/">USM OU Viability Rankings</a>`,
		],

		mod: 'gen7',
		ruleset: ['Standard'],
		banlist: ['Uber', 'Arena Trap', 'Power Construct', 'Shadow Tag', 'Baton Pass'],
	},
	{
		name: "[Gen 6] OU",
		threads: [
			`&bullet; <a href="https://www.smogon.com/dex/xy/tags/ou/">ORAS OU Banlist</a>`,
			`&bullet; <a href="https://www.smogon.com/forums/posts/8133793/">ORAS OU Sample Teams</a>`,
			`&bullet; <a href="https://www.smogon.com/forums/threads/3623399/">ORAS OU Viability Rankings</a>`,
		],

		mod: 'gen6',
		ruleset: ['Standard', 'Swagger Clause'],
		banlist: ['Uber', 'Arena Trap', 'Shadow Tag', 'Soul Dew', 'Baton Pass'],
	},
	{
		name: "[Gen 5] OU",
		threads: [
			`&bullet; <a href="https://www.smogon.com/forums/threads/3686880/">BW2 Sample Teams</a>`,
			`&bullet; <a href="https://www.smogon.com/forums/threads/3668699/">BW2 OU Viability Rankings</a>`,
		],

		mod: 'gen5',
		ruleset: ['Standard', 'Evasion Abilities Clause', 'Sleep Moves Clause', 'Swagger Clause', 'Gems Clause', 'Baton Pass Stat Clause'],
		banlist: ['Uber', 'Arena Trap', 'Drizzle ++ Swift Swim', 'Drought ++ Chlorophyll', 'Sand Rush', 'Shadow Tag', 'King\'s Rock', 'Razor Fang', 'Soul Dew', 'Assist'],
	},
	{
		name: "[Gen 4] OU",
		threads: [
			`&bullet; <a href="https://www.smogon.com/forums/threads/3685887/">DPP OU Metagame Discussion</a>`,
			`&bullet; <a href="https://www.smogon.com/forums/threads/3687351/">DPP Sample Teams</a>`,
			`&bullet; <a href="https://www.smogon.com/forums/threads/3683332/">DPP OU Viability Rankings</a>`,
		],

		mod: 'gen4',
		ruleset: ['Standard', 'Freeze Clause Mod'],
		banlist: ['AG', 'Uber', 'Arena Trap', 'Sand Veil', 'Swinub + Snow Cloak', 'Piloswine + Snow Cloak', 'Mamoswine + Snow Cloak', 'Soul Dew', 'Baton Pass', 'Swagger'],
	},
	{
		name: "[Gen 3] OU",
		threads: [
			`&bullet; <a href="https://www.smogon.com/forums/threads/3687813/">ADV Sample Teams</a>`,
			`&bullet; <a href="https://www.smogon.com/forums/threads/3503019/">ADV OU Viability Rankings</a>`,
		],

		mod: 'gen3',
		ruleset: ['Standard', 'One Boost Passer Clause', 'Freeze Clause Mod'],
		banlist: ['Uber', 'Sand Veil', 'Soundproof', 'Assist', 'Baton Pass + Block', 'Baton Pass + Mean Look', 'Baton Pass + Spider Web', 'Smeargle + Ingrain'],
	},
	{
		name: "[Gen 2] OU",
		threads: [
			`&bullet; <a href="https://www.smogon.com/forums/threads/3688523/">GSC Sample Teams</a>`,
			`&bullet; <a href="https://www.smogon.com/forums/threads/3633233/">GSC OU Viability Rankings</a>`,
		],

		mod: 'gen2',
		ruleset: ['Standard'],
		banlist: ['Uber', 'Mean Look + Baton Pass', 'Spider Web + Baton Pass'],
	},
	{
		name: "[Gen 1] OU",
		threads: [
			`&bullet; <a href="https://www.smogon.com/forums/threads/3689726/">RBY Sample Teams</a>`,
			`&bullet; <a href="https://www.smogon.com/forums/threads/3685861/">RBY OU Viability Rankings</a>`,
		],

		mod: 'gen1',
		ruleset: ['Standard'],
		banlist: ['Uber'],
	},

	// Past Gens Doubles OU
	///////////////////////////////////////////////////////////////////

	{
		section: "Past Gens Doubles OU",
		column: 4,
	},
	{
		name: "[Gen 8] Doubles OU",
		threads: [
			`&bullet; <a href="https://www.smogon.com/forums/threads/3689189/">SS Doubles OU Metagame Discussion</a>`,
			`&bullet; <a href="https://www.smogon.com/forums/threads/3658826/">SS Doubles OU Sample Teams</a>`,
			`&bullet; <a href="https://www.smogon.com/forums/threads/3673519/">SS Doubles OU Viability Rankings</a>`,
		],

		mod: 'gen8',
		gameType: 'doubles',
		ruleset: ['Standard Doubles', 'Dynamax Clause', 'Swagger Clause'],
		banlist: ['DUber', 'Power Construct', 'Shadow Tag'],
	},
	{
		name: "[Gen 7] Doubles OU",
		threads: [
			`&bullet; <a href="https://www.smogon.com/forums/threads/3661293/">USUM Doubles OU Metagame Discussion</a>`,
			`&bullet; <a href="https://www.smogon.com/forums/posts/8394179/">USUM Doubles OU Viability Rankings</a>`,
			`&bullet; <a href="https://www.smogon.com/forums/posts/8394190/">USUM Doubles OU Sample Teams</a>`,
		],

		mod: 'gen7',
		gameType: 'doubles',
		ruleset: ['Standard Doubles', 'Swagger Clause'],
		banlist: ['DUber', 'Power Construct', 'Eevium Z', 'Dark Void'],
	},
	{
		name: "[Gen 6] Doubles OU",
		threads: [
			`&bullet; <a href="https://www.smogon.com/forums/threads/3606255/">ORAS Doubles OU Discussion</a>`,
			`&bullet; <a href="https://www.smogon.com/forums/posts/7387213/">ORAS Doubles OU Viability Rankings</a>`,
			`&bullet; <a href="https://www.smogon.com/forums/posts/7387215/">ORAS Doubles OU Sample Teams</a>`,
		],

		mod: 'gen6',
		gameType: 'doubles',
		ruleset: ['Standard Doubles', 'Swagger Clause'],
		banlist: ['DUber', 'Soul Dew', 'Dark Void'],
	},
	{
		name: "[Gen 5] Doubles OU",
		threads: [
			`&bullet; <a href="https://www.smogon.com/forums/threads/3606719/">BW2 Doubles Metagame Discussion</a>`,
			`&bullet; <a href="https://www.smogon.com/forums/posts/7393048/">BW2 Doubles Viability Rankings</a>`,
			`&bullet; <a href="https://www.smogon.com/forums/posts/7393081/">BW2 Doubles Sample Teams</a>`,
		],

		mod: 'gen5',
		gameType: 'doubles',
		searchShow: false,
		ruleset: ['Standard', 'Evasion Abilities Clause', 'Swagger Clause', 'Sleep Clause Mod'],
		banlist: ['DUber', 'Soul Dew', 'Dark Void', 'Gravity'],
	},
	{
		name: "[Gen 4] Doubles OU",
		threads: [`&bullet; <a href="https://www.smogon.com/forums/threads/3717286/">DPP Doubles</a>`],

		mod: 'gen4',
		gameType: 'doubles',
		ruleset: ['Standard'],
		banlist: ['AG', 'Uber', 'Soul Dew', 'Dark Void', 'Sand Veil'],
		unbanlist: ['Latios', 'Manaphy', 'Mew', 'Salamence', 'Wobbuffet', 'Wynaut'],
	},
	{
		name: "[Gen 3] Doubles OU",
		threads: [
			`&bullet; <a href="https://www.smogon.com/forums/threads/3666831/">ADV Doubles OU</a>`,
		],

		mod: 'gen3',
		gameType: 'doubles',
		searchShow: false,
		ruleset: ['Standard', '!Switch Priority Clause Mod'],
		banlist: ['Uber', 'Soul Dew', 'Swagger'],
		unbanlist: ['Latias', 'Wobbuffet', 'Wynaut'],
	},

	// Sw/Sh Singles
	///////////////////////////////////////////////////////////////////

	{
		section: "Sw/Sh Singles",
		column: 4,
	},
	{
		name: "[Gen 8] Ubers",
		threads: [
			`&bullet; <a href="https://www.smogon.com/forums/threads/3676539/">SS Ubers Metagame Discussion</a>`,
			`&bullet; <a href="https://www.smogon.com/forums/threads/3675564/">SS Ubers Sample Teams</a>`,
			`&bullet; <a href="https://www.smogon.com/forums/threads/3675194/">SS Ubers Viability Rankings</a>`,
		],

		mod: 'gen8',
		searchShow: false,
		ruleset: ['Standard', 'Dynamax Clause'],
		banlist: ['AG', 'Shadow Tag', 'Baton Pass'],
	},
	{
		name: "[Gen 8] UU",
		threads: [
			`&bullet; <a href="https://www.smogon.com/forums/threads/3681331/">UU Metagame Discussion</a>`,
			`&bullet; <a href="https://www.smogon.com/forums/threads/3679621/">UU Sample Teams</a>`,
			`&bullet; <a href="https://www.smogon.com/forums/threads/3674793/">UU Viability Rankings</a>`,
		],

		mod: 'gen8',
		searchShow: false,
		ruleset: ['[Gen 8] OU'],
		banlist: ['OU', 'UUBL', 'Light Clay'],
	},
	{
		name: "[Gen 8] RU",
		threads: [
			`&bullet; <a href="https://www.smogon.com/forums/threads/3687060/">RU Metagame Discussion</a>`,
			`&bullet; <a href="https://www.smogon.com/forums/threads/3661013/">RU Sample Teams</a>`,
			`&bullet; <a href="https://www.smogon.com/forums/threads/3676023/">RU Viability Rankings</a>`,
		],

		mod: 'gen8',
		searchShow: false,
		ruleset: ['[Gen 8] UU'],
		banlist: ['UU', 'RUBL'],
	},
	{
		name: "[Gen 8] NU",
		threads: [
			`&bullet; <a href="https://www.smogon.com/forums/threads/3687023/">NU Metagame Discussion</a>`,
			`&bullet; <a href="https://www.smogon.com/forums/threads/3673598/">NU Sample Teams</a>`,
			`&bullet; <a href="https://www.smogon.com/forums/threads/3676265/">NU Viability Rankings</a>`,
		],

		mod: 'gen8',
		searchShow: false,
		ruleset: ['[Gen 8] RU'],
		banlist: ['RU', 'NUBL', 'Drizzle', 'Drought', 'Slush Rush'],
	},
	{
		name: "[Gen 8] PU",
		threads: [
			`&bullet; <a href="https://www.smogon.com/forums/threads/3707179/">PU Metagame Discussion</a>`,
			`&bullet; <a href="https://www.smogon.com/forums/threads/3676106/">PU Viability Rankings</a>`,
		],

		mod: 'gen8',
		searchShow: false,
		ruleset: ['[Gen 8] NU'],
		banlist: ['NU', 'PUBL'],
	},
	{
		name: "[Gen 8] LC",
		threads: [
			`&bullet; <a href="https://www.smogon.com/forums/threads/3656348/">SS LC Metagame Discussion</a>`,
			`&bullet; <a href="https://www.smogon.com/forums/threads/3661419/">SS LC Sample Teams</a>`,
			`&bullet; <a href="https://www.smogon.com/forums/threads/3657374/">SS LC Viability Rankings</a>`,
		],

		mod: 'gen8',
		searchShow: false,
		ruleset: ['Little Cup', 'Standard', 'Dynamax Clause'],
		banlist: [
			'Corsola-Galar', 'Cutiefly', 'Drifloon', 'Gastly', 'Gothita', 'Magby', 'Rufflet', 'Scraggy', 'Scyther', 'Sneasel', 'Swirlix',
			'Tangela', 'Vullaby', 'Vulpix-Alola', 'Woobat', 'Zigzagoon-Base', 'Chlorophyll', 'Moody', 'Baton Pass', 'Sticky Web',
		],
	},
	{
		name: "[Gen 8] Monotype",
		desc: `All the Pok&eacute;mon on a team must share a type.`,
		threads: [
			`&bullet; <a href="https://www.smogon.com/forums/threads/3672167/">SS Monotype Metagame Discussion</a>`,
			`&bullet; <a href="https://www.smogon.com/forums/threads/3702647/">SS Monotype Sample Teams</a>`,
			`&bullet; <a href="https://www.smogon.com/forums/threads/3673165/">SS Monotype Viability Rankings</a>`,
		],

		mod: 'gen8',
		searchShow: false,
		ruleset: ['Same Type Clause', 'Standard', 'Dynamax Clause'],
		banlist: [
			'Blaziken', 'Calyrex-Ice', 'Calyrex-Shadow', 'Dialga', 'Dracovish', 'Eternatus', 'Genesect', 'Giratina', 'Giratina-Origin', 'Groudon', 'Ho-Oh',
			'Kartana', 'Kyogre', 'Kyurem-Black', 'Kyurem-White', 'Landorus-Base', 'Lugia', 'Lunala', 'Magearna', 'Marshadow', 'Mewtwo', 'Naganadel',
			'Necrozma-Dawn-Wings', 'Necrozma-Dusk-Mane', 'Palkia', 'Pheromosa', 'Rayquaza', 'Reshiram', 'Solgaleo', 'Urshifu-Base', 'Xerneas', 'Yveltal',
			'Zacian', 'Zacian-Crowned', 'Zamazenta', 'Zamazenta-Crowned', 'Zekrom', 'Zygarde-Base', 'Moody', 'Power Construct', 'Shadow Tag', 'Damp Rock',
			'Focus Band', 'King\'s Rock', 'Quick Claw', 'Smooth Rock', 'Terrain Extender', 'Acupressure', 'Baton Pass',
		],
	},
	{
		name: "[Gen 8] 1v1",
		desc: `Bring three Pok&eacute;mon to Team Preview and choose one to battle.`,
		threads: [
			`&bullet; <a href="https://www.smogon.com/forums/threads/3656364/">SS 1v1 Metagame Discussion</a>`,
			`&bullet; <a href="https://www.smogon.com/forums/threads/3664157/">SS 1v1 Sample Teams</a>`,
			`&bullet; <a href="https://www.smogon.com/forums/threads/3657779/">SS 1v1 Viability Rankings</a>`,
		],

		mod: 'gen8',
		searchShow: false,
		ruleset: [
			'Picked Team Size = 1', 'Max Team Size = 3',
			'Obtainable', 'Species Clause', 'Nickname Clause', 'OHKO Clause', 'Evasion Moves Clause', 'Accuracy Moves Clause', 'Team Preview', 'HP Percentage Mod', 'Cancel Mod', 'Dynamax Clause', 'Endless Battle Clause',
		],
		banlist: [
			'Calyrex-Ice', 'Calyrex-Shadow', 'Cinderace', 'Dialga', 'Dragonite', 'Eternatus', 'Genesect', 'Giratina', 'Giratina-Origin', 'Groudon', 'Ho-Oh', 'Jirachi',
			'Kyogre', 'Kyurem-Black', 'Kyurem-White', 'Lugia', 'Lunala', 'Magearna', 'Marshadow', 'Melmetal', 'Mew', 'Mewtwo', 'Mimikyu', 'Necrozma', 'Necrozma-Dawn-Wings',
			'Necrozma-Dusk-Mane', 'Palkia', 'Rayquaza', 'Reshiram', 'Sableye', 'Snorlax', 'Solgaleo', 'Victini', 'Xerneas', 'Yveltal', 'Zacian', 'Zacian-Crowned',
			'Zamazenta', 'Zamazenta-Crowned', 'Zekrom', 'Moody', 'Power Construct', 'Bright Powder', 'Focus Band', 'Focus Sash', 'Lax Incense', 'Quick Claw',
			'Acupressure', 'Hypnosis', 'Perish Song', 'Sing',
		],
	},
	{
		name: "[Gen 8] Anything Goes",
		threads: [
			`&bullet; <a href="https://www.smogon.com/forums/threads/3672172/">AG Metagame Discussion</a>`,
			`&bullet; <a href="https://www.smogon.com/forums/threads/3675040/">AG Sample Teams</a>`,
			`&bullet; <a href="https://www.smogon.com/forums/threads/3672899/">AG Viability Rankings</a>`,
		],

		mod: 'gen8',
		searchShow: false,
		ruleset: ['Obtainable', 'Team Preview', 'HP Percentage Mod', 'Cancel Mod', 'Endless Battle Clause'],
	},
	{
		name: "[Gen 8] ZU",
		desc: `The unofficial usage-based tier below PU.`,
		threads: [
			`&bullet; <a href="https://www.smogon.com/forums/threads/3687415/">ZU Metagame Discussion</a>`,
			`&bullet; <a href="https://www.smogon.com/forums/threads/3680071/">ZU Sample Teams</a>`,
			`&bullet; <a href="https://www.smogon.com/forums/threads/3678037/">ZU Viability Rankings</a>`,
		],

		mod: 'gen8',
		searchShow: false,
		ruleset: ['[Gen 8] PU'],
		banlist: [
			'PU', 'Arctovish', 'Aurorus', 'Basculin', 'Centiskorch', 'Drampa', 'Exeggutor-Alola', 'Gallade', 'Glastrier', 'Haunter', 'Magmortar', 'Magneton',
			'Malamar', 'Ninjask', 'Omastar', 'Perrserker', 'Rotom-Frost', 'Turtonator', 'Vanilluxe', 'Vikavolt', 'Silvally-Dragon', 'Silvally-Ground', 'Sneasel',
			'Damp Rock', 'Grassy Seed',
		],
	},
	{
		name: "[Gen 8] CAP",
		threads: [
			`&bullet; <a href="https://www.smogon.com/forums/threads/3656824/">CAP Metagame Discussion</a>`,
			`&bullet; <a href="https://www.smogon.com/forums/threads/3671157/">CAP Sample Teams</a>`,
			`&bullet; <a href="https://www.smogon.com/forums/threads/3674024/">CAP Viability Rankings</a>`,
		],

		mod: 'gen8',
		searchShow: false,
		ruleset: ['[Gen 8] OU', '+CAP'],
		banlist: ['Crucibellite'],
	},
	{
		name: "[Gen 8] National Dex",
		threads: [
			`&bullet; <a href="https://www.smogon.com/forums/threads/3666135/">SS National Dex Metagame Discussion</a>`,
			`&bullet; <a href="https://www.smogon.com/forums/threads/3667921/">SS National Dex Sample Teams</a>`,
			`&bullet; <a href="https://www.smogon.com/forums/threads/3666572/">SS National Dex Viability Rankings</a>`,
		],

		mod: 'gen8',
		searchShow: false,
		ruleset: ['Standard NatDex', 'OHKO Clause', 'Evasion Clause', 'Species Clause', 'Dynamax Clause', 'Sleep Clause Mod'],
		banlist: ['ND Uber', 'Arena Trap', 'Moody', 'Power Construct', 'Shadow Tag', 'King\'s Rock', 'Razor Fang', 'Quick Claw', 'Baton Pass'],
	},
	{
		name: "[Gen 8] National Dex UU",
		threads: [
			`&bullet; <a href="https://www.smogon.com/forums/threads/3660920/">National Dex UU Metagame Discussion</a>`,
			`&bullet; <a href="https://www.smogon.com/forums/threads/3672486/">National Dex UU Sample Teams</a>`,
			`&bullet; <a href="https://www.smogon.com/forums/threads/3672482/">National Dex UU Viability Rankings</a>`,
		],

		mod: 'gen8',
		searchShow: false,
		ruleset: ['[Gen 8] National Dex'],
		banlist: ['ND OU', 'ND UUBL', 'Drizzle', 'Drought', 'Light Clay', 'Slowbronite'],
	},
	{
		name: "[Gen 8 BDSP] OU",
		threads: [
			`&bullet; <a href="https://www.smogon.com/forums/threads/3693629/">BDSP OU Metagame Discussion</a>`,
			`&bullet; <a href="https://www.smogon.com/forums/threads/3693721/">BDSP OU Sample Teams</a>`,
			`&bullet; <a href="https://www.smogon.com/forums/threads/3696088/">BDSP OU Viability Rankings</a>`,
		],

		mod: 'gen8bdsp',
		searchShow: false,
		ruleset: ['Standard'],
		banlist: ['Uber', 'Arena Trap', 'Drizzle', 'Moody', 'Sand Veil', 'Shadow Tag', 'Snow Cloak', 'King\'s Rock', 'Razor Fang', 'Baton Pass'],
	},
	{
		name: "[Gen 8] Battle Stadium Singles",

		mod: 'gen8',
		searchShow: false,
		ruleset: ['Flat Rules', '!! Adjust Level = 50', 'Min Source Gen = 8', 'VGC Timer', 'Limit Two Restricted'],
		restricted: ['Restricted Legendary'],
	},
	{
		name: "[Gen 8] Custom Game",

		mod: 'gen8',
		searchShow: false,
		debug: true,
		battle: {trunc: Math.trunc},
		// no restrictions, for serious (other than team preview)
		ruleset: ['Team Preview', 'Cancel Mod', 'Max Team Size = 24', 'Max Move Count = 24', 'Max Level = 9999', 'Default Level = 100'],
	},

	// Sw/Sh Doubles
	///////////////////////////////////////////////////////////////////

	{
		section: "Sw/Sh Doubles",
		column: 5,
	},
	{
		name: "[Gen 8] Doubles Ubers",
		threads: [
			`&bullet; <a href="https://www.smogon.com/forums/threads/3661142/">Doubles Ubers</a>`,
		],

		mod: 'gen8',
		gameType: 'doubles',
		searchShow: false,
		ruleset: ['Standard Doubles', '!Gravity Sleep Clause'],
		banlist: [],
	},
	{
		name: "[Gen 8] Doubles UU",
		threads: [
			`&bullet; <a href="https://www.smogon.com/forums/threads/3658504/">Doubles UU</a>`,
		],

		mod: 'gen8',
		gameType: 'doubles',
		searchShow: false,
		ruleset: ['[Gen 8] Doubles OU'],
		banlist: ['DOU', 'DBL'],
	},
	{
		name: "[Gen 8] VGC 2022",
		threads: [
			`&bullet; <a href="https://www.smogon.com/forums/threads/3677186/">VGC 2022 Metagame Discussion</a>`,
			`&bullet; <a href="https://www.smogon.com/forums/threads/3695848/">VGC 2022 Sample Teams</a>`,
			`&bullet; <a href="https://www.smogon.com/forums/threads/3696395/">VGC 2022 Viability Rankings</a>`,
		],

		mod: 'gen8',
		gameType: 'doubles',
		searchShow: false,
		ruleset: ['Flat Rules', '!! Adjust Level = 50', 'Min Source Gen = 8', 'VGC Timer', 'Limit Two Restricted'],
		restricted: ['Restricted Legendary'],
	},
	{
		name: "[Gen 8] VGC 2021",

		mod: 'gen8',
		gameType: 'doubles',
		searchShow: false,
		ruleset: ['Flat Rules', '!! Adjust Level = 50', 'Min Source Gen = 8', 'VGC Timer'],
	},
	{
		name: "[Gen 8] VGC 2020",

		mod: 'gen8dlc1',
		gameType: 'doubles',
		searchShow: false,
		ruleset: ['Flat Rules', '!! Adjust Level = 50', 'Min Source Gen = 8', 'VGC Timer'],
	},
	{
		name: "[Gen 8 BDSP] Doubles OU",
		threads: [
			`&bullet; <a href="https://www.smogon.com/forums/threads/3693891/">BDSP Doubles OU</a>`,
		],

		mod: 'gen8bdsp',
		gameType: 'doubles',
		searchShow: false,
		ruleset: ['Standard Doubles'],
		banlist: ['DUber', 'Dark Void'],
	},
	{
		name: "[Gen 8 BDSP] Battle Festival Doubles",
		threads: [
			`&bullet; <a href="https://www.smogon.com/forums/threads/3694269/">Battle Festival Doubles</a>`,
		],

		mod: 'gen8bdsp',
		gameType: 'doubles',
		searchShow: false,
		ruleset: ['Flat Rules', 'Min Source Gen = 8'],
	},
	{
		name: "[Gen 8] Doubles Custom Game",

		mod: 'gen8',
		gameType: 'doubles',
		searchShow: false,
		battle: {trunc: Math.trunc},
		debug: true,
		// no restrictions, for serious (other than team preview)
		ruleset: ['Team Preview', 'Cancel Mod', 'Max Team Size = 24', 'Max Move Count = 24', 'Max Level = 9999', 'Default Level = 100'],
	},

	// US/UM Singles
	///////////////////////////////////////////////////////////////////
	{
		section: "US/UM Singles",
		column: 5,
	},
	{
		name: "[Gen 7] Ubers",
		threads: [
			`&bullet; <a href="https://www.smogon.com/forums/posts/8286276/">USM Ubers</a>`,
		],

		mod: 'gen7',
		searchShow: false,
		ruleset: ['Standard', 'Mega Rayquaza Clause'],
		banlist: ['Baton Pass'],
	},
	{
		name: "[Gen 7] UU",
		threads: [
			`&bullet; <a href="https://www.smogon.com/forums/threads/3621217/">USM UU Sample Teams</a>`,
			`&bullet; <a href="https://www.smogon.com/forums/threads/3641346/">USM UU Viability Rankings</a>`,
		],

		mod: 'gen7',
		searchShow: false,
		ruleset: ['[Gen 7] OU'],
		banlist: ['OU', 'UUBL', 'Drizzle', 'Drought', 'Kommonium Z', 'Mewnium Z'],
	},
	{
		name: "[Gen 7] RU",
		threads: [
			`&bullet; <a href="https://www.smogon.com/forums/threads/3645338/">USM RU Sample Teams</a>`,
			`&bullet; <a href="https://www.smogon.com/forums/threads/3645873/">USM RU Viability Rankings</a>`,
		],

		mod: 'gen7',
		searchShow: false,
		ruleset: ['[Gen 7] UU'],
		banlist: ['UU', 'RUBL', 'Mimikyu', 'Aurora Veil'],
		unbanlist: ['Drought'],
	},
	{
		name: "[Gen 7] NU",
		threads: [
			`&bullet; <a href="https://www.smogon.com/forums/threads/3632667/">USM NU Sample Teams</a>`,
			`&bullet; <a href="https://www.smogon.com/forums/threads/3645166/">USM NU Viability Rankings</a>`,
		],

		mod: 'gen7',
		searchShow: false,
		ruleset: ['[Gen 7] RU'],
		banlist: ['RU', 'NUBL', 'Drought'],
	},
	{
		name: "[Gen 7] PU",
		threads: [
			`&bullet; <a href="https://www.smogon.com/forums/threads/3611496/">USM PU Sample Teams</a>`,
			`&bullet; <a href="https://www.smogon.com/forums/threads/3614892/">USM PU Viability Rankings</a>`,
		],

		mod: 'gen7',
		searchShow: false,
		ruleset: ['[Gen 7] NU'],
		banlist: ['NU', 'PUBL'],
	},
	{
		name: "[Gen 7] LC",
		threads: [
			`&bullet; <a href="https://www.smogon.com/dex/sm/formats/lc/">USM LC Banlist</a>`,
			`&bullet; <a href="https://www.smogon.com/forums/threads/3639319/">USM LC Sample Teams</a>`,
			`&bullet; <a href="https://www.smogon.com/forums/threads/3621440/">USM LC Viability Rankings</a>`,
		],

		mod: 'gen7',
		searchShow: false,
		ruleset: ['Little Cup', 'Standard', 'Swagger Clause'],
		banlist: [
			'Aipom', 'Cutiefly', 'Drifloon', 'Gligar', 'Gothita', 'Meditite', 'Misdreavus', 'Murkrow', 'Porygon',
			'Scyther', 'Sneasel', 'Swirlix', 'Tangela', 'Trapinch', 'Vulpix-Base', 'Wingull', 'Yanma',
			'Eevium Z', 'Baton Pass', 'Dragon Rage', 'Sonic Boom', 'Sticky Web',
		],
	},
	{
		name: "[Gen 7] Monotype",
		desc: `All the Pok&eacute;mon on a team must share a type.`,
		threads: [
			`&bullet; <a href="https://www.smogon.com/forums/posts/8411581/">USM Monotype</a>`,
		],

		mod: 'gen7',
		searchShow: false,
		ruleset: ['Same Type Clause', 'Standard', 'Swagger Clause'],
		banlist: [
			'Aegislash', 'Arceus', 'Blaziken', 'Darkrai', 'Deoxys-Base', 'Deoxys-Attack', 'Dialga', 'Genesect', 'Gengar-Mega', 'Giratina', 'Giratina-Origin',
			'Groudon', 'Ho-Oh', 'Hoopa-Unbound', 'Kangaskhan-Mega', 'Kartana', 'Kyogre', 'Kyurem-White', 'Lucario-Mega', 'Lugia', 'Lunala', 'Magearna',
			'Marshadow', 'Mawile-Mega', 'Medicham-Mega', 'Metagross-Mega', 'Mewtwo', 'Naganadel', 'Necrozma-Dawn-Wings', 'Necrozma-Dusk-Mane', 'Palkia',
			'Pheromosa', 'Rayquaza', 'Reshiram', 'Salamence-Mega', 'Shaymin-Sky', 'Solgaleo', 'Tapu Lele', 'Xerneas', 'Yveltal', 'Zekrom', 'Zygarde',
			'Battle Bond', 'Shadow Tag', 'Damp Rock', 'Focus Band', 'King\'s Rock', 'Quick Claw', 'Razor Fang', 'Smooth Rock', 'Terrain Extender', 'Baton Pass',
		],
	},
	{
		name: "[Gen 7] 1v1",
		desc: `Bring three Pok&eacute;mon to Team Preview and choose one to battle.`,
		threads: [
			`&bullet; <a href="https://www.smogon.com/forums/posts/8031460/">USUM 1v1</a>`,
		],

		mod: 'gen7',
		searchShow: false,
		ruleset: [
			'Picked Team Size = 1', 'Max Team Size = 3',
			'Obtainable', 'Species Clause', 'Nickname Clause', 'OHKO Clause', 'Swagger Clause', 'Evasion Moves Clause', 'Accuracy Moves Clause', 'Team Preview', 'HP Percentage Mod', 'Cancel Mod', 'Endless Battle Clause',
		],
		banlist: [
			'Arceus', 'Darkrai', 'Deoxys-Base', 'Deoxys-Attack', 'Deoxys-Defense', 'Dialga', 'Giratina', 'Giratina-Origin', 'Groudon',
			'Ho-Oh', 'Kangaskhan-Mega', 'Kyogre', 'Kyurem-Black', 'Kyurem-White', 'Lugia', 'Lunala', 'Marshadow', 'Mew', 'Mewtwo',
			'Mimikyu', 'Necrozma-Dawn-Wings', 'Necrozma-Dusk-Mane', 'Palkia', 'Rayquaza', 'Reshiram', 'Salamence-Mega', 'Shaymin-Sky',
			'Snorlax', 'Solgaleo', 'Tapu Koko', 'Xerneas', 'Yveltal', 'Zekrom', 'Moody', 'Focus Sash', 'Grass Whistle', 'Hypnosis',
			'Perish Song', 'Sing', 'Detect + Fightinium Z',
		],
	},
	{
		name: "[Gen 7] Anything Goes",
		threads: [
			`&bullet; <a href="https://www.smogon.com/forums/threads/3587441/">Anything Goes Metagame Discussion</a>`,
			`&bullet; <a href="https://www.smogon.com/forums/threads/3591711/">Anything Goes Viability Rankings</a>`,
			`&bullet; <a href="https://www.smogon.com/forums/threads/3646736/">Anything Goes Sample Teams</a>`,
		],

		mod: 'gen7',
		searchShow: false,
		ruleset: ['Obtainable', 'Team Preview', 'HP Percentage Mod', 'Cancel Mod', 'Endless Battle Clause'],
	},
	{
		name: "[Gen 7] ZU",
		desc: `The unofficial usage-based tier below PU.`,
		threads: [
			`&bullet; <a href="https://www.smogon.com/forums/threads/3646743/">ZU Metagame Discussion</a>`,
			`&bullet; <a href="https://www.smogon.com/forums/threads/3643412/">ZU Viability Rankings</a>`,
			`&bullet; <a href="https://www.smogon.com/forums/threads/3646739/">ZU Sample Teams</a>`,
		],

		mod: 'gen7',
		searchShow: false,
		ruleset: ['[Gen 7] PU'],
		banlist: [
			'PU', 'Carracosta', 'Crabominable', 'Exeggutor-Base', 'Gorebyss', 'Jynx', 'Raticate-Alola',
			'Shiftry', 'Throh', 'Turtonator', 'Type: Null', 'Ursaring', 'Victreebel',
		],
	},
	{
		name: "[Gen 7] CAP",
		threads: [
			`&bullet; <a href="https://www.smogon.com/forums/threads/3621207/">USUM CAP Metagame Discussion</a>`,
			`&bullet; <a href="https://www.smogon.com/forums/posts/8691482/">USUM CAP Viability Rankings</a>`,
			`&bullet; <a href="https://www.smogon.com/forums/posts/8691484/">USUM CAP Sample Teams</a>`,
		],

		mod: 'gen7',
		searchShow: false,
		ruleset: ['[Gen 7] OU', '+CAP'],
	},
	{
		name: "[Gen 7] Battle Spot Singles",
		threads: [
			`&bullet; <a href="https://www.smogon.com/forums/threads/3601012/">Introduction to Battle Spot Singles</a>`,
			`&bullet; <a href="https://www.smogon.com/forums/threads/3605970/">Battle Spot Singles Viability Rankings</a>`,
			`&bullet; <a href="https://www.smogon.com/forums/threads/3601658/">Battle Spot Singles Role Compendium</a>`,
			`&bullet; <a href="https://www.smogon.com/forums/threads/3619162/">Battle Spot Singles Sample Teams</a>`,
		],

		mod: 'gen7',
		searchShow: false,
		ruleset: ['Flat Rules', 'Min Source Gen = 6'],
		banlist: ['Battle Bond'],
	},
	{
		name: "[Gen 7 Let's Go] OU",
		threads: [
			`&bullet; <a href="https://www.smogon.com/forums/threads/3667865/">LGPE OU Metagame Discussion</a>`,
			`&bullet; <a href="https://www.smogon.com/forums/threads/3656868/">LGPE OU Viability Rankings</a>`,
		],

		mod: 'gen7letsgo',
		searchShow: false,
		ruleset: ['Adjust Level = 50', 'Obtainable', 'Species Clause', 'Nickname Clause', 'OHKO Clause', 'Evasion Moves Clause', 'Team Preview', 'HP Percentage Mod', 'Cancel Mod', 'Sleep Clause Mod'],
		banlist: ['Uber'],
	},
	{
		name: "[Gen 7] Custom Game",

		mod: 'gen7',
		searchShow: false,
		debug: true,
		battle: {trunc: Math.trunc},
		// no restrictions, for serious (other than team preview)
		ruleset: ['Team Preview', 'Cancel Mod', 'Max Team Size = 24', 'Max Move Count = 24', 'Max Level = 9999', 'Default Level = 100'],
	},

	// US/UM Doubles
	///////////////////////////////////////////////////////////////////

	{
		section: "US/UM Doubles",
		column: 5,
	},
	{
		name: "[Gen 7] Doubles UU",
		threads: [`&bullet; <a href="https://www.smogon.com/forums/threads/3598014/">Doubles UU Metagame Discussion</a>`],

		mod: 'gen7',
		gameType: 'doubles',
		searchShow: false,
		ruleset: ['[Gen 7] Doubles OU'],
		banlist: ['DOU', 'DBL'],
	},
	{
		name: "[Gen 7] VGC 2019",
		threads: [
			`&bullet; <a href="https://www.smogon.com/forums/threads/3641100/">VGC 2019 Discussion</a>`,
			`&bullet; <a href="https://www.smogon.com/forums/threads/3641123/">VGC 2019 Viability Rankings</a>`,
		],

		mod: 'gen7',
		gameType: 'doubles',
		searchShow: false,
		ruleset: ['Flat Rules', '!! Adjust Level = 50', 'Min Source Gen = 7', 'VGC Timer', 'Limit Two Restricted'],
		restricted: ['Restricted Legendary'],
		banlist: ['Unown', 'Battle Bond'],
	},
	{
		name: "[Gen 7] VGC 2018",
		threads: [
			`&bullet; <a href="https://www.smogon.com/forums/threads/3631800/">VGC 2018 Discussion</a>`,
			`&bullet; <a href="https://www.smogon.com/forums/threads/3622041/">VGC 2018 Viability Rankings</a>`,
			`&bullet; <a href="https://www.smogon.com/forums/threads/3628885/">VGC 2018 Sample Teams</a>`,
		],

		mod: 'gen7',
		gameType: 'doubles',
		searchShow: false,
		timer: {
			starting: 5 * 60,
			addPerTurn: 0,
			maxPerTurn: 55,
			maxFirstTurn: 90,
			grace: 90,
			timeoutAutoChoose: true,
			dcTimerBank: false,
		},
		ruleset: ['Flat Rules', '!! Adjust Level = 50', 'Min Source Gen = 7'],
		banlist: ['Oranguru + Symbiosis', 'Passimian + Defiant', 'Unown', 'Custap Berry', 'Enigma Berry', 'Jaboca Berry', 'Micle Berry', 'Rowap Berry', 'Battle Bond'],
	},
	{
		name: "[Gen 7] VGC 2017",
		threads: [
			`&bullet; <a href="https://www.smogon.com/forums/threads/3583926/">VGC 2017 Discussion</a>`,
			`&bullet; <a href="https://www.smogon.com/forums/threads/3591794/">VGC 2017 Viability Rankings</a>`,
			`&bullet; <a href="https://www.smogon.com/forums/threads/3590391/">VGC 2017 Sample Teams</a>`,
		],

		mod: 'gen7sm',
		gameType: 'doubles',
		searchShow: false,
		timer: {
			starting: 15 * 60,
			addPerTurn: 0,
			maxPerTurn: 55,
			maxFirstTurn: 90,
			grace: 90,
			timeoutAutoChoose: true,
			dcTimerBank: false,
		},
		ruleset: ['Flat Rules', 'Old Alola Pokedex', '!! Adjust Level = 50', 'Min Source Gen = 7'],
		banlist: ['Mega', 'Custap Berry', 'Enigma Berry', 'Jaboca Berry', 'Micle Berry', 'Rowap Berry'],
	},
	{
		name: "[Gen 7] Battle Spot Doubles",
		threads: [
			`&bullet; <a href="https://www.smogon.com/forums/threads/3595001/">Battle Spot Doubles Discussion</a>`,
			`&bullet; <a href="https://www.smogon.com/forums/threads/3593890/">Battle Spot Doubles Viability Rankings</a>`,
			`&bullet; <a href="https://www.smogon.com/forums/threads/3595859/">Battle Spot Doubles Sample Teams</a>`,
		],

		mod: 'gen7',
		gameType: 'doubles',
		searchShow: false,
		ruleset: ['Flat Rules', 'Min Source Gen = 6'],
		banlist: ['Battle Bond'],
	},
	{
		name: "[Gen 7 Let's Go] Doubles OU",
		threads: [
			`&bullet; <a href="https://www.smogon.com/forums/threads/3671748/#post-8685222">LGPE Doubles OU</a>`,
		],

		mod: 'gen7letsgo',
		gameType: 'doubles',
		searchShow: false,
		ruleset: ['Standard Doubles', 'Sleep Clause Mod'],
		banlist: ['Mewtwo'],
	},
	{
		name: "[Gen 7] Doubles Custom Game",

		mod: 'gen7',
		gameType: 'doubles',
		searchShow: false,
		battle: {trunc: Math.trunc},
		debug: true,
		// no restrictions, for serious (other than team preview)
		ruleset: ['Team Preview', 'Cancel Mod', 'Max Team Size = 24', 'Max Move Count = 24', 'Max Level = 9999', 'Default Level = 100'],
	},

	// OR/AS Singles
	///////////////////////////////////////////////////////////////////

	{
		section: "OR/AS Singles",
		column: 6,
	},
	{
		name: "[Gen 6] Ubers",
		threads: [
			`&bullet; <a href="https://www.smogon.com/forums/posts/8286277/">ORAS Ubers</a>`,
		],

		mod: 'gen6',
		searchShow: false,
		ruleset: ['Standard', 'Swagger Clause', 'Mega Rayquaza Clause'],
	},
	{
		name: "[Gen 6] UU",
		threads: [
			`&bullet; <a href="https://www.smogon.com/dex/xy/formats/uu/">ORAS UU Banlist</a>`,
			`&bullet; <a href="https://www.smogon.com/forums/threads/3598164/">ORAS UU Viability Rankings</a>`,
		],

		mod: 'gen6',
		searchShow: false,
		ruleset: ['[Gen 6] OU'],
		banlist: ['OU', 'UUBL', 'Drizzle', 'Drought'],
	},
	{
		name: "[Gen 6] NU",
		threads: [
			`&bullet; <a href="https://www.smogon.com/dex/xy/tags/nu/">ORAS NU Banlist</a>`,
			`&bullet; <a href="https://www.smogon.com/forums/threads/3555650/">ORAS NU Viability Rankings</a>`,
		],

		mod: 'gen6',
		searchShow: false,
		ruleset: ['[Gen 6] RU'],
		banlist: ['RU', 'NUBL'],
	},
	{
		name: "[Gen 6] PU",
		threads: [
			`&bullet; <a href="https://www.smogon.com/dex/xy/tags/pu/">ORAS PU Banlist</a>`,
			`&bullet; <a href="https://www.smogon.com/forums/threads/3528743/">ORAS PU Viability Rankings</a>`,
		],

		mod: 'gen6',
		searchShow: false,
		ruleset: ['[Gen 6] NU'],
		banlist: ['NU', 'PUBL', 'Chatter'],
	},
	{
		name: "[Gen 6] LC",
		threads: [
			`&bullet; <a href="https://www.smogon.com/dex/xy/formats/lc/">ORAS LC Banlist</a>`,
			`&bullet; <a href="https://www.smogon.com/forums/threads/3547566/">ORAS LC Viability Rankings</a>`,
		],

		mod: 'gen6',
		searchShow: false,
		ruleset: ['Standard', 'Little Cup'],
		banlist: [
			'Drifloon', 'Gligar', 'Meditite', 'Misdreavus', 'Murkrow', 'Scyther', 'Sneasel', 'Swirlix', 'Tangela', 'Yanma',
			'Baton Pass', 'Dragon Rage', 'Sonic Boom', 'Swagger',
		],
	},
	{
		name: "[Gen 6] Monotype",
		desc: `All the Pok&eacute;mon on a team must share a type.`,
		threads: [
			`&bullet; <a href="https://www.smogon.com/forums/posts/8411583/">ORAS Monotype</a>`,
		],

		mod: 'gen6',
		searchShow: false,
		ruleset: ['Standard', 'Swagger Clause', 'Same Type Clause'],
		banlist: [
			'Aegislash', 'Altaria-Mega', 'Arceus', 'Blaziken', 'Darkrai', 'Deoxys-Base', 'Deoxys-Attack', 'Deoxys-Speed', 'Dialga', 'Genesect',
			'Gengar-Mega', 'Giratina', 'Giratina-Origin', 'Greninja', 'Groudon', 'Ho-Oh', 'Hoopa-Unbound', 'Kangaskhan-Mega', 'Kyogre', 'Kyurem-White',
			'Lucario-Mega', 'Lugia', 'Mawile-Mega', 'Medicham-Mega', 'Metagross-Mega', 'Mewtwo', 'Palkia', 'Rayquaza', 'Reshiram', 'Sableye-Mega',
			'Salamence-Mega', 'Shaymin-Sky', 'Slowbro-Mega', 'Talonflame', 'Xerneas', 'Yveltal', 'Zekrom',
			'Shadow Tag', 'Damp Rock', 'Focus Band', 'King\'s Rock', 'Quick Claw', 'Razor Fang', 'Smooth Rock', 'Soul Dew', 'Baton Pass',
		],
	},
	{
		name: "[Gen 6] 1v1",
		desc: `Bring three Pok&eacute;mon to Team Preview and choose one to battle.`,
		threads: [
			`&bullet; <a href="https://www.smogon.com/forums/posts/8031459/">ORAS 1v1</a>`,
		],

		mod: 'gen6',
		searchShow: false,
		ruleset: [
			'Max Team Size = 3', 'Picked Team Size = 1', 'Obtainable', 'Nickname Clause', 'Moody Clause', 'OHKO Clause',
			'Evasion Moves Clause', 'Accuracy Moves Clause', 'Swagger Clause', 'Endless Battle Clause', 'HP Percentage Mod',
			'Cancel Mod', 'Team Preview',
		],
		banlist: [
			'Arceus', 'Blaziken', 'Charizard-Mega-Y', 'Darkrai', 'Deoxys-Base', 'Deoxys-Attack', 'Deoxys-Defense', 'Dialga',
			'Giratina', 'Giratina-Origin', 'Groudon', 'Ho-Oh', 'Kangaskhan-Mega', 'Kyogre', 'Kyurem-White', 'Lugia', 'Mewtwo',
			'Palkia', 'Rayquaza', 'Reshiram', 'Salamence-Mega', 'Shaymin-Sky', 'Snorlax', 'Xerneas', 'Yveltal', 'Zekrom',
			'Focus Sash', 'Soul Dew', 'Grass Whistle', 'Hypnosis', 'Perish Song', 'Sing', 'Yawn',
		],
	},
	{
		name: "[Gen 6] Anything Goes",
		threads: [
			`&bullet; <a href="https://www.smogon.com/forums/threads/3523229/">ORAS Anything Goes</a>`,
			`&bullet; <a href="https://www.smogon.com/forums/threads/3548945/">ORAS AG Resources</a>`,
		],

		mod: 'gen6',
		searchShow: false,
		ruleset: ['Obtainable', 'Team Preview', 'Endless Battle Clause', 'HP Percentage Mod', 'Cancel Mod'],
	},
	{
		name: "[Gen 6] ZU",
		threads: [
			`&bullet; <a href="https://www.smogon.com/dex/xy/formats/zu/">ORAS ZU Banlist</a>`,
			`&bullet; <a href="https://www.smogon.com/forums/posts/8034679/">ORAS ZU Viability Rankings</a>`,
		],

		mod: 'gen6',
		searchShow: false,
		ruleset: ['[Gen 6] PU'],
		banlist: ['PU', 'Fraxure', 'Regigigas', 'Simisear'],
	},
	{
		name: "[Gen 6] CAP",
		threads: [
			`&bullet; <a href="https://www.smogon.com/forums/threads/3537407/">ORAS CAP Metagame Discussion</a>`,
			`&bullet; <a href="https://www.smogon.com/forums/posts/8752281/">ORAS CAP Sample Teams</a>`,
			`&bullet; <a href="https://www.smogon.com/forums/posts/8752280/">ORAS CAP Viability Rankings</a>`,
		],

		mod: 'gen6',
		searchShow: false,
		ruleset: ['[Gen 6] OU', '+CAP'],
		banlist: ['Cawmodore'],
	},
	{
		name: "[Gen 6] Battle Spot Singles",
		threads: [
			`&bullet; <a href="https://www.smogon.com/forums/threads/3527960/">ORAS Battle Spot Singles</a>`,
			`&bullet; <a href="https://www.smogon.com/forums/threads/3554616/">ORAS BSS Viability Rankings</a>`,
		],

		mod: 'gen6',
		searchShow: false,
		ruleset: ['Flat Rules', 'Min Source Gen = 6'],
		banlist: ['Soul Dew'],
	},
	{
		name: "[Gen 6] Custom Game",

		mod: 'gen6',
		searchShow: false,
		debug: true,
		battle: {trunc: Math.trunc},
		// no restrictions, for serious (other than team preview)
		ruleset: ['Team Preview', 'Cancel Mod', 'Max Team Size = 24', 'Max Move Count = 24', 'Max Level = 9999', 'Default Level = 100'],
	},

	// OR/AS Doubles/Triples
	///////////////////////////////////////////////////////////////////

	{
		section: "OR/AS Doubles/Triples",
		column: 6,
	},
	{
		name: "[Gen 6] VGC 2016",
		threads: [
			`&bullet; <a href="https://www.smogon.com/forums/threads/3558332/">VGC 2016 Rules</a>`,
			`&bullet; <a href="https://www.smogon.com/forums/threads/3580592/">VGC 2016 Viability Rankings</a>`,
		],

		mod: 'gen6',
		gameType: 'doubles',
		searchShow: false,
		ruleset: ['Flat Rules', 'Min Source Gen = 6', 'Limit Two Restricted'],
		restricted: ['Restricted Legendary'],
		banlist: ['Soul Dew'],
	},
	{
		name: "[Gen 6] VGC 2015",
		threads: [
			`&bullet; <a href="https://www.smogon.com/forums/threads/3524352/">VGC 2015 Rules</a>`,
			`&bullet; <a href="https://www.smogon.com/forums/threads/3560820/">ORAS Battle Spot Doubles Discussion</a>`,
			`&bullet; <a href="https://www.smogon.com/forums/threads/3530547/">VGC 2015 Viability Rankings</a>`,
		],

		mod: 'gen6',
		gameType: 'doubles',
		searchShow: false,
		ruleset: ['Flat Rules', 'Min Source Gen = 6'],
		banlist: ['Soul Dew', 'Articuno + Snow Cloak', 'Zapdos + Static', 'Moltres + Flame Body', 'Dragonite + Barrier'],
	},
	{
		name: "[Gen 6] VGC 2014",
		threads: [
			`&bullet; <a href="https://www.smogon.com/forums/threads/3493272/">VGC 2014 Rules</a>`,
			`&bullet; <a href="https://www.smogon.com/forums/threads/3507789/">VGC 2014 Viability Rankings</a>`,
		],

		mod: 'gen6xy',
		gameType: 'doubles',
		searchShow: false,
		ruleset: ['Flat Rules', 'Kalos Pokedex', 'Min Source Gen = 6'],
	},
	{
		name: "[Gen 6] Battle Spot Doubles",
		threads: [
			`&bullet; <a href="https://www.smogon.com/forums/threads/3560820/">ORAS Battle Spot Doubles Discussion</a>`,
			`&bullet; <a href="https://www.smogon.com/forums/threads/3560824/">ORAS BSD Viability Rankings</a>`,
		],

		mod: 'gen6',
		gameType: 'doubles',
		searchShow: false,
		ruleset: ['Flat Rules', 'Min Source Gen = 6'],
		banlist: ['Soul Dew'],
	},
	{
		name: "[Gen 6] Doubles Custom Game",

		mod: 'gen6',
		gameType: 'doubles',
		searchShow: false,
		battle: {trunc: Math.trunc},
		debug: true,
		// no restrictions, for serious (other than team preview)
		ruleset: ['Team Preview', 'Cancel Mod', 'Max Team Size = 24', 'Max Move Count = 24', 'Max Level = 9999', 'Default Level = 100'],
	},
	{
		name: "[Gen 6] Battle Spot Triples",
		threads: [
			`&bullet; <a href="https://www.smogon.com/forums/threads/3533914/">ORAS Battle Spot Triples Discussion</a>`,
			`&bullet; <a href="https://www.smogon.com/forums/threads/3549201/">ORAS BST Viability Rankings</a>`,
		],

		mod: 'gen6',
		gameType: 'triples',
		searchShow: false,
		ruleset: ['Flat Rules', 'Min Source Gen = 6'],
	},
	{
		name: "[Gen 6] Triples Custom Game",

		mod: 'gen6',
		gameType: 'triples',
		searchShow: false,
		battle: {trunc: Math.trunc},
		debug: true,
		// no restrictions, for serious (other than team preview)
		ruleset: ['Team Preview', 'Cancel Mod', 'Max Team Size = 24', 'Max Move Count = 24', 'Max Level = 9999', 'Default Level = 100'],
	},

	// B2/W2 Singles
	///////////////////////////////////////////////////////////////////

	{
		section: "B2/W2 Singles",
		column: 6,
	},
	{
		name: "[Gen 5] Ubers",
		threads: [
			`&bullet; <a href="https://www.smogon.com/forums/posts/8286278/">BW2 Ubers</a>`,
		],

		mod: 'gen5',
		searchShow: false,
		ruleset: ['Standard', 'Sleep Clause Mod'],
	},
	{
		name: "[Gen 5] RU",
		threads: [
			`&bullet; <a href="https://www.smogon.com/forums/posts/6431094/">BW2 Sample Teams</a>`,
			`&bullet; <a href="https://www.smogon.com/forums/threads/3473124/">BW2 RU Viability Rankings</a>`,
		],

		mod: 'gen5',
		searchShow: false,
		ruleset: ['[Gen 5] UU', 'Baton Pass Clause', '!Sleep Clause Mod', 'Sleep Moves Clause'],
		banlist: ['UU', 'RUBL', 'Shadow Tag', 'Shell Smash + Baton Pass'],
		unbanlist: ['Prankster + Assist', 'Prankster + Copycat', 'Baton Pass'],
	},
	{
		name: "[Gen 5] NU",
		threads: [
			`&bullet; <a href="https://www.smogon.com/forums/posts/6431094/">BW2 Sample Teams</a>`,
			`&bullet; <a href="https://www.smogon.com/forums/threads/3484121/">BW2 NU Viability Rankings</a>`,
		],

		mod: 'gen5',
		searchShow: false,
		ruleset: ['[Gen 5] RU', '!Sleep Moves Clause', 'Sleep Clause Mod'],
		banlist: ['RU', 'NUBL', 'Assist', 'Copycat'],
	},
	{
		name: "[Gen 5] PU",
		threads: [
			`&bullet; <a href="https://www.smogon.com/forums/posts/7326932/">BW2 PU</a>`,
		],

		mod: 'gen5',
		searchShow: false,
		ruleset: ['[Gen 5] NU', 'Sleep Moves Clause'],
		banlist: ['NU', 'PUBL', 'Damp Rock'],
	},
	{
		name: "[Gen 5] LC",
		threads: [
			`&bullet; <a href="https://www.smogon.com/forums/posts/6431094/">BW2 Sample Teams</a>`,
			`&bullet; <a href="https://www.smogon.com/forums/threads/3485860/">BW2 LC Viability Rankings</a>`,
		],

		mod: 'gen5',
		searchShow: false,
		ruleset: ['Standard', 'Little Cup', 'Sleep Moves Clause'],
		banlist: [
			'Gligar', 'Meditite', 'Misdreavus', 'Murkrow', 'Scraggy', 'Scyther', 'Sneasel', 'Tangela', 'Vulpix', 'Yanma',
			'Sand Rush', 'Sand Veil', 'Berry Juice', 'Soul Dew', 'Baton Pass', 'Dragon Rage', 'Sonic Boom', 'Swagger',
		],
	},
	{
		name: "[Gen 5] Monotype",
		desc: `All the Pok&eacute;mon on a team must share a type.`,
		threads: [
			`&bullet; <a href="https://www.smogon.com/forums/posts/8411584/">BW2 Monotype</a>`,
		],

		mod: 'gen5',
		searchShow: false,
		ruleset: ['[Gen 5] OU', 'Same Type Clause', '!Gems Clause'],
		banlist: ['Latios'],
	},
	{
		name: "[Gen 5] 1v1",
		desc: `Bring three Pok&eacute;mon to Team Preview and choose one to battle.`,
		threads: [
			`&bullet; <a href="https://www.smogon.com/forums/posts/8031458/">BW2 1v1</a>`,
		],

		mod: 'gen5',
		searchShow: false,
		ruleset: [
			'Picked Team Size = 1', 'Max Team Size = 3',
			'Standard', 'Baton Pass Clause', 'Swagger Clause', 'Accuracy Moves Clause', 'Sleep Moves Clause',
		],
		banlist: ['Uber', 'Cottonee', 'Dragonite', 'Jirachi', 'Kyurem-Black', 'Mew', 'Togekiss', 'Whimsicott', 'Victini', 'Focus Band', 'Focus Sash', 'Quick Claw', 'Soul Dew', 'Perish Song'],
		unbanlist: ['Genesect', 'Landorus', 'Manaphy', 'Thundurus', 'Tornadus-Therian'],
	},
	{
		name: "[Gen 5] ZU",
		threads: [
			`&bullet; <a href="https://www.smogon.com/forums/posts/8034680/">BW2 ZU</a>`,
		],

		mod: 'gen5',
		searchShow: false,
		ruleset: ['[Gen 5] PU'],
		banlist: ['PU', 'Articuno', 'Dragonair', 'Glalie', 'Machoke', 'Marowak', 'Omanyte', 'Regigigas', 'Trubbish', 'Whirlipede', 'Baton Pass'],
		unbanlist: ['Damp Rock'],
	},
	{
		name: "[Gen 5] CAP",
		threads: [
			`&bullet; <a href="https://www.smogon.com/forums/posts/8967093/">BW2 CAP Viability Rankings</a>`,
			`&bullet; <a href="https://www.smogon.com/forums/posts/8969768/">BW2 CAP Sample Teams</a>`,
		],

		mod: 'gen5',
		searchShow: false,
		ruleset: ['[Gen 5] OU', '+CAP'],
		banlist: ['Aurumoth', 'Cawmodore'],
	},
	{
		name: "[Gen 5] GBU Singles",

		mod: 'gen5',
		searchShow: false,
		ruleset: ['Flat Rules'],
		banlist: ['Dark Void', 'Sky Drop', 'Soul Dew'],
	},
	{
		name: "[Gen 5] Custom Game",

		mod: 'gen5',
		searchShow: false,
		debug: true,
		battle: {trunc: Math.trunc},
		// no restrictions, for serious (other than team preview)
		ruleset: ['Team Preview', 'Cancel Mod', 'Max Team Size = 24', 'Max Move Count = 24', 'Max Level = 9999', 'Default Level = 100'],
	},

	// B2/W2 Doubles
	///////////////////////////////////////////////////////////////////

	{
		section: 'B2/W2 Doubles',
		column: 6,
	},
	{
		name: "[Gen 5] VGC 2013",

		mod: 'gen5',
		gameType: 'doubles',
		searchShow: false,
		ruleset: ['Flat Rules'],
		banlist: ['Chatot', 'Dark Void', 'Sky Drop', 'Soul Dew'],
	},
	{
		name: "[Gen 5] VGC 2012",

		mod: 'gen5bw1',
		gameType: 'doubles',
		searchShow: false,
		ruleset: ['Flat Rules'],
		banlist: ['Dark Void', 'Sky Drop'],
	},
	{
		name: "[Gen 5] VGC 2011",

		mod: 'gen5bw1',
		gameType: 'doubles',
		searchShow: false,
		ruleset: ['Flat Rules', 'Old Unova Pokedex'],
		banlist: ['Sky Drop', 'Belue Berry', 'Durin Berry', 'Nomel Berry', 'Rabuta Berry', 'Spelon Berry', 'Watmel Berry'],
	},
	{
		name: "[Gen 5] Doubles Custom Game",

		mod: 'gen5',
		gameType: 'doubles',
		searchShow: false,
		debug: true,
		battle: {trunc: Math.trunc},
		// no restrictions, for serious (other than team preview)
		ruleset: ['Team Preview', 'Cancel Mod', 'Max Team Size = 24', 'Max Move Count = 24', 'Max Level = 9999', 'Default Level = 100'],
	},
	{
		name: "[Gen 5] Triples Custom Game",

		mod: 'gen5',
		gameType: 'triples',
		searchShow: false,
		debug: true,
		battle: {trunc: Math.trunc},
		// no restrictions, for serious (other than team preview)
		ruleset: ['Team Preview', 'Cancel Mod'],
	},

	// DPP Singles
	///////////////////////////////////////////////////////////////////

	{
		section: "DPP Singles",
		column: 7,
	},
	{
		name: "[Gen 4] Ubers",
		threads: [
			`&bullet; <a href="https://www.smogon.com/forums/posts/8286279/">DPP Ubers</a>`,
		],

		mod: 'gen4',
		searchShow: false,
		ruleset: ['Standard'],
		banlist: ['AG'],
	},
	{
		name: "[Gen 4] UU",
		threads: [
			`&bullet; <a href="https://www.smogon.com/forums/threads/3532624/">DPP UU Metagame Discussion</a>`,
			`&bullet; <a href="https://www.smogon.com/forums/threads/3503638/">DPP UU Viability Rankings</a>`,
		],

		mod: 'gen4',
		searchShow: false,
		ruleset: ['[Gen 4] OU', '!Freeze Clause Mod'],
		banlist: ['OU', 'UUBL'],
		unbanlist: ['Arena Trap', 'Swagger'],
	},
	{
		name: "[Gen 4] NU",
		threads: [
			`&bullet; <a href="https://www.smogon.com/forums/threads/3583742/">DPP NU Metagame Discussion</a>`,
			`&bullet; <a href="https://www.smogon.com/forums/threads/3512254/">DPP NU Viability Rankings</a>`,
		],

		mod: 'gen4',
		searchShow: false,
		ruleset: ['[Gen 4] UU', 'Baton Pass Clause'],
		banlist: ['UU', 'NUBL'],
		unbanlist: ['Sand Veil', 'Baton Pass'],
	},
	{
		name: "[Gen 4] PU",
		threads: [
			`&bullet; <a href="https://www.smogon.com/forums/posts/7260264/">DPP PU</a>`,
		],

		mod: 'gen4',
		searchShow: false,
		ruleset: ['[Gen 4] NU'],
		banlist: [
			'Articuno', 'Cacturne', 'Charizard', 'Cradily', 'Dodrio', 'Drifblim', 'Dusclops', 'Electrode',
			'Floatzel', 'Gardevoir', 'Gligar', 'Golem', 'Grumpig', 'Haunter', 'Hitmonchan', 'Hypno', 'Jumpluff',
			'Jynx', 'Lickilicky', 'Linoone', 'Magmortar', 'Magneton', 'Manectric', 'Medicham', 'Meganium', 'Nidoqueen',
			'Ninetales', 'Piloswine', 'Poliwrath', 'Porygon2', 'Regice', 'Regirock', 'Roselia', 'Sandslash',
			'Sharpedo', 'Shiftry', 'Skuntank', 'Slowking', 'Tauros', 'Typhlosion', 'Venomoth', 'Vileplume',
		],
	},
	{
		name: "[Gen 4] LC",
		threads: [
			`&bullet; <a href="https://www.smogon.com/dp/articles/little_cup_guide">DPP LC Guide</a>`,
			`&bullet; <a href="https://www.smogon.com/forums/posts/7336500/">DPP LC Viability Rankings</a>`,
		],

		mod: 'gen4',
		searchShow: false,
		ruleset: ['Standard', 'Little Cup', 'Sleep Moves Clause'],
		banlist: [
			'Meditite', 'Misdreavus', 'Murkrow', 'Scyther', 'Sneasel', 'Tangela', 'Yanma',
			'Berry Juice', 'Deep Sea Tooth', 'Dragon Rage', 'Sonic Boom', 'Swagger',
		],
	},
	{
		name: "[Gen 4] Anything Goes",

		mod: 'gen4',
		searchShow: false,
		ruleset: ['Obtainable', 'Arceus EV Limit', 'Endless Battle Clause', 'HP Percentage Mod', 'Cancel Mod'],
	},
	{
		name: "[Gen 4] 1v1",
		desc: `Bring three Pok&eacute;mon to Team Preview and choose one to battle.`,
		threads: [
			`&bullet; <a href="https://www.smogon.com/forums/posts/8031457/">DPP 1v1</a>`,
		],

		mod: 'gen4',
		searchShow: false,
		ruleset: [
			'Picked Team Size = 1', 'Max Team Size = 3',
			'[Gen 4] OU', 'Accuracy Moves Clause', 'Sleep Moves Clause', 'Team Preview', '!Freeze Clause Mod',
		],
		banlist: ['Latias', 'Machamp', 'Porygon-Z', 'Shaymin', 'Snorlax', 'Togekiss', 'Focus Sash', 'Destiny Bond', 'Explosion', 'Perish Song', 'Self-Destruct'],
		unbanlist: ['Wobbuffet', 'Wynaut', 'Sand Veil', 'Swagger'],
	},
	{
		name: "[Gen 4] ZU",
		threads: [
			`&bullet; <a href="https://www.smogon.com/forums/posts/8034681/">DPP ZU</a>`,
		],

		mod: 'gen4',
		searchShow: false,
		ruleset: ['[Gen 4] PU'],
		banlist: [
			'Ampharos', 'Armaldo', 'Bellossom', 'Dragonair', 'Electabuzz', 'Gabite', 'Gastrodon', 'Glaceon', 'Glalie',
			'Golduck', 'Gorebyss', 'Hippopotas', 'Kadabra', 'Kingler', 'Lapras', 'Machoke', 'Magmar', 'Mantine', 'Marowak',
			'Metang', 'Misdreavus', 'Monferno', 'Mr. Mime', 'Muk', 'Murkrow', 'Pinsir', 'Politoed', 'Purugly', 'Quagsire',
			'Raichu', 'Rampardos', 'Rapidash', 'Regigigas', 'Relicanth', 'Rhydon', 'Scyther', 'Sneasel', 'Snover',
			'Solrock', 'Tangela', 'Torkoal', 'Victreebel', 'Xatu', 'Walrein', 'Zangoose', 'Damp Rock',
		],
	},
	{
		name: "[Gen 4] CAP",
		threads: [
			`&bullet; <a href="https://www.smogon.com/forums/posts/8851251/">DPP CAP Viability Rankings</a>`,
			`&bullet; <a href="https://www.smogon.com/forums/posts/8869378/">DPP CAP Sample Teams</a>`,
		],

		mod: 'gen4',
		searchShow: false,
		ruleset: ['[Gen 4] OU', '+CAP'],
	},
	{
		name: "[Gen 4] Custom Game",

		mod: 'gen4',
		searchShow: false,
		debug: true,
		battle: {trunc: Math.trunc},
		// no restrictions
		ruleset: ['Cancel Mod', 'Max Team Size = 24', 'Max Move Count = 24', 'Max Level = 9999', 'Default Level = 100'],
	},

	// DPP Doubles
	///////////////////////////////////////////////////////////////////

	{
		section: "DPP Doubles",
		column: 7,
	},
	{
		name: "[Gen 4] VGC 2010",

		mod: 'gen4',
		gameType: 'doubles',
		searchShow: false,
		ruleset: ['Flat Rules', 'Max Team Size = 4', 'Limit Two Restricted'],
		restricted: ['Restricted Legendary'],
		banlist: ['Soul Dew'],
	},
	{
		name: "[Gen 4] VGC 2009",

		mod: 'gen4pt',
		gameType: 'doubles',
		searchShow: false,
		ruleset: ['Flat Rules', '! Adjust Level Down', 'Max Level = 50', 'Max Team Size = 4'],
		banlist: ['Tyranitar', 'Rotom', 'Judgment', 'Soul Dew'],
	},
	{
		name: "[Gen 4] Doubles Custom Game",

		mod: 'gen4',
		gameType: 'doubles',
		searchShow: false,
		debug: true,
		battle: {trunc: Math.trunc},
		// no restrictions
		ruleset: ['Cancel Mod', 'Max Team Size = 24', 'Max Move Count = 24', 'Max Level = 9999', 'Default Level = 100'],
	},

	// Past Generations
	///////////////////////////////////////////////////////////////////

	{
		section: "Past Generations",
		column: 7,
	},
	{
		name: "[Gen 3] Ubers",
		threads: [
			`&bullet; <a href="https://www.smogon.com/forums/posts/8286280/">ADV Ubers</a>`,
		],

		mod: 'gen3',
		searchShow: false,
		ruleset: ['Standard', 'Deoxys Camouflage Clause', 'One Baton Pass Clause'],
		banlist: ['Wobbuffet + Leftovers'],
	},
	{
		name: "[Gen 3] UU",
		threads: [
			`&bullet; <a href="https://www.smogon.com/forums/threads/3585923/">ADV UU Metagame Discussion</a>`,
			`&bullet; <a href="https://www.smogon.com/forums/threads/3548578/">ADV UU Viability Rankings</a>`,
		],

		mod: 'gen3',
		searchShow: false,
		ruleset: ['Standard'],
		banlist: ['Uber', 'OU', 'UUBL', 'Smeargle + Ingrain', 'Arena Trap', 'Baton Pass', 'Swagger'],
	},
	{
		name: "[Gen 3] NU",
		threads: [
			`&bullet; <a href="https://www.smogon.com/forums/threads/3503540/">ADV NU Viability Rankings</a>`,
		],

		mod: 'gen3',
		searchShow: false,
		ruleset: ['Standard'],
		banlist: ['Uber', 'OU', 'UUBL', 'UU', 'Smeargle + Ingrain'],
	},
	{
		name: "[Gen 3] PU",
		threads: [
			`&bullet; <a href="https://www.smogon.com/forums/posts/9395926">ADV PU</a>`,
		],

		mod: 'gen3',
		searchShow: false,
		ruleset: ['Standard'],
		banlist: ['Uber', 'OU', 'UUBL', 'UU', 'NUBL', 'NU'],
	},
	{
		name: "[Gen 3] 1v1",
		desc: `Bring three Pok&eacute;mon to Team Preview and choose one to battle.`,
		threads: [
			`&bullet; <a href="https://www.smogon.com/forums/posts/8031456/">ADV 1v1</a>`,
		],

		mod: 'gen3',
		searchShow: false,
		ruleset: [
			'Picked Team Size = 1', 'Max Team Size = 3',
			'[Gen 3] OU', 'Accuracy Moves Clause', 'Sleep Moves Clause', 'Team Preview', '!Freeze Clause Mod',
		],
		banlist: [
			'Clefable', 'Slaking', 'Snorlax', 'Suicune', 'Zapdos', 'Destiny Bond', 'Explosion', 'Ingrain', 'Perish Song',
			'Self-Destruct', 'Focus Band', 'King\'s Rock', 'Quick Claw',
		],
		unbanlist: ['Mr. Mime', 'Wobbuffet', 'Wynaut', 'Sand Veil', 'Soundproof'],
	},
	{
		name: "[Gen 3] Custom Game",

		mod: 'gen3',
		searchShow: false,
		debug: true,
		battle: {trunc: Math.trunc},
		ruleset: ['HP Percentage Mod', 'Cancel Mod', 'Max Team Size = 24', 'Max Move Count = 24', 'Max Level = 9999', 'Default Level = 100'],
	},
	{
		name: "[Gen 3] Doubles Custom Game",

		mod: 'gen3',
		gameType: 'doubles',
		searchShow: false,
		debug: true,
		ruleset: ['HP Percentage Mod', 'Cancel Mod', 'Max Team Size = 24', 'Max Move Count = 24', 'Max Level = 9999', 'Default Level = 100'],
	},
	{
		name: "[Gen 2] Ubers",
		threads: [
			`&bullet; <a href="https://www.smogon.com/forums/posts/8286282/">GSC Ubers</a>`,
		],

		mod: 'gen2',
		searchShow: false,
		ruleset: ['Standard'],
	},
	{
		name: "[Gen 2] UU",
		threads: [`&bullet; <a href="https://www.smogon.com/forums/threads/3576710/">GSC UU</a>`],

		mod: 'gen2',
		searchShow: false,
		ruleset: ['[Gen 2] OU'],
		banlist: ['OU', 'UUBL', 'Agility + Baton Pass'],
		unbanlist: ['Mean Look + Baton Pass', 'Spider Web + Baton Pass'],
	},
	{
		name: "[Gen 2] NU",
		threads: [`&bullet; <a href="https://www.smogon.com/forums/threads/3642565/">GSC NU</a>`],

		mod: 'gen2',
		searchShow: false,
		ruleset: ['[Gen 2] UU'],
		banlist: ['UU', 'NUBL'],
		unbanlist: ['Agility + Baton Pass'],
	},
	{
		name: "[Gen 2] 1v1",
		threads: [`&bullet; <a href="https://www.smogon.com/forums/posts/8031463/">GSC 1v1</a>`],

		mod: 'gen2',
		searchShow: false,
		ruleset: [
			'Picked Team Size = 1', 'Max Team Size = 3',
			'[Gen 2] OU', 'Accuracy Moves Clause', 'Sleep Moves Clause', 'Team Preview',
		],
		banlist: [
			'Alakazam', 'Clefable', 'Snorlax', 'Zapdos', 'Berserk Gene', 'Focus Band', 'King\'s Rock', 'Quick Claw',
			'Attract', 'Destiny Bond', 'Explosion', 'Perish Song', 'Present', 'Self-Destruct', 'Swagger',
		],
	},
	{
		name: "[Gen 2] Nintendo Cup 2000",
		threads: [
			`&bullet; <a href="https://www.smogon.com/forums/threads/3682691/">Nintendo Cup 2000 Resource Hub</a>`,
			`&bullet; <a href="https://www.smogon.com/forums/threads/3677370/">Differences between Nintendo Cup 2000 and GSC OU</a>`,
		],

		mod: 'gen2stadium2',
		searchShow: false,
		ruleset: [
			'Picked Team Size = 3', 'Min Level = 50', 'Max Level = 55', 'Max Total Level = 155',
			'Obtainable', 'Stadium Sleep Clause', 'Freeze Clause Mod', 'Species Clause', 'Item Clause', 'Endless Battle Clause', 'Cancel Mod', 'Event Moves Clause', 'Nickname Clause', 'Team Preview', 'Nintendo Cup 2000 Move Legality',
		],
		banlist: ['Uber'],
	},
	{
		name: "[Gen 2] Stadium OU",
		threads: [
			`&bullet; <a href="https://www.smogon.com/forums/threads/3677370/">Placeholder</a>`,
		],

		mod: 'gen2stadium2',
		searchShow: false,
		ruleset: ['Standard'],
		banlist: ['Uber'],
	},
	{
		name: "[Gen 2] Custom Game",

		mod: 'gen2',
		searchShow: false,
		debug: true,
		battle: {trunc: Math.trunc},
		ruleset: ['HP Percentage Mod', 'Cancel Mod', 'Max Team Size = 24', 'Max Move Count = 24', 'Max Level = 9999', 'Default Level = 100'],
	},
	{
		name: "[Gen 1] Ubers",
		threads: [
			`&bullet; <a href="https://www.smogon.com/forums/posts/8286283/">RBY Ubers</a>`,
		],

		mod: 'gen1',
		searchShow: false,
		ruleset: ['Standard'],
	},
	{
		name: "[Gen 1] UU",
		threads: [
			`&bullet; <a href="https://www.smogon.com/forums/threads/3573896/">RBY UU Metagame Discussion</a>`,
			`&bullet; <a href="https://www.smogon.com/forums/threads/3647713/">RBY UU Viability Rankings</a>`,
		],

		mod: 'gen1',
		searchShow: false,
		ruleset: ['[Gen 1] OU', 'APT Clause', 'Sleep Moves Clause'],
		banlist: ['OU', 'UUBL'],
	},
	{
		name: "[Gen 1] NU",
		threads: [
			`&bullet; <a href="https://www.smogon.com/forums/threads/3679758/">RBY NU Metagame Discussion &amp; Resources</a>`,
		],

		mod: 'gen1',
		searchShow: false,
		ruleset: ['[Gen 1] UU', '!APT Clause', '!Sleep Moves Clause'],
		banlist: ['UU', 'NUBL'],
	},
	{
		name: "[Gen 1] PU",
		threads: [
			`&bullet; <a href="https://www.smogon.com/forums/threads/3700527/">RBY PU Metagame Discussion &amp; Resources</a>`,
		],

		mod: 'gen1',
		searchShow: false,
		ruleset: ['[Gen 1] NU'],
		banlist: ['NU', 'PUBL'],
	},
	{
		name: "[Gen 1] 1v1",
		threads: [
			`&bullet; <a href="https://www.smogon.com/forums/posts/8031468">RBY 1v1</a>`,
		],

		mod: 'gen1',
		searchShow: false,
		ruleset: [
			'Picked Team Size = 1', 'Max Team Size = 3',
			'[Gen 1] OU', 'Accuracy Moves Clause', 'Sleep Moves Clause', 'Team Preview',
		],
		banlist: ['Bind', 'Clamp', 'Explosion', 'Fire Spin', 'Self-Destruct', 'Wrap'],
	},
	{
		name: "[Gen 1] Japanese OU",
		desc: `Generation 1 with Japanese battle mechanics.`,

		mod: 'gen1jpn',
		searchShow: false,
		ruleset: ['Standard'],
		banlist: ['Uber'],
	},
	{
		name: "[Gen 1] Nintendo Cup 1997",
		threads: [
			`&bullet; <a href="https://www.smogon.com/forums/threads/3682412/">Nintendo Cup 1997 Discussion &amp; Resources</a>`,
		],

		mod: 'gen1jpn',
		searchShow: false,
		ruleset: [
			'Picked Team Size = 3', 'Min Level = 50', 'Max Level = 55', 'Max Total Level = 155',
			'Obtainable', 'Team Preview', 'Stadium Sleep Clause', 'Species Clause', 'Nickname Clause', 'HP Percentage Mod', 'Cancel Mod', 'Nintendo Cup 1997 Move Legality',
		],
		banlist: ['Uber'],
	},
	{
		name: "[Gen 1] Stadium OU",
		threads: [
			`&bullet; <a href="https://www.smogon.com/forums/threads/3685877/">Stadium OU Viability Rankings</a>`,
		],

		mod: 'gen1stadium',
		searchShow: false,
		ruleset: ['Standard', 'Team Preview'],
		banlist: ['Uber',
			'Nidoking + Fury Attack + Thrash', 'Exeggutor + Poison Powder + Stomp', 'Exeggutor + Sleep Powder + Stomp',
			'Exeggutor + Stun Spore + Stomp', 'Jolteon + Focus Energy + Thunder Shock', 'Flareon + Focus Energy + Ember',
		],
	},
	{
		name: "[Gen 1] Custom Game",

		mod: 'gen1',
		searchShow: false,
		debug: true,
		battle: {trunc: Math.trunc},
		ruleset: ['HP Percentage Mod', 'Cancel Mod', 'Desync Clause Mod', 'Max Team Size = 24', 'Max Move Count = 24', 'Max Level = 9999', 'Default Level = 100'],
>>>>>>> 22512ebf
	},
];<|MERGE_RESOLUTION|>--- conflicted
+++ resolved
@@ -41,15 +41,9 @@
 			`&bullet; <a href="https://www.smogon.com/forums/threads/3712169/">National Dex Ubers Viability List</a>`,
 		],
 
-<<<<<<< HEAD
 		mod: 'gen9poa',
 		ruleset: ['Standard NatDex', 'OHKO Clause', 'Evasion Moves Clause', 'Evasion Items Clause', 'Species Clause', 'Sleep Clause Mod', 'Mega Rayquaza Clause'],
 		banlist: ['ND AG', 'Assist', 'Baton Pass'],
-=======
-		mod: 'gen9',
-		ruleset: ['Standard'],
-		banlist: ['Uber', 'AG', 'Arena Trap', 'Moody', 'Sand Veil', 'Shadow Tag', 'Snow Cloak', 'King\'s Rock', 'Baton Pass', 'Shed Tail'],
->>>>>>> 22512ebf
 	},
 	{
 		name: "[Gen 9] POA National Dex",
@@ -120,60 +114,7 @@
 		ruleset: ['Min Source Gen = 9', 'Obtainable', 'Team Preview', 'HP Percentage Mod', 'Cancel Mod', 'Endless Battle Clause'],
 	},
 	{
-<<<<<<< HEAD
 		name: "[Gen 9] Custom Game",
-=======
-		name: "[Gen 9] ZU",
-		threads: [
-			`&bullet; <a href="https://www.smogon.com/forums/threads/3719022/">ZU Metagame Discussion</a>`,
-		],
-
-		mod: 'gen9',
-		ruleset: ['[Gen 9] PU'],
-		banlist: ['PU', 'Beartic', 'Fraxure', 'Girafarig', 'Vigoroth'],
-	},
-	{
-		name: "[Gen 9] LC UU",
-		threads: [
-			`&bullet; <a href="https://www.smogon.com/forums/threads/3711750/">LC UU Metagame Discussion</a>`,
-		],
-
-		mod: 'gen9',
-		searchShow: false,
-		ruleset: ['[Gen 9] LC'],
-		banlist: [
-			'Crabrawler', 'Cyndaquil', 'Diglett', 'Drifloon', 'Foongus', 'Fuecoco', 'Glimmet', 'Gothita', 'Greavard', 'Larvesta',
-			'Magnemite', 'Mankey', 'Mareanie', 'Mudbray', 'Nymble', 'Oshawott', 'Pawniard', 'Quaxly', 'Sandile', 'Shellder',
-			'Shellos', 'Shroodle', 'Surskit', 'Tinkatink', 'Toedscool', 'Voltorb', 'Wattrel', 'Wingull', 'Zorua', 'Zorua-Hisui',
-		],
-	},
-	{
-		name: "[Gen 9] CAP",
-
-		mod: 'gen9',
-		ruleset: ['[Gen 9] OU', '+CAP'],
-		banlist: ['Walking Wake', 'Crucibellite'],
-	},
-	{
-		name: "[Gen 9] Free-For-All",
-		threads: [
-			`&bullet; <a href="https://www.smogon.com/forums/threads/3711724/">Free-For-All</a>`,
-		],
-
-		mod: 'gen9',
-		gameType: 'freeforall',
-		rated: false,
-		tournamentShow: false,
-		ruleset: ['Standard', '!Evasion Items Clause'],
-		banlist: [
-			'Annihilape', 'Chi-Yu', 'Flutter Mane', 'Houndstone', 'Koraidon', 'Iron Bundle', 'Miraidon', 'Palafin', 'Moody', 'Shadow Tag',
-			'Toxic Debris', 'Acupressure', 'Aromatic Mist', 'Baton Pass', 'Court Change', 'Final Gambit', 'Flatter', 'Follow Me', 'Heal Pulse',
-			'Poison Fang', 'Rage Powder', 'Spicy Extract', 'Swagger', 'Toxic', 'Toxic Spikes',
-		],
-	},
-	{
-		name: "[Gen 9] Battle Stadium Singles Series 2",
->>>>>>> 22512ebf
 
 		mod: 'gen9',
 		searchShow: false,
@@ -259,17 +200,8 @@
 		],
 
 		mod: 'gen9',
-<<<<<<< HEAD
 		ruleset: ['Standard NatDex', 'OHKO Clause', 'Evasion Clause', 'Species Clause', 'Sleep Clause Mod'],
 		banlist: ['ND Uber', 'ND AG', 'Arena Trap', 'Moody', 'Power Construct', 'Shadow Tag', 'King\'s Rock', 'Quick Claw', 'Razor Fang', 'Assist', 'Baton Pass'],
-=======
-		gameType: 'doubles',
-		ruleset: [
-			'Picked Team Size = 2', 'Max Team Size = 4',
-			'Standard Doubles', 'Accuracy Moves Clause', 'Terastal Clause', 'Sleep Clause Mod', 'Evasion Items Clause',
-		],
-		banlist: ['Chi-Yu', 'Koraidon', 'Miraidon', 'Commander', 'Focus Sash', 'King\'s Rock', 'Ally Switch', 'Final Gambit', 'Moody', 'Perish Song', 'Swagger'],
->>>>>>> 22512ebf
 	},
 
 	// Insurgence Singles
@@ -309,14 +241,8 @@
 			`&bullet; <a href="https://www.smogon.com/forums/threads/3672423/">National Dex AG</a>`,
 		],
 
-<<<<<<< HEAD
 		mod: 'gen9insurgence',
 		ruleset: ['Standard NatDex', 'Adjust Level = 120', 'Max Level = 120', 'Default Level = 120'],
-=======
-		mod: 'gen9',
-		ruleset: ['Standard NatDex', 'OHKO Clause', 'Evasion Clause', 'Species Clause', 'Sleep Clause Mod'],
-		banlist: ['ND Uber', 'ND AG', 'Arena Trap', 'Moody', 'Power Construct', 'Shadow Tag', 'King\'s Rock', 'Quick Claw', 'Razor Fang', 'Assist', 'Baton Pass', 'Shed Tail'],
->>>>>>> 22512ebf
 	},
 	{
 		name: "[Gen 9] Insurgence National Dex Ubers",
@@ -336,32 +262,13 @@
 			`&bullet; <a href="https://www.smogon.com/forums/threads/3710848/">National Dex Metagame Discussion</a>`,
 		],
 
-<<<<<<< HEAD
 		mod: 'gen9insurgence',
 		ruleset: ['Standard NatDex', 'Adjust Level = 120', 'Max Level = 120', 'Default Level = 120', 'OHKO Clause', 'Evasion Clause', 'Species Clause', 'Sleep Clause Mod'],
 		banlist: ['ND Uber', 'ND AG', 'Arena Trap', 'Moody', 'Power Construct', 'Shadow Tag', 'King\'s Rock', 'Quick Claw', 'Razor Fang', 'Assist', 'Baton Pass'],
-=======
-		mod: 'gen9',
-		ruleset: ['[Gen 9] National Dex'],
-		banlist: ['ND OU', 'ND UUBL', 'Battle Bond'],
->>>>>>> 22512ebf
-	},
-
-<<<<<<< HEAD
+	},
+
 	// Uranium National Dex
 	//////////////////////////////////////////////////////////////////
-=======
-		mod: 'gen9',
-		searchShow: false,
-		ruleset: ['[Gen 9] National Dex UU'],
-		banlist: ['ND UU', 'ND RUBL', 'Drizzle', 'Heat Rock', 'Light Clay'],
-	},
-	{
-		name: "[Gen 9] National Dex Monotype",
-		threads: [
-			`&bullet; <a href="https://www.smogon.com/forums/threads/3710738/">National Dex Monotype Metagame Discussion</a>`,
-		],
->>>>>>> 22512ebf
 
 	{
 		section: "Uranium National Dex",
@@ -411,363 +318,6 @@
 		desc: `Anything directly hackable onto a set (EVs, IVs, forme, ability, item, and move) and is usable in local battles is allowed.`,
 		threads: [
 			`&bullet; <a href="https://www.smogon.com/forums/threads/3710859/">Balanced Hackmons</a>`,
-		],
-
-		mod: 'gen9',
-		ruleset: ['-Nonexistent', 'OHKO Clause', 'Evasion Clause', 'Species Clause', 'Team Preview', 'HP Percentage Mod', 'Cancel Mod', 'Sleep Moves Clause', 'Endless Battle Clause'],
-		banlist: [
-			'Calyrex-Shadow', 'Zacian-Crowned', 'Arena Trap', 'Contrary', 'Gorilla Tactics', 'Huge Power', 'Illusion', 'Innards Out', 'Magnet Pull',
-			'Moody', 'Neutralizing Gas', 'Parental Bond', 'Poison Heal', 'Pure Power', 'Shadow Tag', 'Stakeout', 'Water Bubble', 'Wonder Guard',
-			'Comatose + Sleep Talk', 'Belly Drum', 'Last Respects', 'Quiver Dance', 'Rage Fist', 'Revival Blessing', 'Shed Tail', 'Shell Smash',
-		],
-	},
-	{
-		name: "[Gen 9] Pure Hackmons",
-		desc: `Anything directly hackable onto a set (EVs, IVs, forme, ability, item, and move) and is usable in local battles is allowed.`,
-		threads: [
-			`&bullet; <a href="https://www.smogon.com/forums/threads/3712086/">Pure Hackmons</a>`,
-		],
-
-		mod: 'gen9',
-		searchShow: false,
-		ruleset: ['-Nonexistent', 'Team Preview', 'HP Percentage Mod', 'Cancel Mod', 'Endless Battle Clause'],
-	},
-
-	{
-		name: "[Gen 9] Hackmons Cup",
-		desc: `Randomized teams of level-balanced Pok&eacute;mon with absolutely any ability, moves, and item.`,
-
-		mod: 'gen9',
-		team: 'randomHC',
-		ruleset: ['HP Percentage Mod', 'Cancel Mod'],
-		banlist: ['Nonexistent'],
-	},
-	{
-		name: "[Gen 9] Doubles Hackmons Cup",
-		desc: `Randomized teams of level-balanced Pok&eacute;mon with absolutely any ability, moves, and item. Now with TWICE the Pok&eacute;mon per side!`,
-
-		mod: 'gen9',
-		team: 'randomHC',
-		searchShow: false,
-		gameType: 'doubles',
-		ruleset: ['[Gen 9] Hackmons Cup'],
-	},
-	{
-<<<<<<< HEAD
-		name: "[Gen 8] Super Staff Bros 4",
-		desc: "The fourth iteration of Super Staff Bros is here! Battle with a random team of pokemon created by the sim staff.",
-=======
-		name: "[Gen 9] NatDex 6v6 Doubles Draft",
-
-		mod: 'gen9',
-		gameType: 'doubles',
-		searchShow: false,
-		ruleset: ['[Gen 9] 6v6 Doubles Draft', '+Unobtainable', '+Past', '!! Min Source Gen = 3'],
-	},
-	{
-		name: "[Gen 9] NatDex 4v4 Doubles Draft",
-
-		mod: 'gen9',
-		gameType: 'doubles',
-		searchShow: false,
-		ruleset: ['[Gen 9] 4v4 Doubles Draft', '+Unobtainable', '+Past', '!! Min Source Gen = 3'],
-	},
-	{
-		name: "[Gen 9] NatDex LC Draft",
-
-		mod: 'gen9',
-		searchShow: false,
-		ruleset: ['[Gen 9] NatDex Draft', 'Double Item Clause', 'Little Cup'],
-		banlist: ['Dragon Rage', 'Sonic Boom'],
-	},
-	{
-		name: "[Gen 8] Galar Dex Draft",
-
-		mod: 'gen8',
-		searchShow: false,
-		ruleset: ['Draft', 'Dynamax Clause'],
-	},
-	{
-		name: "[Gen 8] NatDex Draft",
-
-		mod: 'gen8',
-		searchShow: false,
-		ruleset: ['Draft', 'Dynamax Clause', '+Past'],
-	},
-	{
-		name: "[Gen 8] NatDex 4v4 Doubles Draft",
-
-		mod: 'gen8',
-		gameType: 'doubles',
-		searchShow: false,
-		ruleset: ['Draft', 'Item Clause', '!Sleep Clause Mod', '!OHKO Clause', '!Evasion Moves Clause', 'Adjust Level = 50', 'Picked Team Size = 4', '+Past'],
-	},
-	{
-		name: "[Gen 7] Draft",
-
-		mod: 'gen7',
-		searchShow: false,
-		ruleset: ['Draft', '+LGPE'],
-	},
-	{
-		name: "[Gen 6] Draft",
-
-		mod: 'gen6',
-		searchShow: false,
-		ruleset: ['Draft', 'Moody Clause', 'Swagger Clause'],
-		banlist: ['Soul Dew'],
-	},
-
-	// OM of the Month
-	///////////////////////////////////////////////////////////////////
-
-	{
-		section: "OM of the Month",
-		column: 2,
-	},
-	{
-		name: "[Gen 9] Pokebilities",
-		desc: `Pok&eacute;mon have all of their released abilities simultaneously.`,
-		threads: [
-			`&bullet; <a href="https://www.smogon.com/forums/threads/3712725/">Pok&eacute;bilities</a>`,
-		],
-		mod: 'pokebilities',
-		// searchShow: false,
-		ruleset: ['Standard OMs', 'Sleep Clause Mod', 'Min Source Gen = 9'],
-		banlist: ['Chi-Yu', 'Espathra', 'Flutter Mane', 'Houndstone', 'Iron Bundle', 'Koraidon', 'Miraidon', 'Palafin', 'Arena Trap', 'Moody', 'Shadow Tag', 'King\'s Rock', 'Baton Pass'],
-		onValidateSet(set) {
-			const species = this.dex.species.get(set.species);
-			const unSeenAbilities = Object.keys(species.abilities)
-				.filter(key => key !== 'S' && (key !== 'H' || !species.unreleasedHidden))
-				.map(key => species.abilities[key as "0" | "1" | "H" | "S"])
-				.filter(ability => ability !== set.ability);
-			if (unSeenAbilities.length && this.toID(set.ability) !== this.toID(species.abilities['S'])) {
-				for (const abilityName of unSeenAbilities) {
-					const banReason = this.ruleTable.check('ability:' + this.toID(abilityName));
-					if (banReason) {
-						return [`${set.name}'s ability ${abilityName} is ${banReason}.`];
-					}
-				}
-			}
-		},
-		onBegin() {
-			for (const pokemon of this.getAllPokemon()) {
-				if (pokemon.ability === this.toID(pokemon.species.abilities['S'])) {
-					continue;
-				}
-				pokemon.m.innates = Object.keys(pokemon.species.abilities)
-					.filter(key => key !== 'S' && (key !== 'H' || !pokemon.species.unreleasedHidden))
-					.map(key => this.toID(pokemon.species.abilities[key as "0" | "1" | "H" | "S"]))
-					.filter(ability => ability !== pokemon.ability);
-			}
-		},
-		onBeforeSwitchIn(pokemon) {
-			// Abilities that must be applied before both sides trigger onSwitchIn to correctly
-			// handle switch-in ability-to-ability interactions, e.g. Intimidate counters
-			const neededBeforeSwitchInIDs = [
-				'clearbody', 'competitive', 'contrary', 'defiant', 'fullmetalbody', 'hypercutter', 'innerfocus',
-				'mirrorarmor', 'oblivious', 'owntempo', 'rattled', 'scrappy', 'simple', 'whitesmoke',
-			];
-			if (pokemon.m.innates) {
-				for (const innate of pokemon.m.innates) {
-					if (!neededBeforeSwitchInIDs.includes(innate)) continue;
-					if (pokemon.hasAbility(innate)) continue;
-					pokemon.addVolatile("ability:" + innate, pokemon);
-				}
-			}
-		},
-		onSwitchInPriority: 2,
-		onSwitchIn(pokemon) {
-			if (pokemon.m.innates) {
-				for (const innate of pokemon.m.innates) {
-					if (pokemon.hasAbility(innate)) continue;
-					pokemon.addVolatile("ability:" + innate, pokemon);
-				}
-			}
-		},
-		onSwitchOut(pokemon) {
-			for (const innate of Object.keys(pokemon.volatiles).filter(i => i.startsWith('ability:'))) {
-				pokemon.removeVolatile(innate);
-			}
-		},
-		onFaint(pokemon) {
-			for (const innate of Object.keys(pokemon.volatiles).filter(i => i.startsWith('ability:'))) {
-				const innateEffect = this.dex.conditions.get(innate) as Effect;
-				this.singleEvent('End', innateEffect, null, pokemon);
-			}
-		},
-		onAfterMega(pokemon) {
-			for (const innate of Object.keys(pokemon.volatiles).filter(i => i.startsWith('ability:'))) {
-				pokemon.removeVolatile(innate);
-			}
-			pokemon.m.innates = undefined;
-		},
-	},
-	{
-		name: "[Gen 9] Cross Evolution",
-		desc: `Give a Pok&eacute;mon a Pok&eacute;mon name of the next evolution stage as a nickname to inherit stat changes, typing, abilities, and moves from the next stage Pok&eacute;mon.`,
-		threads: [
-			`&bullet; <a href="https://www.smogon.com/forums/threads/3710953/">Cross Evolution</a>`,
-		],
-
-		mod: 'gen9',
-		// searchShow: false,
-		ruleset: ['Standard OMs', 'Ability Clause = 2', 'Sleep Moves Clause', 'Min Source Gen = 9'],
-		banlist: ['Girafarig', 'Miraidon', 'Scyther', 'Sneasel', 'Ursaring', 'Arena Trap', 'Huge Power', 'Ice Scales', 'Pure Power', 'Shadow Tag', 'Speed Boost', 'Moody', 'King\'s Rock', 'Baton Pass', 'Revival Blessing'],
-		restricted: ['Gallade', 'Gholdengo'],
-		onValidateTeam(team) {
-			const names = new Set<ID>();
-			for (const set of team) {
-				const name = set.name;
-				if (names.has(this.dex.toID(name))) {
-					return [
-						`Your Pok\u00e9mon must have different nicknames.`,
-						`(You have more than one Pok\u00e9mon named '${name}')`,
-					];
-				}
-				names.add(this.dex.toID(name));
-			}
-			if (!names.size) {
-				return [
-					`${this.format.name} works using nicknames; your team has 0 nicknamed Pok\u00e9mon.`,
-					`(If this was intentional, add a nickname to one Pok\u00e9mon that isn't the name of a Pok\u00e9mon species.)`,
-				];
-			}
-		},
-		checkCanLearn(move, species, lsetData, set) {
-			// @ts-ignore
-			if (!set.sp?.exists || !set.crossSpecies?.exists) {
-				return this.checkCanLearn(move, species, lsetData, set);
-			}
-			// @ts-ignore
-			const problem = this.checkCanLearn(move, set.sp);
-			if (!problem) return null;
-			// @ts-ignore
-			if (this.checkCanLearn(move, set.crossSpecies)) return problem;
-			return null;
-		},
-		validateSet(set, teamHas) {
-			const crossSpecies = this.dex.species.get(set.name);
-			let problems = this.dex.formats.get('Obtainable Misc').onChangeSet?.call(this, set, this.format) || null;
-			if (Array.isArray(problems) && problems.length) return problems;
-			const crossNonstandard = (!this.ruleTable.has('standardnatdex') && crossSpecies.isNonstandard === 'Past') ||
-				crossSpecies.isNonstandard === 'Future';
-			const crossIsCap = !this.ruleTable.has('+pokemontag:cap') && crossSpecies.isNonstandard === 'CAP';
-			if (!crossSpecies.exists || crossNonstandard || crossIsCap) return this.validateSet(set, teamHas);
-			const species = this.dex.species.get(set.species);
-			const check = this.checkSpecies(set, species, species, {});
-			if (check) return [check];
-			const nonstandard = !this.ruleTable.has('standardnatdex') && species.isNonstandard === 'Past';
-			const isCap = !this.ruleTable.has('+pokemontag:cap') && species.isNonstandard === 'CAP';
-			if (!species.exists || nonstandard || isCap || species === crossSpecies) return this.validateSet(set, teamHas);
-			if (!species.nfe) return [`${species.name} cannot cross evolve because it doesn't evolve.`];
-			const crossIsUnreleased = (crossSpecies.tier === "Unreleased" && crossSpecies.isNonstandard === "Unobtainable" &&
-				!this.ruleTable.has('+unobtainable'));
-			if (crossSpecies.battleOnly || crossIsUnreleased || !crossSpecies.prevo) {
-				return [`${species.name} cannot cross evolve into ${crossSpecies.name} because it isn't an evolution.`];
-			}
-			if (this.ruleTable.isRestrictedSpecies(crossSpecies)) {
-				return [`${species.name} cannot cross evolve into ${crossSpecies.name} because it is banned.`];
-			}
-			const crossPrevoSpecies = this.dex.species.get(crossSpecies.prevo);
-			if (!crossPrevoSpecies.prevo !== !species.prevo) {
-				return [
-					`${species.name} cannot cross evolve into ${crossSpecies.name} because they are not consecutive evolution stages.`,
-				];
-			}
-			const item = this.dex.items.get(set.item);
-			if (item.itemUser?.length) {
-				if (!item.itemUser.includes(crossSpecies.name) || crossSpecies.name !== species.name) {
-					return [`${species.name} cannot use ${item.name} because it is cross evolved into ${crossSpecies.name}.`];
-				}
-			}
-			const ability = this.dex.abilities.get(set.ability);
-			if (!this.ruleTable.isRestricted(`ability:${ability.id}`) || Object.values(species.abilities).includes(ability.name)) {
-				set.species = crossSpecies.name;
-			}
-
-			// @ts-ignore
-			set.sp = species;
-			// @ts-ignore
-			set.crossSpecies = crossSpecies;
-			problems = this.validateSet(set, teamHas);
-			set.name = crossSpecies.name;
-			set.species = species.name;
-			return problems;
-		},
-		onModifySpecies(species, target, source, effect) {
-			if (!target) return; // chat
-			if (effect && ['imposter', 'transform'].includes(effect.id)) return;
-			if (target.set.name === target.set.species) return;
-			const crossSpecies = this.dex.species.get(target.set.name);
-			if (!crossSpecies.exists) return;
-			if (species.battleOnly || !species.nfe) return;
-			const crossIsUnreleased = (crossSpecies.tier === "Unreleased" && crossSpecies.isNonstandard === "Unobtainable" &&
-				!this.ruleTable.has('+unobtainable'));
-			if (crossSpecies.battleOnly || crossIsUnreleased || !crossSpecies.prevo) return;
-			const crossPrevoSpecies = this.dex.species.get(crossSpecies.prevo);
-			if (!crossPrevoSpecies.prevo !== !species.prevo) return;
-
-			const mixedSpecies = this.dex.deepClone(species);
-			mixedSpecies.weightkg =
-				Math.max(0.1, +(species.weightkg + crossSpecies.weightkg - crossPrevoSpecies.weightkg)).toFixed(1);
-			mixedSpecies.nfe = false;
-			mixedSpecies.evos = [];
-			mixedSpecies.eggGroups = crossSpecies.eggGroups;
-			mixedSpecies.abilities = crossSpecies.abilities;
-			mixedSpecies.bst = 0;
-			let i: StatID;
-			for (i in species.baseStats) {
-				const statChange = crossSpecies.baseStats[i] - crossPrevoSpecies.baseStats[i];
-				mixedSpecies.baseStats[i] = this.clampIntRange(species.baseStats[i] + statChange, 1, 255);
-				mixedSpecies.bst += mixedSpecies.baseStats[i];
-			}
-			if (crossSpecies.types[0] !== crossPrevoSpecies.types[0]) mixedSpecies.types[0] = crossSpecies.types[0];
-			if (crossSpecies.types[1] !== crossPrevoSpecies.types[1]) {
-				mixedSpecies.types[1] = crossSpecies.types[1] || crossSpecies.types[0];
-			}
-			if (mixedSpecies.types[0] === mixedSpecies.types[1]) mixedSpecies.types = [mixedSpecies.types[0]];
-
-			return mixedSpecies;
-		},
-		onBegin() {
-			for (const pokemon of this.getAllPokemon()) {
-				pokemon.baseSpecies = pokemon.species;
-			}
-		},
-	},
-
-	// Other Metagames
-	///////////////////////////////////////////////////////////////////
-
-	{
-		section: "Other Metagames",
-		column: 2,
-	},
-	{
-		name: "[Gen 9] Almost Any Ability",
-		desc: `Pok&eacute;mon have access to almost any ability.`,
-		threads: [
-			`&bullet; <a href="https://www.smogon.com/forums/threads/3710568/">Almost Any Ability</a>`,
-			`&bullet; <a href="https://www.smogon.com/forums/threads/3710571/">AAA Resources</a>`,
-		],
-
-		mod: 'gen9',
-		ruleset: ['Standard OMs', '!Obtainable Abilities', 'Ability Clause = 1', 'Sleep Moves Clause', 'Terastal Clause', 'Min Source Gen = 9'],
-		banlist: [
-			'Annihilape', 'Baxcalibur', 'Dragapult', 'Dragonite', 'Flutter Mane', 'Great Tusk', 'Gholdengo', 'Houndstone', 'Iron Bundle',
-			'Iron Hands', 'Iron Valiant', 'Koraidon', 'Miraidon', 'Noivern', 'Slaking', 'Walking Wake', 'Arena Trap', 'Comatose', 'Contrary',
-			'Fur Coat', 'Good as Gold', 'Gorilla Tactics', 'Huge Power', 'Ice Scales', 'Illusion', 'Imposter', 'Innards Out', 'Magic Bounce',
-			'Magnet Pull', 'Moody', 'Neutralizing Gas', 'Orichalcum Pulse', 'Parental Bond', 'Poison Heal', 'Pure Power', 'Shadow Tag', 'Simple',
-			'Speed Boost', 'Stakeout', 'Unburden', 'Water Bubble', 'Wonder Guard', 'King\'s Rock', 'Baton Pass', 'Revival Blessing', 'Shed Tail',
-		],
-	},
-	{
-		name: "[Gen 9] Balanced Hackmons",
-		desc: `Anything directly hackable onto a set (EVs, IVs, forme, ability, item, and move) and is usable in local battles is allowed.`,
-		threads: [
-			`&bullet; <a href="https://www.smogon.com/forums/threads/3710859/">Balanced Hackmons</a>`,
-			`&bullet; <a href="https://www.smogon.com/forums/threads/3712766/">BH Resources</a>`,
 		],
 
 		mod: 'gen9',
@@ -780,9 +330,39 @@
 		],
 	},
 	{
-		name: "[Gen 9] Mix and Mega",
-		desc: `Mega evolve any Pok&eacute;mon with any mega stone, or transform them with Primal orbs, Origin orbs, and Rusted items with no limit. Mega and Primal boosts based on form changes from gen 7.`,
->>>>>>> 22512ebf
+		name: "[Gen 9] Pure Hackmons",
+		desc: `Anything directly hackable onto a set (EVs, IVs, forme, ability, item, and move) and is usable in local battles is allowed.`,
+		threads: [
+			`&bullet; <a href="https://www.smogon.com/forums/threads/3712086/">Pure Hackmons</a>`,
+		],
+
+		mod: 'gen9',
+		searchShow: false,
+		ruleset: ['-Nonexistent', 'Team Preview', 'HP Percentage Mod', 'Cancel Mod', 'Endless Battle Clause'],
+	},
+
+	{
+		name: "[Gen 9] Hackmons Cup",
+		desc: `Randomized teams of level-balanced Pok&eacute;mon with absolutely any ability, moves, and item.`,
+
+		mod: 'gen9',
+		team: 'randomHC',
+		ruleset: ['HP Percentage Mod', 'Cancel Mod'],
+		banlist: ['Nonexistent'],
+	},
+	{
+		name: "[Gen 9] Doubles Hackmons Cup",
+		desc: `Randomized teams of level-balanced Pok&eacute;mon with absolutely any ability, moves, and item. Now with TWICE the Pok&eacute;mon per side!`,
+
+		mod: 'gen9',
+		team: 'randomHC',
+		searchShow: false,
+		gameType: 'doubles',
+		ruleset: ['[Gen 9] Hackmons Cup'],
+	},
+	{
+		name: "[Gen 8] Super Staff Bros 4",
+		desc: "The fourth iteration of Super Staff Bros is here! Battle with a random team of pokemon created by the sim staff.",
 		threads: [
 			`&bullet; <a href="https://www.smogon.com/articles/super-staff-bros-4">Introduction &amp; Roster</a>`,
 			`&bullet; <a href="https://www.smogon.com/forums/threads/super-staff-bros-4-discussion-thread.3675237/">Discussion Thread</a>`,
@@ -802,86 +382,10 @@
 				this.add('message', 'Final Destination');
 				return;
 			}
-<<<<<<< HEAD
 			// TODO look into making an event to put this right after turn|1
 			// https://discordapp.com/channels/630837856075513856/630845310033330206/716126469528485909
 			// Requires client change
 			this.add(`raw|<div class='broadcast-green'><b>Wondering what all these custom moves, abilities, and items do?<br />Check out the <a href="https://www.smogon.com/articles/super-staff-bros-4" target="_blank">Super Staff Bros 4 Guide</a> or use /ssb to find out!</b></div>`);
-=======
-		},
-		onSwitchOut(pokemon) {
-			// @ts-ignore
-			const oMegaSpecies = this.dex.species.get(pokemon.species.originalSpecies);
-			if (oMegaSpecies.exists && pokemon.m.originalSpecies !== oMegaSpecies.baseSpecies) {
-				this.add('-end', pokemon, oMegaSpecies.requiredItem || oMegaSpecies.requiredMove, '[silent]');
-			}
-		},
-	},
-	{
-		name: "[Gen 9] Godly Gift",
-		desc: `Each Pok&eacute;mon receives one base stat from a God (AG/Uber Pok&eacute;mon) depending on its position in the team. If there is no Uber Pok&eacute;mon, it uses the Pok&eacute;mon in the first slot.`,
-		threads: [
-			`&bullet; <a href="https://www.smogon.com/forums/threads/3710734/">Godly Gift</a>`,
-			`&bullet; <a href="https://www.smogon.com/forums/threads/3718065/">Godly Gift Resources</a>`,
-		],
-
-		mod: 'gen9',
-		ruleset: ['Standard OMs', 'Sleep Moves Clause', 'Godly Gift Mod', 'Min Source Gen = 9'],
-		banlist: [
-			'Blissey', 'Chansey', 'Great Tusk', 'Iron Hands', 'Iron Valiant', 'Kingambit', 'Walking Wake', 'Arena Trap',
-			'Huge Power', 'Moody', 'Pure Power', 'Shadow Tag', 'Swift Swim', 'Booster Energy', 'Baton Pass', 'Shed Tail',
-		],
-	},
-	{
-		name: "[Gen 9] STABmons",
-		desc: `Pok&eacute;mon can use any move of their typing, in addition to the moves they can normally learn.`,
-		threads: [
-			`&bullet; <a href="https://www.smogon.com/forums/threads/3710577/">STABmons</a>`,
-			`&bullet; <a href="https://www.smogon.com/forums/threads/3714664/">STABmons Resources</a>`,
-		],
-
-		mod: 'gen9',
-		ruleset: ['Standard OMs', 'STABmons Move Legality', 'Sleep Moves Clause', 'Min Source Gen = 9'],
-		banlist: [
-			'Chi-Yu', 'Chien-Pao', 'Cloyster', 'Dragapult', 'Dragonite', 'Flutter Mane', 'Garchomp', 'Iron Bundle', 'Komala', 'Koraidon',
-			'Miraidon', 'Walking Wake', 'Zoroark-Hisui', 'Arena Trap', 'Moody', 'Shadow Tag', 'Booster Energy', 'King\'s Rock', 'Baton Pass',
-		],
-		restricted: [
-			'Acupressure', 'Astral Barrage', 'Belly Drum', 'Dire Claw', 'Extreme Speed', 'Fillet Away', 'Last Respects', 'No Retreat',
-			'Revival Blessing', 'Shed Tail', 'Shell Smash', 'Shift Gear', 'V-create', 'Victory Dance', 'Wicked Blow',
-		],
-	},
-	{
-		name: "[Gen 9] NFE",
-		desc: `Only Pok&eacute;mon that can evolve are allowed.`,
-		threads: [
-			`&bullet; <a href="https://www.smogon.com/forums/threads/3710638/">NFE</a>`,
-			`&bullet; <a href="https://www.smogon.com/forums/threads/3712567/">NFE Resources</a>`,
-		],
-
-		mod: 'gen9',
-		ruleset: ['Standard OMs', 'Not Fully Evolved', 'Sleep Moves Clause', 'Terastal Clause', 'Min Source Gen = 9'],
-		banlist: [
-			'Bisharp', 'Chansey', 'Haunter', 'Magneton', 'Misdreavus', 'Naclstack', 'Primeape', 'Scyther', 'Arena Trap', 'Shadow Tag', 'Baton Pass',
-			// Shouldn't be legal
-			'Stantler', 'Ursaring',
-		],
-	},
-
-	// Challengeable OMs
-	///////////////////////////////////////////////////////////////////
-
-	{
-		section: "Challengeable OMs",
-		column: 2,
-	},
-	{
-		name: "[Gen 9] Fortemons",
-		desc: `Put an attacking move in the item slot to have all of a Pok&eacute;mon's attacks inherit its properties.`,
-		threads: [
-			`&bullet; <a href="https://www.smogon.com/forums/threads/3713983/">Fortemons</a>`,
-		],
->>>>>>> 22512ebf
 
 			this.add('message', [
 				'THE BATTLE FOR SURVIVAL BEGINS!', 'WHO WILL SURVIVE?', 'GET READY TO KEEP UP!', 'GET READY!', 'DARE TO BELIEVE YOU CAN SURVIVE!', 'THERE CAN BE ONLY ONE WINNER!', 'GET READY FOR THE FIGHT OF YOUR LIFE!', 'WHO WILL PREVAIL?', 'ONLY ONE TEAM WILL BE LEFT STANDING!', 'BATTLE WITHOUT LIMITS!',
@@ -924,3007 +428,11 @@
 			`&bullet; <a href="https://www.smogon.com/forums/threads/3711724/">Free-For-All</a>`,
 		],
 
-<<<<<<< HEAD
 		mod: 'gen9poa',
 		gameType: 'freeforall',
 		rated: false,
 		tournamentShow: false,
 		ruleset: ['Standard NatDex'],
 		banlist: [],
-=======
-		mod: 'fullpotential',
-		searchShow: false,
-		ruleset: ['Standard OMs', 'Evasion Abilities Clause', 'Evasion Items Clause', 'Sleep Moves Clause', 'Terastal Clause', 'Min Source Gen = 9'],
-		banlist: [
-			'Chien-Pao', 'Cyclizar', 'Dragapult', 'Espathra', 'Flutter Mane', 'Iron Bundle', 'Koraidon', 'Miraidon', 'Scream Tail', 'Arena Trap',
-			'Chlorophyll', 'Drought', 'Moody', 'Sand Rush', 'Shadow Tag', 'Slush Rush', 'Swift Swim', 'Unburden', 'Booster Energy', 'Choice Scarf',
-			'Heat Rock', 'King\'s Rock', 'Baton Pass', 'Tailwind',
-		],
-	},
-	{
-		name: "[Gen 9] Inheritance",
-		desc: `Pok&eacute;mon may use the ability and moves of another, as long as they forfeit their own learnset.`,
-		threads: [
-			`&bullet; <a href="https://www.smogon.com/forums/threads/3712296/">Inheritance</a>`,
-		],
-
-		mod: 'gen9',
-		searchShow: false,
-		ruleset: ['Standard OMs', 'Ability Clause = 2', 'Sleep Moves Clause', 'Min Source Gen = 9'],
-		banlist: ['Koraidon', 'Miraidon', 'Slaking', 'Arena Trap', 'Huge Power', 'Imposter', 'Pure Power', 'Shadow Tag', 'King\'s Rock', 'Baton Pass', 'Last Respects', 'Shed Tail', 'Shell Smash'],
-		getEvoFamily(speciesid) {
-			let species = Dex.species.get(speciesid);
-			while (species.prevo) {
-				species = Dex.species.get(species.prevo);
-			}
-			return species.id;
-		},
-		validateSet(set, teamHas) {
-			const unreleased = (pokemon: Species) => pokemon.tier === "Unreleased" && pokemon.isNonstandard === "Unobtainable";
-			if (!teamHas.abilityMap) {
-				teamHas.abilityMap = Object.create(null);
-				for (const pokemon of Dex.species.all()) {
-					if (pokemon.isNonstandard || (unreleased(pokemon) && !this.ruleTable.has('+unobtainable'))) continue;
-					if (pokemon.requiredAbility || pokemon.requiredItem || pokemon.requiredMove) continue;
-					if (this.ruleTable.isBannedSpecies(pokemon)) continue;
-
-					for (const key of Object.values(pokemon.abilities)) {
-						const abilityId = this.dex.toID(key);
-						if (abilityId in teamHas.abilityMap) {
-							teamHas.abilityMap[abilityId][pokemon.evos ? 'push' : 'unshift'](pokemon.id);
-						} else {
-							teamHas.abilityMap[abilityId] = [pokemon.id];
-						}
-					}
-				}
-			}
-
-			const problem = this.validateForme(set);
-			if (problem.length) return problem;
-
-			const species = this.dex.species.get(set.species);
-			if (!species.exists || species.num < 1) return [`The Pok\u00e9mon "${set.species}" does not exist.`];
-			if (species.isNonstandard || (unreleased(species) && !this.ruleTable.has('+unobtainable'))) {
-				return [`${species.name} is not obtainable in Generation ${this.dex.gen}.`];
-			}
-
-			const name = set.name;
-			if (this.ruleTable.isBannedSpecies(species)) {
-				return this.validateSet(set, teamHas);
-			}
-
-			const ability = this.dex.abilities.get(set.ability);
-			if (!ability.exists || ability.isNonstandard) return [`${name} needs to have a valid ability.`];
-			const pokemonWithAbility = teamHas.abilityMap[ability.id];
-			if (!pokemonWithAbility) return [`${ability.name} is not available on a legal Pok\u00e9mon.`];
-
-			(this.format as any).debug = true;
-
-			if (!teamHas.abilitySources) teamHas.abilitySources = Object.create(null);
-			const validSources: string[] = teamHas.abilitySources[this.dex.toID(set.species)] = []; // Evolution families
-
-			let canonicalSource = ''; // Specific for the basic implementation of Donor Clause (see onValidateTeam).
-
-			for (const donor of pokemonWithAbility) {
-				const donorSpecies = this.dex.species.get(donor);
-				let format = this.format;
-				if (!format.getEvoFamily) format = this.dex.formats.get('gen9inheritance');
-				const evoFamily = format.getEvoFamily!(donorSpecies.id);
-				if (validSources.includes(evoFamily)) continue;
-
-				set.species = donorSpecies.name;
-				set.name = donorSpecies.baseSpecies;
-				const problems = this.validateSet(set, teamHas) || [];
-				if (!problems.length) {
-					validSources.push(evoFamily);
-					canonicalSource = donorSpecies.name;
-				}
-				// Specific for the basic implementation of Donor Clause (see onValidateTeam).
-				if (validSources.length > 1) break;
-			}
-			(this.format as any).debug = false;
-
-			set.name = name;
-			set.species = species.name;
-			if (!validSources.length) {
-				if (pokemonWithAbility.length > 1) return [`${name}'s set is illegal.`];
-				return [`${name} has an illegal set with an ability from ${this.dex.species.get(pokemonWithAbility[0]).name}.`];
-			}
-
-			// Protocol: Include the data of the donor species in the `ability` data slot.
-			// Afterwards, we are going to reset the name to what the user intended.
-			set.ability = `${set.ability}0${canonicalSource}`;
-			return null;
-		},
-		onValidateTeam(team, f, teamHas) {
-			if (this.ruleTable.has('abilityclause')) {
-				const abilityTable = new Map<string, number>();
-				const base: {[k: string]: string} = {
-					airlock: 'cloudnine',
-					armortail: 'queenlymajesty',
-					battlearmor: 'shellarmor',
-					clearbody: 'whitesmoke',
-					dazzling: 'queenlymajesty',
-					emergencyexit: 'wimpout',
-					filter: 'solidrock',
-					gooey: 'tanglinghair',
-					insomnia: 'vitalspirit',
-					ironbarbs: 'roughskin',
-					libero: 'protean',
-					minus: 'plus',
-					moxie: 'chillingneigh',
-					powerofalchemy: 'receiver',
-					propellertail: 'stalwart',
-					teravolt: 'moldbreaker',
-					turboblaze: 'moldbreaker',
-				};
-				const num = parseInt(this.ruleTable.valueRules.get('abilityclause')!);
-				for (const set of team) {
-					let ability = this.toID(set.ability.split('0')[0]);
-					if (!ability) continue;
-					if (ability in base) ability = base[ability] as ID;
-					if ((abilityTable.get(ability) || 0) >= num) {
-						return [
-							`You are limited to ${num} of each ability by ${num} Ability Clause.`,
-							`(You have more than ${num} ${this.dex.abilities.get(ability).name} variants)`,
-						];
-					}
-					abilityTable.set(ability, (abilityTable.get(ability) || 0) + 1);
-				}
-			}
-
-			// Donor Clause
-			const evoFamilyLists = [];
-			for (const set of team) {
-				const abilitySources = teamHas.abilitySources?.[this.dex.toID(set.species)];
-				if (!abilitySources) continue;
-				let format = this.format;
-				if (!format.getEvoFamily) format = this.dex.formats.get('gen9inheritance');
-				evoFamilyLists.push(abilitySources.map(format.getEvoFamily!));
-			}
-
-			// Checking actual full incompatibility would require expensive algebra.
-			// Instead, we only check the trivial case of multiple Pokémon only legal for exactly one family. FIXME?
-			const requiredFamilies = Object.create(null);
-			for (const evoFamilies of evoFamilyLists) {
-				if (evoFamilies.length !== 1) continue;
-				const [familyId] = evoFamilies;
-				if (!(familyId in requiredFamilies)) {
-					requiredFamilies[familyId] = 1;
-				} else {
-					requiredFamilies[familyId]++;
-				}
-				if (requiredFamilies[familyId] > 1) {
-					return [
-						`You are limited to up to one inheritance from each evolution family by the Donor Clause.`,
-						`(You inherit more than once from ${this.dex.species.get(familyId).name}).`,
-					];
-				}
-			}
-		},
-		onBegin() {
-			for (const pokemon of this.getAllPokemon()) {
-				if (pokemon.baseAbility.includes('0')) {
-					const donor = pokemon.baseAbility.split('0')[1];
-					pokemon.m.donor = this.toID(donor);
-					pokemon.baseAbility = this.toID(pokemon.baseAbility.split('0')[0]);
-					pokemon.ability = pokemon.baseAbility;
-				}
-			}
-		},
-		onSwitchIn(pokemon) {
-			if (!pokemon.m.donor) return;
-			const donorTemplate = this.dex.species.get(pokemon.m.donor);
-			if (!donorTemplate.exists) return;
-			// Place volatiles on the Pokémon to show the donor details.
-			this.add('-start', pokemon, donorTemplate.name, '[silent]');
-		},
-	},
-	{
-		name: "[Gen 9] Partners in Crime",
-		desc: `Doubles-based metagame where both active ally Pok&eacute;mon share abilities and moves.`,
-		threads: [
-			`&bullet; <a href="https://www.smogon.com/forums/threads/3710997/">Partners in Crime</a>`,
-		],
-
-		mod: 'partnersincrime',
-		gameType: 'doubles',
-		searchShow: false,
-		ruleset: ['Standard Doubles'],
-		banlist: ['Annihilape', 'Chi-Yu', 'Flutter Mane', 'Koraidon', 'Miraidon', 'Dancer', 'Huge Power', 'Moody', 'Pure Power', 'Shadow Tag', 'Ally Switch', 'Revival Blessing', 'Swagger'],
-		onBegin() {
-			for (const pokemon of this.getAllPokemon()) {
-				pokemon.m.trackPP = new Map<string, number>();
-			}
-		},
-		onBeforeSwitchIn(pokemon) {
-			pokemon.m.curMoves = this.dex.deepClone(pokemon.moves);
-			let ngas = false;
-			for (const poke of this.getAllActive()) {
-				if (this.toID(poke.ability) === ('neutralizinggas' as ID)) {
-					ngas = true;
-					break;
-				}
-			}
-			const BAD_ABILITIES = ['trace', 'imposter', 'neutralizinggas', 'illusion', 'wanderingspirit'];
-			const ally = pokemon.side.active.find(mon => mon && mon !== pokemon && !mon.fainted);
-			if (ally && ally.ability !== pokemon.ability) {
-				if (!pokemon.m.innate && !BAD_ABILITIES.includes(this.toID(ally.ability))) {
-					pokemon.m.innate = 'ability:' + ally.ability;
-					if (!ngas || ally.getAbility().isPermanent || pokemon.hasItem('Ability Shield')) {
-						pokemon.volatiles[pokemon.m.innate] = {id: pokemon.m.innate, target: pokemon};
-						pokemon.m.startVolatile = true;
-					}
-				}
-				if (!ally.m.innate && !BAD_ABILITIES.includes(this.toID(pokemon.ability))) {
-					ally.m.innate = 'ability:' + pokemon.ability;
-					if (!ngas || pokemon.getAbility().isPermanent || ally.hasItem('Ability Shield')) {
-						ally.volatiles[ally.m.innate] = {id: ally.m.innate, target: ally};
-						ally.m.startVolatile = true;
-					}
-				}
-			}
-		},
-		// Starting innate abilities in scripts#actions
-		onSwitchOut(pokemon) {
-			if (pokemon.m.innate) {
-				pokemon.removeVolatile(pokemon.m.innate);
-				delete pokemon.m.innate;
-			}
-			const ally = pokemon.side.active.find(mon => mon && mon !== pokemon && !mon.fainted);
-			if (ally && ally.m.innate) {
-				ally.removeVolatile(ally.m.innate);
-				delete ally.m.innate;
-			}
-		},
-		onFaint(pokemon) {
-			if (pokemon.m.innate) {
-				pokemon.removeVolatile(pokemon.m.innate);
-				delete pokemon.m.innate;
-			}
-			const ally = pokemon.side.active.find(mon => mon && mon !== pokemon && !mon.fainted);
-			if (ally && ally.m.innate) {
-				ally.removeVolatile(ally.m.innate);
-				delete ally.m.innate;
-			}
-		},
-	},
-	{
-		name: "[Gen 9] Pure Hackmons",
-		desc: `Anything directly hackable onto a set (EVs, IVs, forme, ability, item, and move) and is usable in local battles is allowed.`,
-		threads: [
-			`&bullet; <a href="https://www.smogon.com/forums/threads/3712086/">Pure Hackmons</a>`,
-		],
-
-		mod: 'gen9',
-		searchShow: false,
-		ruleset: ['-Nonexistent', 'Team Preview', 'HP Percentage Mod', 'Cancel Mod', 'Endless Battle Clause'],
-	},
-	{
-		name: "[Gen 9] Shared Power",
-		desc: `Once a Pok&eacute;mon switches in, its ability is shared with the rest of the team.`,
-		threads: [
-			`&bullet; <a href="https://www.smogon.com/forums/threads/3711011/">Shared Power</a>`,
-		],
-
-		mod: 'sharedpower',
-		searchShow: false,
-		ruleset: ['Standard OMs', 'Evasion Abilities Clause', 'Evasion Items Clause', 'Sleep Moves Clause', 'Min Source Gen = 9'],
-		banlist: [
-			'Chien-Pao', 'Gholdengo', 'Koraidon', 'Komala', 'Miraidon', 'Ting-Lu', 'Arena Trap', 'Armor Tail', 'Contrary', 'Dazzling', 'Drought',
-			'Electric Surge', 'Guts', 'Huge Power', 'Imposter', 'Magic Bounce', 'Magnet Pull', 'Mold Breaker', 'Moody', 'Poison Heal', 'Prankster',
-			'Pure Power', 'Purifying Salt', 'Queenly Majesty', 'Quick Draw', 'Quick Feet', 'Regenerator', 'Sand Rush', 'Shadow Tag', 'Simple',
-			'Slush Rush', 'Speed Boost', 'Stakeout', 'Stench', 'Sturdy', 'Swift Swim', 'Tinted Lens', 'Unaware', 'Unburden', 'Starf Berry',
-			'King\'s Rock', 'Baton Pass',
-		],
-		getSharedPower(pokemon) {
-			const sharedPower = new Set<string>();
-			for (const ally of pokemon.side.pokemon) {
-				if (ally.previouslySwitchedIn > 0) {
-					if (pokemon.battle.dex.currentMod !== 'sharedpower' && ['trace', 'mirrorarmor'].includes(ally.baseAbility)) {
-						sharedPower.add('noability');
-						continue;
-					}
-					sharedPower.add(ally.baseAbility);
-				}
-			}
-			sharedPower.delete(pokemon.baseAbility);
-			return sharedPower;
-		},
-		onBeforeSwitchIn(pokemon) {
-			let format = this.format;
-			if (!format.getSharedPower) format = this.dex.formats.get('gen9sharedpower');
-			for (const ability of format.getSharedPower!(pokemon)) {
-				const effect = 'ability:' + ability;
-				pokemon.volatiles[effect] = {id: this.toID(effect), target: pokemon};
-				if (!pokemon.m.abils) pokemon.m.abils = [];
-				if (!pokemon.m.abils.includes(effect)) pokemon.m.abils.push(effect);
-			}
-		},
-		onSwitchInPriority: 2,
-		onSwitchIn(pokemon) {
-			let format = this.format;
-			if (!format.getSharedPower) format = this.dex.formats.get('gen9sharedpower');
-			for (const ability of format.getSharedPower!(pokemon)) {
-				if (ability === 'noability') {
-					this.hint(`Mirror Armor and Trace break in Shared Power formats that don't use Shared Power as a base, so they get removed from non-base users.`);
-				}
-				const effect = 'ability:' + ability;
-				delete pokemon.volatiles[effect];
-				pokemon.addVolatile(effect);
-			}
-		},
-	},
-	{
-		name: "[Gen 9] Tera Donation",
-		desc: `The first Pok&eacute;mon sent out immediately terastallizes. The other Pok&eacute;mon in the party inherit that Tera Type as an additional type.`,
-		threads: [
-			`&bullet; <a href="https://www.smogon.com/forums/threads/3715801/">Tera Donation</a>`,
-		],
-
-		mod: 'gen9',
-		searchShow: false,
-		ruleset: ['Standard OMs', 'Sleep Moves CLause', 'Tera Type Preview', 'Min Source Gen = 9'],
-		banlist: [
-			'Annihilape', 'Chi-Yu', 'Chien-Pao', 'Cyclizar', 'Espathra', 'Flutter Mane', 'Houndstone', 'Iron Bundle', 'Koraidon',
-			'Miraidon', 'Palafin', 'Arena Trap', 'Moody', 'Shadow Tag', 'Booster Energy', 'Heat Rock', 'King\'s Rock', 'Baton Pass',
-		],
-		onSwitchIn(pokemon) {
-			if (this.turn === 0) {
-				this.actions.terastallize(pokemon);
-				const teraType = pokemon.teraType;
-				for (const poke of pokemon.side.pokemon) {
-					poke.m.thirdType = teraType;
-				}
-			}
-			if (!pokemon.terastallized) {
-				this.add('-start', pokemon, 'typechange', (pokemon.illusion || pokemon).getTypes(true).join('/'), '[silent]');
-			}
-		},
-		onModifyMove(move, pokemon, target) {
-			if (move.id === 'terablast') {
-				const teraType = pokemon.m.thirdType;
-				if (teraType && pokemon.getStat('atk', false, true) > pokemon.getStat('spa', false, true)) {
-					move.category = 'Physical';
-				}
-			}
-		},
-		onModifyType(move, pokemon, target) {
-			if (move.id === 'terablast') {
-				const teraType = pokemon.m.thirdType;
-				if (teraType) {
-					move.type = teraType;
-				}
-			}
-		},
-		pokemon: {
-			getTypes(excludeAdded, preterastallized) {
-				if (!preterastallized && this.terastallized) return [this.terastallized];
-				const types = this.battle.runEvent('Type', this, null, null, this.types);
-				if (!excludeAdded && this.addedType) return types.concat(this.addedType);
-				const addTeraType = this.m.thirdType;
-				if (types.length) {
-					if (addTeraType) return Array.from(new Set([...types, addTeraType]));
-					return types;
-				}
-				return [this.battle.gen >= 5 ? 'Normal' : '???'];
-			},
-		},
-	},
-	{
-		name: "[Gen 9] The Card Game",
-		desc: `The type chart is simplified based off of the Pok&eacute;mon Trading Card Game.`,
-		threads: [
-			`&bullet; <a href="https://www.smogon.com/forums/threads/3716838/">The Card Game</a>`,
-		],
-
-		mod: 'thecardgame',
-		searchShow: false,
-		ruleset: ['Standard OMs', 'Sleep Moves Clause', 'Evasion Abilities Clause', 'Evasion Items Clause', 'Min Source Gen = 9'],
-		banlist: ['Annihilape', 'Baxcalibur', 'Chi-Yu', 'Cyclizar', 'Dragonite', 'Espathra', 'Houndstone', 'Hydreigon', 'Koraidon', 'Miraidon', 'Noivern', 'Palafin', 'Walking Wake', 'Arena Trap', 'Moody', 'Shadow Tag', 'Baton Pass'],
-		onBegin() {
-			for (const pokemon of this.getAllPokemon()) {
-				pokemon.hpType = pokemon.hpType.replace(/(Ghost|Fairy)/g, 'Psychic')
-					.replace(/Bug/g, 'Grass')
-					.replace(/Ice/g, 'Water')
-					.replace(/(Rock|Ground)/g, 'Fighting')
-					.replace(/Flying/g, 'Normal')
-					.replace(/Poison/g, 'Dark');
-				pokemon.teraType = pokemon.teraType.replace(/(Ghost|Fairy)/g, 'Psychic')
-					.replace(/Bug/g, 'Grass')
-					.replace(/Ice/g, 'Water')
-					.replace(/(Rock|Ground)/g, 'Fighting')
-					.replace(/Flying/g, 'Normal')
-					.replace(/Poison/g, 'Dark');
-			}
-		},
-		onSwitchIn(pokemon) {
-			this.add('-start', pokemon, 'typechange', (pokemon.illusion || pokemon).getTypes(true).join('/'), '[silent]');
-			pokemon.apparentType = pokemon.getTypes(true).join('/');
-		},
-		onAfterMega(pokemon) {
-			this.add('-start', pokemon, 'typechange', (pokemon.illusion || pokemon).getTypes(true).join('/'), '[silent]');
-			pokemon.apparentType = pokemon.getTypes(true).join('/');
-		},
-	},
-	{
-		name: "[Gen 9] The Loser's Game",
-		desc: `The first player to lose all of their Pok&eacute;mon wins.`,
-		threads: [
-			`&bullet; <a href="https://www.smogon.com/forums/threads/3714223/">The Loser's Game</a>`,
-		],
-
-		mod: 'gen9',
-		searchShow: false,
-		ruleset: ['Standard OMs', 'Sleep Clause Mod', '!OHKO Clause', 'Picked Team Size = 6', 'Adjust Level = 100', 'Min Source Gen = 9'],
-		banlist: ['Infiltrator', 'Choice Scarf', 'Explosion', 'Final Gambit', 'Healing Wish', 'Lunar Dance', 'Magic Room', 'Memento', 'Misty Explosion', 'Self-Destruct'],
-		onValidateTeam(team) {
-			const familyTable = new Set<ID>();
-			for (const set of team) {
-				let species = this.dex.species.get(set.species);
-				while (species.prevo) {
-					species = this.dex.species.get(species.prevo);
-				}
-				if (familyTable.has(species.id)) {
-					return [
-						`You are limited to one Pok&eacute;mon from each family by the Family Clause.`,
-						`(You have more than one evolution of ${species.name}.)`,
-					];
-				}
-				familyTable.add(species.id);
-			}
-		},
-		battle: {
-			tiebreak() {
-				if (this.ended) return false;
-
-				this.inputLog.push(`>tiebreak`);
-				this.add('message', "Time's up! Going to tiebreaker...");
-				const notFainted = this.sides.map(side => (
-					side.pokemon.filter(pokemon => !pokemon.fainted).length
-				));
-				this.add('-message', this.sides.map((side, i) => (
-					`${side.name}: ${notFainted[i]} Pokemon left`
-				)).join('; '));
-				const maxNotFainted = Math.max(...notFainted);
-				let tiedSides = this.sides.filter((side, i) => notFainted[i] === maxNotFainted);
-				if (tiedSides.length <= 1) {
-					return this.win(tiedSides[1]);
-				}
-
-				const hpPercentage = tiedSides.map(side => (
-					side.pokemon.map(pokemon => pokemon.hp / pokemon.maxhp).reduce((a, b) => a + b) * 100 / 6
-				));
-				this.add('-message', tiedSides.map((side, i) => (
-					`${side.name}: ${Math.round(hpPercentage[i])}% total HP left`
-				)).join('; '));
-				const maxPercentage = Math.max(...hpPercentage);
-				tiedSides = tiedSides.filter((side, i) => hpPercentage[i] === maxPercentage);
-				if (tiedSides.length <= 1) {
-					return this.win(tiedSides[1]);
-				}
-
-				const hpTotal = tiedSides.map(side => (
-					side.pokemon.map(pokemon => pokemon.hp).reduce((a, b) => a + b)
-				));
-				this.add('-message', tiedSides.map((side, i) => (
-					`${side.name}: ${Math.round(hpTotal[i])} total HP left`
-				)).join('; '));
-				const maxTotal = Math.max(...hpTotal);
-				tiedSides = tiedSides.filter((side, i) => hpTotal[i] === maxTotal);
-				if (tiedSides.length <= 1) {
-					return this.win(tiedSides[1]);
-				}
-				return this.tie();
-			},
-			checkWin(faintData) {
-				const team1PokemonLeft = this.sides[0].pokemonLeft;
-				const team2PokemonLeft = this.sides[1].pokemonLeft;
-				if (!team1PokemonLeft && !team2PokemonLeft) {
-					this.win(faintData?.target.side || null);
-					return true;
-				}
-				for (const side of this.sides) {
-					if (!side.pokemonLeft) {
-						this.win(side);
-						return true;
-					}
-				}
-			},
-		},
-	},
-	{
-		name: "[Gen 9] Trademarked",
-		desc: `Sacrifice your Pok&eacute;mon's ability for a status move that activates on switch-in.`,
-		threads: [
-			`&bullet; <a href="https://www.smogon.com/forums/threads/3714688/">Trademarked</a>`,
-		],
-
-		mod: 'trademarked',
-		searchShow: false,
-		ruleset: ['Standard OMs', 'Sleep Moves Clause', 'Min Source Gen = 9'],
-		banlist: ['Flutter Mane', 'Koraidon', 'Miraidon', 'Slaking', 'Arena Trap', 'Magnet Pull', 'Moody', 'Shadow Tag', 'Baton Pass', 'Revival Blessing'],
-		restricted: [
-			'Baneful Bunker', 'Block', 'Chilly Reception', 'Copycat', 'Detect', 'Destiny Bond', 'Encore', 'Fairy Lock', 'Ingrain', 'Instruct',
-			'Mean Look', 'move:Metronome', 'Parting Shot', 'Protect', 'Roar', 'Silk Trap', 'Spiky Shield', 'Sleep Talk', 'Shed Tail', 'Shell Smash',
-			'Substitute', 'Teleport', 'Trick Room', 'Whirlwind',
-		],
-		onValidateTeam(team, format, teamHas) {
-			const problems = [];
-			for (const trademark in teamHas.trademarks) {
-				if (teamHas.trademarks[trademark] > 1) {
-					problems.push(`You are limited to 1 of each Trademark.`, `(You have ${teamHas.trademarks[trademark]} Pok\u00e9mon with ${trademark} as a Trademark.)`);
-				}
-			}
-			return problems;
-		},
-		validateSet(set, teamHas) {
-			const dex = this.dex;
-			const ability = dex.moves.get(set.ability);
-			if (!ability.exists) { // Not even a real move
-				return this.validateSet(set, teamHas);
-			}
-			// Absolute trademark bans
-			if (ability.category !== 'Status') {
-				return [`${ability.name} is not a status move and cannot be used as a trademark.`];
-			}
-			// Contingent trademark bans
-			if (this.ruleTable.isRestricted(`move:${ability.id}`)) {
-				return [`${ability.name} is restricted from being used as a trademark.`];
-			}
-			if (set.moves.map(this.toID).includes(ability.id)) {
-				return [`${set.name} may not use ${ability.name} as both a trademark and one of its moves simultaneously.`];
-			}
-			const customRules = this.format.customRules || [];
-			if (!customRules.includes('!obtainableabilities')) customRules.push('!obtainableabilities');
-			if (!customRules.includes('+noability')) customRules.push('+noability');
-
-			const TeamValidator: typeof import('../sim/team-validator').TeamValidator =
-				require('../sim/team-validator').TeamValidator;
-
-			const validator = new TeamValidator(dex.formats.get(`${this.format.id}@@@${customRules.join(',')}`));
-			const moves = set.moves;
-			set.moves = [ability.id];
-			set.ability = 'No Ability';
-			let problems = validator.validateSet(set, {}) || [];
-			if (problems.length) return problems;
-			set.moves = moves;
-			set.ability = 'No Ability';
-			problems = problems.concat(validator.validateSet(set, teamHas) || []);
-			set.ability = ability.id;
-			if (!teamHas.trademarks) teamHas.trademarks = {};
-			teamHas.trademarks[ability.name] = (teamHas.trademarks[ability.name] || 0) + 1;
-			return problems.length ? problems : null;
-		},
-	},
-
-	// Retro Other Metagames
-	///////////////////////////////////////////////////////////////////
-	{
-		section: "Retro Other Metagames",
-		column: 2,
-	},
-	{
-		name: "[Gen 6] Pure Hackmons",
-		desc: `Anything that can be hacked in-game and is usable in local battles is allowed.`,
-		threads: [
-			`&bullet; <a href="https://www.smogon.com/forums/posts/9029427/">ORAS Pure Hackmons</a>`,
-		],
-
-		mod: 'gen6',
-		ruleset: ['-Nonexistent', 'Team Preview', 'HP Percentage Mod', 'Cancel Mod', 'Endless Battle Clause', 'EV limit = 510'],
-	},
-
-	// Randomized Format Spotlight
-	///////////////////////////////////////////////////////////////////
-
-	{
-		section: "Randomized Format Spotlight",
-		column: 3,
-	},
-	{
-		name: "[Gen 9] Broken Cup",
-		desc: `[Gen 9] Hackmons Cup but with only the most powerful Pokemon, moves, Abilities, and items.`,
-
-		team: 'randomHC',
-		ruleset: ['[Gen 9] Hackmons Cup'],
-		banlist: ['All Pokemon', 'All Abilities', 'All Items', 'All Moves'],
-		unbanlist: [
-			"10,000,000 Volt Thunderbolt", "Abomasnow-Mega", "Absol-Mega", "Accelerock", "Acid Spray", "Adaptability",
-			"Aeroblast", "Aerodactyl-Mega", "Aggron", "Aggron-Mega", "Aguav Berry", "Air Balloon", "Air Slash", "Alakazam-Mega",
-			"Altaria-Mega", "Ampharos-Mega", "Analytic", "Anchor Shot", "Anger Shell", "Annihilape", "Anticipation", "Apple Acid",
-			"Aqua Step", "Arcanine", "Arcanine-Hisui", "Archeops", "Arena Trap", "Armarouge", "Armor Cannon", "Aromatherapy",
-			"Articuno", "Articuno-Galar", "Assault Vest", "Astral Barrage", "Attack Order", "Audino-Mega", "Aura Sphere",
-			"Axe Kick", "Azelf", "Baddy Bad", "Baneful Bunker", "Banette-Mega", "Barb Barrage", "Basculegion", "Basculegion-F",
-			"Baton Pass", "Baxcalibur", "Beads of Ruin", "Beak Blast", "Beast Boost", "Behemoth Bash", "Behemoth Blade",
-			"Belly Drum", "Berserk", "Bitter Blade", "Bitter Malice", "Blacephalon", "Blastoise", "Blastoise-Mega", "Blaziken",
-			"Blaziken-Mega", "Blazing Torque", "Bleakwind Storm", "Blissey", "Blizzard", "Blue Flare", "Blunder Policy",
-			"Body Press", "Body Slam", "Bolt Beak", "Bolt Strike", "Boomburst", "Bouncy Bubble", "Brave Bird", "Bright Powder",
-			"Brute Bonnet", "Bug Buzz", "Buginium Z", "Bullet Punch", "Buzzwole", "Buzzy Buzz", "Calm Mind", "Calyrex-Ice",
-			"Calyrex-Shadow", "Camerupt-Mega", "Catastropika", "Ceaseless Edge", "Celebi", "Celesteela", "Centiskorch",
-			"Ceruledge", "Charizard", "Charizard-Mega-X", "Charizard-Mega-Y", "Chatter", "Chesnaught", "Chesto Berry", "Chi-Yu",
-			"Chien-Pao", "Chilan Berry", "Chilly Reception", "Choice Band", "Choice Scarf", "Choice Specs", "Cinderace",
-			"Circle Throw", "Clanging Scales", "Clangorous Soul", "Clangorous Soulblaze", "Clear Amulet", "Close Combat",
-			"Cloyster", "Cobalion", "Coil", "Collision Course", "Comatose", "Combat Torque", "Competitive", "Compound Eyes",
-			"Contrary", "Core Enforcer", "Cosmic Power", "Cotton Guard", "Court Change", "Covert Cloak", "Crabhammer",
-			"Cresselia", "Crobat", "Custap Berry", "Dark Pulse", "Darkest Lariat", "Darkinium Z", "Darkrai", "Darmanitan-Galar-Zen",
-			"Darmanitan-Zen", "Decidueye", "Decidueye-Hisui", "Defend Order", "Defiant", "Defog", "Delphox", "Deoxys",
-			"Deoxys-Attack", "Deoxys-Defense", "Deoxys-Speed", "Desolate Land", "Dialga", "Dialga-Origin", "Diamond Storm",
-			"Diancie", "Diancie-Mega", "Dire Claw", "Disable", "Discharge", "Dondozo", "Doom Desire", "Double Iron Bash",
-			"Download", "Draco Meteor", "Draco Plate", "Dragapult", "Dragon Ascent", "Dragon Dance", "Dragon Darts",
-			"Dragon Energy", "Dragon Hammer", "Dragon Pulse", "Dragon Tail", "Dragonite", "Dragonium Z", "Drain Punch",
-			"Dread Plate", "Drill Peck", "Drizzle", "Drought", "Drum Beating", "Dry Skin", "Duraludon", "Dusknoir",
-			"Dynamax Cannon", "Earth Eater", "Earth Plate", "Earth Power", "Earthquake", "Eerie Spell", "Effect Spore",
-			"Eject Pack", "Electivire", "Electric Surge", "Electrium Z", "Electro Drift", "Emboar", "Empoleon", "Enamorus",
-			"Enamorus-Therian", "Encore", "Energy Ball", "Entei", "Eruption", "Espeon", "Esper Wing", "Eternatus",
-			"Eternatus-Eternamax", "Exeggutor", "Exeggutor-Alola", "Expanding Force", "Expert Belt", "Explosion",
-			"Extreme Evoboost", "Extreme Speed", "Fairium Z", "Fake Out", "Feraligatr", "Fiery Wrath", "Fightinium Z",
-			"Figy Berry", "Filter", "Fire Blast", "Fire Lash", "Firium Z", "First Impression", "Fishious Rend", "Fist Plate",
-			"Flame Body", "Flame Charge", "Flame Plate", "Flamethrower", "Flare Blitz", "Flareon", "Flash Cannon", "Fleur Cannon",
-			"Flip Turn", "Floaty Fall", "Florges", "Flower Trick", "Fluffy", "Flutter Mane", "Flyinium Z", "Focus Blast",
-			"Focus Sash", "Forewarn", "Foul Play", "Freeze-Dry", "Freezing Glare", "Freezy Frost", "Frost Breath", "Fur Coat",
-			"Fusion Bolt", "Fusion Flare", "Future Sight", "G-Max Cannonade", "G-Max Centiferno", "G-Max Resonance", "G-Max Steelsurge",
-			"G-Max Stonesurge", "G-Max Sweetness", "G-Max Vine Lash", "G-Max Volcalith", "G-Max Wildfire", "G-Max Wind Rage",
-			"Gallade-Mega", "Garchomp", "Garchomp-Mega", "Gardevoir-Mega", "Gear Grind", "Genesect", "Genesis Supernova",
-			"Gengar-Mega", "Gholdengo", "Ghostium Z", "Giga Drain", "Gigaton Hammer", "Giratina", "Giratina-Origin",
-			"Glaceon", "Glacial Lance", "Glaive Rush", "Glalie-Mega", "Glare", "Glastrier", "Glimmora", "Glitzy Glow", "Gogoat",
-			"Golisopod", "Good as Gold", "Goodra", "Goodra-Hisui", "Gooey", "Gorilla Tactics", "Grassium Z", "Grassy Surge",
-			"Grav Apple", "Great Tusk", "Greninja", "Greninja-Ash", "Groudon", "Groudon-Primal", "Groundium Z",
-			"Guardian of Alola", "Gunk Shot", "Guzzlord", "Gyarados", "Gyarados-Mega", "Hadron Engine", "Hammer Arm", "Haxorus",
-			"Haze", "Head Charge", "Head Smash", "Headlong Rush", "Heal Bell", "Heal Order", "Healing Wish", "Heart Swap",
-			"Heat Crash", "Heat Wave", "Heatran", "Heavy-Duty Boots", "Heracross-Mega", "High Horsepower", "High Jump Kick",
-			"Hippowdon", "Ho-Oh", "Hoopa", "Hoopa-Unbound", "Horn Leech", "Houndoom-Mega", "Huge Power", "Hurricane", "Hydreigon",
-			"Hydro Steam", "Hyper Drill", "Iapapa Berry", "Ice Beam", "Ice Hammer", "Ice Scales", "Ice Shard", "Ice Spinner",
-			"Icicle Plate", "Icium Z", "Illusion", "Imposter", "Incineroar", "Infernape", "Innards Out", "Insect Plate",
-			"Inteleon", "Intimidate", "Intrepid Sword", "Iron Barbs", "Iron Bundle", "Iron Hands", "Iron Head", "Iron Jugulis",
-			"Iron Leaves", "Iron Moth", "Iron Plate", "Iron Thorns", "Iron Treads", "Iron Valiant", "Jet Punch", "Jirachi",
-			"Jolteon", "Judgment", "Kangaskhan-Mega", "Kartana", "Keldeo", "Keldeo-Resolute", "King's Rock", "King's Shield",
-			"Kingambit", "Kingdra", "Knock Off", "Kommo-o", "Koraidon", "Kyogre", "Kyogre-Primal", "Kyurem", "Kyurem-Black",
-			"Kyurem-White", "Landorus", "Landorus-Therian", "Lapras", "Last Respects", "Latias", "Latias-Mega", "Latios",
-			"Latios-Mega", "Lava Plume", "Leaf Blade", "Leaf Storm", "Leafeon", "Leech Life", "Leech Seed", "Leftovers",
-			"Leppa Berry", "Let's Snuggle Forever", "Levitate", "Libero", "Liechi Berry", "Life Orb", "Light Screen",
-			"Light That Burns the Sky", "Light of Ruin", "Lightning Rod", "Liquidation", "Lopunny-Mega", "Lovely Kiss",
-			"Low Kick", "Lucario", "Lucario-Mega", "Lugia", "Lum Berry", "Lumina Crash", "Lunala", "Lunar Blessing",
-			"Lunar Dance", "Lunge", "Mach Punch", "Magearna", "Magic Bounce", "Magic Guard", "Magical Torque", "Magma Storm",
-			"Magmortar", "Magnezone", "Mago Berry", "Make It Rain", "Malicious Moonsault", "Mamoswine", "Manaphy",
-			"Manectric-Mega", "Marshadow", "Max Guard", "Meadow Plate", "Megahorn", "Meganium", "Melmetal", "Meloetta",
-			"Meloetta-Pirouette", "Memento", "Menacing Moonraze Maelstrom", "Mental Herb", "Meowscarada", "Mesprit", "Metagross",
-			"Metagross-Mega", "Meteor Beam", "Meteor Mash", "item: Metronome", "Mew", "Mewtwo", "Mewtwo-Mega-X", "Mewtwo-Mega-Y",
-			"Milk Drink", "Milotic", "Mind Plate", "Minimize", "Miraidon", "Mirror Herb", "Misty Explosion", "Misty Surge",
-			"Mold Breaker", "Moltres", "Moltres-Galar", "Moody", "Moonblast", "Moongeist Beam", "Moonlight", "Morning Sun",
-			"Mortal Spin", "Mountain Gale", "Moxie", "Multiscale", "Muscle Band", "Mystical Fire", "Mystical Power", "Naganadel",
-			"Nasty Plot", "Nature's Madness", "Necrozma", "Necrozma-Dawn-Wings", "Necrozma-Dusk-Mane", "Necrozma-Ultra",
-			"Neutralizing Gas", "Night Daze", "Night Shade", "Nihilego", "No Retreat", "Noivern", "Normalium Z", "Noxious Torque",
-			"Nuzzle", "Oblivion Wing", "Obstruct", "Oceanic Operetta", "Octolock", "Opportunist", "Orichalcum Pulse",
-			"Origin Pulse", "Outrage", "Overdrive", "Overheat", "Palafin-Hero", "Palkia", "Palkia-Origin", "Parental Bond",
-			"Parting Shot", "Perish Body", "Petaya Berry", "Pheromosa", "Photon Geyser", "Pidgeot-Mega", "Pinsir-Mega",
-			"Pixie Plate", "Plasma Fists", "Play Rough", "Poison Heal", "Poisonium Z", "Pollen Puff", "Poltergeist",
-			"Population Bomb", "Porygon-Z", "Power Gem", "Power Trip", "Power Whip", "Prankster", "Precipice Blades", "Primarina",
-			"Primordial Sea", "Probopass", "Protean", "Protect", "Psyblade", "Psychic Fangs", "Psychic Surge", "Psychic",
-			"Psychium Z", "Psycho Boost", "Psyshield Bash", "Psystrike", "Pulverizing Pancake", "Pure Power", "Purifying Salt",
-			"Pursuit", "Pyro Ball", "Quaquaval", "Quick Claw", "Quiver Dance", "Rage Fist", "Raging Bull", "Raging Fury", "Raikou",
-			"Rapid Spin", "Rayquaza", "Rayquaza-Mega", "Razor Claw", "Recover", "Red Card", "Reflect", "Regenerator", "Regice",
-			"Regidrago", "Regieleki", "Regigigas", "Regirock", "Registeel", "Reshiram", "Rest", "Revelation Dance",
-			"Revival Blessing", "Rhyperior", "Rillaboom", "Roaring Moon", "Rockium Z", "Rocky Helmet", "Roost", "Rough Skin",
-			"Ruination", "Sacred Fire", "Sacred Sword", "Salac Berry", "Salamence", "Salamence-Mega", "Salt Cure", "Samurott",
-			"Samurott-Hisui", "Sandsear Storm", "Sandy Shocks", "Sap Sipper", "Sappy Seed", "Scald", "Sceptile", "Sceptile-Mega",
-			"Scizor-Mega", "Scope Lens", "Scream Tail", "Searing Shot", "Searing Sunraze Smash", "Secret Sword", "Seed Flare",
-			"Seismic Toss", "Serene Grace", "Serperior", "Shadow Ball", "Shadow Bone", "Shadow Shield", "Shadow Sneak",
-			"Shadow Tag", "Sharpedo-Mega", "Shaymin", "Shaymin-Sky", "Shed Tail", "Sheer Force", "Shell Side Arm",
-			"Shell Smash", "Shield Dust", "Shift Gear", "Silk Scarf", "Silk Trap", "Silvally", "Simple", "Sinister Arrow Raid",
-			"Sitrus Berry", "Sizzly Slide", "Skeledirge", "Sky Plate", "Slack Off", "Slaking", "Sleep Powder", "Slither Wing",
-			"Slowbro-Mega", "Sludge Bomb", "Sludge Wave", "Snarl", "Snipe Shot", "Snorlax", "Soft-Boiled", "Solgaleo",
-			"Solid Rock", "Soul-Heart", "Soul-Stealing 7-Star Strike", "Spacial Rend", "Sparkly Swirl", "Spectral Thief",
-			"Spectrier", "Speed Boost", "Spikes", "Spiky Shield", "Spin Out", "Spirit Break", "Spirit Shackle", "Splash Plate",
-			"Splintered Stormshards", "Splishy Splash", "Spooky Plate", "Spore", "Springtide Storm", "Stakataka", "Stakeout",
-			"Stamina", "Stealth Rock", "Steam Eruption", "Steelium Z", "Steelix-Mega", "Sticky Web", "Stoked Sparksurfer",
-			"Stone Axe", "Stone Edge", "Stone Plate", "Stored Power", "Storm Drain", "Storm Throw", "Strange Steam",
-			"Strength Sap", "Sucker Punch", "Suicune", "Sunsteel Strike", "Super Fang", "Superpower", "Supreme Overlord", "Surf",
-			"Surging Strikes", "Swampert", "Swampert-Mega", "Sword of Ruin", "Swords Dance", "Sylveon", "Synthesis",
-			"Tablets of Ruin", "Tail Glow", "Tangrowth", "Tapu Bulu", "Tapu Fini", "Tapu Koko", "Tapu Lele", "Taunt",
-			"Techno Blast", "Teleport", "Tera Blast", "Teravolt", "Terrakion", "Thick Fat", "Thousand Arrows", "Thousand Waves",
-			"Throat Spray", "Thunder Cage", "Thunder Wave", "Thunder", "Thunderbolt", "Thunderous Kick", "Thundurus", "Thundurus-Therian",
-			"Tidy Up", "Ting-Lu", "Tinted Lens", "Togekiss", "Topsy-Turvy", "Torch Song", "Tornadus", "Tornadus-Therian", "Torterra",
-			"Tough Claws", "Toxic Debris", "Toxic Plate", "Toxic Spikes", "Toxic", "Tri Attack", "Triage", "Triple Arrows",
-			"Triple Axel", "Turboblaze", "Type: Null", "Typhlosion", "Typhlosion-Hisui", "Tyranitar", "Tyranitar-Mega", "U-turn",
-			"Umbreon", "Unaware", "Unburden", "Ursaluna", "Urshifu", "Urshifu-Rapid-Strike", "Uxie", "V-create", "Vanilluxe",
-			"Vaporeon", "Venusaur", "Venusaur-Mega", "Vessel of Ruin", "Victini", "Victory Dance", "Virizion", "Volcanion",
-			"Volcarona", "Volt Absorb", "Volt Switch", "Volt Tackle", "Walking Wake", "Walrein", "Water Absorb", "Water Bubble",
-			"Water Shuriken", "Water Spout", "Waterfall", "Waterium Z", "Wave Crash", "Weakness Policy", "Well-Baked Body",
-			"White Herb", "Wicked Blow", "Wicked Torque", "Wide Lens", "Wiki Berry", "Wild Charge", "Wildbolt Storm",
-			"Will-O-Wisp", "Wise Glasses", "Wish", "Wishiwashi-School", "Wo-Chien", "Wonder Guard", "Wood Hammer", "Wyrdeer",
-			"Xerneas", "Xurkitree", "Yawn", "Yveltal", "Zacian", "Zacian-Crowned", "Zamazenta", "Zamazenta-Crowned", "Zap Plate",
-			"Zapdos", "Zapdos-Galar", "Zarude", "Zekrom", "Zeraora", "Zing Zap", "Zippy Zap", "Zygarde", "Zygarde-Complete",
-		],
-	},
-
-	// Randomized Metas
-	///////////////////////////////////////////////////////////////////
-
-	{
-		section: "Randomized Metas",
-		column: 3,
-	},
-	{
-		name: "[Gen 9] Monotype Random Battle",
-
-		mod: 'gen9',
-		team: 'random',
-		ruleset: ['Obtainable', 'Same Type Clause', 'HP Percentage Mod', 'Cancel Mod', 'Sleep Clause Mod'],
-	},
-	{
-		name: "[Gen 9] Random Battle Mayhem",
-		desc: `[Gen 9] Random Battle with Team Preview and elements of Camomons, Inverse, Scalemons, and Shared Power.`,
-
-		mod: 'sharedpower',
-		team: 'random',
-		ruleset: ['[Gen 9] Random Battle', 'Team Preview', 'Camomons Mod', 'Inverse Mod', 'Scalemons Mod'],
-		onBeforeSwitchIn(pokemon) {
-			let format = this.format;
-			if (!format.getSharedPower) format = this.dex.formats.get('gen9sharedpower');
-			for (const ability of format.getSharedPower!(pokemon)) {
-				const effect = 'ability:' + ability;
-				pokemon.volatiles[effect] = {id: this.toID(effect), target: pokemon};
-				if (!pokemon.m.abils) pokemon.m.abils = [];
-				if (!pokemon.m.abils.includes(effect)) pokemon.m.abils.push(effect);
-			}
-		},
-		onSwitchInPriority: 2,
-		onSwitchIn(pokemon) {
-			let format = this.format;
-			if (!format.getSharedPower) format = this.dex.formats.get('gen9sharedpower');
-			for (const ability of format.getSharedPower!(pokemon)) {
-				if (ability === 'noability') {
-					this.hint(`Mirror Armor and Trace break in Shared Power formats that don't use Shared Power as a base, so they get removed from non-base users.`);
-				}
-				const effect = 'ability:' + ability;
-				delete pokemon.volatiles[effect];
-				pokemon.addVolatile(effect);
-			}
-		},
-	},
-	{
-		name: "[Gen 9] Computer-Generated Teams",
-		desc: `Teams generated automatically based on heuristics (rules), with levels based on previous success/failure in battle. ` +
-			`Not affiliated with Random Battles formats. Some sets will by nature be worse than others, but you can report egregiously bad sets ` +
-			`with <a href="https://forms.gle/DYwQN5qGVegz3YU38">this form</a>.`,
-
-		mod: 'gen9',
-		team: 'computerGenerated',
-		ruleset: ['Obtainable', 'Species Clause', 'HP Percentage Mod', 'Cancel Mod', 'Sleep Clause Mod'],
-	},
-	{
-		name: "[Gen 9] Hackmons Cup",
-		desc: `Randomized teams of level-balanced Pok&eacute;mon with absolutely any ability, moves, and item.`,
-
-		mod: 'gen9',
-		team: 'randomHC',
-		ruleset: ['HP Percentage Mod', 'Cancel Mod'],
-		banlist: ['Nonexistent'],
-	},
-	{
-		name: "[Gen 9] Doubles Hackmons Cup",
-		desc: `Randomized teams of level-balanced Pok&eacute;mon with absolutely any ability, moves, and item. Now with TWICE the Pok&eacute;mon per side!`,
-
-		mod: 'gen9',
-		team: 'randomHC',
-		searchShow: false,
-		gameType: 'doubles',
-		ruleset: ['[Gen 9] Hackmons Cup'],
-	},
-	{
-		name: "[Gen 9] Challenge Cup 1v1",
-
-		mod: 'gen9',
-		team: 'randomCC',
-		ruleset: ['Obtainable', 'HP Percentage Mod', 'Cancel Mod', 'Team Preview', 'Terastal Clause', 'Picked Team Size = 1'],
-	},
-	{
-		name: "[Gen 9] Challenge Cup 2v2",
-
-		mod: 'gen9',
-		team: 'randomCC',
-		gameType: 'doubles',
-		ruleset: ['Obtainable', 'HP Percentage Mod', 'Cancel Mod', 'Team Preview', 'Picked Team Size = 2'],
-	},
-	{
-		name: "[Gen 9] Challenge Cup 6v6",
-
-		mod: 'gen9',
-		team: 'randomCC',
-		searchShow: false,
-		ruleset: ['Obtainable', 'HP Percentage Mod', 'Cancel Mod'],
-	},
-	{
-		name: "[Gen 8] Random Battle",
-		desc: `Randomized teams of level-balanced Pok&eacute;mon with sets that are generated to be competitively viable.`,
-		threads: [
-			`&bullet; <a href="https://www.smogon.com/forums/threads/3656537/">Random Battle Suggestions</a>`,
-		],
-
-		mod: 'gen8',
-		team: 'random',
-		ruleset: ['PotD', 'Obtainable', 'Species Clause', 'HP Percentage Mod', 'Cancel Mod', 'Sleep Clause Mod'],
-	},
-	{
-		name: "[Gen 8] Random Doubles Battle",
-
-		mod: 'gen8',
-		gameType: 'doubles',
-		team: 'random',
-		ruleset: ['PotD', 'Obtainable', 'Species Clause', 'HP Percentage Mod', 'Cancel Mod'],
-	},
-	{
-		name: "[Gen 8] Free-For-All Random Battle",
-
-		mod: 'gen8',
-		team: 'random',
-		gameType: 'freeforall',
-		// searchShow: false,
-		tournamentShow: false,
-		rated: false,
-		ruleset: ['Obtainable', 'Species Clause', 'HP Percentage Mod', 'Cancel Mod', 'Sleep Clause Mod'],
-	},
-	{
-		name: "[Gen 8] Multi Random Battle",
-
-		mod: 'gen8',
-		team: 'random',
-		gameType: 'multi',
-		searchShow: false,
-		tournamentShow: false,
-		rated: false,
-		ruleset: [
-			'Max Team Size = 3',
-			'Obtainable', 'Species Clause', 'HP Percentage Mod', 'Cancel Mod', 'Sleep Clause Mod',
-		],
-	},
-	{
-		name: "[Gen 8] Battle Factory",
-		desc: `Randomized teams of Pok&eacute;mon for a generated Smogon tier with sets that are competitively viable.`,
-
-		mod: 'gen8',
-		team: 'randomFactory',
-		ruleset: ['Standard', 'Dynamax Clause'],
-	},
-	{
-		name: "[Gen 8] BSS Factory",
-		desc: `Randomized 3v3 Singles featuring Pok&eacute;mon and movesets popular in Battle Stadium Singles.`,
-		threads: [
-			`&bullet; <a href="https://www.smogon.com/forums/threads/3675374/">Information and Suggestions Thread</a>`,
-		],
-
-		mod: 'gen8',
-		team: 'randomBSSFactory',
-		ruleset: ['Flat Rules'],
-	},
-	{
-		name: "[Gen 8] Super Staff Bros 4",
-		desc: "The fourth iteration of Super Staff Bros is here! Battle with a random team of pokemon created by the sim staff.",
-		threads: [
-			`&bullet; <a href="https://www.smogon.com/articles/super-staff-bros-4">Introduction &amp; Roster</a>`,
-			`&bullet; <a href="https://www.smogon.com/forums/threads/super-staff-bros-4-discussion-thread.3675237/">Discussion Thread</a>`,
-		],
-
-		mod: 'ssb',
-		team: 'randomStaffBros',
-		ruleset: ['Dynamax Clause', 'HP Percentage Mod', 'Cancel Mod', 'Sleep Clause Mod'],
-		onBegin() {
-			if (!this.ruleTable.has('dynamaxclause')) {
-				// Old joke format we're bringing back
-				for (const side of this.sides) {
-					side.dynamaxUsed = true;
-				}
-				this.add('message', 'Delphox only');
-				this.add('message', 'No items');
-				this.add('message', 'Final Destination');
-				return;
-			}
-			// TODO look into making an event to put this right after turn|1
-			// https://discordapp.com/channels/630837856075513856/630845310033330206/716126469528485909
-			// Requires client change
-			this.add(`raw|<div class='broadcast-green'><b>Wondering what all these custom moves, abilities, and items do?<br />Check out the <a href="https://www.smogon.com/articles/super-staff-bros-4" target="_blank">Super Staff Bros 4 Guide</a> or use /ssb to find out!</b></div>`);
-
-			this.add('message', [
-				'THE BATTLE FOR SURVIVAL BEGINS!', 'WHO WILL SURVIVE?', 'GET READY TO KEEP UP!', 'GET READY!', 'DARE TO BELIEVE YOU CAN SURVIVE!', 'THERE CAN BE ONLY ONE WINNER!', 'GET READY FOR THE FIGHT OF YOUR LIFE!', 'WHO WILL PREVAIL?', 'ONLY ONE TEAM WILL BE LEFT STANDING!', 'BATTLE WITHOUT LIMITS!',
-			][this.random(10)]);
-			this.add('message', 'FIGHT!');
-		},
-		onSwitchInPriority: 100,
-		onSwitchIn(pokemon) {
-			let name: string = this.toID(pokemon.illusion ? pokemon.illusion.name : pokemon.name);
-			if (this.dex.species.get(name).exists || this.dex.moves.get(name).exists || this.dex.abilities.get(name).exists) {
-				// Certain pokemon have volatiles named after their id
-				// To prevent overwriting those, and to prevent accidentaly leaking
-				// that a pokemon is on a team through the onStart even triggering
-				// at the start of a match, users with pokemon names will need their
-				// statuses to end in "user".
-				name = name + 'user';
-			}
-			// Add the mon's status effect to it as a volatile.
-			const status = this.dex.conditions.get(name);
-			if (status?.exists) {
-				pokemon.addVolatile(name, pokemon);
-			}
-			if (pokemon.m.hasBounty) this.add('-start', pokemon, 'bounty', '[silent]');
-			const details = pokemon.species.name + (pokemon.level === 100 ? '' : ', L' + pokemon.level) +
-				(pokemon.gender === '' ? '' : ', ' + pokemon.gender) + (pokemon.set.shiny ? ', shiny' : '');
-			if (pokemon.m.nowShiny) this.add('replace', pokemon, details);
-		},
-		onFaint(target, source, effect) {
-			if (effect?.effectType !== 'Move') return;
-			if (!target.m.hasBounty) return;
-			if (source) {
-				this.add('-message', `${source.name} received the bounty!`);
-				this.boost({atk: 1, def: 1, spa: 1, spd: 1, spe: 1}, source, target, effect);
-			}
-		},
-	},
-	{
-		name: "[Gen 8] Hackmons Cup",
-		desc: `Randomized teams of level-balanced Pok&eacute;mon with absolutely any ability, moves, and item.`,
-
-		mod: 'gen8',
-		team: 'randomHC',
-		ruleset: ['HP Percentage Mod', 'Cancel Mod'],
-		banlist: ['Nonexistent'],
-	},
-	{
-		name: "[Gen 8] CAP 1v1",
-		desc: `Randomly generated 1v1-style teams only including Pok&eacute;mon made by the Create-A-Pok&eacute;mon Project.`,
-		threads: [
-			`&bullet; <a href="https://www.smogon.com/forums/threads/3663533/">CAP 1v1</a>`,
-		],
-
-		mod: 'gen8',
-		searchShow: false,
-		team: 'randomCAP1v1',
-		ruleset: [
-			'Picked Team Size = 1',
-			'Max Team Size = 3',
-			'Species Clause', 'Team Preview', 'HP Percentage Mod', 'Cancel Mod', 'Sleep Clause Mod', 'Dynamax Clause',
-		],
-	},
-	{
-		name: "[Gen 8 BDSP] Random Battle",
-		desc: `Randomized teams of level-balanced Pok&eacute;mon with sets that are generated to be competitively viable.`,
-		threads: [
-			`&bullet; <a href="https://www.smogon.com/forums/threads/3693955/">BDSP Random Battle Set Discussion</a>`,
-		],
-
-		mod: 'gen8bdsp',
-		team: 'random',
-		searchShow: false,
-		ruleset: ['[Gen 8] Random Battle', '!PotD'],
-	},
-	{
-		name: "[Gen 7] Random Battle",
-		desc: `Randomized teams of level-balanced Pok&eacute;mon with sets that are generated to be competitively viable.`,
-		threads: [
-			`&bullet; <a href="https://www.smogon.com/forums/threads/3591157/">Sets and Suggestions</a>`,
-			`&bullet; <a href="https://www.smogon.com/forums/threads/3616946/">Role Compendium</a>`,
-		],
-
-		mod: 'gen7',
-		team: 'random',
-		ruleset: ['Obtainable', 'Sleep Clause Mod', 'HP Percentage Mod', 'Cancel Mod'],
-	},
-	{
-		name: "[Gen 7] Random Doubles Battle",
-		threads: [`&bullet; <a href="https://www.smogon.com/forums/threads/3601525/">Sets and Suggestions</a>`],
-
-		mod: 'gen7',
-		gameType: 'doubles',
-		team: 'random',
-		searchShow: false,
-		challengeShow: false,
-		ruleset: ['Obtainable', 'HP Percentage Mod', 'Cancel Mod'],
-	},
-	{
-		name: "[Gen 7] Battle Factory",
-		desc: `Randomized teams of Pok&eacute;mon for a generated Smogon tier with sets that are competitively viable.`,
-
-		mod: 'gen7',
-		team: 'randomFactory',
-		ruleset: ['Obtainable', 'Sleep Clause Mod', 'Team Preview', 'HP Percentage Mod', 'Cancel Mod', 'Mega Rayquaza Clause'],
-	},
-	{
-		name: "[Gen 7] BSS Factory",
-		desc: `Randomized 3v3 Singles featuring Pok&eacute;mon and movesets popular in Battle Spot Singles.`,
-		threads: [
-			`&bullet; <a href="https://www.smogon.com/forums/threads/3604845/">Information and Suggestions Thread</a>`,
-		],
-
-		mod: 'gen7',
-		team: 'randomBSSFactory',
-		searchShow: false,
-		ruleset: ['Flat Rules'],
-	},
-	{
-		name: "[Gen 7] Hackmons Cup",
-		desc: `Randomized teams of level-balanced Pok&eacute;mon with absolutely any ability, moves, and item.`,
-
-		mod: 'gen7',
-		team: 'randomHC',
-		searchShow: false,
-		ruleset: ['HP Percentage Mod', 'Cancel Mod'],
-		banlist: ['Nonexistent'],
-	},
-	{
-		name: "[Gen 7 Let's Go] Random Battle",
-
-		mod: 'gen7letsgo',
-		team: 'random',
-		searchShow: false,
-		ruleset: ['Obtainable', 'Allow AVs', 'HP Percentage Mod', 'Cancel Mod', 'Sleep Clause Mod'],
-	},
-	{
-		name: "[Gen 6] Random Battle",
-
-		mod: 'gen6',
-		team: 'random',
-		ruleset: ['Obtainable', 'Sleep Clause Mod', 'HP Percentage Mod', 'Cancel Mod'],
-	},
-	{
-		name: "[Gen 6] Battle Factory",
-		desc: `Randomized teams of Pok&eacute;mon for a generated Smogon tier with sets that are competitively viable.`,
-
-		mod: 'gen6',
-		team: 'randomFactory',
-		searchShow: false,
-		challengeShow: false,
-		ruleset: ['Obtainable', 'Sleep Clause Mod', 'Team Preview', 'HP Percentage Mod', 'Cancel Mod', 'Mega Rayquaza Clause'],
-	},
-	{
-		name: "[Gen 5] Random Battle",
-
-		mod: 'gen5',
-		team: 'random',
-		ruleset: ['Obtainable', 'Sleep Clause Mod', 'HP Percentage Mod', 'Cancel Mod'],
-	},
-	{
-		name: "[Gen 4] Random Battle",
-
-		mod: 'gen4',
-		team: 'random',
-		ruleset: ['Obtainable', 'Sleep Clause Mod', 'HP Percentage Mod', 'Cancel Mod'],
-	},
-	{
-		name: "[Gen 3] Random Battle",
-
-		mod: 'gen3',
-		team: 'random',
-		ruleset: ['Standard'],
-	},
-	{
-		name: "[Gen 3] Challenge Cup",
-
-		mod: 'gen3',
-		team: 'randomCC',
-		searchShow: false,
-		ruleset: ['Obtainable', 'HP Percentage Mod', 'Cancel Mod'],
-	},
-	{
-		name: "[Gen 2] Random Battle",
-
-		mod: 'gen2',
-		team: 'random',
-		ruleset: ['Standard'],
-	},
-	{
-		name: "[Gen 1] Random Battle",
-
-		mod: 'gen1',
-		team: 'random',
-		ruleset: ['Standard'],
-	},
-	{
-		name: "[Gen 1] Challenge Cup",
-
-		mod: 'gen1',
-		team: 'randomCC',
-		searchShow: false,
-		challengeShow: false,
-		ruleset: ['Obtainable', 'HP Percentage Mod', 'Cancel Mod', 'Desync Clause Mod', 'Sleep Clause Mod', 'Freeze Clause Mod'],
-	},
-	{
-		name: "[Gen 1] Hackmons Cup",
-		desc: `Randomized teams of level-balanced Pok&eacute;mon with absolutely any moves, types, and stats.`,
-
-		mod: 'gen1',
-		team: 'randomHC',
-		searchShow: false,
-		challengeShow: false,
-		ruleset: ['HP Percentage Mod', 'Cancel Mod', 'Desync Clause Mod', 'Sleep Clause Mod', 'Freeze Clause Mod', 'Team Type Preview'],
-		banlist: ['Nonexistent'],
-		onModifySpecies(species, target, source, effect) {
-			if (!target) return;
-			return {...species, ...(target.set as any).hc};
-		},
-		onSwitchIn(pokemon) {
-			this.add('-start', pokemon, 'typechange', pokemon.getTypes(true).join('/'), '[silent]');
-			for (const i in pokemon.species.baseStats) {
-				if (i === 'spd') continue;
-				this.add('-start', pokemon, `${pokemon.species.baseStats[i as keyof StatsTable]}${i === 'spa' ? 'spc' : i}`, '[silent]');
-			}
-		},
-	},
-
-	// Metronome Battle
-	///////////////////////////////////////////////////////////////////
-
-	{
-		section: "Metronome Battle",
-		column: 3,
-	},
-	{
-		name: '[Gen 9] Metronome Battle',
-		threads: [
-			`&bullet; <a href="https://www.smogon.com/forums/threads/3632075/">Metronome Battle</a>`,
-		],
-
-		mod: 'gen9',
-		gameType: 'doubles',
-		ruleset: ['Max Team Size = 2', 'HP Percentage Mod', 'Cancel Mod'],
-		banlist: [
-			'Pokestar Spirit', 'Shedinja + Sturdy', 'Cheek Pouch', 'Commander', 'Cursed Body', 'Dry Skin', 'Earth Eater', 'Fur Coat', 'Gorilla Tactics',
-			'Grassy Surge', 'Huge Power', 'Ice Body', 'Iron Barbs', 'Moody', 'Neutralizing Gas', 'Opportunist', 'Parental Bond', 'Perish Body', 'Poison Heal',
-			'Power Construct', 'Pressure', 'Pure Power', 'Rain Dish', 'Rough Skin', 'Sand Spit', 'Sand Stream', 'Seed Sower', 'Stamina',
-			'Volt Absorb', 'Water Absorb', 'Wonder Guard', 'Aguav Berry', 'Assault Vest', 'Berry', 'Berry Juice', 'Berserk Gene',
-			'Black Sludge', 'Enigma Berry', 'Figy Berry', 'Gold Berry', 'Iapapa Berry', 'Kangaskhanite', 'Leftovers', 'Mago Berry', 'Medichamite',
-			'Steel Memory', 'Oran Berry', 'Rocky Helmet', 'Shell Bell', 'Sitrus Berry', 'Wiki Berry', 'Harvest + Jaboca Berry',
-			'Harvest + Rowap Berry',
-		],
-		onValidateSet(set) {
-			const species = this.dex.species.get(set.species);
-			if (species.types.includes('Steel')) {
-				return [`${species.name} is a Steel-type, which is banned from Metronome Battle.`];
-			}
-			if (set.teraType === 'Steel') {
-				return [`${species.name} has Steel as its Tera type, which is banned from Metronome Battle.`];
-			}
-			if (species.bst > 625) {
-				return [`${species.name} is banned.`, `(Pok\u00e9mon with a BST higher than 625 are banned)`];
-			}
-			const item = this.dex.items.get(set.item);
-			if (set.item && item.megaStone) {
-				const megaSpecies = this.dex.species.get(item.megaStone);
-				if (species.baseSpecies === item.megaEvolves && megaSpecies.bst > 625) {
-					return [
-						`${set.name || set.species}'s item ${item.name} is banned.`, `(Pok\u00e9mon with a BST higher than 625 are banned)`,
-					];
-				}
-			}
-			if (set.moves.length !== 1 || this.dex.moves.get(set.moves[0]).id !== 'metronome') {
-				return [`${set.name || set.species} has illegal moves.`, `(Pok\u00e9mon can only have one Metronome in their moveset)`];
-			}
-		},
-	},
-	{
-		name: '[Gen 8] Metronome Battle',
-		threads: [
-			`&bullet; <a href="https://www.smogon.com/forums/threads/3632075/">Metronome Battle</a>`,
-		],
-
-		mod: 'gen8',
-		gameType: 'doubles',
-		searchShow: false,
-		ruleset: ['Max Team Size = 2', 'HP Percentage Mod', 'Cancel Mod'],
-		banlist: [
-			'Pokestar Spirit', 'Shedinja + Sturdy', 'Battle Bond', 'Cheek Pouch', 'Cursed Body', 'Dry Skin', 'Fur Coat', 'Gorilla Tactics',
-			'Grassy Surge', 'Huge Power', 'Ice Body', 'Iron Barbs', 'Libero', 'Moody', 'Neutralizing Gas', 'Parental Bond', 'Perish Body', 'Poison Heal',
-			'Power Construct', 'Pressure', 'Protean', 'Pure Power', 'Rain Dish', 'Rough Skin', 'Sand Spit', 'Sand Stream', 'Snow Warning', 'Stamina',
-			'Volt Absorb', 'Water Absorb', 'Wonder Guard', 'Abomasite', 'Aguav Berry', 'Assault Vest', 'Berry', 'Berry Juice', 'Berserk Gene',
-			'Black Sludge', 'Enigma Berry', 'Figy Berry', 'Gold Berry', 'Iapapa Berry', 'Kangaskhanite', 'Leftovers', 'Mago Berry', 'Medichamite',
-			'Steel Memory', 'Oran Berry', 'Rocky Helmet', 'Shell Bell', 'Sitrus Berry', 'Wiki Berry', 'Harvest + Jaboca Berry', 'Harvest + Rowap Berry',
-		],
-		onValidateSet(set) {
-			const species = this.dex.species.get(set.species);
-			if (species.gen > 8) {
-				return [`${species.name} is from gen 9, which is banned from [Gen 8] Metronome Battle.`];
-			}
-			if (species.types.includes('Steel')) {
-				return [`${species.name} is a Steel-type, which is banned from Metronome Battle.`];
-			}
-			if (species.bst > 625) {
-				return [`${species.name} is banned.`, `(Pok\u00e9mon with a BST higher than 625 are banned)`];
-			}
-			const item = this.dex.items.get(set.item);
-			if (item.gen > 8) {
-				return [`${species.name} is from gen 9, which is banned from [Gen 8] Metronome Battle.`];
-			}
-			if (set.item && item.megaStone) {
-				const megaSpecies = this.dex.species.get(item.megaStone);
-				if (species.baseSpecies === item.megaEvolves && megaSpecies.bst > 625) {
-					return [
-						`${set.name || set.species}'s item ${item.name} is banned.`, `(Pok\u00e9mon with a BST higher than 625 are banned)`,
-					];
-				}
-			}
-			const ability = this.dex.abilities.get(set.ability);
-			if (ability.gen > 8) {
-				return [`${species.name} is from gen 9, which is banned from [Gen 8] Metronome Battle.`];
-			}
-			if (set.moves.length !== 1 || this.dex.moves.get(set.moves[0]).id !== 'metronome') {
-				return [`${set.name || set.species} has illegal moves.`, `(Pok\u00e9mon can only have one Metronome in their moveset)`];
-			}
-		},
-	},
-
-	// RoA Spotlight
-	///////////////////////////////////////////////////////////////////
-
-	{
-		section: "RoA Spotlight",
-		column: 4,
-	},
-	{
-		name: "[Gen 5] UU",
-		threads: [
-			`&bullet; <a href="https://www.smogon.com/forums/threads/3474024/">BW2 UU Viability Rankings</a>`,
-			`&bullet; <a href="https://www.smogon.com/forums/posts/6431094/">BW2 Sample Teams</a>`,
-		],
-
-		mod: 'gen5',
-		// searchShow: false,
-		ruleset: ['Standard', 'Evasion Abilities Clause', 'Swagger Clause', 'Sleep Clause Mod'],
-		banlist: ['Uber', 'OU', 'UUBL', 'Arena Trap', 'Drought', 'Sand Stream', 'Snow Warning', 'Prankster + Assist', 'Prankster + Copycat', 'Baton Pass'],
-	},
-	{
-		name: "[Gen 1] Tradebacks OU",
-		desc: `RBY OU with movepool additions from the Time Capsule.`,
-		threads: [
-			`&bullet; <a href="https://www.smogon.com/articles/rby-tradebacks-ou">RBY Tradebacks OU</a>`,
-		],
-
-		mod: 'gen1',
-		// searchShow: false,
-		ruleset: ['[Gen 1] OU', 'Allow Tradeback'],
-	},
-	{
-		name: "[Gen 6] RU",
-		threads: [
-			`&bullet; <a href="https://www.smogon.com/dex/xy/tags/ru/">ORAS RU Banlist</a>`,
-			`&bullet; <a href="https://www.smogon.com/forums/threads/3574583/">ORAS RU Viability Rankings</a>`,
-		],
-
-		mod: 'gen6',
-		// searchShow: false,
-		ruleset: ['[Gen 6] UU'],
-		banlist: ['UU', 'RUBL'],
-	},
-
-	// Past Gens OU
-	///////////////////////////////////////////////////////////////////
-
-	{
-		section: "Past Gens OU",
-		column: 4,
-	},
-	{
-		name: "[Gen 8] OU",
-		threads: [
-			`&bullet; <a href="https://www.smogon.com/forums/threads/3672210/">SS OU Metagame Discussion</a>`,
-			`&bullet; <a href="https://www.smogon.com/forums/threads/3672556/">SS OU Sample Teams</a>`,
-			`&bullet; <a href="https://www.smogon.com/forums/threads/3674058/">SS OU Viability Rankings</a>`,
-		],
-
-		mod: 'gen8',
-		ruleset: ['Standard', 'Dynamax Clause'],
-		banlist: ['Uber', 'AG', 'Arena Trap', 'Moody', 'Power Construct', 'Sand Veil', 'Shadow Tag', 'Snow Cloak', 'King\'s Rock', 'Baton Pass'],
-	},
-	{
-		name: "[Gen 7] OU",
-		threads: [
-			`&bullet; <a href="https://www.smogon.com/dex/sm/tags/ou/">USM OU Banlist</a>`,
-			`&bullet; <a href="https://www.smogon.com/forums/posts/8162240/">USM OU Sample Teams</a>`,
-			`&bullet; <a href="https://www.smogon.com/forums/threads/3667522/">USM OU Viability Rankings</a>`,
-		],
-
-		mod: 'gen7',
-		ruleset: ['Standard'],
-		banlist: ['Uber', 'Arena Trap', 'Power Construct', 'Shadow Tag', 'Baton Pass'],
-	},
-	{
-		name: "[Gen 6] OU",
-		threads: [
-			`&bullet; <a href="https://www.smogon.com/dex/xy/tags/ou/">ORAS OU Banlist</a>`,
-			`&bullet; <a href="https://www.smogon.com/forums/posts/8133793/">ORAS OU Sample Teams</a>`,
-			`&bullet; <a href="https://www.smogon.com/forums/threads/3623399/">ORAS OU Viability Rankings</a>`,
-		],
-
-		mod: 'gen6',
-		ruleset: ['Standard', 'Swagger Clause'],
-		banlist: ['Uber', 'Arena Trap', 'Shadow Tag', 'Soul Dew', 'Baton Pass'],
-	},
-	{
-		name: "[Gen 5] OU",
-		threads: [
-			`&bullet; <a href="https://www.smogon.com/forums/threads/3686880/">BW2 Sample Teams</a>`,
-			`&bullet; <a href="https://www.smogon.com/forums/threads/3668699/">BW2 OU Viability Rankings</a>`,
-		],
-
-		mod: 'gen5',
-		ruleset: ['Standard', 'Evasion Abilities Clause', 'Sleep Moves Clause', 'Swagger Clause', 'Gems Clause', 'Baton Pass Stat Clause'],
-		banlist: ['Uber', 'Arena Trap', 'Drizzle ++ Swift Swim', 'Drought ++ Chlorophyll', 'Sand Rush', 'Shadow Tag', 'King\'s Rock', 'Razor Fang', 'Soul Dew', 'Assist'],
-	},
-	{
-		name: "[Gen 4] OU",
-		threads: [
-			`&bullet; <a href="https://www.smogon.com/forums/threads/3685887/">DPP OU Metagame Discussion</a>`,
-			`&bullet; <a href="https://www.smogon.com/forums/threads/3687351/">DPP Sample Teams</a>`,
-			`&bullet; <a href="https://www.smogon.com/forums/threads/3683332/">DPP OU Viability Rankings</a>`,
-		],
-
-		mod: 'gen4',
-		ruleset: ['Standard', 'Freeze Clause Mod'],
-		banlist: ['AG', 'Uber', 'Arena Trap', 'Sand Veil', 'Swinub + Snow Cloak', 'Piloswine + Snow Cloak', 'Mamoswine + Snow Cloak', 'Soul Dew', 'Baton Pass', 'Swagger'],
-	},
-	{
-		name: "[Gen 3] OU",
-		threads: [
-			`&bullet; <a href="https://www.smogon.com/forums/threads/3687813/">ADV Sample Teams</a>`,
-			`&bullet; <a href="https://www.smogon.com/forums/threads/3503019/">ADV OU Viability Rankings</a>`,
-		],
-
-		mod: 'gen3',
-		ruleset: ['Standard', 'One Boost Passer Clause', 'Freeze Clause Mod'],
-		banlist: ['Uber', 'Sand Veil', 'Soundproof', 'Assist', 'Baton Pass + Block', 'Baton Pass + Mean Look', 'Baton Pass + Spider Web', 'Smeargle + Ingrain'],
-	},
-	{
-		name: "[Gen 2] OU",
-		threads: [
-			`&bullet; <a href="https://www.smogon.com/forums/threads/3688523/">GSC Sample Teams</a>`,
-			`&bullet; <a href="https://www.smogon.com/forums/threads/3633233/">GSC OU Viability Rankings</a>`,
-		],
-
-		mod: 'gen2',
-		ruleset: ['Standard'],
-		banlist: ['Uber', 'Mean Look + Baton Pass', 'Spider Web + Baton Pass'],
-	},
-	{
-		name: "[Gen 1] OU",
-		threads: [
-			`&bullet; <a href="https://www.smogon.com/forums/threads/3689726/">RBY Sample Teams</a>`,
-			`&bullet; <a href="https://www.smogon.com/forums/threads/3685861/">RBY OU Viability Rankings</a>`,
-		],
-
-		mod: 'gen1',
-		ruleset: ['Standard'],
-		banlist: ['Uber'],
-	},
-
-	// Past Gens Doubles OU
-	///////////////////////////////////////////////////////////////////
-
-	{
-		section: "Past Gens Doubles OU",
-		column: 4,
-	},
-	{
-		name: "[Gen 8] Doubles OU",
-		threads: [
-			`&bullet; <a href="https://www.smogon.com/forums/threads/3689189/">SS Doubles OU Metagame Discussion</a>`,
-			`&bullet; <a href="https://www.smogon.com/forums/threads/3658826/">SS Doubles OU Sample Teams</a>`,
-			`&bullet; <a href="https://www.smogon.com/forums/threads/3673519/">SS Doubles OU Viability Rankings</a>`,
-		],
-
-		mod: 'gen8',
-		gameType: 'doubles',
-		ruleset: ['Standard Doubles', 'Dynamax Clause', 'Swagger Clause'],
-		banlist: ['DUber', 'Power Construct', 'Shadow Tag'],
-	},
-	{
-		name: "[Gen 7] Doubles OU",
-		threads: [
-			`&bullet; <a href="https://www.smogon.com/forums/threads/3661293/">USUM Doubles OU Metagame Discussion</a>`,
-			`&bullet; <a href="https://www.smogon.com/forums/posts/8394179/">USUM Doubles OU Viability Rankings</a>`,
-			`&bullet; <a href="https://www.smogon.com/forums/posts/8394190/">USUM Doubles OU Sample Teams</a>`,
-		],
-
-		mod: 'gen7',
-		gameType: 'doubles',
-		ruleset: ['Standard Doubles', 'Swagger Clause'],
-		banlist: ['DUber', 'Power Construct', 'Eevium Z', 'Dark Void'],
-	},
-	{
-		name: "[Gen 6] Doubles OU",
-		threads: [
-			`&bullet; <a href="https://www.smogon.com/forums/threads/3606255/">ORAS Doubles OU Discussion</a>`,
-			`&bullet; <a href="https://www.smogon.com/forums/posts/7387213/">ORAS Doubles OU Viability Rankings</a>`,
-			`&bullet; <a href="https://www.smogon.com/forums/posts/7387215/">ORAS Doubles OU Sample Teams</a>`,
-		],
-
-		mod: 'gen6',
-		gameType: 'doubles',
-		ruleset: ['Standard Doubles', 'Swagger Clause'],
-		banlist: ['DUber', 'Soul Dew', 'Dark Void'],
-	},
-	{
-		name: "[Gen 5] Doubles OU",
-		threads: [
-			`&bullet; <a href="https://www.smogon.com/forums/threads/3606719/">BW2 Doubles Metagame Discussion</a>`,
-			`&bullet; <a href="https://www.smogon.com/forums/posts/7393048/">BW2 Doubles Viability Rankings</a>`,
-			`&bullet; <a href="https://www.smogon.com/forums/posts/7393081/">BW2 Doubles Sample Teams</a>`,
-		],
-
-		mod: 'gen5',
-		gameType: 'doubles',
-		searchShow: false,
-		ruleset: ['Standard', 'Evasion Abilities Clause', 'Swagger Clause', 'Sleep Clause Mod'],
-		banlist: ['DUber', 'Soul Dew', 'Dark Void', 'Gravity'],
-	},
-	{
-		name: "[Gen 4] Doubles OU",
-		threads: [`&bullet; <a href="https://www.smogon.com/forums/threads/3717286/">DPP Doubles</a>`],
-
-		mod: 'gen4',
-		gameType: 'doubles',
-		ruleset: ['Standard'],
-		banlist: ['AG', 'Uber', 'Soul Dew', 'Dark Void', 'Sand Veil'],
-		unbanlist: ['Latios', 'Manaphy', 'Mew', 'Salamence', 'Wobbuffet', 'Wynaut'],
-	},
-	{
-		name: "[Gen 3] Doubles OU",
-		threads: [
-			`&bullet; <a href="https://www.smogon.com/forums/threads/3666831/">ADV Doubles OU</a>`,
-		],
-
-		mod: 'gen3',
-		gameType: 'doubles',
-		searchShow: false,
-		ruleset: ['Standard', '!Switch Priority Clause Mod'],
-		banlist: ['Uber', 'Soul Dew', 'Swagger'],
-		unbanlist: ['Latias', 'Wobbuffet', 'Wynaut'],
-	},
-
-	// Sw/Sh Singles
-	///////////////////////////////////////////////////////////////////
-
-	{
-		section: "Sw/Sh Singles",
-		column: 4,
-	},
-	{
-		name: "[Gen 8] Ubers",
-		threads: [
-			`&bullet; <a href="https://www.smogon.com/forums/threads/3676539/">SS Ubers Metagame Discussion</a>`,
-			`&bullet; <a href="https://www.smogon.com/forums/threads/3675564/">SS Ubers Sample Teams</a>`,
-			`&bullet; <a href="https://www.smogon.com/forums/threads/3675194/">SS Ubers Viability Rankings</a>`,
-		],
-
-		mod: 'gen8',
-		searchShow: false,
-		ruleset: ['Standard', 'Dynamax Clause'],
-		banlist: ['AG', 'Shadow Tag', 'Baton Pass'],
-	},
-	{
-		name: "[Gen 8] UU",
-		threads: [
-			`&bullet; <a href="https://www.smogon.com/forums/threads/3681331/">UU Metagame Discussion</a>`,
-			`&bullet; <a href="https://www.smogon.com/forums/threads/3679621/">UU Sample Teams</a>`,
-			`&bullet; <a href="https://www.smogon.com/forums/threads/3674793/">UU Viability Rankings</a>`,
-		],
-
-		mod: 'gen8',
-		searchShow: false,
-		ruleset: ['[Gen 8] OU'],
-		banlist: ['OU', 'UUBL', 'Light Clay'],
-	},
-	{
-		name: "[Gen 8] RU",
-		threads: [
-			`&bullet; <a href="https://www.smogon.com/forums/threads/3687060/">RU Metagame Discussion</a>`,
-			`&bullet; <a href="https://www.smogon.com/forums/threads/3661013/">RU Sample Teams</a>`,
-			`&bullet; <a href="https://www.smogon.com/forums/threads/3676023/">RU Viability Rankings</a>`,
-		],
-
-		mod: 'gen8',
-		searchShow: false,
-		ruleset: ['[Gen 8] UU'],
-		banlist: ['UU', 'RUBL'],
-	},
-	{
-		name: "[Gen 8] NU",
-		threads: [
-			`&bullet; <a href="https://www.smogon.com/forums/threads/3687023/">NU Metagame Discussion</a>`,
-			`&bullet; <a href="https://www.smogon.com/forums/threads/3673598/">NU Sample Teams</a>`,
-			`&bullet; <a href="https://www.smogon.com/forums/threads/3676265/">NU Viability Rankings</a>`,
-		],
-
-		mod: 'gen8',
-		searchShow: false,
-		ruleset: ['[Gen 8] RU'],
-		banlist: ['RU', 'NUBL', 'Drizzle', 'Drought', 'Slush Rush'],
-	},
-	{
-		name: "[Gen 8] PU",
-		threads: [
-			`&bullet; <a href="https://www.smogon.com/forums/threads/3707179/">PU Metagame Discussion</a>`,
-			`&bullet; <a href="https://www.smogon.com/forums/threads/3676106/">PU Viability Rankings</a>`,
-		],
-
-		mod: 'gen8',
-		searchShow: false,
-		ruleset: ['[Gen 8] NU'],
-		banlist: ['NU', 'PUBL'],
-	},
-	{
-		name: "[Gen 8] LC",
-		threads: [
-			`&bullet; <a href="https://www.smogon.com/forums/threads/3656348/">SS LC Metagame Discussion</a>`,
-			`&bullet; <a href="https://www.smogon.com/forums/threads/3661419/">SS LC Sample Teams</a>`,
-			`&bullet; <a href="https://www.smogon.com/forums/threads/3657374/">SS LC Viability Rankings</a>`,
-		],
-
-		mod: 'gen8',
-		searchShow: false,
-		ruleset: ['Little Cup', 'Standard', 'Dynamax Clause'],
-		banlist: [
-			'Corsola-Galar', 'Cutiefly', 'Drifloon', 'Gastly', 'Gothita', 'Magby', 'Rufflet', 'Scraggy', 'Scyther', 'Sneasel', 'Swirlix',
-			'Tangela', 'Vullaby', 'Vulpix-Alola', 'Woobat', 'Zigzagoon-Base', 'Chlorophyll', 'Moody', 'Baton Pass', 'Sticky Web',
-		],
-	},
-	{
-		name: "[Gen 8] Monotype",
-		desc: `All the Pok&eacute;mon on a team must share a type.`,
-		threads: [
-			`&bullet; <a href="https://www.smogon.com/forums/threads/3672167/">SS Monotype Metagame Discussion</a>`,
-			`&bullet; <a href="https://www.smogon.com/forums/threads/3702647/">SS Monotype Sample Teams</a>`,
-			`&bullet; <a href="https://www.smogon.com/forums/threads/3673165/">SS Monotype Viability Rankings</a>`,
-		],
-
-		mod: 'gen8',
-		searchShow: false,
-		ruleset: ['Same Type Clause', 'Standard', 'Dynamax Clause'],
-		banlist: [
-			'Blaziken', 'Calyrex-Ice', 'Calyrex-Shadow', 'Dialga', 'Dracovish', 'Eternatus', 'Genesect', 'Giratina', 'Giratina-Origin', 'Groudon', 'Ho-Oh',
-			'Kartana', 'Kyogre', 'Kyurem-Black', 'Kyurem-White', 'Landorus-Base', 'Lugia', 'Lunala', 'Magearna', 'Marshadow', 'Mewtwo', 'Naganadel',
-			'Necrozma-Dawn-Wings', 'Necrozma-Dusk-Mane', 'Palkia', 'Pheromosa', 'Rayquaza', 'Reshiram', 'Solgaleo', 'Urshifu-Base', 'Xerneas', 'Yveltal',
-			'Zacian', 'Zacian-Crowned', 'Zamazenta', 'Zamazenta-Crowned', 'Zekrom', 'Zygarde-Base', 'Moody', 'Power Construct', 'Shadow Tag', 'Damp Rock',
-			'Focus Band', 'King\'s Rock', 'Quick Claw', 'Smooth Rock', 'Terrain Extender', 'Acupressure', 'Baton Pass',
-		],
-	},
-	{
-		name: "[Gen 8] 1v1",
-		desc: `Bring three Pok&eacute;mon to Team Preview and choose one to battle.`,
-		threads: [
-			`&bullet; <a href="https://www.smogon.com/forums/threads/3656364/">SS 1v1 Metagame Discussion</a>`,
-			`&bullet; <a href="https://www.smogon.com/forums/threads/3664157/">SS 1v1 Sample Teams</a>`,
-			`&bullet; <a href="https://www.smogon.com/forums/threads/3657779/">SS 1v1 Viability Rankings</a>`,
-		],
-
-		mod: 'gen8',
-		searchShow: false,
-		ruleset: [
-			'Picked Team Size = 1', 'Max Team Size = 3',
-			'Obtainable', 'Species Clause', 'Nickname Clause', 'OHKO Clause', 'Evasion Moves Clause', 'Accuracy Moves Clause', 'Team Preview', 'HP Percentage Mod', 'Cancel Mod', 'Dynamax Clause', 'Endless Battle Clause',
-		],
-		banlist: [
-			'Calyrex-Ice', 'Calyrex-Shadow', 'Cinderace', 'Dialga', 'Dragonite', 'Eternatus', 'Genesect', 'Giratina', 'Giratina-Origin', 'Groudon', 'Ho-Oh', 'Jirachi',
-			'Kyogre', 'Kyurem-Black', 'Kyurem-White', 'Lugia', 'Lunala', 'Magearna', 'Marshadow', 'Melmetal', 'Mew', 'Mewtwo', 'Mimikyu', 'Necrozma', 'Necrozma-Dawn-Wings',
-			'Necrozma-Dusk-Mane', 'Palkia', 'Rayquaza', 'Reshiram', 'Sableye', 'Snorlax', 'Solgaleo', 'Victini', 'Xerneas', 'Yveltal', 'Zacian', 'Zacian-Crowned',
-			'Zamazenta', 'Zamazenta-Crowned', 'Zekrom', 'Moody', 'Power Construct', 'Bright Powder', 'Focus Band', 'Focus Sash', 'Lax Incense', 'Quick Claw',
-			'Acupressure', 'Hypnosis', 'Perish Song', 'Sing',
-		],
-	},
-	{
-		name: "[Gen 8] Anything Goes",
-		threads: [
-			`&bullet; <a href="https://www.smogon.com/forums/threads/3672172/">AG Metagame Discussion</a>`,
-			`&bullet; <a href="https://www.smogon.com/forums/threads/3675040/">AG Sample Teams</a>`,
-			`&bullet; <a href="https://www.smogon.com/forums/threads/3672899/">AG Viability Rankings</a>`,
-		],
-
-		mod: 'gen8',
-		searchShow: false,
-		ruleset: ['Obtainable', 'Team Preview', 'HP Percentage Mod', 'Cancel Mod', 'Endless Battle Clause'],
-	},
-	{
-		name: "[Gen 8] ZU",
-		desc: `The unofficial usage-based tier below PU.`,
-		threads: [
-			`&bullet; <a href="https://www.smogon.com/forums/threads/3687415/">ZU Metagame Discussion</a>`,
-			`&bullet; <a href="https://www.smogon.com/forums/threads/3680071/">ZU Sample Teams</a>`,
-			`&bullet; <a href="https://www.smogon.com/forums/threads/3678037/">ZU Viability Rankings</a>`,
-		],
-
-		mod: 'gen8',
-		searchShow: false,
-		ruleset: ['[Gen 8] PU'],
-		banlist: [
-			'PU', 'Arctovish', 'Aurorus', 'Basculin', 'Centiskorch', 'Drampa', 'Exeggutor-Alola', 'Gallade', 'Glastrier', 'Haunter', 'Magmortar', 'Magneton',
-			'Malamar', 'Ninjask', 'Omastar', 'Perrserker', 'Rotom-Frost', 'Turtonator', 'Vanilluxe', 'Vikavolt', 'Silvally-Dragon', 'Silvally-Ground', 'Sneasel',
-			'Damp Rock', 'Grassy Seed',
-		],
-	},
-	{
-		name: "[Gen 8] CAP",
-		threads: [
-			`&bullet; <a href="https://www.smogon.com/forums/threads/3656824/">CAP Metagame Discussion</a>`,
-			`&bullet; <a href="https://www.smogon.com/forums/threads/3671157/">CAP Sample Teams</a>`,
-			`&bullet; <a href="https://www.smogon.com/forums/threads/3674024/">CAP Viability Rankings</a>`,
-		],
-
-		mod: 'gen8',
-		searchShow: false,
-		ruleset: ['[Gen 8] OU', '+CAP'],
-		banlist: ['Crucibellite'],
-	},
-	{
-		name: "[Gen 8] National Dex",
-		threads: [
-			`&bullet; <a href="https://www.smogon.com/forums/threads/3666135/">SS National Dex Metagame Discussion</a>`,
-			`&bullet; <a href="https://www.smogon.com/forums/threads/3667921/">SS National Dex Sample Teams</a>`,
-			`&bullet; <a href="https://www.smogon.com/forums/threads/3666572/">SS National Dex Viability Rankings</a>`,
-		],
-
-		mod: 'gen8',
-		searchShow: false,
-		ruleset: ['Standard NatDex', 'OHKO Clause', 'Evasion Clause', 'Species Clause', 'Dynamax Clause', 'Sleep Clause Mod'],
-		banlist: ['ND Uber', 'Arena Trap', 'Moody', 'Power Construct', 'Shadow Tag', 'King\'s Rock', 'Razor Fang', 'Quick Claw', 'Baton Pass'],
-	},
-	{
-		name: "[Gen 8] National Dex UU",
-		threads: [
-			`&bullet; <a href="https://www.smogon.com/forums/threads/3660920/">National Dex UU Metagame Discussion</a>`,
-			`&bullet; <a href="https://www.smogon.com/forums/threads/3672486/">National Dex UU Sample Teams</a>`,
-			`&bullet; <a href="https://www.smogon.com/forums/threads/3672482/">National Dex UU Viability Rankings</a>`,
-		],
-
-		mod: 'gen8',
-		searchShow: false,
-		ruleset: ['[Gen 8] National Dex'],
-		banlist: ['ND OU', 'ND UUBL', 'Drizzle', 'Drought', 'Light Clay', 'Slowbronite'],
-	},
-	{
-		name: "[Gen 8 BDSP] OU",
-		threads: [
-			`&bullet; <a href="https://www.smogon.com/forums/threads/3693629/">BDSP OU Metagame Discussion</a>`,
-			`&bullet; <a href="https://www.smogon.com/forums/threads/3693721/">BDSP OU Sample Teams</a>`,
-			`&bullet; <a href="https://www.smogon.com/forums/threads/3696088/">BDSP OU Viability Rankings</a>`,
-		],
-
-		mod: 'gen8bdsp',
-		searchShow: false,
-		ruleset: ['Standard'],
-		banlist: ['Uber', 'Arena Trap', 'Drizzle', 'Moody', 'Sand Veil', 'Shadow Tag', 'Snow Cloak', 'King\'s Rock', 'Razor Fang', 'Baton Pass'],
-	},
-	{
-		name: "[Gen 8] Battle Stadium Singles",
-
-		mod: 'gen8',
-		searchShow: false,
-		ruleset: ['Flat Rules', '!! Adjust Level = 50', 'Min Source Gen = 8', 'VGC Timer', 'Limit Two Restricted'],
-		restricted: ['Restricted Legendary'],
-	},
-	{
-		name: "[Gen 8] Custom Game",
-
-		mod: 'gen8',
-		searchShow: false,
-		debug: true,
-		battle: {trunc: Math.trunc},
-		// no restrictions, for serious (other than team preview)
-		ruleset: ['Team Preview', 'Cancel Mod', 'Max Team Size = 24', 'Max Move Count = 24', 'Max Level = 9999', 'Default Level = 100'],
-	},
-
-	// Sw/Sh Doubles
-	///////////////////////////////////////////////////////////////////
-
-	{
-		section: "Sw/Sh Doubles",
-		column: 5,
-	},
-	{
-		name: "[Gen 8] Doubles Ubers",
-		threads: [
-			`&bullet; <a href="https://www.smogon.com/forums/threads/3661142/">Doubles Ubers</a>`,
-		],
-
-		mod: 'gen8',
-		gameType: 'doubles',
-		searchShow: false,
-		ruleset: ['Standard Doubles', '!Gravity Sleep Clause'],
-		banlist: [],
-	},
-	{
-		name: "[Gen 8] Doubles UU",
-		threads: [
-			`&bullet; <a href="https://www.smogon.com/forums/threads/3658504/">Doubles UU</a>`,
-		],
-
-		mod: 'gen8',
-		gameType: 'doubles',
-		searchShow: false,
-		ruleset: ['[Gen 8] Doubles OU'],
-		banlist: ['DOU', 'DBL'],
-	},
-	{
-		name: "[Gen 8] VGC 2022",
-		threads: [
-			`&bullet; <a href="https://www.smogon.com/forums/threads/3677186/">VGC 2022 Metagame Discussion</a>`,
-			`&bullet; <a href="https://www.smogon.com/forums/threads/3695848/">VGC 2022 Sample Teams</a>`,
-			`&bullet; <a href="https://www.smogon.com/forums/threads/3696395/">VGC 2022 Viability Rankings</a>`,
-		],
-
-		mod: 'gen8',
-		gameType: 'doubles',
-		searchShow: false,
-		ruleset: ['Flat Rules', '!! Adjust Level = 50', 'Min Source Gen = 8', 'VGC Timer', 'Limit Two Restricted'],
-		restricted: ['Restricted Legendary'],
-	},
-	{
-		name: "[Gen 8] VGC 2021",
-
-		mod: 'gen8',
-		gameType: 'doubles',
-		searchShow: false,
-		ruleset: ['Flat Rules', '!! Adjust Level = 50', 'Min Source Gen = 8', 'VGC Timer'],
-	},
-	{
-		name: "[Gen 8] VGC 2020",
-
-		mod: 'gen8dlc1',
-		gameType: 'doubles',
-		searchShow: false,
-		ruleset: ['Flat Rules', '!! Adjust Level = 50', 'Min Source Gen = 8', 'VGC Timer'],
-	},
-	{
-		name: "[Gen 8 BDSP] Doubles OU",
-		threads: [
-			`&bullet; <a href="https://www.smogon.com/forums/threads/3693891/">BDSP Doubles OU</a>`,
-		],
-
-		mod: 'gen8bdsp',
-		gameType: 'doubles',
-		searchShow: false,
-		ruleset: ['Standard Doubles'],
-		banlist: ['DUber', 'Dark Void'],
-	},
-	{
-		name: "[Gen 8 BDSP] Battle Festival Doubles",
-		threads: [
-			`&bullet; <a href="https://www.smogon.com/forums/threads/3694269/">Battle Festival Doubles</a>`,
-		],
-
-		mod: 'gen8bdsp',
-		gameType: 'doubles',
-		searchShow: false,
-		ruleset: ['Flat Rules', 'Min Source Gen = 8'],
-	},
-	{
-		name: "[Gen 8] Doubles Custom Game",
-
-		mod: 'gen8',
-		gameType: 'doubles',
-		searchShow: false,
-		battle: {trunc: Math.trunc},
-		debug: true,
-		// no restrictions, for serious (other than team preview)
-		ruleset: ['Team Preview', 'Cancel Mod', 'Max Team Size = 24', 'Max Move Count = 24', 'Max Level = 9999', 'Default Level = 100'],
-	},
-
-	// US/UM Singles
-	///////////////////////////////////////////////////////////////////
-	{
-		section: "US/UM Singles",
-		column: 5,
-	},
-	{
-		name: "[Gen 7] Ubers",
-		threads: [
-			`&bullet; <a href="https://www.smogon.com/forums/posts/8286276/">USM Ubers</a>`,
-		],
-
-		mod: 'gen7',
-		searchShow: false,
-		ruleset: ['Standard', 'Mega Rayquaza Clause'],
-		banlist: ['Baton Pass'],
-	},
-	{
-		name: "[Gen 7] UU",
-		threads: [
-			`&bullet; <a href="https://www.smogon.com/forums/threads/3621217/">USM UU Sample Teams</a>`,
-			`&bullet; <a href="https://www.smogon.com/forums/threads/3641346/">USM UU Viability Rankings</a>`,
-		],
-
-		mod: 'gen7',
-		searchShow: false,
-		ruleset: ['[Gen 7] OU'],
-		banlist: ['OU', 'UUBL', 'Drizzle', 'Drought', 'Kommonium Z', 'Mewnium Z'],
-	},
-	{
-		name: "[Gen 7] RU",
-		threads: [
-			`&bullet; <a href="https://www.smogon.com/forums/threads/3645338/">USM RU Sample Teams</a>`,
-			`&bullet; <a href="https://www.smogon.com/forums/threads/3645873/">USM RU Viability Rankings</a>`,
-		],
-
-		mod: 'gen7',
-		searchShow: false,
-		ruleset: ['[Gen 7] UU'],
-		banlist: ['UU', 'RUBL', 'Mimikyu', 'Aurora Veil'],
-		unbanlist: ['Drought'],
-	},
-	{
-		name: "[Gen 7] NU",
-		threads: [
-			`&bullet; <a href="https://www.smogon.com/forums/threads/3632667/">USM NU Sample Teams</a>`,
-			`&bullet; <a href="https://www.smogon.com/forums/threads/3645166/">USM NU Viability Rankings</a>`,
-		],
-
-		mod: 'gen7',
-		searchShow: false,
-		ruleset: ['[Gen 7] RU'],
-		banlist: ['RU', 'NUBL', 'Drought'],
-	},
-	{
-		name: "[Gen 7] PU",
-		threads: [
-			`&bullet; <a href="https://www.smogon.com/forums/threads/3611496/">USM PU Sample Teams</a>`,
-			`&bullet; <a href="https://www.smogon.com/forums/threads/3614892/">USM PU Viability Rankings</a>`,
-		],
-
-		mod: 'gen7',
-		searchShow: false,
-		ruleset: ['[Gen 7] NU'],
-		banlist: ['NU', 'PUBL'],
-	},
-	{
-		name: "[Gen 7] LC",
-		threads: [
-			`&bullet; <a href="https://www.smogon.com/dex/sm/formats/lc/">USM LC Banlist</a>`,
-			`&bullet; <a href="https://www.smogon.com/forums/threads/3639319/">USM LC Sample Teams</a>`,
-			`&bullet; <a href="https://www.smogon.com/forums/threads/3621440/">USM LC Viability Rankings</a>`,
-		],
-
-		mod: 'gen7',
-		searchShow: false,
-		ruleset: ['Little Cup', 'Standard', 'Swagger Clause'],
-		banlist: [
-			'Aipom', 'Cutiefly', 'Drifloon', 'Gligar', 'Gothita', 'Meditite', 'Misdreavus', 'Murkrow', 'Porygon',
-			'Scyther', 'Sneasel', 'Swirlix', 'Tangela', 'Trapinch', 'Vulpix-Base', 'Wingull', 'Yanma',
-			'Eevium Z', 'Baton Pass', 'Dragon Rage', 'Sonic Boom', 'Sticky Web',
-		],
-	},
-	{
-		name: "[Gen 7] Monotype",
-		desc: `All the Pok&eacute;mon on a team must share a type.`,
-		threads: [
-			`&bullet; <a href="https://www.smogon.com/forums/posts/8411581/">USM Monotype</a>`,
-		],
-
-		mod: 'gen7',
-		searchShow: false,
-		ruleset: ['Same Type Clause', 'Standard', 'Swagger Clause'],
-		banlist: [
-			'Aegislash', 'Arceus', 'Blaziken', 'Darkrai', 'Deoxys-Base', 'Deoxys-Attack', 'Dialga', 'Genesect', 'Gengar-Mega', 'Giratina', 'Giratina-Origin',
-			'Groudon', 'Ho-Oh', 'Hoopa-Unbound', 'Kangaskhan-Mega', 'Kartana', 'Kyogre', 'Kyurem-White', 'Lucario-Mega', 'Lugia', 'Lunala', 'Magearna',
-			'Marshadow', 'Mawile-Mega', 'Medicham-Mega', 'Metagross-Mega', 'Mewtwo', 'Naganadel', 'Necrozma-Dawn-Wings', 'Necrozma-Dusk-Mane', 'Palkia',
-			'Pheromosa', 'Rayquaza', 'Reshiram', 'Salamence-Mega', 'Shaymin-Sky', 'Solgaleo', 'Tapu Lele', 'Xerneas', 'Yveltal', 'Zekrom', 'Zygarde',
-			'Battle Bond', 'Shadow Tag', 'Damp Rock', 'Focus Band', 'King\'s Rock', 'Quick Claw', 'Razor Fang', 'Smooth Rock', 'Terrain Extender', 'Baton Pass',
-		],
-	},
-	{
-		name: "[Gen 7] 1v1",
-		desc: `Bring three Pok&eacute;mon to Team Preview and choose one to battle.`,
-		threads: [
-			`&bullet; <a href="https://www.smogon.com/forums/posts/8031460/">USUM 1v1</a>`,
-		],
-
-		mod: 'gen7',
-		searchShow: false,
-		ruleset: [
-			'Picked Team Size = 1', 'Max Team Size = 3',
-			'Obtainable', 'Species Clause', 'Nickname Clause', 'OHKO Clause', 'Swagger Clause', 'Evasion Moves Clause', 'Accuracy Moves Clause', 'Team Preview', 'HP Percentage Mod', 'Cancel Mod', 'Endless Battle Clause',
-		],
-		banlist: [
-			'Arceus', 'Darkrai', 'Deoxys-Base', 'Deoxys-Attack', 'Deoxys-Defense', 'Dialga', 'Giratina', 'Giratina-Origin', 'Groudon',
-			'Ho-Oh', 'Kangaskhan-Mega', 'Kyogre', 'Kyurem-Black', 'Kyurem-White', 'Lugia', 'Lunala', 'Marshadow', 'Mew', 'Mewtwo',
-			'Mimikyu', 'Necrozma-Dawn-Wings', 'Necrozma-Dusk-Mane', 'Palkia', 'Rayquaza', 'Reshiram', 'Salamence-Mega', 'Shaymin-Sky',
-			'Snorlax', 'Solgaleo', 'Tapu Koko', 'Xerneas', 'Yveltal', 'Zekrom', 'Moody', 'Focus Sash', 'Grass Whistle', 'Hypnosis',
-			'Perish Song', 'Sing', 'Detect + Fightinium Z',
-		],
-	},
-	{
-		name: "[Gen 7] Anything Goes",
-		threads: [
-			`&bullet; <a href="https://www.smogon.com/forums/threads/3587441/">Anything Goes Metagame Discussion</a>`,
-			`&bullet; <a href="https://www.smogon.com/forums/threads/3591711/">Anything Goes Viability Rankings</a>`,
-			`&bullet; <a href="https://www.smogon.com/forums/threads/3646736/">Anything Goes Sample Teams</a>`,
-		],
-
-		mod: 'gen7',
-		searchShow: false,
-		ruleset: ['Obtainable', 'Team Preview', 'HP Percentage Mod', 'Cancel Mod', 'Endless Battle Clause'],
-	},
-	{
-		name: "[Gen 7] ZU",
-		desc: `The unofficial usage-based tier below PU.`,
-		threads: [
-			`&bullet; <a href="https://www.smogon.com/forums/threads/3646743/">ZU Metagame Discussion</a>`,
-			`&bullet; <a href="https://www.smogon.com/forums/threads/3643412/">ZU Viability Rankings</a>`,
-			`&bullet; <a href="https://www.smogon.com/forums/threads/3646739/">ZU Sample Teams</a>`,
-		],
-
-		mod: 'gen7',
-		searchShow: false,
-		ruleset: ['[Gen 7] PU'],
-		banlist: [
-			'PU', 'Carracosta', 'Crabominable', 'Exeggutor-Base', 'Gorebyss', 'Jynx', 'Raticate-Alola',
-			'Shiftry', 'Throh', 'Turtonator', 'Type: Null', 'Ursaring', 'Victreebel',
-		],
-	},
-	{
-		name: "[Gen 7] CAP",
-		threads: [
-			`&bullet; <a href="https://www.smogon.com/forums/threads/3621207/">USUM CAP Metagame Discussion</a>`,
-			`&bullet; <a href="https://www.smogon.com/forums/posts/8691482/">USUM CAP Viability Rankings</a>`,
-			`&bullet; <a href="https://www.smogon.com/forums/posts/8691484/">USUM CAP Sample Teams</a>`,
-		],
-
-		mod: 'gen7',
-		searchShow: false,
-		ruleset: ['[Gen 7] OU', '+CAP'],
-	},
-	{
-		name: "[Gen 7] Battle Spot Singles",
-		threads: [
-			`&bullet; <a href="https://www.smogon.com/forums/threads/3601012/">Introduction to Battle Spot Singles</a>`,
-			`&bullet; <a href="https://www.smogon.com/forums/threads/3605970/">Battle Spot Singles Viability Rankings</a>`,
-			`&bullet; <a href="https://www.smogon.com/forums/threads/3601658/">Battle Spot Singles Role Compendium</a>`,
-			`&bullet; <a href="https://www.smogon.com/forums/threads/3619162/">Battle Spot Singles Sample Teams</a>`,
-		],
-
-		mod: 'gen7',
-		searchShow: false,
-		ruleset: ['Flat Rules', 'Min Source Gen = 6'],
-		banlist: ['Battle Bond'],
-	},
-	{
-		name: "[Gen 7 Let's Go] OU",
-		threads: [
-			`&bullet; <a href="https://www.smogon.com/forums/threads/3667865/">LGPE OU Metagame Discussion</a>`,
-			`&bullet; <a href="https://www.smogon.com/forums/threads/3656868/">LGPE OU Viability Rankings</a>`,
-		],
-
-		mod: 'gen7letsgo',
-		searchShow: false,
-		ruleset: ['Adjust Level = 50', 'Obtainable', 'Species Clause', 'Nickname Clause', 'OHKO Clause', 'Evasion Moves Clause', 'Team Preview', 'HP Percentage Mod', 'Cancel Mod', 'Sleep Clause Mod'],
-		banlist: ['Uber'],
-	},
-	{
-		name: "[Gen 7] Custom Game",
-
-		mod: 'gen7',
-		searchShow: false,
-		debug: true,
-		battle: {trunc: Math.trunc},
-		// no restrictions, for serious (other than team preview)
-		ruleset: ['Team Preview', 'Cancel Mod', 'Max Team Size = 24', 'Max Move Count = 24', 'Max Level = 9999', 'Default Level = 100'],
-	},
-
-	// US/UM Doubles
-	///////////////////////////////////////////////////////////////////
-
-	{
-		section: "US/UM Doubles",
-		column: 5,
-	},
-	{
-		name: "[Gen 7] Doubles UU",
-		threads: [`&bullet; <a href="https://www.smogon.com/forums/threads/3598014/">Doubles UU Metagame Discussion</a>`],
-
-		mod: 'gen7',
-		gameType: 'doubles',
-		searchShow: false,
-		ruleset: ['[Gen 7] Doubles OU'],
-		banlist: ['DOU', 'DBL'],
-	},
-	{
-		name: "[Gen 7] VGC 2019",
-		threads: [
-			`&bullet; <a href="https://www.smogon.com/forums/threads/3641100/">VGC 2019 Discussion</a>`,
-			`&bullet; <a href="https://www.smogon.com/forums/threads/3641123/">VGC 2019 Viability Rankings</a>`,
-		],
-
-		mod: 'gen7',
-		gameType: 'doubles',
-		searchShow: false,
-		ruleset: ['Flat Rules', '!! Adjust Level = 50', 'Min Source Gen = 7', 'VGC Timer', 'Limit Two Restricted'],
-		restricted: ['Restricted Legendary'],
-		banlist: ['Unown', 'Battle Bond'],
-	},
-	{
-		name: "[Gen 7] VGC 2018",
-		threads: [
-			`&bullet; <a href="https://www.smogon.com/forums/threads/3631800/">VGC 2018 Discussion</a>`,
-			`&bullet; <a href="https://www.smogon.com/forums/threads/3622041/">VGC 2018 Viability Rankings</a>`,
-			`&bullet; <a href="https://www.smogon.com/forums/threads/3628885/">VGC 2018 Sample Teams</a>`,
-		],
-
-		mod: 'gen7',
-		gameType: 'doubles',
-		searchShow: false,
-		timer: {
-			starting: 5 * 60,
-			addPerTurn: 0,
-			maxPerTurn: 55,
-			maxFirstTurn: 90,
-			grace: 90,
-			timeoutAutoChoose: true,
-			dcTimerBank: false,
-		},
-		ruleset: ['Flat Rules', '!! Adjust Level = 50', 'Min Source Gen = 7'],
-		banlist: ['Oranguru + Symbiosis', 'Passimian + Defiant', 'Unown', 'Custap Berry', 'Enigma Berry', 'Jaboca Berry', 'Micle Berry', 'Rowap Berry', 'Battle Bond'],
-	},
-	{
-		name: "[Gen 7] VGC 2017",
-		threads: [
-			`&bullet; <a href="https://www.smogon.com/forums/threads/3583926/">VGC 2017 Discussion</a>`,
-			`&bullet; <a href="https://www.smogon.com/forums/threads/3591794/">VGC 2017 Viability Rankings</a>`,
-			`&bullet; <a href="https://www.smogon.com/forums/threads/3590391/">VGC 2017 Sample Teams</a>`,
-		],
-
-		mod: 'gen7sm',
-		gameType: 'doubles',
-		searchShow: false,
-		timer: {
-			starting: 15 * 60,
-			addPerTurn: 0,
-			maxPerTurn: 55,
-			maxFirstTurn: 90,
-			grace: 90,
-			timeoutAutoChoose: true,
-			dcTimerBank: false,
-		},
-		ruleset: ['Flat Rules', 'Old Alola Pokedex', '!! Adjust Level = 50', 'Min Source Gen = 7'],
-		banlist: ['Mega', 'Custap Berry', 'Enigma Berry', 'Jaboca Berry', 'Micle Berry', 'Rowap Berry'],
-	},
-	{
-		name: "[Gen 7] Battle Spot Doubles",
-		threads: [
-			`&bullet; <a href="https://www.smogon.com/forums/threads/3595001/">Battle Spot Doubles Discussion</a>`,
-			`&bullet; <a href="https://www.smogon.com/forums/threads/3593890/">Battle Spot Doubles Viability Rankings</a>`,
-			`&bullet; <a href="https://www.smogon.com/forums/threads/3595859/">Battle Spot Doubles Sample Teams</a>`,
-		],
-
-		mod: 'gen7',
-		gameType: 'doubles',
-		searchShow: false,
-		ruleset: ['Flat Rules', 'Min Source Gen = 6'],
-		banlist: ['Battle Bond'],
-	},
-	{
-		name: "[Gen 7 Let's Go] Doubles OU",
-		threads: [
-			`&bullet; <a href="https://www.smogon.com/forums/threads/3671748/#post-8685222">LGPE Doubles OU</a>`,
-		],
-
-		mod: 'gen7letsgo',
-		gameType: 'doubles',
-		searchShow: false,
-		ruleset: ['Standard Doubles', 'Sleep Clause Mod'],
-		banlist: ['Mewtwo'],
-	},
-	{
-		name: "[Gen 7] Doubles Custom Game",
-
-		mod: 'gen7',
-		gameType: 'doubles',
-		searchShow: false,
-		battle: {trunc: Math.trunc},
-		debug: true,
-		// no restrictions, for serious (other than team preview)
-		ruleset: ['Team Preview', 'Cancel Mod', 'Max Team Size = 24', 'Max Move Count = 24', 'Max Level = 9999', 'Default Level = 100'],
-	},
-
-	// OR/AS Singles
-	///////////////////////////////////////////////////////////////////
-
-	{
-		section: "OR/AS Singles",
-		column: 6,
-	},
-	{
-		name: "[Gen 6] Ubers",
-		threads: [
-			`&bullet; <a href="https://www.smogon.com/forums/posts/8286277/">ORAS Ubers</a>`,
-		],
-
-		mod: 'gen6',
-		searchShow: false,
-		ruleset: ['Standard', 'Swagger Clause', 'Mega Rayquaza Clause'],
-	},
-	{
-		name: "[Gen 6] UU",
-		threads: [
-			`&bullet; <a href="https://www.smogon.com/dex/xy/formats/uu/">ORAS UU Banlist</a>`,
-			`&bullet; <a href="https://www.smogon.com/forums/threads/3598164/">ORAS UU Viability Rankings</a>`,
-		],
-
-		mod: 'gen6',
-		searchShow: false,
-		ruleset: ['[Gen 6] OU'],
-		banlist: ['OU', 'UUBL', 'Drizzle', 'Drought'],
-	},
-	{
-		name: "[Gen 6] NU",
-		threads: [
-			`&bullet; <a href="https://www.smogon.com/dex/xy/tags/nu/">ORAS NU Banlist</a>`,
-			`&bullet; <a href="https://www.smogon.com/forums/threads/3555650/">ORAS NU Viability Rankings</a>`,
-		],
-
-		mod: 'gen6',
-		searchShow: false,
-		ruleset: ['[Gen 6] RU'],
-		banlist: ['RU', 'NUBL'],
-	},
-	{
-		name: "[Gen 6] PU",
-		threads: [
-			`&bullet; <a href="https://www.smogon.com/dex/xy/tags/pu/">ORAS PU Banlist</a>`,
-			`&bullet; <a href="https://www.smogon.com/forums/threads/3528743/">ORAS PU Viability Rankings</a>`,
-		],
-
-		mod: 'gen6',
-		searchShow: false,
-		ruleset: ['[Gen 6] NU'],
-		banlist: ['NU', 'PUBL', 'Chatter'],
-	},
-	{
-		name: "[Gen 6] LC",
-		threads: [
-			`&bullet; <a href="https://www.smogon.com/dex/xy/formats/lc/">ORAS LC Banlist</a>`,
-			`&bullet; <a href="https://www.smogon.com/forums/threads/3547566/">ORAS LC Viability Rankings</a>`,
-		],
-
-		mod: 'gen6',
-		searchShow: false,
-		ruleset: ['Standard', 'Little Cup'],
-		banlist: [
-			'Drifloon', 'Gligar', 'Meditite', 'Misdreavus', 'Murkrow', 'Scyther', 'Sneasel', 'Swirlix', 'Tangela', 'Yanma',
-			'Baton Pass', 'Dragon Rage', 'Sonic Boom', 'Swagger',
-		],
-	},
-	{
-		name: "[Gen 6] Monotype",
-		desc: `All the Pok&eacute;mon on a team must share a type.`,
-		threads: [
-			`&bullet; <a href="https://www.smogon.com/forums/posts/8411583/">ORAS Monotype</a>`,
-		],
-
-		mod: 'gen6',
-		searchShow: false,
-		ruleset: ['Standard', 'Swagger Clause', 'Same Type Clause'],
-		banlist: [
-			'Aegislash', 'Altaria-Mega', 'Arceus', 'Blaziken', 'Darkrai', 'Deoxys-Base', 'Deoxys-Attack', 'Deoxys-Speed', 'Dialga', 'Genesect',
-			'Gengar-Mega', 'Giratina', 'Giratina-Origin', 'Greninja', 'Groudon', 'Ho-Oh', 'Hoopa-Unbound', 'Kangaskhan-Mega', 'Kyogre', 'Kyurem-White',
-			'Lucario-Mega', 'Lugia', 'Mawile-Mega', 'Medicham-Mega', 'Metagross-Mega', 'Mewtwo', 'Palkia', 'Rayquaza', 'Reshiram', 'Sableye-Mega',
-			'Salamence-Mega', 'Shaymin-Sky', 'Slowbro-Mega', 'Talonflame', 'Xerneas', 'Yveltal', 'Zekrom',
-			'Shadow Tag', 'Damp Rock', 'Focus Band', 'King\'s Rock', 'Quick Claw', 'Razor Fang', 'Smooth Rock', 'Soul Dew', 'Baton Pass',
-		],
-	},
-	{
-		name: "[Gen 6] 1v1",
-		desc: `Bring three Pok&eacute;mon to Team Preview and choose one to battle.`,
-		threads: [
-			`&bullet; <a href="https://www.smogon.com/forums/posts/8031459/">ORAS 1v1</a>`,
-		],
-
-		mod: 'gen6',
-		searchShow: false,
-		ruleset: [
-			'Max Team Size = 3', 'Picked Team Size = 1', 'Obtainable', 'Nickname Clause', 'Moody Clause', 'OHKO Clause',
-			'Evasion Moves Clause', 'Accuracy Moves Clause', 'Swagger Clause', 'Endless Battle Clause', 'HP Percentage Mod',
-			'Cancel Mod', 'Team Preview',
-		],
-		banlist: [
-			'Arceus', 'Blaziken', 'Charizard-Mega-Y', 'Darkrai', 'Deoxys-Base', 'Deoxys-Attack', 'Deoxys-Defense', 'Dialga',
-			'Giratina', 'Giratina-Origin', 'Groudon', 'Ho-Oh', 'Kangaskhan-Mega', 'Kyogre', 'Kyurem-White', 'Lugia', 'Mewtwo',
-			'Palkia', 'Rayquaza', 'Reshiram', 'Salamence-Mega', 'Shaymin-Sky', 'Snorlax', 'Xerneas', 'Yveltal', 'Zekrom',
-			'Focus Sash', 'Soul Dew', 'Grass Whistle', 'Hypnosis', 'Perish Song', 'Sing', 'Yawn',
-		],
-	},
-	{
-		name: "[Gen 6] Anything Goes",
-		threads: [
-			`&bullet; <a href="https://www.smogon.com/forums/threads/3523229/">ORAS Anything Goes</a>`,
-			`&bullet; <a href="https://www.smogon.com/forums/threads/3548945/">ORAS AG Resources</a>`,
-		],
-
-		mod: 'gen6',
-		searchShow: false,
-		ruleset: ['Obtainable', 'Team Preview', 'Endless Battle Clause', 'HP Percentage Mod', 'Cancel Mod'],
-	},
-	{
-		name: "[Gen 6] ZU",
-		threads: [
-			`&bullet; <a href="https://www.smogon.com/dex/xy/formats/zu/">ORAS ZU Banlist</a>`,
-			`&bullet; <a href="https://www.smogon.com/forums/posts/8034679/">ORAS ZU Viability Rankings</a>`,
-		],
-
-		mod: 'gen6',
-		searchShow: false,
-		ruleset: ['[Gen 6] PU'],
-		banlist: ['PU', 'Fraxure', 'Regigigas', 'Simisear'],
-	},
-	{
-		name: "[Gen 6] CAP",
-		threads: [
-			`&bullet; <a href="https://www.smogon.com/forums/threads/3537407/">ORAS CAP Metagame Discussion</a>`,
-			`&bullet; <a href="https://www.smogon.com/forums/posts/8752281/">ORAS CAP Sample Teams</a>`,
-			`&bullet; <a href="https://www.smogon.com/forums/posts/8752280/">ORAS CAP Viability Rankings</a>`,
-		],
-
-		mod: 'gen6',
-		searchShow: false,
-		ruleset: ['[Gen 6] OU', '+CAP'],
-		banlist: ['Cawmodore'],
-	},
-	{
-		name: "[Gen 6] Battle Spot Singles",
-		threads: [
-			`&bullet; <a href="https://www.smogon.com/forums/threads/3527960/">ORAS Battle Spot Singles</a>`,
-			`&bullet; <a href="https://www.smogon.com/forums/threads/3554616/">ORAS BSS Viability Rankings</a>`,
-		],
-
-		mod: 'gen6',
-		searchShow: false,
-		ruleset: ['Flat Rules', 'Min Source Gen = 6'],
-		banlist: ['Soul Dew'],
-	},
-	{
-		name: "[Gen 6] Custom Game",
-
-		mod: 'gen6',
-		searchShow: false,
-		debug: true,
-		battle: {trunc: Math.trunc},
-		// no restrictions, for serious (other than team preview)
-		ruleset: ['Team Preview', 'Cancel Mod', 'Max Team Size = 24', 'Max Move Count = 24', 'Max Level = 9999', 'Default Level = 100'],
-	},
-
-	// OR/AS Doubles/Triples
-	///////////////////////////////////////////////////////////////////
-
-	{
-		section: "OR/AS Doubles/Triples",
-		column: 6,
-	},
-	{
-		name: "[Gen 6] VGC 2016",
-		threads: [
-			`&bullet; <a href="https://www.smogon.com/forums/threads/3558332/">VGC 2016 Rules</a>`,
-			`&bullet; <a href="https://www.smogon.com/forums/threads/3580592/">VGC 2016 Viability Rankings</a>`,
-		],
-
-		mod: 'gen6',
-		gameType: 'doubles',
-		searchShow: false,
-		ruleset: ['Flat Rules', 'Min Source Gen = 6', 'Limit Two Restricted'],
-		restricted: ['Restricted Legendary'],
-		banlist: ['Soul Dew'],
-	},
-	{
-		name: "[Gen 6] VGC 2015",
-		threads: [
-			`&bullet; <a href="https://www.smogon.com/forums/threads/3524352/">VGC 2015 Rules</a>`,
-			`&bullet; <a href="https://www.smogon.com/forums/threads/3560820/">ORAS Battle Spot Doubles Discussion</a>`,
-			`&bullet; <a href="https://www.smogon.com/forums/threads/3530547/">VGC 2015 Viability Rankings</a>`,
-		],
-
-		mod: 'gen6',
-		gameType: 'doubles',
-		searchShow: false,
-		ruleset: ['Flat Rules', 'Min Source Gen = 6'],
-		banlist: ['Soul Dew', 'Articuno + Snow Cloak', 'Zapdos + Static', 'Moltres + Flame Body', 'Dragonite + Barrier'],
-	},
-	{
-		name: "[Gen 6] VGC 2014",
-		threads: [
-			`&bullet; <a href="https://www.smogon.com/forums/threads/3493272/">VGC 2014 Rules</a>`,
-			`&bullet; <a href="https://www.smogon.com/forums/threads/3507789/">VGC 2014 Viability Rankings</a>`,
-		],
-
-		mod: 'gen6xy',
-		gameType: 'doubles',
-		searchShow: false,
-		ruleset: ['Flat Rules', 'Kalos Pokedex', 'Min Source Gen = 6'],
-	},
-	{
-		name: "[Gen 6] Battle Spot Doubles",
-		threads: [
-			`&bullet; <a href="https://www.smogon.com/forums/threads/3560820/">ORAS Battle Spot Doubles Discussion</a>`,
-			`&bullet; <a href="https://www.smogon.com/forums/threads/3560824/">ORAS BSD Viability Rankings</a>`,
-		],
-
-		mod: 'gen6',
-		gameType: 'doubles',
-		searchShow: false,
-		ruleset: ['Flat Rules', 'Min Source Gen = 6'],
-		banlist: ['Soul Dew'],
-	},
-	{
-		name: "[Gen 6] Doubles Custom Game",
-
-		mod: 'gen6',
-		gameType: 'doubles',
-		searchShow: false,
-		battle: {trunc: Math.trunc},
-		debug: true,
-		// no restrictions, for serious (other than team preview)
-		ruleset: ['Team Preview', 'Cancel Mod', 'Max Team Size = 24', 'Max Move Count = 24', 'Max Level = 9999', 'Default Level = 100'],
-	},
-	{
-		name: "[Gen 6] Battle Spot Triples",
-		threads: [
-			`&bullet; <a href="https://www.smogon.com/forums/threads/3533914/">ORAS Battle Spot Triples Discussion</a>`,
-			`&bullet; <a href="https://www.smogon.com/forums/threads/3549201/">ORAS BST Viability Rankings</a>`,
-		],
-
-		mod: 'gen6',
-		gameType: 'triples',
-		searchShow: false,
-		ruleset: ['Flat Rules', 'Min Source Gen = 6'],
-	},
-	{
-		name: "[Gen 6] Triples Custom Game",
-
-		mod: 'gen6',
-		gameType: 'triples',
-		searchShow: false,
-		battle: {trunc: Math.trunc},
-		debug: true,
-		// no restrictions, for serious (other than team preview)
-		ruleset: ['Team Preview', 'Cancel Mod', 'Max Team Size = 24', 'Max Move Count = 24', 'Max Level = 9999', 'Default Level = 100'],
-	},
-
-	// B2/W2 Singles
-	///////////////////////////////////////////////////////////////////
-
-	{
-		section: "B2/W2 Singles",
-		column: 6,
-	},
-	{
-		name: "[Gen 5] Ubers",
-		threads: [
-			`&bullet; <a href="https://www.smogon.com/forums/posts/8286278/">BW2 Ubers</a>`,
-		],
-
-		mod: 'gen5',
-		searchShow: false,
-		ruleset: ['Standard', 'Sleep Clause Mod'],
-	},
-	{
-		name: "[Gen 5] RU",
-		threads: [
-			`&bullet; <a href="https://www.smogon.com/forums/posts/6431094/">BW2 Sample Teams</a>`,
-			`&bullet; <a href="https://www.smogon.com/forums/threads/3473124/">BW2 RU Viability Rankings</a>`,
-		],
-
-		mod: 'gen5',
-		searchShow: false,
-		ruleset: ['[Gen 5] UU', 'Baton Pass Clause', '!Sleep Clause Mod', 'Sleep Moves Clause'],
-		banlist: ['UU', 'RUBL', 'Shadow Tag', 'Shell Smash + Baton Pass'],
-		unbanlist: ['Prankster + Assist', 'Prankster + Copycat', 'Baton Pass'],
-	},
-	{
-		name: "[Gen 5] NU",
-		threads: [
-			`&bullet; <a href="https://www.smogon.com/forums/posts/6431094/">BW2 Sample Teams</a>`,
-			`&bullet; <a href="https://www.smogon.com/forums/threads/3484121/">BW2 NU Viability Rankings</a>`,
-		],
-
-		mod: 'gen5',
-		searchShow: false,
-		ruleset: ['[Gen 5] RU', '!Sleep Moves Clause', 'Sleep Clause Mod'],
-		banlist: ['RU', 'NUBL', 'Assist', 'Copycat'],
-	},
-	{
-		name: "[Gen 5] PU",
-		threads: [
-			`&bullet; <a href="https://www.smogon.com/forums/posts/7326932/">BW2 PU</a>`,
-		],
-
-		mod: 'gen5',
-		searchShow: false,
-		ruleset: ['[Gen 5] NU', 'Sleep Moves Clause'],
-		banlist: ['NU', 'PUBL', 'Damp Rock'],
-	},
-	{
-		name: "[Gen 5] LC",
-		threads: [
-			`&bullet; <a href="https://www.smogon.com/forums/posts/6431094/">BW2 Sample Teams</a>`,
-			`&bullet; <a href="https://www.smogon.com/forums/threads/3485860/">BW2 LC Viability Rankings</a>`,
-		],
-
-		mod: 'gen5',
-		searchShow: false,
-		ruleset: ['Standard', 'Little Cup', 'Sleep Moves Clause'],
-		banlist: [
-			'Gligar', 'Meditite', 'Misdreavus', 'Murkrow', 'Scraggy', 'Scyther', 'Sneasel', 'Tangela', 'Vulpix', 'Yanma',
-			'Sand Rush', 'Sand Veil', 'Berry Juice', 'Soul Dew', 'Baton Pass', 'Dragon Rage', 'Sonic Boom', 'Swagger',
-		],
-	},
-	{
-		name: "[Gen 5] Monotype",
-		desc: `All the Pok&eacute;mon on a team must share a type.`,
-		threads: [
-			`&bullet; <a href="https://www.smogon.com/forums/posts/8411584/">BW2 Monotype</a>`,
-		],
-
-		mod: 'gen5',
-		searchShow: false,
-		ruleset: ['[Gen 5] OU', 'Same Type Clause', '!Gems Clause'],
-		banlist: ['Latios'],
-	},
-	{
-		name: "[Gen 5] 1v1",
-		desc: `Bring three Pok&eacute;mon to Team Preview and choose one to battle.`,
-		threads: [
-			`&bullet; <a href="https://www.smogon.com/forums/posts/8031458/">BW2 1v1</a>`,
-		],
-
-		mod: 'gen5',
-		searchShow: false,
-		ruleset: [
-			'Picked Team Size = 1', 'Max Team Size = 3',
-			'Standard', 'Baton Pass Clause', 'Swagger Clause', 'Accuracy Moves Clause', 'Sleep Moves Clause',
-		],
-		banlist: ['Uber', 'Cottonee', 'Dragonite', 'Jirachi', 'Kyurem-Black', 'Mew', 'Togekiss', 'Whimsicott', 'Victini', 'Focus Band', 'Focus Sash', 'Quick Claw', 'Soul Dew', 'Perish Song'],
-		unbanlist: ['Genesect', 'Landorus', 'Manaphy', 'Thundurus', 'Tornadus-Therian'],
-	},
-	{
-		name: "[Gen 5] ZU",
-		threads: [
-			`&bullet; <a href="https://www.smogon.com/forums/posts/8034680/">BW2 ZU</a>`,
-		],
-
-		mod: 'gen5',
-		searchShow: false,
-		ruleset: ['[Gen 5] PU'],
-		banlist: ['PU', 'Articuno', 'Dragonair', 'Glalie', 'Machoke', 'Marowak', 'Omanyte', 'Regigigas', 'Trubbish', 'Whirlipede', 'Baton Pass'],
-		unbanlist: ['Damp Rock'],
-	},
-	{
-		name: "[Gen 5] CAP",
-		threads: [
-			`&bullet; <a href="https://www.smogon.com/forums/posts/8967093/">BW2 CAP Viability Rankings</a>`,
-			`&bullet; <a href="https://www.smogon.com/forums/posts/8969768/">BW2 CAP Sample Teams</a>`,
-		],
-
-		mod: 'gen5',
-		searchShow: false,
-		ruleset: ['[Gen 5] OU', '+CAP'],
-		banlist: ['Aurumoth', 'Cawmodore'],
-	},
-	{
-		name: "[Gen 5] GBU Singles",
-
-		mod: 'gen5',
-		searchShow: false,
-		ruleset: ['Flat Rules'],
-		banlist: ['Dark Void', 'Sky Drop', 'Soul Dew'],
-	},
-	{
-		name: "[Gen 5] Custom Game",
-
-		mod: 'gen5',
-		searchShow: false,
-		debug: true,
-		battle: {trunc: Math.trunc},
-		// no restrictions, for serious (other than team preview)
-		ruleset: ['Team Preview', 'Cancel Mod', 'Max Team Size = 24', 'Max Move Count = 24', 'Max Level = 9999', 'Default Level = 100'],
-	},
-
-	// B2/W2 Doubles
-	///////////////////////////////////////////////////////////////////
-
-	{
-		section: 'B2/W2 Doubles',
-		column: 6,
-	},
-	{
-		name: "[Gen 5] VGC 2013",
-
-		mod: 'gen5',
-		gameType: 'doubles',
-		searchShow: false,
-		ruleset: ['Flat Rules'],
-		banlist: ['Chatot', 'Dark Void', 'Sky Drop', 'Soul Dew'],
-	},
-	{
-		name: "[Gen 5] VGC 2012",
-
-		mod: 'gen5bw1',
-		gameType: 'doubles',
-		searchShow: false,
-		ruleset: ['Flat Rules'],
-		banlist: ['Dark Void', 'Sky Drop'],
-	},
-	{
-		name: "[Gen 5] VGC 2011",
-
-		mod: 'gen5bw1',
-		gameType: 'doubles',
-		searchShow: false,
-		ruleset: ['Flat Rules', 'Old Unova Pokedex'],
-		banlist: ['Sky Drop', 'Belue Berry', 'Durin Berry', 'Nomel Berry', 'Rabuta Berry', 'Spelon Berry', 'Watmel Berry'],
-	},
-	{
-		name: "[Gen 5] Doubles Custom Game",
-
-		mod: 'gen5',
-		gameType: 'doubles',
-		searchShow: false,
-		debug: true,
-		battle: {trunc: Math.trunc},
-		// no restrictions, for serious (other than team preview)
-		ruleset: ['Team Preview', 'Cancel Mod', 'Max Team Size = 24', 'Max Move Count = 24', 'Max Level = 9999', 'Default Level = 100'],
-	},
-	{
-		name: "[Gen 5] Triples Custom Game",
-
-		mod: 'gen5',
-		gameType: 'triples',
-		searchShow: false,
-		debug: true,
-		battle: {trunc: Math.trunc},
-		// no restrictions, for serious (other than team preview)
-		ruleset: ['Team Preview', 'Cancel Mod'],
-	},
-
-	// DPP Singles
-	///////////////////////////////////////////////////////////////////
-
-	{
-		section: "DPP Singles",
-		column: 7,
-	},
-	{
-		name: "[Gen 4] Ubers",
-		threads: [
-			`&bullet; <a href="https://www.smogon.com/forums/posts/8286279/">DPP Ubers</a>`,
-		],
-
-		mod: 'gen4',
-		searchShow: false,
-		ruleset: ['Standard'],
-		banlist: ['AG'],
-	},
-	{
-		name: "[Gen 4] UU",
-		threads: [
-			`&bullet; <a href="https://www.smogon.com/forums/threads/3532624/">DPP UU Metagame Discussion</a>`,
-			`&bullet; <a href="https://www.smogon.com/forums/threads/3503638/">DPP UU Viability Rankings</a>`,
-		],
-
-		mod: 'gen4',
-		searchShow: false,
-		ruleset: ['[Gen 4] OU', '!Freeze Clause Mod'],
-		banlist: ['OU', 'UUBL'],
-		unbanlist: ['Arena Trap', 'Swagger'],
-	},
-	{
-		name: "[Gen 4] NU",
-		threads: [
-			`&bullet; <a href="https://www.smogon.com/forums/threads/3583742/">DPP NU Metagame Discussion</a>`,
-			`&bullet; <a href="https://www.smogon.com/forums/threads/3512254/">DPP NU Viability Rankings</a>`,
-		],
-
-		mod: 'gen4',
-		searchShow: false,
-		ruleset: ['[Gen 4] UU', 'Baton Pass Clause'],
-		banlist: ['UU', 'NUBL'],
-		unbanlist: ['Sand Veil', 'Baton Pass'],
-	},
-	{
-		name: "[Gen 4] PU",
-		threads: [
-			`&bullet; <a href="https://www.smogon.com/forums/posts/7260264/">DPP PU</a>`,
-		],
-
-		mod: 'gen4',
-		searchShow: false,
-		ruleset: ['[Gen 4] NU'],
-		banlist: [
-			'Articuno', 'Cacturne', 'Charizard', 'Cradily', 'Dodrio', 'Drifblim', 'Dusclops', 'Electrode',
-			'Floatzel', 'Gardevoir', 'Gligar', 'Golem', 'Grumpig', 'Haunter', 'Hitmonchan', 'Hypno', 'Jumpluff',
-			'Jynx', 'Lickilicky', 'Linoone', 'Magmortar', 'Magneton', 'Manectric', 'Medicham', 'Meganium', 'Nidoqueen',
-			'Ninetales', 'Piloswine', 'Poliwrath', 'Porygon2', 'Regice', 'Regirock', 'Roselia', 'Sandslash',
-			'Sharpedo', 'Shiftry', 'Skuntank', 'Slowking', 'Tauros', 'Typhlosion', 'Venomoth', 'Vileplume',
-		],
-	},
-	{
-		name: "[Gen 4] LC",
-		threads: [
-			`&bullet; <a href="https://www.smogon.com/dp/articles/little_cup_guide">DPP LC Guide</a>`,
-			`&bullet; <a href="https://www.smogon.com/forums/posts/7336500/">DPP LC Viability Rankings</a>`,
-		],
-
-		mod: 'gen4',
-		searchShow: false,
-		ruleset: ['Standard', 'Little Cup', 'Sleep Moves Clause'],
-		banlist: [
-			'Meditite', 'Misdreavus', 'Murkrow', 'Scyther', 'Sneasel', 'Tangela', 'Yanma',
-			'Berry Juice', 'Deep Sea Tooth', 'Dragon Rage', 'Sonic Boom', 'Swagger',
-		],
-	},
-	{
-		name: "[Gen 4] Anything Goes",
-
-		mod: 'gen4',
-		searchShow: false,
-		ruleset: ['Obtainable', 'Arceus EV Limit', 'Endless Battle Clause', 'HP Percentage Mod', 'Cancel Mod'],
-	},
-	{
-		name: "[Gen 4] 1v1",
-		desc: `Bring three Pok&eacute;mon to Team Preview and choose one to battle.`,
-		threads: [
-			`&bullet; <a href="https://www.smogon.com/forums/posts/8031457/">DPP 1v1</a>`,
-		],
-
-		mod: 'gen4',
-		searchShow: false,
-		ruleset: [
-			'Picked Team Size = 1', 'Max Team Size = 3',
-			'[Gen 4] OU', 'Accuracy Moves Clause', 'Sleep Moves Clause', 'Team Preview', '!Freeze Clause Mod',
-		],
-		banlist: ['Latias', 'Machamp', 'Porygon-Z', 'Shaymin', 'Snorlax', 'Togekiss', 'Focus Sash', 'Destiny Bond', 'Explosion', 'Perish Song', 'Self-Destruct'],
-		unbanlist: ['Wobbuffet', 'Wynaut', 'Sand Veil', 'Swagger'],
-	},
-	{
-		name: "[Gen 4] ZU",
-		threads: [
-			`&bullet; <a href="https://www.smogon.com/forums/posts/8034681/">DPP ZU</a>`,
-		],
-
-		mod: 'gen4',
-		searchShow: false,
-		ruleset: ['[Gen 4] PU'],
-		banlist: [
-			'Ampharos', 'Armaldo', 'Bellossom', 'Dragonair', 'Electabuzz', 'Gabite', 'Gastrodon', 'Glaceon', 'Glalie',
-			'Golduck', 'Gorebyss', 'Hippopotas', 'Kadabra', 'Kingler', 'Lapras', 'Machoke', 'Magmar', 'Mantine', 'Marowak',
-			'Metang', 'Misdreavus', 'Monferno', 'Mr. Mime', 'Muk', 'Murkrow', 'Pinsir', 'Politoed', 'Purugly', 'Quagsire',
-			'Raichu', 'Rampardos', 'Rapidash', 'Regigigas', 'Relicanth', 'Rhydon', 'Scyther', 'Sneasel', 'Snover',
-			'Solrock', 'Tangela', 'Torkoal', 'Victreebel', 'Xatu', 'Walrein', 'Zangoose', 'Damp Rock',
-		],
-	},
-	{
-		name: "[Gen 4] CAP",
-		threads: [
-			`&bullet; <a href="https://www.smogon.com/forums/posts/8851251/">DPP CAP Viability Rankings</a>`,
-			`&bullet; <a href="https://www.smogon.com/forums/posts/8869378/">DPP CAP Sample Teams</a>`,
-		],
-
-		mod: 'gen4',
-		searchShow: false,
-		ruleset: ['[Gen 4] OU', '+CAP'],
-	},
-	{
-		name: "[Gen 4] Custom Game",
-
-		mod: 'gen4',
-		searchShow: false,
-		debug: true,
-		battle: {trunc: Math.trunc},
-		// no restrictions
-		ruleset: ['Cancel Mod', 'Max Team Size = 24', 'Max Move Count = 24', 'Max Level = 9999', 'Default Level = 100'],
-	},
-
-	// DPP Doubles
-	///////////////////////////////////////////////////////////////////
-
-	{
-		section: "DPP Doubles",
-		column: 7,
-	},
-	{
-		name: "[Gen 4] VGC 2010",
-
-		mod: 'gen4',
-		gameType: 'doubles',
-		searchShow: false,
-		ruleset: ['Flat Rules', 'Max Team Size = 4', 'Limit Two Restricted'],
-		restricted: ['Restricted Legendary'],
-		banlist: ['Soul Dew'],
-	},
-	{
-		name: "[Gen 4] VGC 2009",
-
-		mod: 'gen4pt',
-		gameType: 'doubles',
-		searchShow: false,
-		ruleset: ['Flat Rules', '! Adjust Level Down', 'Max Level = 50', 'Max Team Size = 4'],
-		banlist: ['Tyranitar', 'Rotom', 'Judgment', 'Soul Dew'],
-	},
-	{
-		name: "[Gen 4] Doubles Custom Game",
-
-		mod: 'gen4',
-		gameType: 'doubles',
-		searchShow: false,
-		debug: true,
-		battle: {trunc: Math.trunc},
-		// no restrictions
-		ruleset: ['Cancel Mod', 'Max Team Size = 24', 'Max Move Count = 24', 'Max Level = 9999', 'Default Level = 100'],
-	},
-
-	// Past Generations
-	///////////////////////////////////////////////////////////////////
-
-	{
-		section: "Past Generations",
-		column: 7,
-	},
-	{
-		name: "[Gen 3] Ubers",
-		threads: [
-			`&bullet; <a href="https://www.smogon.com/forums/posts/8286280/">ADV Ubers</a>`,
-		],
-
-		mod: 'gen3',
-		searchShow: false,
-		ruleset: ['Standard', 'Deoxys Camouflage Clause', 'One Baton Pass Clause'],
-		banlist: ['Wobbuffet + Leftovers'],
-	},
-	{
-		name: "[Gen 3] UU",
-		threads: [
-			`&bullet; <a href="https://www.smogon.com/forums/threads/3585923/">ADV UU Metagame Discussion</a>`,
-			`&bullet; <a href="https://www.smogon.com/forums/threads/3548578/">ADV UU Viability Rankings</a>`,
-		],
-
-		mod: 'gen3',
-		searchShow: false,
-		ruleset: ['Standard'],
-		banlist: ['Uber', 'OU', 'UUBL', 'Smeargle + Ingrain', 'Arena Trap', 'Baton Pass', 'Swagger'],
-	},
-	{
-		name: "[Gen 3] NU",
-		threads: [
-			`&bullet; <a href="https://www.smogon.com/forums/threads/3503540/">ADV NU Viability Rankings</a>`,
-		],
-
-		mod: 'gen3',
-		searchShow: false,
-		ruleset: ['Standard'],
-		banlist: ['Uber', 'OU', 'UUBL', 'UU', 'Smeargle + Ingrain'],
-	},
-	{
-		name: "[Gen 3] PU",
-		threads: [
-			`&bullet; <a href="https://www.smogon.com/forums/posts/9395926">ADV PU</a>`,
-		],
-
-		mod: 'gen3',
-		searchShow: false,
-		ruleset: ['Standard'],
-		banlist: ['Uber', 'OU', 'UUBL', 'UU', 'NUBL', 'NU'],
-	},
-	{
-		name: "[Gen 3] 1v1",
-		desc: `Bring three Pok&eacute;mon to Team Preview and choose one to battle.`,
-		threads: [
-			`&bullet; <a href="https://www.smogon.com/forums/posts/8031456/">ADV 1v1</a>`,
-		],
-
-		mod: 'gen3',
-		searchShow: false,
-		ruleset: [
-			'Picked Team Size = 1', 'Max Team Size = 3',
-			'[Gen 3] OU', 'Accuracy Moves Clause', 'Sleep Moves Clause', 'Team Preview', '!Freeze Clause Mod',
-		],
-		banlist: [
-			'Clefable', 'Slaking', 'Snorlax', 'Suicune', 'Zapdos', 'Destiny Bond', 'Explosion', 'Ingrain', 'Perish Song',
-			'Self-Destruct', 'Focus Band', 'King\'s Rock', 'Quick Claw',
-		],
-		unbanlist: ['Mr. Mime', 'Wobbuffet', 'Wynaut', 'Sand Veil', 'Soundproof'],
-	},
-	{
-		name: "[Gen 3] Custom Game",
-
-		mod: 'gen3',
-		searchShow: false,
-		debug: true,
-		battle: {trunc: Math.trunc},
-		ruleset: ['HP Percentage Mod', 'Cancel Mod', 'Max Team Size = 24', 'Max Move Count = 24', 'Max Level = 9999', 'Default Level = 100'],
-	},
-	{
-		name: "[Gen 3] Doubles Custom Game",
-
-		mod: 'gen3',
-		gameType: 'doubles',
-		searchShow: false,
-		debug: true,
-		ruleset: ['HP Percentage Mod', 'Cancel Mod', 'Max Team Size = 24', 'Max Move Count = 24', 'Max Level = 9999', 'Default Level = 100'],
-	},
-	{
-		name: "[Gen 2] Ubers",
-		threads: [
-			`&bullet; <a href="https://www.smogon.com/forums/posts/8286282/">GSC Ubers</a>`,
-		],
-
-		mod: 'gen2',
-		searchShow: false,
-		ruleset: ['Standard'],
-	},
-	{
-		name: "[Gen 2] UU",
-		threads: [`&bullet; <a href="https://www.smogon.com/forums/threads/3576710/">GSC UU</a>`],
-
-		mod: 'gen2',
-		searchShow: false,
-		ruleset: ['[Gen 2] OU'],
-		banlist: ['OU', 'UUBL', 'Agility + Baton Pass'],
-		unbanlist: ['Mean Look + Baton Pass', 'Spider Web + Baton Pass'],
-	},
-	{
-		name: "[Gen 2] NU",
-		threads: [`&bullet; <a href="https://www.smogon.com/forums/threads/3642565/">GSC NU</a>`],
-
-		mod: 'gen2',
-		searchShow: false,
-		ruleset: ['[Gen 2] UU'],
-		banlist: ['UU', 'NUBL'],
-		unbanlist: ['Agility + Baton Pass'],
-	},
-	{
-		name: "[Gen 2] 1v1",
-		threads: [`&bullet; <a href="https://www.smogon.com/forums/posts/8031463/">GSC 1v1</a>`],
-
-		mod: 'gen2',
-		searchShow: false,
-		ruleset: [
-			'Picked Team Size = 1', 'Max Team Size = 3',
-			'[Gen 2] OU', 'Accuracy Moves Clause', 'Sleep Moves Clause', 'Team Preview',
-		],
-		banlist: [
-			'Alakazam', 'Clefable', 'Snorlax', 'Zapdos', 'Berserk Gene', 'Focus Band', 'King\'s Rock', 'Quick Claw',
-			'Attract', 'Destiny Bond', 'Explosion', 'Perish Song', 'Present', 'Self-Destruct', 'Swagger',
-		],
-	},
-	{
-		name: "[Gen 2] Nintendo Cup 2000",
-		threads: [
-			`&bullet; <a href="https://www.smogon.com/forums/threads/3682691/">Nintendo Cup 2000 Resource Hub</a>`,
-			`&bullet; <a href="https://www.smogon.com/forums/threads/3677370/">Differences between Nintendo Cup 2000 and GSC OU</a>`,
-		],
-
-		mod: 'gen2stadium2',
-		searchShow: false,
-		ruleset: [
-			'Picked Team Size = 3', 'Min Level = 50', 'Max Level = 55', 'Max Total Level = 155',
-			'Obtainable', 'Stadium Sleep Clause', 'Freeze Clause Mod', 'Species Clause', 'Item Clause', 'Endless Battle Clause', 'Cancel Mod', 'Event Moves Clause', 'Nickname Clause', 'Team Preview', 'Nintendo Cup 2000 Move Legality',
-		],
-		banlist: ['Uber'],
-	},
-	{
-		name: "[Gen 2] Stadium OU",
-		threads: [
-			`&bullet; <a href="https://www.smogon.com/forums/threads/3677370/">Placeholder</a>`,
-		],
-
-		mod: 'gen2stadium2',
-		searchShow: false,
-		ruleset: ['Standard'],
-		banlist: ['Uber'],
-	},
-	{
-		name: "[Gen 2] Custom Game",
-
-		mod: 'gen2',
-		searchShow: false,
-		debug: true,
-		battle: {trunc: Math.trunc},
-		ruleset: ['HP Percentage Mod', 'Cancel Mod', 'Max Team Size = 24', 'Max Move Count = 24', 'Max Level = 9999', 'Default Level = 100'],
-	},
-	{
-		name: "[Gen 1] Ubers",
-		threads: [
-			`&bullet; <a href="https://www.smogon.com/forums/posts/8286283/">RBY Ubers</a>`,
-		],
-
-		mod: 'gen1',
-		searchShow: false,
-		ruleset: ['Standard'],
-	},
-	{
-		name: "[Gen 1] UU",
-		threads: [
-			`&bullet; <a href="https://www.smogon.com/forums/threads/3573896/">RBY UU Metagame Discussion</a>`,
-			`&bullet; <a href="https://www.smogon.com/forums/threads/3647713/">RBY UU Viability Rankings</a>`,
-		],
-
-		mod: 'gen1',
-		searchShow: false,
-		ruleset: ['[Gen 1] OU', 'APT Clause', 'Sleep Moves Clause'],
-		banlist: ['OU', 'UUBL'],
-	},
-	{
-		name: "[Gen 1] NU",
-		threads: [
-			`&bullet; <a href="https://www.smogon.com/forums/threads/3679758/">RBY NU Metagame Discussion &amp; Resources</a>`,
-		],
-
-		mod: 'gen1',
-		searchShow: false,
-		ruleset: ['[Gen 1] UU', '!APT Clause', '!Sleep Moves Clause'],
-		banlist: ['UU', 'NUBL'],
-	},
-	{
-		name: "[Gen 1] PU",
-		threads: [
-			`&bullet; <a href="https://www.smogon.com/forums/threads/3700527/">RBY PU Metagame Discussion &amp; Resources</a>`,
-		],
-
-		mod: 'gen1',
-		searchShow: false,
-		ruleset: ['[Gen 1] NU'],
-		banlist: ['NU', 'PUBL'],
-	},
-	{
-		name: "[Gen 1] 1v1",
-		threads: [
-			`&bullet; <a href="https://www.smogon.com/forums/posts/8031468">RBY 1v1</a>`,
-		],
-
-		mod: 'gen1',
-		searchShow: false,
-		ruleset: [
-			'Picked Team Size = 1', 'Max Team Size = 3',
-			'[Gen 1] OU', 'Accuracy Moves Clause', 'Sleep Moves Clause', 'Team Preview',
-		],
-		banlist: ['Bind', 'Clamp', 'Explosion', 'Fire Spin', 'Self-Destruct', 'Wrap'],
-	},
-	{
-		name: "[Gen 1] Japanese OU",
-		desc: `Generation 1 with Japanese battle mechanics.`,
-
-		mod: 'gen1jpn',
-		searchShow: false,
-		ruleset: ['Standard'],
-		banlist: ['Uber'],
-	},
-	{
-		name: "[Gen 1] Nintendo Cup 1997",
-		threads: [
-			`&bullet; <a href="https://www.smogon.com/forums/threads/3682412/">Nintendo Cup 1997 Discussion &amp; Resources</a>`,
-		],
-
-		mod: 'gen1jpn',
-		searchShow: false,
-		ruleset: [
-			'Picked Team Size = 3', 'Min Level = 50', 'Max Level = 55', 'Max Total Level = 155',
-			'Obtainable', 'Team Preview', 'Stadium Sleep Clause', 'Species Clause', 'Nickname Clause', 'HP Percentage Mod', 'Cancel Mod', 'Nintendo Cup 1997 Move Legality',
-		],
-		banlist: ['Uber'],
-	},
-	{
-		name: "[Gen 1] Stadium OU",
-		threads: [
-			`&bullet; <a href="https://www.smogon.com/forums/threads/3685877/">Stadium OU Viability Rankings</a>`,
-		],
-
-		mod: 'gen1stadium',
-		searchShow: false,
-		ruleset: ['Standard', 'Team Preview'],
-		banlist: ['Uber',
-			'Nidoking + Fury Attack + Thrash', 'Exeggutor + Poison Powder + Stomp', 'Exeggutor + Sleep Powder + Stomp',
-			'Exeggutor + Stun Spore + Stomp', 'Jolteon + Focus Energy + Thunder Shock', 'Flareon + Focus Energy + Ember',
-		],
-	},
-	{
-		name: "[Gen 1] Custom Game",
-
-		mod: 'gen1',
-		searchShow: false,
-		debug: true,
-		battle: {trunc: Math.trunc},
-		ruleset: ['HP Percentage Mod', 'Cancel Mod', 'Desync Clause Mod', 'Max Team Size = 24', 'Max Move Count = 24', 'Max Level = 9999', 'Default Level = 100'],
->>>>>>> 22512ebf
 	},
 ];