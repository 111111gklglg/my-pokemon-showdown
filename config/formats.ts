// Note: This is the list of formats
// The rules that formats use are stored in data/rulesets.ts
/*
If you want to add custom formats, create a file in this folder named: "custom-formats.ts"

Paste the following code into the file and add your desired formats and their sections between the brackets:
--------------------------------------------------------------------------------
// Note: This is the list of formats
// The rules that formats use are stored in data/rulesets.ts

export const Formats: FormatList = [
];
--------------------------------------------------------------------------------

If you specify a section that already exists, your format will be added to the bottom of that section.
New sections will be added to the bottom of the specified column.
The column value will be ignored for repeat sections.
*/

export const Formats: FormatList = [

	// Sw/Sh Singles
	///////////////////////////////////////////////////////////////////

	{
		section: "Sw/Sh Singles",
	},
	{
		name: "[Gen 8] Random Battle",
		desc: `Randomized teams of level-balanced Pok&eacute;mon with sets that are generated to be competitively viable.`,
		threads: [
			`&bullet; <a href="https://www.smogon.com/forums/threads/3656537/">Random Battle Suggestions</a>`,
		],

		mod: 'gen8',
		team: 'random',
		ruleset: ['PotD', 'Obtainable', 'Species Clause', 'HP Percentage Mod', 'Cancel Mod', 'Sleep Clause Mod'],
	},
	{
		name: "[Gen 8] Unrated Random Battle",

		mod: 'gen8',
		team: 'random',
		challengeShow: false,
		rated: false,
		ruleset: ['Obtainable', 'Species Clause', 'HP Percentage Mod', 'Cancel Mod', 'Sleep Clause Mod'],
	},
	{
		name: "[Gen 8] Free-For-All Random Battle",

		mod: 'gen8',
		team: 'random',
		gameType: 'freeforall',
		tournamentShow: false,
		rated: false,
		ruleset: ['Obtainable', 'Species Clause', 'HP Percentage Mod', 'Cancel Mod', 'Sleep Clause Mod'],
	},
	{
		name: "[Gen 8] Random Battle (Blitz)",

		mod: 'gen8',
		team: 'random',
		ruleset: ['[Gen 8] Random Battle', 'Blitz'],
	},
	{
		name: "[Gen 8] Multi Random Battle",

		mod: 'gen8',
		team: 'random',
		gameType: 'multi',
		searchShow: false,
		tournamentShow: false,
		rated: false,
		ruleset: [
			'Max Team Size = 3',
			'Obtainable', 'Species Clause', 'HP Percentage Mod', 'Cancel Mod', 'Sleep Clause Mod',
		],
	},
	{
		name: "[Gen 8] OU",
		threads: [
			`&bullet; <a href="https://www.smogon.com/forums/threads/3672210/">OU Metagame Discussion</a>`,
			`&bullet; <a href="https://www.smogon.com/forums/threads/3672556/">OU Sample Teams</a>`,
			`&bullet; <a href="https://www.smogon.com/forums/threads/3674058/">OU Viability Rankings</a>`,
		],

		mod: 'gen8',
		ruleset: ['Standard', 'Dynamax Clause'],
		banlist: ['Uber', 'AG', 'Arena Trap', 'Moody', 'Power Construct', 'Sand Veil', 'Shadow Tag', 'Snow Cloak', 'King\'s Rock', 'Baton Pass'],
	},
	{
		name: "[Gen 8] OU (Blitz)",

		mod: 'gen8',
		ruleset: ['[Gen 8] OU', 'Blitz'],
	},
	{
		name: "[Gen 8] Ubers",
		threads: [
			`&bullet; <a href="https://www.smogon.com/forums/threads/3676539/">Ubers Metagame Discussion</a>`,
			`&bullet; <a href="https://www.smogon.com/forums/threads/3675564/">Ubers Sample Teams</a>`,
			`&bullet; <a href="https://www.smogon.com/forums/threads/3675194/">Ubers Viability Rankings</a>`,
		],

		mod: 'gen8',
		ruleset: ['Standard', 'Dynamax Clause'],
		banlist: ['AG', 'Shadow Tag', 'Baton Pass'],
	},
	{
		name: "[Gen 8] UU",
		threads: [
			`&bullet; <a href="https://www.smogon.com/forums/threads/3681331/">UU Metagame Discussion</a>`,
			`&bullet; <a href="https://www.smogon.com/forums/threads/3679621/">UU Sample Teams</a>`,
			`&bullet; <a href="https://www.smogon.com/forums/threads/3674793/">UU Viability Rankings</a>`,
		],

		mod: 'gen8',
		ruleset: ['[Gen 8] OU'],
		banlist: ['OU', 'UUBL', 'Light Clay'],
	},
	{
		name: "[Gen 8] RU",
		threads: [
			`&bullet; <a href="https://www.smogon.com/forums/threads/3687060/">RU Metagame Discussion</a>`,
			`&bullet; <a href="https://www.smogon.com/forums/threads/3661013/">RU Sample Teams</a>`,
			`&bullet; <a href="https://www.smogon.com/forums/threads/3676023/">RU Viability Rankings</a>`,
		],

		mod: 'gen8',
		ruleset: ['[Gen 8] UU'],
		banlist: ['UU', 'RUBL'],
	},
	{
		name: "[Gen 8] NU",
		threads: [
			`&bullet; <a href="https://www.smogon.com/forums/threads/3687023/">NU Metagame Discussion</a>`,
			`&bullet; <a href="https://www.smogon.com/forums/threads/3673598/">NU Sample Teams</a>`,
			`&bullet; <a href="https://www.smogon.com/forums/threads/3676265/">NU Viability Rankings</a>`,
		],

		mod: 'gen8',
		ruleset: ['[Gen 8] RU'],
		banlist: ['RU', 'NUBL', 'Drizzle', 'Drought', 'Slush Rush'],
	},
	{
		name: "[Gen 8] PU",
		threads: [
			`&bullet; <a href="https://www.smogon.com/forums/threads/3686048/">PU Metagame Discussion</a>`,
			`&bullet; <a href="https://www.smogon.com/forums/threads/3676106/">PU Viability Rankings</a>`,
		],

		mod: 'gen8',
		ruleset: ['[Gen 8] NU'],
		banlist: ['NU', 'PUBL'],
	},
	{
		name: "[Gen 8] LC",
		threads: [
			`&bullet; <a href="https://www.smogon.com/forums/threads/3656348/">LC Metagame Discussion</a>`,
			`&bullet; <a href="https://www.smogon.com/forums/threads/3661419/">LC Sample Teams</a>`,
			`&bullet; <a href="https://www.smogon.com/forums/threads/3657374/">LC Viability Rankings</a>`,
		],

		mod: 'gen8',
		ruleset: ['Little Cup', 'Standard', 'Dynamax Clause'],
		banlist: [
			'Corsola-Galar', 'Cutiefly', 'Drifloon', 'Gastly', 'Gothita', 'Rufflet', 'Scraggy', 'Scyther', 'Sneasel', 'Swirlix',
			'Tangela', 'Vullaby', 'Vulpix-Alola', 'Woobat', 'Zigzagoon-Base', 'Chlorophyll', 'Moody', 'Baton Pass', 'Sticky Web',
		],
	},
	{
		name: "[Gen 8] Monotype",
		desc: `All the Pok&eacute;mon on a team must share a type.`,
		threads: [
			`&bullet; <a href="https://www.smogon.com/forums/threads/3672167/">Monotype Metagame Discussion</a>`,
			`&bullet; <a href="https://www.smogon.com/forums/threads/3702647/">Monotype Sample Teams</a>`,
			`&bullet; <a href="https://www.smogon.com/forums/threads/3673165">Monotype Viability Rankings</a>`,
		],

		mod: 'gen8',
		ruleset: ['Same Type Clause', 'Standard', 'Dynamax Clause'],
		banlist: [
			'Blaziken', 'Calyrex-Ice', 'Calyrex-Shadow', 'Dialga', 'Dracovish', 'Eternatus', 'Genesect', 'Giratina', 'Giratina-Origin', 'Groudon', 'Ho-Oh',
			'Kartana', 'Kyogre', 'Kyurem-Black', 'Kyurem-White', 'Landorus-Base', 'Lugia', 'Lunala', 'Magearna', 'Marshadow', 'Mewtwo', 'Naganadel',
			'Necrozma-Dawn-Wings', 'Necrozma-Dusk-Mane', 'Palkia', 'Pheromosa', 'Rayquaza', 'Reshiram', 'Solgaleo', 'Urshifu-Base', 'Xerneas', 'Yveltal',
			'Zacian', 'Zacian-Crowned', 'Zamazenta', 'Zamazenta-Crowned', 'Zekrom', 'Zygarde-Base', 'Moody', 'Power Construct', 'Shadow Tag', 'Damp Rock',
			'Focus Band', 'King\'s Rock', 'Quick Claw', 'Smooth Rock', 'Terrain Extender', 'Acupressure', 'Baton Pass',
		],
	},
	{
		name: "[Gen 8] 1v1",
		desc: `Bring three Pok&eacute;mon to Team Preview and choose one to battle.`,
		threads: [
			`&bullet; <a href="https://www.smogon.com/forums/threads/3656364/">1v1 Metagame Discussion</a>`,
			`&bullet; <a href="https://www.smogon.com/forums/threads/3664157/">1v1 Sample Teams</a>`,
			`&bullet; <a href="https://www.smogon.com/forums/threads/3657779/">1v1 Viability Rankings</a>`,
		],

		mod: 'gen8',
		ruleset: [
			'Picked Team Size = 1', 'Max Team Size = 3',
			'Obtainable', 'Species Clause', 'Nickname Clause', 'OHKO Clause', 'Evasion Moves Clause', 'Accuracy Moves Clause', 'Team Preview', 'HP Percentage Mod', 'Cancel Mod', 'Dynamax Clause', 'Endless Battle Clause',
		],
		banlist: [
			'Calyrex-Ice', 'Calyrex-Shadow', 'Cinderace', 'Dialga', 'Dragonite', 'Eternatus', 'Genesect', 'Giratina', 'Giratina-Origin', 'Groudon', 'Ho-Oh', 'Jirachi',
			'Kyogre', 'Kyurem-Black', 'Kyurem-White', 'Lugia', 'Lunala', 'Magearna', 'Marshadow', 'Melmetal', 'Mew', 'Mewtwo', 'Mimikyu', 'Necrozma', 'Necrozma-Dawn-Wings',
			'Necrozma-Dusk-Mane', 'Palkia', 'Rayquaza', 'Reshiram', 'Sableye', 'Snorlax', 'Solgaleo', 'Victini', 'Xerneas', 'Yveltal', 'Zacian', 'Zacian-Crowned',
			'Zamazenta', 'Zamazenta-Crowned', 'Zekrom', 'Moody', 'Power Construct', 'Bright Powder', 'Focus Band', 'Focus Sash', 'Lax Incense', 'Quick Claw',
			'Acupressure', 'Hypnosis', 'Perish Song', 'Sing',
		],
	},
	{
		name: "[Gen 8] Anything Goes",
		threads: [
			`&bullet; <a href="https://www.smogon.com/forums/threads/3672172/">AG Metagame Discussion</a>`,
			`&bullet; <a href="https://www.smogon.com/forums/threads/3675040/">AG Sample Teams</a>`,
			`&bullet; <a href="https://www.smogon.com/forums/threads/3672899/">AG Viability Rankings</a>`,
		],

		mod: 'gen8',
		ruleset: ['Obtainable', 'Team Preview', 'HP Percentage Mod', 'Cancel Mod', 'Endless Battle Clause'],
	},
	{
		name: "[Gen 8] ZU",
		desc: `The unofficial usage-based tier below PU.`,
		threads: [
			`&bullet; <a href="https://www.smogon.com/forums/threads/3687415/">ZU Metagame Discussion</a>`,
			`&bullet; <a href="https://www.smogon.com/forums/threads/3680071/">ZU Sample Teams</a>`,
			`&bullet; <a href="https://www.smogon.com/forums/threads/3678037/">ZU Viability Rankings</a>`,
		],

		mod: 'gen8',
		ruleset: ['[Gen 8] PU'],
		banlist: [
			'PU', 'Arctovish', 'Aurorus', 'Basculin', 'Centiskorch', 'Drampa', 'Exeggutor-Alola', 'Gallade', 'Haunter', 'Magmortar', 'Magneton',
			'Malamar', 'Ninjask', 'Omastar', 'Rotom-Frost', 'Turtonator', 'Vanilluxe', 'Vikavolt', 'Silvally-Dragon', 'Silvally-Ground', 'Sneasel',
			'Damp Rock', 'Grassy Seed',
		],
	},
	{
		name: "[Gen 8] LC UU",
		threads: [
			`&bullet; <a href="https://www.smogon.com/forums/threads/3660866/">LC UU</a>`,
		],

		mod: 'gen8',
		searchShow: false,
		ruleset: ['[Gen 8] LC'],
		banlist: [
			// LC OU
			'Abra', 'Carvanha', 'Diglett-Base', 'Dwebble', 'Ferroseed', 'Foongus', 'Frillish', 'Grookey', 'Koffing',
			'Larvesta', 'Magby', 'Magnemite', 'Mareanie', 'Mienfoo', 'Mudbray', 'Natu', 'Onix', 'Pawniard',
			'Ponyta-Base', 'Porygon', 'Slowpoke-Base', 'Staryu', 'Timburr', 'Trapinch', 'Tyrunt',
			// LC UUBL
			'Archen', 'Farfetch\u2019d-Galar', 'Scorbunny', 'Shellder', 'Wingull',
		],
	},
	{
		name: "[Gen 8] CAP",
		threads: [
			`&bullet; <a href="https://www.smogon.com/forums/threads/3656824/">CAP Metagame Discussion</a>`,
			`&bullet; <a href="https://www.smogon.com/forums/threads/3671157/">CAP Sample Teams</a>`,
			`&bullet; <a href="https://www.smogon.com/forums/threads/3674024/">CAP Viability Rankings</a>`,
		],

		mod: 'gen8',
		ruleset: ['[Gen 8] OU', '+CAP'],
		banlist: ['Crucibellite'],
	},
	{
		name: "[Gen 8] CAP LC",
		threads: [
			`&bullet; <a href="https://www.smogon.com/forums/threads/3691918/">CAP LC Metagame Discussion</a>`,
			`&bullet; <a href="https://www.smogon.com/forums/posts/8997714/">CAP LC Sample Teams</a>`,
			`&bullet; <a href="https://www.smogon.com/forums/posts/8997713/">CAP LC Viability Rankings</a>`,
		],

		mod: 'gen8',
		searchShow: false,
		ruleset: ['[Gen 8] LC', '+CAP'],
		banlist: ['Cawdet'],
	},
	{
		name: "[Gen 8] Battle Stadium Singles",

		mod: 'gen8',
		ruleset: ['Flat Rules', '!! Adjust Level = 50', 'Min Source Gen = 8'],
		banlist: ['Eternatus-Eternamax'],
		unbanlist: ['Mythical', 'Restricted Legendary'],
	},
	{
		name: "[Gen 8] I Choose 'Chu!",
		threads: [
			`&bullet; <a href="https://www.smogon.com/forums/threads/3705481/">I Choose 'Chu! Discussion</a>`,
		],

		mod: 'gen8',
		ruleset: ['Flat Rules', '!! Adjust Level = 50', 'Min Source Gen = 8'],
		banlist: ['All Pokemon', 'Raichu-Alola + Sing'],
		unbanlist: ['Pichu', 'Pikachu', 'Raichu'],
	},
	{
		name: "[Gen 8] Custom Game",

		mod: 'gen8',
		searchShow: false,
		debug: true,
		battle: {trunc: Math.trunc},
		// no restrictions, for serious (other than team preview)
		ruleset: ['Team Preview', 'Cancel Mod', 'Max Team Size = 24', 'Max Move Count = 24', 'Max Level = 9999', 'Default Level = 100'],
	},

	// Sw/Sh Doubles
	///////////////////////////////////////////////////////////////////

	{
		section: "Sw/Sh Doubles",
	},
	{
		name: "[Gen 8] Random Doubles Battle",

		mod: 'gen8',
		gameType: 'doubles',
		team: 'random',
		ruleset: ['PotD', 'Obtainable', 'Species Clause', 'HP Percentage Mod', 'Cancel Mod'],
	},
	{
		name: "[Gen 8] Doubles OU",
		threads: [
			`&bullet; <a href="https://www.smogon.com/forums/threads/3689189/">Doubles OU Metagame Discussion</a>`,
			`&bullet; <a href="https://www.smogon.com/forums/threads/3658826/">Doubles OU Sample Teams</a>`,
			`&bullet; <a href="https://www.smogon.com/forums/threads/3673519/">Doubles OU Viability Rankings</a>`,
		],

		mod: 'gen8',
		gameType: 'doubles',
		ruleset: ['Standard Doubles', 'Dynamax Clause', 'Swagger Clause'],
		banlist: ['DUber', 'Power Construct', 'Shadow Tag'],
	},
	{
		name: "[Gen 8] Doubles Ubers",
		threads: [
			`&bullet; <a href="https://www.smogon.com/forums/threads/3661142/">Doubles Ubers</a>`,
		],

		mod: 'gen8',
		gameType: 'doubles',
		ruleset: ['Standard Doubles', '!Gravity Sleep Clause'],
		banlist: [],
	},
	{
		name: "[Gen 8] Doubles UU",
		threads: [
			`&bullet; <a href="https://www.smogon.com/forums/threads/3658504/">Doubles UU</a>`,
		],

		mod: 'gen8',
		gameType: 'doubles',
		ruleset: ['[Gen 8] Doubles OU'],
		banlist: ['DOU', 'DBL'],
	},
	{
		name: "[Gen 8] Doubles LC",
		threads: [
			`&bullet; <a href="https://www.smogon.com/forums/threads/3658672/">Doubles LC</a>`,
		],

		mod: 'gen8',
		gameType: 'doubles',
		searchShow: false,
		ruleset: ['Standard Doubles', 'Little Cup', 'Dynamax Clause', 'Swagger Clause', 'Sleep Clause Mod'],
		banlist: ['Corsola-Galar', 'Cutiefly', 'Ponyta-Base', 'Scyther', 'Sneasel', 'Swirlix', 'Tangela', 'Vulpix-Base', 'Ally Switch'],
	},
	{
		name: "[Gen 8] VGC 2022",
		threads: [
			`&bullet; <a href="https://www.smogon.com/forums/threads/3677186/">VGC 2022 Metagame Discussion</a>`,
			`&bullet; <a href="https://www.smogon.com/forums/threads/3695848/">VGC 2022 Sample Teams</a>`,
			`&bullet; <a href="https://www.smogon.com/forums/threads/3696395/">VGC 2022 Viability Rankings</a>`,
		],

		mod: 'gen8',
		gameType: 'doubles',
		ruleset: ['Flat Rules', '!! Adjust Level = 50', 'Min Source Gen = 8', 'VGC Timer', 'Limit Two Restricted'],
		restricted: ['Restricted Legendary'],
	},
	{
		name: "[Gen 8] Battle Stadium Doubles Series 13",

		mod: 'gen8',
		gameType: 'doubles',
		ruleset: ['Flat Rules', '!! Adjust Level = 50', 'Min Source Gen = 8', 'VGC Timer'],
		banlist: ['Eternatus-Eternamax'],
		unbanlist: ['Mythical', 'Restricted Legendary'],
	},
	{
		name: "[Gen 8] Spikemuth Cup",

		mod: 'gen8',
		gameType: 'doubles',
		ruleset: ['Flat Rules', 'Dynamax Clause', '!! Adjust Level = 50', 'Min Source Gen = 8', 'VGC Timer'],
	},
	{
		name: "[Gen 8] VGC 2021",

		mod: 'gen8',
		gameType: 'doubles',
		searchShow: false,
		ruleset: ['Flat Rules', '!! Adjust Level = 50', 'Min Source Gen = 8', 'VGC Timer'],
	},
	{
		name: "[Gen 8] VGC 2020",

		mod: 'gen8dlc1',
		gameType: 'doubles',
		searchShow: false,
		ruleset: ['Flat Rules', '!! Adjust Level = 50', 'Min Source Gen = 8', 'VGC Timer'],
	},
	{
		name: "[Gen 8] 2v2 Doubles",
		desc: `Double battle where you bring four Pok&eacute;mon to Team Preview and choose only two.`,
		threads: [
			`&bullet; <a href="https://www.smogon.com/forums/threads/3656321/">2v2 Doubles</a>`,
		],

		mod: 'gen8',
		gameType: 'doubles',
		ruleset: [
			'Picked Team Size = 2', 'Max Team Size = 4',
			'Standard Doubles', 'Accuracy Moves Clause', 'Dynamax Clause', 'Sleep Clause Mod',
		],
		banlist: [
			'Calyrex-Ice', 'Calyrex-Shadow', 'Cottonee', 'Dialga', 'Eternatus', 'Giratina', 'Giratina-Origin', 'Groudon', 'Ho-Oh', 'Jirachi', 'Kyogre',
			'Kyurem-White', 'Lugia', 'Lunala', 'Magearna', 'Marshadow', 'Melmetal', 'Mewtwo', 'Necrozma-Dawn-Wings', 'Necrozma-Dusk-Mane', 'Palkia', 'Rayquaza',
			'Reshiram', 'Solgaleo', 'Tornadus-Base', 'Urshifu-Base', 'Urshifu-Rapid-Strike', 'Whimsicott', 'Xerneas', 'Yveltal', 'Zacian', 'Zacian-Crowned',
			'Zamazenta', 'Zamazenta-Crowned', 'Zekrom', 'Moody', 'Power Construct', 'Focus Sash', 'Ally Switch', 'Final Gambit', 'Perish Song', 'Swagger',
		],
	},
	{
		name: '[Gen 8] Metronome Battle',
		threads: [
			`&bullet; <a href="https://www.smogon.com/forums/threads/3632075/">Metronome Battle</a>`,
		],

		mod: 'gen8',
		gameType: 'doubles',
		ruleset: [
			'Max Team Size = 2',
			'HP Percentage Mod', 'Cancel Mod',
		],
		banlist: [
			'Pokestar Spirit', 'Shedinja + Sturdy', 'Battle Bond', 'Cheek Pouch', 'Cursed Body', 'Dry Skin', 'Fur Coat', 'Gorilla Tactics',
			'Grassy Surge', 'Huge Power', 'Ice Body', 'Iron Barbs', 'Libero', 'Moody', 'Neutralizing Gas', 'Parental Bond', 'Perish Body', 'Poison Heal',
			'Power Construct', 'Pressure', 'Protean', 'Pure Power', 'Rain Dish', 'Rough Skin', 'Sand Spit', 'Sand Stream', 'Snow Warning', 'Stamina',
			'Volt Absorb', 'Water Absorb', 'Wonder Guard', 'Abomasite', 'Aguav Berry', 'Assault Vest', 'Berry', 'Berry Juice', 'Berserk Gene',
			'Black Sludge', 'Enigma Berry', 'Figy Berry', 'Gold Berry', 'Iapapa Berry', 'Kangaskhanite', 'Leftovers', 'Mago Berry', 'Medichamite',
			'Steel Memory', 'Oran Berry', 'Rocky Helmet', 'Shell Bell', 'Sitrus Berry', 'Wiki Berry', 'Harvest + Jaboca Berry', 'Harvest + Rowap Berry',
		],
		onValidateSet(set) {
			const species = this.dex.species.get(set.species);
			if (species.types.includes('Steel')) {
				return [`${species.name} is a Steel-type, which is banned from Metronome Battle.`];
			}
			if (species.bst > 625) {
				return [`${species.name} is banned.`, `(Pok\u00e9mon with a BST higher than 625 are banned)`];
			}
			const item = this.dex.items.get(set.item);
			if (set.item && item.megaStone) {
				const megaSpecies = this.dex.species.get(item.megaStone);
				if (species.baseSpecies === item.megaEvolves && megaSpecies.bst > 625) {
					return [
						`${set.name || set.species}'s item ${item.name} is banned.`, `(Pok\u00e9mon with a BST higher than 625 are banned)`,
					];
				}
			}
			if (set.moves.length !== 1 || this.dex.moves.get(set.moves[0]).id !== 'metronome') {
				return [`${set.name || set.species} has illegal moves.`, `(Pok\u00e9mon can only have one Metronome in their moveset)`];
			}
		},
	},
	{
		name: "[Gen 8] Doubles Custom Game",

		mod: 'gen8',
		gameType: 'doubles',
		searchShow: false,
		battle: {trunc: Math.trunc},
		debug: true,
		// no restrictions, for serious (other than team preview)
		ruleset: ['Team Preview', 'Cancel Mod', 'Max Team Size = 24', 'Max Move Count = 24', 'Max Level = 9999', 'Default Level = 100'],
	},

	// National Dex
	///////////////////////////////////////////////////////////////////

	{
		section: "National Dex",
	},
	{
		name: "[Gen 8] National Dex",
		threads: [
			`&bullet; <a href="https://www.smogon.com/forums/threads/3666135/">National Dex Metagame Discussion</a>`,
			`&bullet; <a href="https://www.smogon.com/forums/threads/3667921/">National Dex Sample Teams</a>`,
			`&bullet; <a href="https://www.smogon.com/forums/threads/3666572/">National Dex Viability Rankings</a>`,
		],

		mod: 'gen8',
		ruleset: ['Standard NatDex', 'OHKO Clause', 'Evasion Moves Clause', 'Species Clause', 'Dynamax Clause', 'Sleep Clause Mod'],
		banlist: ['ND Uber', 'Arena Trap', 'Moody', 'Power Construct', 'Sand Veil', 'Shadow Tag', 'Snow Cloak', 'Bright Powder', 'King\'s Rock', 'Lax Incense', 'Razor Fang', 'Quick Claw', 'Baton Pass'],
	},
	{
		name: "[Gen 8] National Dex UU",
		threads: [
			`&bullet; <a href="https://www.smogon.com/forums/threads/3660920/">National Dex UU Metagame Discussion</a>`,
			`&bullet; <a href="https://www.smogon.com/forums/threads/3672486/">National Dex UU Sample Teams</a>`,
			`&bullet; <a href="https://www.smogon.com/forums/threads/3672482/">National Dex UU Viability Rankings</a>`,
		],

		mod: 'gen8',
		ruleset: ['[Gen 8] National Dex'],
		banlist: ['ND OU', 'ND UUBL', 'Drizzle', 'Drought', 'Light Clay', 'Slowbronite'],
	},
	{
		name: "[Gen 8] National Dex RU",
		threads: [
			`&bullet; <a href="https://www.smogon.com/forums/threads/3691290/">National Dex RU</a>`,
		],

		mod: 'gen8',
		searchShow: false,
		ruleset: ['[Gen 8] National Dex UU'],
		banlist: ['ND UU', 'ND RUBL'],
	},
	{
		name: "[Gen 8] National Dex Monotype",
		threads: [
			`&bullet; <a href="https://www.smogon.com/forums/threads/3677638/">National Dex Monotype Metagame Discussion</a>`,
			`&bullet; <a href="https://www.smogon.com/forums/threads/3677637/">National Dex Monotype Sample Teams</a>`,
			`&bullet; <a href="https://www.smogon.com/forums/threads/3677636/">National Dex Monotype Viability Rankings</a>`,
		],

		mod: 'gen8',
		ruleset: ['Standard NatDex', 'Same Type Clause', 'Species Clause', 'OHKO Clause', 'Evasion Moves Clause', 'Dynamax Clause', 'Sleep Clause Mod'],
		banlist: [
			'Arceus', 'Blastoise-Mega', 'Blaziken', 'Calyrex-Ice', 'Calyrex-Shadow', 'Darkrai', 'Deoxys-Base', 'Deoxys-Attack', 'Dialga', 'Dracovish', 'Dragapult',
			'Eternatus', 'Genesect', 'Gengar-Mega', 'Giratina', 'Giratina-Origin', 'Groudon', 'Ho-Oh', 'Hoopa-Unbound', 'Kangaskhan-Mega', 'Kartana', 'Kyogre',
			'Kyurem-Black', 'Kyurem-White', 'Lucario-Mega', 'Lugia', 'Lunala', 'Magearna', 'Marshadow', 'Mawile-Mega', 'Medicham-Mega', 'Metagross-Mega', 'Mewtwo',
			'Moltres-Galar', 'Naganadel', 'Necrozma-Dawn-Wings', 'Necrozma-Dusk-Mane', 'Palkia', 'Pheromosa', 'Rayquaza', 'Reshiram', 'Salamence-Mega', 'Shaymin-Sky',
			'Solgaleo', 'Spectrier', 'Urshifu-Base', 'Xerneas', 'Yveltal', 'Zacian', 'Zacian-Crowned', 'Zamazenta', 'Zamazenta-Crowned', 'Zekrom', 'Zygarde-Base',
			'Battle Bond', 'Moody', 'Power Construct', 'Shadow Tag',
			'Bright Powder', 'Damp Rock', 'Focus Band', 'King\'s Rock', 'Lax Incense', 'Quick Claw', 'Smooth Rock', 'Terrain Extender', 'Baton Pass',
		],
	},
	{
		name: "[Gen 8] National Dex AG",
		threads: [
			`&bullet; <a href="https://www.smogon.com/forums/threads/3672423/">National Dex AG</a>`,
		],

		mod: 'gen8',
		ruleset: ['Standard NatDex'],
	},

	// Pet Mods
	///////////////////////////////////////////////////////////////////

	{
		section: "Pet Mods",
	},
	{
		name: "[Gen 8] National Dex BH",
		desc: `Balanced Hackmons with National Dex elements mixed in.`,
		threads: [
			`&bullet; <a href="https://www.smogon.com/forums/threads/3658587/">National Dex Balanced Hackmons</a>`,
		],
		mod: 'gen8',
		ruleset: ['-Nonexistent', 'Standard NatDex', 'Forme Clause', 'Sleep Moves Clause', '2 Ability Clause', 'OHKO Clause', 'Evasion Moves Clause', 'Dynamax Clause', 'CFZ Clause', '!Obtainable'],
		banlist: [
			// Pokemon
			'Eternatus-Eternamax', 'Groudon-Primal', 'Rayquaza-Mega', 'Shedinja', 'Cramorant-Gorging', 'Calyrex-Shadow',
			// Abilities
			'Arena Trap', 'Contrary', 'Gorilla Tactics', 'Huge Power', 'Illusion', 'Innards Out', 'Libero', 'Magnet Pull', 'Moody', 'Neutralizing Gas', 'Parental Bond', 'Protean', 'Pure Power', 'Shadow Tag', 'Stakeout', 'Water Bubble', 'Wonder Guard',
			// Items
			'Gengarite',
			// Moves
			'Chatter', 'Double Iron Bash', 'Octolock', 'Shell Smash', 'Bolt Beak', 'Belly Drum', 'Electrify', 'Court Change',
			// Other
			'Comatose + Sleep Talk', 'Imprison + Transform',
		],
		onValidateSet(set) {
			if (this.toID(set.ability) === 'intrepidsword' &&
				!this.toID(set.species).startsWith('zacian') && this.toID(set.item) !== 'rustedsword') {
				return [`${set.ability} is banned.`];
			}
			if (set.species === 'Zacian-Crowned' &&
				(this.toID(set.item) !== 'rustedsword' || this.toID(set.ability) !== 'intrepidsword')) {
				return [`${set.species} is banned.`];
			}
		},
		onValidateTeam(team) {
			let arceus = 0;
			for (const set of team) {
				const species = this.dex.species.get(set.species);
				if (species.baseSpecies === "Arceus") arceus++;
			}
			if (arceus > 1) {
				return [`You are limited to one Arceus forme.`, `(You have ${arceus} Arceus formes.)`];
			}
		},
	},
	{
		name: "[Gen 8] JolteMons Random Battle",
		desc: `Pok&eacute;mon, items, abilities, and moves are redesigned for OU, and new items, abilities, and moves are added, all without changing base stats.`,
		threads: [
			`&bullet; <a href="https://www.smogon.com/forums/threads/3694234/">JolteMons</a>`,
			`&bullet; <a href="https://docs.google.com/spreadsheets/d/149ZlQY0bJIAqfWB_233Dvbpqs3pVSHYpIoAQQkwquls/edit?usp=sharing">Spreadsheet</a>`,
		],
		mod: 'joltemons',
		team: 'random',
		ruleset: ['Dynamax Clause', 'Obtainable', 'Species Clause', 'HP Percentage Mod', 'Cancel Mod', 'Sleep Clause Mod', 'Mega Data Mod', 'Z-Move Clause'],
	},
	{
		name: "[Gen 6] NEXT OU",
		threads: [
			`&bullet; <a href="https://www.smogon.com/forums/threads/3476151/">Gen-NEXT Development Thread</a>`,
		],

		mod: 'gennext',
		searchShow: false,
		challengeShow: false,
		ruleset: ['Obtainable', 'Standard NEXT', 'Team Preview'],
		banlist: ['Uber'],
	},

	// OM of the Month
	///////////////////////////////////////////////////////////////////

	{
		section: "OM of the Month",
		column: 2,
	},
	{
		name: "[Gen 8] Partners in Crime",
		desc: `Doubles-based metagame where both active ally Pok&eacute;mon share abilities and moves.`,
		threads: [
			`&bullet; <a href="https://www.smogon.com/forums/threads/3706080/">Partners in Crime</a>`,
		],

		mod: 'partnersincrime',
		gameType: 'doubles',
		// searchShow: false,
		ruleset: ['Standard Doubles', 'Dynamax Clause'],
		banlist: [
			'Calyrex-Ice', 'Calyrex-Shadow', 'Dialga', 'Eternatus', 'Giratina', 'Giratina-Origin',
			'Groudon', 'Ho-Oh', 'Jirachi', 'Kyogre', 'Kyurem-White', 'Lugia', 'Lunala', 'Magearna',
			'Marshadow', 'Melmetal', 'Mewtwo', 'Necrozma-Dawn-Wings', 'Necrozma-Dusk-Mane', 'Palkia',
			'Rayquaza', 'Reshiram', 'Solgaleo', 'Urshifu-Base', 'Xerneas', 'Yveltal', 'Zacian', 'Zacian-Crowned',
			'Zamazenta', 'Zamazenta-Crowned', 'Zekrom', 'Bolt Beak', 'Fishious Rend', 'Shell Smash',
			'Emergency Exit', 'Huge Power', 'Moody', 'Power Construct', 'Shadow Tag', 'Wimp Out', 'Wonder Guard',
		],
		onBeforeSwitchIn(pokemon) {
			pokemon.m.curMoves = this.dex.deepClone(pokemon.moves);
			let ngas = false;
			for (const poke of this.getAllActive()) {
				if (this.toID(poke.ability) === ('neutralizinggas' as ID)) {
					ngas = true;
					break;
				}
			}
			const BAD_ABILITIES = ['trace', 'imposter', 'neutralizinggas'];
			// Abilities that must be applied before both sides trigger onSwitchIn to correctly
			// handle switch-in ability-to-ability interactions, e.g. Intimidate counters
			const NEEDED_BEFORE_SWITCH_IN_ABILITIES = [
				'clearbody', 'competitive', 'contrary', 'defiant', 'fullmetalbody', 'hypercutter', 'innerfocus',
				'mirrorarmor', 'oblivious', 'owntempo', 'rattled', 'scrappy', 'simple', 'whitesmoke',
			];
			const ally = pokemon.side.active.find(mon => mon && mon !== pokemon && !mon.fainted);
			if (ally && ally.ability !== pokemon.ability) {
				if (!pokemon.m.innate && !BAD_ABILITIES.includes(this.toID(ally.ability)) &&
					NEEDED_BEFORE_SWITCH_IN_ABILITIES.includes(this.toID(ally.ability))) {
					pokemon.m.innate = 'ability:' + ally.ability;
					delete pokemon.volatiles[pokemon.m.innate];
					if (!ngas || ally.getAbility().isPermanent) pokemon.addVolatile(pokemon.m.innate);
				}
				if (!ally.m.innate && !BAD_ABILITIES.includes(this.toID(pokemon.ability)) &&
					NEEDED_BEFORE_SWITCH_IN_ABILITIES.includes(this.toID(pokemon.ability))) {
					ally.m.innate = 'ability:' + pokemon.ability;
					delete ally.volatiles[ally.m.innate];
					if (!ngas || pokemon.getAbility().isPermanent) ally.addVolatile(ally.m.innate);
				}
			}
		},
		onSwitchInPriority: 2,
		onSwitchIn(pokemon) {
			let ngas = false;
			for (const poke of this.getAllActive()) {
				if (this.toID(poke.ability) === ('neutralizinggas' as ID)) {
					ngas = true;
					break;
				}
			}
			const BAD_ABILITIES = ['trace', 'imposter', 'neutralizinggas'];
			const ally = pokemon.side.active.find(mon => mon && mon !== pokemon && !mon.fainted);
			if (ally && ally.ability !== pokemon.ability) {
				if (!pokemon.m.innate && !BAD_ABILITIES.includes(this.toID(ally.ability))) {
					pokemon.m.innate = 'ability:' + ally.ability;
					delete pokemon.volatiles[pokemon.m.innate];
					if (!ngas || ally.getAbility().isPermanent) pokemon.addVolatile(pokemon.m.innate);
				}
				if (!ally.m.innate && !BAD_ABILITIES.includes(this.toID(pokemon.ability))) {
					ally.m.innate = 'ability:' + pokemon.ability;
					delete ally.volatiles[ally.m.innate];
					if (!ngas || pokemon.getAbility().isPermanent) ally.addVolatile(ally.m.innate);
				}
			}
		},
		onSwitchOut(pokemon) {
			if (pokemon.m.innate) {
				pokemon.removeVolatile(pokemon.m.innate);
				delete pokemon.m.innate;
			}
			const ally = pokemon.side.active.find(mon => mon && mon !== pokemon && !mon.fainted);
			if (ally && ally.m.innate) {
				ally.removeVolatile(ally.m.innate);
				delete ally.m.innate;
			}
		},
		onFaint(pokemon) {
			if (pokemon.m.innate) {
				pokemon.removeVolatile(pokemon.m.innate);
				delete pokemon.m.innate;
			}
			const ally = pokemon.side.active.find(mon => mon && mon !== pokemon && !mon.fainted);
			if (ally && ally.m.innate) {
				ally.removeVolatile(ally.m.innate);
				delete ally.m.innate;
			}
		},
	},
	{
		name: "[Gen 8] Chimera 1v1",
		desc: `One Pok&eacute;mon inherits specific traits from your entire 6-mon team, based on their order.`,
		threads: [
			`&bullet; <a href="https://www.smogon.com/forums/threads/3661215/">Chimera 1v1</a>`,
		],

		mod: 'gen8',
		ruleset: ['Chimera 1v1 Rule', 'Standard', 'Dynamax Clause', 'Sleep Moves Clause'],
		banlist: [
			'Shedinja', 'Huge Power', 'Moody', 'Neutralizing Gas', 'Truant', 'Perish Body', 'Eviolite', 'Focus Sash', 'Leek', 'Light Ball',
			'Bolt Beak', 'Disable', 'Double Iron Bash', 'Fishious Rend', 'Perish Song', 'Switcheroo', 'Transform', 'Trick',
		],
	},

	// Other Metagames
	///////////////////////////////////////////////////////////////////

	{
		section: "Other Metagames",
		column: 2,
	},
	{
		name: "[Gen 8] Balanced Hackmons",
		desc: `Anything that can be hacked in-game and is usable in local battles is allowed.`,
		threads: [
			`&bullet; <a href="https://www.smogon.com/forums/threads/3656408/">Balanced Hackmons</a>`,
			`&bullet; <a href="https://www.smogon.com/forums/threads/3659817/">BH Resources</a>`,
		],

		mod: 'gen8',
		ruleset: ['-Nonexistent', 'OHKO Clause', 'Evasion Moves Clause', 'Forme Clause', 'Team Preview', 'HP Percentage Mod', 'Cancel Mod', 'Dynamax Clause', 'Sleep Moves Clause', 'Endless Battle Clause'],
		banlist: [
			'Calyrex-Shadow', 'Cramorant-Gorging', 'Darmanitan-Galar-Zen', 'Eternatus-Eternamax', 'Shedinja', 'Zacian-Crowned',
			'Arena Trap', 'Contrary', 'Gorilla Tactics', 'Huge Power', 'Illusion', 'Innards Out', 'Intrepid Sword', 'Libero',
			'Magnet Pull', 'Moody', 'Neutralizing Gas', 'Parental Bond', 'Protean', 'Pure Power', 'Shadow Tag', 'Stakeout',
			'Water Bubble', 'Wonder Guard', 'Comatose + Sleep Talk', 'Rusted Sword', 'Belly Drum', 'Bolt Beak', 'Court Change',
			'Double Iron Bash', 'Octolock', 'Shell Smash',
		],
	},
	{
		name: "[Gen 8] Almost Any Ability",
		desc: `Pok&eacute;mon have access to almost any ability.`,
		threads: [
			`&bullet; <a href="https://www.smogon.com/forums/threads/3656414/">Almost Any Ability</a>`,
			`&bullet; <a href="https://www.smogon.com/forums/threads/3682690/">AAA Resources</a>`,
		],

		mod: 'gen8',
		ruleset: ['Standard OMs', '!Obtainable Abilities', '2 Ability Clause', 'Sleep Moves Clause'],
		banlist: [
			'Archeops', 'Blacephalon', 'Buzzwole', 'Calyrex-Ice', 'Calyrex-Shadow', 'Dialga', 'Dracovish', 'Dragapult', 'Dragonite', 'Eternatus',
			'Gengar', 'Giratina', 'Giratina-Origin', 'Groudon', 'Ho-Oh', 'Kartana', 'Keldeo', 'Kyogre', 'Kyurem', 'Kyurem-Black', 'Kyurem-White',
			'Lugia', 'Lunala', 'Magearna', 'Marshadow', 'Melmetal', 'Mewtwo', 'Naganadel', 'Necrozma-Dawn-Wings', 'Necrozma-Dusk-Mane', 'Noivern',
			'Palkia', 'Pheromosa', 'Rayquaza', 'Regigigas', 'Reshiram', 'Shedinja', 'Solgaleo', 'Spectrier', 'Urshifu', 'Urshifu-Rapid-Strike',
			'Victini', 'Weavile', 'Xerneas', 'Yveltal', 'Zacian', 'Zacian-Crowned', 'Zamazenta-Base', 'Zekrom', 'Zeraora', 'Zygarde-Base', 'Arena Trap',
			'Comatose', 'Contrary', 'Fluffy', 'Fur Coat', 'Gorilla Tactics', 'Huge Power', 'Ice Scales', 'Illusion', 'Imposter', 'Innards Out',
			'Intrepid Sword', 'Libero', 'Magic Bounce', 'Magnet Pull', 'Moody', 'Neutralizing Gas', 'Parental Bond', 'Poison Heal', 'Protean',
			'Pure Power', 'Shadow Tag', 'Simple', 'Stakeout', 'Speed Boost', 'Unburden', 'Water Bubble', 'Wonder Guard', 'King\'s Rock', 'Baton Pass',
		],
	},
	{
		name: "[Gen 8] Mix and Mega",
		desc: `Mega evolve any Pok&eacute;mon with any mega stone and no limit. Boosts based on mega evolution from gen 7.`,
		threads: [
			`&bullet; <a href="https://www.smogon.com/forums/threads/3656469/">Mix and Mega</a>`,
			`&bullet; <a href="https://www.smogon.com/forums/threads/3659028/">M&amp;M Resources</a>`,
		],

		mod: 'mixandmega',
		ruleset: ['Standard OMs', 'Sleep Clause Mod'],
		banlist: [
			'Calyrex-Shadow', 'Eternatus', 'Kyogre', 'Zacian',
			'Beedrillite', 'Blazikenite', 'Gengarite', 'Kangaskhanite', 'Mawilite', 'Medichamite', 'Pidgeotite',
			'Moody', 'Shadow Tag', 'Baton Pass', 'Electrify',
		],
		restricted: [
			'Calyrex-Ice', 'Dialga', 'Gengar', 'Giratina', 'Groudon', 'Ho-Oh', 'Kyurem-Black', 'Kyurem-White', 'Lugia',
			'Lunala', 'Marshadow', 'Melmetal', 'Mewtwo', 'Naganadel', 'Necrozma-Dawn-Wings', 'Necrozma-Dusk-Mane',
			'Palkia', 'Pheromosa', 'Rayquaza', 'Regigigas', 'Reshiram', 'Urshifu', 'Urshifu-Rapid-Strike', 'Xerneas',
			'Yveltal', 'Zekrom', 'Zygarde-Complete',
		],
		onValidateTeam(team) {
			const itemTable = new Set<ID>();
			for (const set of team) {
				const item = this.dex.items.get(set.item);
				if (!item.megaStone) continue;
				const natdex = this.ruleTable.has('standardnatdex');
				if (natdex && item.id !== 'ultranecroziumz') continue;
				const species = this.dex.species.get(set.species);
				if (species.isNonstandard && !this.ruleTable.has(`+${this.toID(species.isNonstandard)}`)) {
					return [`${species.baseSpecies} does not exist in gen 8.`];
				}
				if (natdex && species.name.startsWith('Necrozma-') && item.id === 'ultranecroziumz') {
					continue;
				}
				if (this.ruleTable.isRestrictedSpecies(species) || this.toID(set.ability) === 'powerconstruct') {
					return [`${species.name} is not allowed to hold ${item.name}.`];
				}
				if (itemTable.has(item.id)) {
					return [`You are limited to one of each mega stone.`, `(You have more than one ${item.name})`];
				}
				itemTable.add(item.id);
			}
		},
		onBegin() {
			for (const pokemon of this.getAllPokemon()) {
				pokemon.m.originalSpecies = pokemon.baseSpecies.name;
			}
		},
		onSwitchIn(pokemon) {
			// @ts-ignore
			const oMegaSpecies = this.dex.species.get(pokemon.species.originalMega);
			if (oMegaSpecies.exists && pokemon.m.originalSpecies !== oMegaSpecies.baseSpecies) {
				// Place volatiles on the Pokémon to show its mega-evolved condition and details
				this.add('-start', pokemon, oMegaSpecies.requiredItem || oMegaSpecies.requiredMove, '[silent]');
				const oSpecies = this.dex.species.get(pokemon.m.originalSpecies);
				if (oSpecies.types.length !== pokemon.species.types.length || oSpecies.types[1] !== pokemon.species.types[1]) {
					this.add('-start', pokemon, 'typechange', pokemon.species.types.join('/'), '[silent]');
				}
			}
		},
		onSwitchOut(pokemon) {
			// @ts-ignore
			const oMegaSpecies = this.dex.species.get(pokemon.species.originalMega);
			if (oMegaSpecies.exists && pokemon.m.originalSpecies !== oMegaSpecies.baseSpecies) {
				this.add('-end', pokemon, oMegaSpecies.requiredItem || oMegaSpecies.requiredMove, '[silent]');
			}
		},
	},
	{
		name: "[Gen 8] STABmons",
		desc: `Pok&eacute;mon can use any move of their typing, in addition to the moves they can normally learn.`,
		threads: [
			`&bullet; <a href="https://www.smogon.com/forums/threads/3656429/">STABmons</a>`,
			`&bullet; <a href="https://www.smogon.com/forums/threads/3695169/">STABmons Resources</a>`,
		],

		mod: 'gen8',
		ruleset: ['Standard OMs', 'STABmons Move Legality', 'Sleep Moves Clause'],
		banlist: [
			'Aegislash', 'Blacephalon', 'Calyrex-Ice', 'Calyrex-Shadow', 'Darmanitan-Galar', 'Dialga', 'Dracovish', 'Dragapult', 'Dragonite', 'Eternatus',
			'Genesect', 'Garchomp', 'Giratina', 'Giratina-Origin', 'Groudon', 'Ho-Oh', 'Kartana', 'Kyogre', 'Kyurem-Black', 'Kyurem-White', 'Landorus',
			'Landorus-Therian', 'Lugia', 'Lunala', 'Magearna', 'Marshadow', 'Mewtwo', 'Naganadel', 'Necrozma-Dawn-Wings', 'Necrozma-Dusk-Mane', 'Palkia',
			'Pheromosa', 'Porygon-Z', 'Rayquaza', 'Reshiram', 'Silvally', 'Solgaleo', 'Spectrier', 'Tapu Bulu', 'Tapu Koko', 'Tapu Lele', 'Thundurus-Base',
			'Urshifu-Base', 'Xerneas', 'Yveltal', 'Zacian', 'Zacian-Crowned', 'Zamazenta', 'Zamazenta-Crowned', 'Zapdos-Galar', 'Zekrom', 'Zygarde-Base',
			'Arena Trap', 'Magnet Pull', 'Moody', 'Power Construct', 'Shadow Tag', 'King\'s Rock', 'Baton Pass',
		],
		restricted: [
			'Acupressure', 'Astral Barrage', 'Belly Drum', 'Bolt Beak', 'Clangorous Soul', 'Double Iron Bash', 'Electrify', 'Extreme Speed', 'Final Gambit',
			'Fishious Rend', 'Geomancy', 'Glacial Lance', 'Oblivion Wing', 'Precipice Blades', 'Shell Smash', 'Shift Gear', 'Thousand Arrows', 'Thunderous Kick',
			'V-create', 'Wicked Blow',
		],
	},
	{
		name: "[Gen 8] NFE",
		desc: `Only Pok&eacute;mon that can evolve are allowed.`,
		threads: [
			`&bullet; <a href="https://www.smogon.com/forums/threads/3656332/">NFE Metagame Discussion</a>`,
			`&bullet; <a href="https://www.smogon.com/forums/threads/3672463/">NFE Resources</a>`,
		],

		mod: 'gen8',
		ruleset: ['Standard OMs', 'Not Fully Evolved', 'Sleep Clause Mod'],
		banlist: [
			'Chansey', 'Doublade', 'Golbat', 'Haunter', 'Kadabra', 'Magmar', 'Magneton', 'Mr. Mime-Galar', 'Pawniard', 'Pikachu',
			'Porygon2', 'Rhydon', 'Scyther', 'Sneasel', 'Type: Null', 'Vulpix-Base', 'Arena Trap', 'Shadow Tag', 'Baton Pass',
		],
	},
	{
		name: "[Gen 8] Godly Gift",
		desc: `Each Pok&eacute;mon receives one base stat from a God (AG/Uber Pok&eacute;mon) depending on its position in the team. If there is no Uber Pok&eacute;mon, it uses the Pok&eacute;mon in the first slot.`,
		threads: [
			`&bullet; <a href="https://www.smogon.com/forums/threads/3660461/">Godly Gift</a>`,
		],

		mod: 'gen8',
		ruleset: ['Standard OMs', 'Sleep Moves Clause'],
		banlist: [
			'Blissey', 'Calyrex-Shadow', 'Chansey', 'Crawdaunt', 'Dragapult', 'Eternatus', 'Hawlucha', 'Marowak-Alola', 'Melmetal', 'Nidoking',
			'Nidoqueen', 'Pikachu', 'Toxapex', 'Xerneas', 'Zacian', 'Zacian-Crowned', 'Uber > 1', 'AG ++ Uber > 1', 'Arena Trap', 'Huge Power',
			'Moody', 'Pure Power', 'Shadow Tag', 'Swift Swim', 'Bright Powder', 'Focus Band', 'King\'s Rock', 'Lax Incense', 'Quick Claw',
			'Baton Pass',
		],
		onValidateTeam(team) {
			const gods = new Set<string>();
			for (const set of team) {
				let species = this.dex.species.get(set.species);
				if (typeof species.battleOnly === 'string') species = this.dex.species.get(species.battleOnly);
				if (set.item && this.dex.items.get(set.item).megaStone) {
					const item = this.dex.items.get(set.item);
					if (item.megaEvolves === species.baseSpecies) {
						species = this.dex.species.get(item.megaStone);
					}
				}
				if (this.ruleTable.has('standardnatdex')) {
					const format = this.dex.formats.getRuleTable(this.dex.formats.get('gen8nationaldex'));
					if (format.isBannedSpecies(species)) gods.add(species.name);
				} else {
					if (['ag', 'uber'].includes(this.toID(species.tier)) || this.toID(set.ability) === 'powerconstruct') {
						gods.add(species.name);
					}
				}
			}
			if (gods.size > 1) {
				return [`You have too many Gods.`, `(${Array.from(gods).join(', ')} are Gods.)`];
			}
		},
		onModifySpeciesPriority: 3,
		onModifySpecies(species, target, source) {
			if (source || !target?.side) return;
			const god = target.side.team.find(set => {
				let godSpecies = this.dex.species.get(set.species);
				const isNatDex = this.format.ruleTable?.has('standardnatdex');
				const validator = this.dex.formats.getRuleTable(
					this.dex.formats.get(`gen${isNatDex && this.gen < 8 ? 8 : this.gen}${isNatDex ? 'nationaldex' : 'ou'}`)
				);
				if (this.toID(set.ability) === 'powerconstruct') {
					return true;
				}
				if (set.item) {
					const item = this.dex.items.get(set.item);
					if (item.megaEvolves === set.species) godSpecies = this.dex.species.get(item.megaStone);
				}
				const isBanned = validator.isBannedSpecies(godSpecies);
				return isBanned;
			}) || target.side.team[0];
			const stat = Dex.stats.ids()[target.side.team.indexOf(target.set)];
			const newSpecies = this.dex.deepClone(species);
			let godSpecies = this.dex.species.get(god.species);
			if (typeof godSpecies.battleOnly === 'string') {
				godSpecies = this.dex.species.get(godSpecies.battleOnly);
			}
			newSpecies.bst -= newSpecies.baseStats[stat];
			newSpecies.baseStats[stat] = godSpecies.baseStats[stat];
			newSpecies.bst += newSpecies.baseStats[stat];
			return newSpecies;
		},
	},
	{
		name: "[Gen 8] Free-For-All",
		threads: [
			`&bullet; <a href="https://www.smogon.com/forums/threads/3681641/">Free-For-All</a>`,
		],

		mod: 'gen8',
		gameType: 'freeforall',
		rated: false,
		tournamentShow: false,
		ruleset: ['Standard Doubles', 'Sleep Clause Mod', 'Dynamax Clause', '!Gravity Sleep Clause'],
		banlist: [
			'Calyrex-Ice', 'Calyrex-Shadow', 'Dialga', 'Dracovish', 'Eternatus', 'Giratina', 'Giratina-Origin', 'Groudon', 'Ho-Oh', 'Kyogre',
			'Kyurem-White', 'Lugia', 'Lunala', 'Magearna', 'Marshadow', 'Mewtwo', 'Necrozma-Dawn-Wings', 'Necrozma-Dusk-Mane', 'Palkia', 'Rayquaza',
			'Reshiram', 'Solgaleo', 'Urshifu-Base', 'Xerneas', 'Yveltal', 'Zacian', 'Zacian-Crowned', 'Zamazenta', 'Zamazenta-Crowned', 'Zekrom',
			'Zygarde-Complete', 'Moody', 'Power Construct', 'Shadow Tag', 'Acupressure', 'Aromatic Mist', 'Baton Pass', 'Coaching', 'Court Change',
			'Decorate', 'Final Gambit', 'Flatter', 'Floral Healing', 'Flower Shield', 'Follow Me', 'Heal Pulse', 'Rage Powder', 'Swagger',
		],
	},

	// Brilliant Diamond/Shining Pearl
	///////////////////////////////////////////////////////////////////

	{
		section: "BD/SP",
		column: 2,
	},
	{
		name: "[Gen 8 BDSP] Random Battle",
		desc: `Randomized teams of level-balanced Pok&eacute;mon with sets that are generated to be competitively viable.`,
		threads: [
			`&bullet; <a href="https://www.smogon.com/forums/threads/3693955/">BDSP Random Battle Set Discussion</a>`,
		],

		mod: 'gen8bdsp',
		team: 'random',
		ruleset: ['[Gen 8] Random Battle', '!PotD'],
	},
	{
		name: "[Gen 8 BDSP] OU",
		threads: [
			`&bullet; <a href="https://www.smogon.com/forums/threads/3693629/">BDSP OU Metagame Discussion</a>`,
			`&bullet; <a href="https://www.smogon.com/forums/threads/3693721/">BDSP OU Sample Teams</a>`,
			`&bullet; <a href="https://www.smogon.com/forums/threads/3696088/">BDSP OU Viability Rankings</a>`,
		],

		mod: 'gen8bdsp',
		ruleset: ['Standard'],
		banlist: ['Uber', 'Arena Trap', 'Drizzle', 'Moody', 'Sand Veil', 'Shadow Tag', 'Snow Cloak', 'King\'s Rock', 'Razor Fang', 'Baton Pass'],
	},
	{
		name: "[Gen 8 BDSP] Ubers",
		threads: [
			`&bullet; <a href="https://www.smogon.com/forums/threads/3694036/">BDSP Ubers Discussion &amp; Resources</a>`,
		],

		mod: 'gen8bdsp',
		searchShow: false,
		ruleset: ['Standard'],
		banlist: ['AG', 'Baton Pass'],
	},
	{
		name: "[Gen 8 BDSP] UU",
		threads: [
			`&bullet; <a href="https://www.smogon.com/forums/threads/3694307/">BDSP UU</a>`,
		],

		mod: 'gen8bdsp',
		searchShow: false,
		ruleset: ['[Gen 8 BDSP] OU'],
		banlist: ['OU', 'UUBL'],
	},
	{
		name: "[Gen 8 BDSP] RU",
		threads: [
			`&bullet; <a href="https://www.smogon.com/forums/threads/3695563/">BDSP RU</a>`,
		],

		mod: 'gen8bdsp',
		searchShow: false,
		ruleset: ['[Gen 8 BDSP] UU'],
		banlist: ['UU', 'RUBL', 'Drought'],
	},
	{
		name: "[Gen 8 BDSP] NU",
		threads: [
			`&bullet; <a href="https://www.smogon.com/forums/threads/3697080/">BDSP NU</a>`,
		],

		mod: 'gen8bdsp',
		searchShow: false,
		ruleset: ['[Gen 8 BDSP] RU'],
		banlist: ['RU', 'NUBL', 'Damp Rock', 'Heat Rock'],
	},
	{
		name: "[Gen 8 BDSP] PU",
		threads: [
			`&bullet; <a href="https://www.smogon.com/forums/threads/3700009/">BDSP PU</a>`,
		],

		mod: 'gen8bdsp',
		searchShow: false,
		ruleset: ['[Gen 8 BDSP] NU'],
		banlist: ['NU', 'PUBL'],
	},
	{
		name: "[Gen 8 BDSP] LC",
		threads: [
			`&bullet; <a href="https://www.smogon.com/forums/threads/3696004/">BDSP LC</a>`,
		],

		mod: 'gen8bdsp',
		searchShow: false,
		ruleset: ['Little Cup', 'Standard'],
		banlist: ['Gligar', 'Meditite', 'Misdreavus', 'Munchlax', 'Murkrow', 'Scyther', 'Sneasel', 'Tangela', 'Vulpix', 'Yanma', 'Moody', 'Baton Pass', 'Sticky Web'],
	},
	{
		name: "[Gen 8 BDSP] Monotype",
		threads: [
			`&bullet; <a href="https://www.smogon.com/forums/threads/3694267/">BDSP Monotype</a>`,
		],

		mod: 'gen8bdsp',
		searchShow: false,
		ruleset: ['[Gen 8 BDSP] OU', 'Same Type Clause'],
	},
	{
		name: "[Gen 8 BDSP] CAP",
		threads: [
			`&bullet; <a href="https://www.smogon.com/forums/threads/3694238/">BDSP CAP</a>`,
		],

		mod: 'gen8bdsp',
		searchShow: false,
		ruleset: ['[Gen 8 BDSP] OU', '+CAP'],
	},
	{
		name: "[Gen 8 BDSP] Doubles OU",
		threads: [
			`&bullet; <a href="https://www.smogon.com/forums/threads/3693891/">BDSP Doubles OU</a>`,
		],

		mod: 'gen8bdsp',
		gameType: 'doubles',
		ruleset: ['Standard Doubles'],
		banlist: ['DUber', 'Dark Void'],
	},
	{
		name: "[Gen 8 BDSP] Battle Festival Doubles",
		threads: [
			`&bullet; <a href="https://www.smogon.com/forums/threads/3694269/">Battle Festival Doubles</a>`,
		],

		mod: 'gen8bdsp',
		gameType: 'doubles',
		searchShow: false,
		ruleset: ['Flat Rules', 'Min Source Gen = 8'],
	},

	// Challengeable OMs
	///////////////////////////////////////////////////////////////////

	{
		section: "Challengeable OMs",
		column: 2,
	},
	{
		name: "[Gen 8] Camomons",
		desc: `Pok&eacute;mon change type to match their first two moves.`,
		threads: [
			`&bullet; <a href="https://www.smogon.com/forums/threads/3656413/">Camomons</a>`,
		],

		mod: 'gen8',
		searchShow: false,
		ruleset: ['Standard OMs', 'Camomons Mod', 'Sleep Clause Mod'],
		banlist: [
			'Calyrex-Ice', 'Calyrex-Shadow', 'Darmanitan-Galar', 'Dialga', 'Dracovish', 'Dragonite', 'Eternatus', 'Genesect', 'Giratina', 'Giratina-Origin',
			'Groudon', 'Ho-Oh', 'Hydreigon', 'Kartana', 'Kyogre', 'Kyurem', 'Kyurem-Black', 'Kyurem-White', 'Landorus-Base', 'Lugia', 'Lunala', 'Marshadow',
			'Mew', 'Mewtwo', 'Naganadel', 'Necrozma-Dawn-Wings', 'Necrozma-Dusk-Mane', 'Palkia', 'Pheromosa', 'Rayquaza', 'Reshiram', 'Shedinja', 'Solgaleo',
			'Spectrier', 'Tornadus-Therian', 'Volcarona', 'Xerneas', 'Yveltal', 'Zacian', 'Zacian-Crowned', 'Zamazenta', 'Zamazenta-Crowned', 'Zekrom', 'Zeraora',
			'Zygarde-Base', 'Arena Trap', 'Moody', 'Power Construct', 'Shadow Tag', 'Baton Pass', 'Calm Mind',
		],
	},
	{
		name: "[Gen 8] Cross Evolution",
		desc: `Give a Pok&eacute;mon a Pok&eacute;mon name of the next evolution stage as a nickname to inherit stat changes, typing, abilities, and up to 2 moves from the next stage Pok&eacute;mon.`,
		threads: [
			`&bullet; <a href="https://www.smogon.com/forums/threads/3657562/">Cross Evolution</a>`,
		],

		mod: 'gen8',
		searchShow: false,
		ruleset: ['Standard OMs', '2 Ability Clause', 'Sleep Clause Mod'],
		banlist: ['Corsola-Galar', 'Sneasel', 'Type: Null', 'Arena Trap', 'Ice Scales', 'Moody', 'King\'s Rock', 'Baton Pass'],
		restricted: ['Chansey', 'Lunala', 'Shedinja', 'Solgaleo', 'Gorilla Tactics', 'Huge Power', 'Pure Power', 'Shadow Tag'],
		onValidateTeam(team) {
			const names = new Set<ID>();
			for (const set of team) {
				const name = set.name;
				if (names.has(this.dex.toID(name))) {
					return [
						`Your Pok\u00e9mon must have different nicknames.`,
						`(You have more than one Pok\u00e9mon named '${name}')`,
					];
				}
				names.add(this.dex.toID(name));
			}
			if (!names.size) {
				return [
					`${this.format.name} works using nicknames; your team has 0 nicknamed Pok\u00e9mon.`,
					`(If this was intentional, add a nickname to one Pok\u00e9mon that isn't the name of a Pok\u00e9mon species.)`,
				];
			}
		},
		checkCanLearn(move, species, lsetData, set) {
			// @ts-ignore
			if (!set.sp?.exists || !set.crossSpecies?.exists) {
				return this.checkCanLearn(move, species, lsetData, set);
			}
			// @ts-ignore
			const problem = this.checkCanLearn(move, set.sp);
			if (!problem) return null;
			// @ts-ignore
			if (!set.crossMovesLeft) return problem;
			// @ts-ignore
			if (this.checkCanLearn(move, set.crossSpecies)) return problem;
			// @ts-ignore
			set.crossMovesLeft--;
			return null;
		},
		validateSet(set, teamHas) {
			const crossSpecies = this.dex.species.get(set.name);
			let problems = this.dex.formats.get('Pokemon').onChangeSet?.call(this, set, this.format) || null;
			if (Array.isArray(problems) && problems.length) return problems;
			const crossNonstandard = (!this.ruleTable.has('standardnatdex') && crossSpecies.isNonstandard === 'Past') ||
				crossSpecies.isNonstandard === 'Future';
			const crossIsCap = !this.ruleTable.has('+pokemontag:cap') && crossSpecies.isNonstandard === 'CAP';
			if (!crossSpecies.exists || crossNonstandard || crossIsCap) return this.validateSet(set, teamHas);
			const species = this.dex.species.get(set.species);
			const check = this.checkSpecies(set, species, species, {});
			if (check) return [check];
			const nonstandard = !this.ruleTable.has('standardnatdex') && species.isNonstandard === 'Past';
			const isCap = !this.ruleTable.has('+pokemontag:cap') && species.isNonstandard === 'CAP';
			if (!species.exists || nonstandard || isCap || species === crossSpecies) return this.validateSet(set, teamHas);
			if (!species.nfe) return [`${species.name} cannot cross evolve because it doesn't evolve.`];
			const crossIsUnreleased = (crossSpecies.tier === "Unreleased" && crossSpecies.isNonstandard === "Unobtainable");
			if (crossSpecies.battleOnly || crossIsUnreleased || !crossSpecies.prevo) {
				return [`${species.name} cannot cross evolve into ${crossSpecies.name} because it isn't an evolution.`];
			}
			if (this.ruleTable.isRestrictedSpecies(crossSpecies)) {
				return [`${species.name} cannot cross evolve into ${crossSpecies.name} because it is banned.`];
			}
			const crossPrevoSpecies = this.dex.species.get(crossSpecies.prevo);
			if (!crossPrevoSpecies.prevo !== !species.prevo) {
				return [
					`${species.name} cannot cross evolve into ${crossSpecies.name} because they are not consecutive evolution stages.`,
				];
			}
			const item = this.dex.items.get(set.item);
			if (item.itemUser?.length) {
				if (!item.itemUser.includes(crossSpecies.name) || crossSpecies.name !== species.name) {
					return [`${species.name} cannot use ${item.name} because it is cross evolved into ${crossSpecies.name}.`];
				}
			}
			const ability = this.dex.abilities.get(set.ability);
			if (!this.ruleTable.isRestricted(`ability:${ability.id}`) || Object.values(species.abilities).includes(ability.name)) {
				set.species = crossSpecies.name;
			}

			// @ts-ignore
			set.sp = species;
			// @ts-ignore
			set.crossSpecies = crossSpecies;
			// @ts-ignore
			set.crossMovesLeft = 2;
			problems = this.validateSet(set, teamHas);
			set.name = crossSpecies.name;
			set.species = species.name;
			return problems;
		},
		onModifySpecies(species, target, source, effect) {
			if (!target) return; // chat
			if (effect && ['imposter', 'transform'].includes(effect.id)) return;
			if (target.set.name === target.set.species) return;
			const crossSpecies = this.dex.species.get(target.set.name);
			if (!crossSpecies.exists) return;
			if (species.battleOnly || !species.nfe) return;
			const crossIsUnreleased = (crossSpecies.tier === "Unreleased" && crossSpecies.isNonstandard === "Unobtainable");
			if (crossSpecies.battleOnly || crossIsUnreleased || !crossSpecies.prevo) return;
			const crossPrevoSpecies = this.dex.species.get(crossSpecies.prevo);
			if (!crossPrevoSpecies.prevo !== !species.prevo) return;

			const mixedSpecies = this.dex.deepClone(species);
			mixedSpecies.weightkg =
				Math.max(0.1, +(species.weightkg + crossSpecies.weightkg - crossPrevoSpecies.weightkg)).toFixed(1);
			mixedSpecies.nfe = false;
			mixedSpecies.evos = [];
			mixedSpecies.eggGroups = crossSpecies.eggGroups;
			mixedSpecies.abilities = crossSpecies.abilities;
			mixedSpecies.bst = 0;
			let i: StatID;
			for (i in species.baseStats) {
				const statChange = crossSpecies.baseStats[i] - crossPrevoSpecies.baseStats[i];
				mixedSpecies.baseStats[i] = this.clampIntRange(species.baseStats[i] + statChange, 1, 255);
				mixedSpecies.bst += mixedSpecies.baseStats[i];
			}
			if (crossSpecies.types[0] !== crossPrevoSpecies.types[0]) mixedSpecies.types[0] = crossSpecies.types[0];
			if (crossSpecies.types[1] !== crossPrevoSpecies.types[1]) {
				mixedSpecies.types[1] = crossSpecies.types[1] || crossSpecies.types[0];
			}
			if (mixedSpecies.types[0] === mixedSpecies.types[1]) mixedSpecies.types = [mixedSpecies.types[0]];

			return mixedSpecies;
		},
		onBegin() {
			for (const pokemon of this.getAllPokemon()) {
				pokemon.baseSpecies = pokemon.species;
			}
		},
	},
	{
		name: "[Gen 8] Inheritance",
		desc: `Pok&eacute;mon may use the ability and moves of another, as long as they forfeit their own learnset.`,
		threads: [
			`&bullet; <a href="https://www.smogon.com/forums/threads/3656811/">Inheritance</a>`,
		],

		mod: 'gen8',
		searchShow: false,
		ruleset: ['Standard OMs', '2 Ability Clause', 'Sleep Moves Clause'],
		banlist: [
			'Blacephalon', 'Blaziken', 'Butterfree', 'Calyrex-Ice', 'Calyrex-Shadow', 'Chansey', 'Combusken', 'Cresselia', 'Darmanitan-Galar', 'Dialga',
			'Dracovish', 'Eternatus', 'Giratina', 'Giratina-Origin', 'Groudon', 'Ho-Oh', 'Kartana', 'Kyogre', 'Kyurem-Black', 'Kyurem-White', 'Lugia',
			'Lunala', 'Magearna', 'Marshadow', 'Melmetal', 'Mewtwo', 'Natu', 'Necrozma-Dawn-Wings', 'Necrozma-Dusk-Mane', 'Palkia', 'Pheromosa', 'Rayquaza',
			'Regieleki', 'Regigigas', 'Reshiram', 'Sableye', 'Shedinja', 'Solgaleo', 'Spectrier', 'Tapu Koko', 'Toxtricity', 'Torkoal', 'Urshifu-Base',
			'Xatu', 'Xerneas', 'Yveltal', 'Zacian', 'Zacian-Crowned', 'Zamazenta', 'Zamazenta-Crowned', 'Zeraora', 'Zekrom', 'Arena Trap', 'Contrary',
			'Drizzle', 'Huge Power', 'Imposter', 'Innards Out', 'Libero', 'Moody', 'Power Construct', 'Pure Power', 'Quick Draw', 'Shadow Tag', 'Sheer Force',
			'Simple', 'Unaware', 'Unburden', 'Water Bubble', 'King\'s Rock', 'Quick Claw', 'Baton Pass', 'Bolt Beak', 'Fishious Rend', 'Shell Smash',
			'Thousand Arrows',
		],
		getEvoFamily(speciesid) {
			let species = Dex.species.get(speciesid);
			while (species.prevo) {
				species = Dex.species.get(species.prevo);
			}
			return species.id;
		},
		validateSet(set, teamHas) {
			const unreleased = (pokemon: Species) => pokemon.tier === "Unreleased" && pokemon.isNonstandard === "Unobtainable";
			if (!teamHas.abilityMap) {
				teamHas.abilityMap = Object.create(null);
				for (const pokemon of Dex.species.all()) {
					if (pokemon.isNonstandard || unreleased(pokemon)) continue;
					if (pokemon.requiredAbility || pokemon.requiredItem || pokemon.requiredMove) continue;
					if (this.ruleTable.isBannedSpecies(pokemon)) continue;

					for (const key of Object.values(pokemon.abilities)) {
						const abilityId = this.dex.toID(key);
						if (abilityId in teamHas.abilityMap) {
							teamHas.abilityMap[abilityId][pokemon.evos ? 'push' : 'unshift'](pokemon.id);
						} else {
							teamHas.abilityMap[abilityId] = [pokemon.id];
						}
					}
				}
			}

			const problem = this.validateForme(set);
			if (problem.length) return problem;

			const species = this.dex.species.get(set.species);
			if (!species.exists || species.num < 1) return [`The Pok\u00e9mon "${set.species}" does not exist.`];
			if (species.isNonstandard || unreleased(species)) {
				return [`${species.name} is not obtainable in Generation ${this.dex.gen}.`];
			}

			const name = set.name;
			if (this.ruleTable.isBannedSpecies(species)) {
				return this.validateSet(set, teamHas);
			}

			const ability = this.dex.abilities.get(set.ability);
			if (!ability.exists || ability.isNonstandard) return [`${name} needs to have a valid ability.`];
			const pokemonWithAbility = teamHas.abilityMap[ability.id];
			if (!pokemonWithAbility) return [`${ability.name} is not available on a legal Pok\u00e9mon.`];

			(this.format as any).debug = true;

			if (!teamHas.abilitySources) teamHas.abilitySources = Object.create(null);
			const validSources: string[] = teamHas.abilitySources[this.dex.toID(set.species)] = []; // Evolution families

			let canonicalSource = ''; // Specific for the basic implementation of Donor Clause (see onValidateTeam).

			for (const donor of pokemonWithAbility) {
				const donorSpecies = this.dex.species.get(donor);
				let format = this.format;
				if (!format.getEvoFamily) format = this.dex.formats.get('gen8inheritance');
				const evoFamily = format.getEvoFamily!(donorSpecies.id);
				if (validSources.includes(evoFamily)) continue;

				set.species = donorSpecies.name;
				set.name = donorSpecies.baseSpecies;
				const problems = this.validateSet(set, teamHas) || [];
				if (!problems.length) {
					validSources.push(evoFamily);
					canonicalSource = donorSpecies.name;
				}
				// Specific for the basic implementation of Donor Clause (see onValidateTeam).
				if (validSources.length > 1) break;
			}
			(this.format as any).debug = false;

			set.name = name;
			set.species = species.name;
			if (!validSources.length) {
				if (pokemonWithAbility.length > 1) return [`${name}'s set is illegal.`];
				return [`${name} has an illegal set with an ability from ${this.dex.species.get(pokemonWithAbility[0]).name}.`];
			}

			// Protocol: Include the data of the donor species in the `ability` data slot.
			// Afterwards, we are going to reset the name to what the user intended.
			set.ability = `${set.ability}0${canonicalSource}`;
			return null;
		},
		onValidateTeam(team, f, teamHas) {
			if (this.ruleTable.has('2abilityclause')) {
				const abilityTable = new Map<string, number>();
				const base: {[k: string]: string} = {
					airlock: 'cloudnine',
					battlearmor: 'shellarmor',
					clearbody: 'whitesmoke',
					dazzling: 'queenlymajesty',
					emergencyexit: 'wimpout',
					filter: 'solidrock',
					gooey: 'tanglinghair',
					insomnia: 'vitalspirit',
					ironbarbs: 'roughskin',
					libero: 'protean',
					minus: 'plus',
					moxie: 'chillingneigh',
					powerofalchemy: 'receiver',
					propellertail: 'stalwart',
					teravolt: 'moldbreaker',
					turboblaze: 'moldbreaker',
				};
				for (const set of team) {
					let ability = this.toID(set.ability.split('0')[0]);
					if (!ability) continue;
					if (ability in base) ability = base[ability] as ID;
					if ((abilityTable.get(ability) || 0) >= 2) {
						return [
							`You are limited to two of each ability by 2 Ability Clause.`,
							`(You have more than two ${this.dex.abilities.get(ability).name} variants)`,
						];
					}
					abilityTable.set(ability, (abilityTable.get(ability) || 0) + 1);
				}
			}

			// Donor Clause
			const evoFamilyLists = [];
			for (const set of team) {
				const abilitySources = teamHas.abilitySources?.[this.dex.toID(set.species)];
				if (!abilitySources) continue;
				let format = this.format;
				if (!format.getEvoFamily) format = this.dex.formats.get('gen8inheritance');
				evoFamilyLists.push(abilitySources.map(format.getEvoFamily!));
			}

			// Checking actual full incompatibility would require expensive algebra.
			// Instead, we only check the trivial case of multiple Pokémon only legal for exactly one family. FIXME?
			const requiredFamilies = Object.create(null);
			for (const evoFamilies of evoFamilyLists) {
				if (evoFamilies.length !== 1) continue;
				const [familyId] = evoFamilies;
				if (!(familyId in requiredFamilies)) requiredFamilies[familyId] = 1;
				requiredFamilies[familyId]++;
				if (requiredFamilies[familyId] > 2) {
					return [
						`You are limited to up to two inheritances from each evolution family by the Donor Clause.`,
						`(You inherit more than twice from ${this.dex.species.get(familyId).name}).`,
					];
				}
			}
		},
		onBegin() {
			for (const pokemon of this.getAllPokemon()) {
				if (pokemon.baseAbility.includes('0')) {
					const donor = pokemon.baseAbility.split('0')[1];
					pokemon.m.donor = this.toID(donor);
					pokemon.baseAbility = this.toID(pokemon.baseAbility.split('0')[0]);
					pokemon.ability = pokemon.baseAbility;
				}
			}
		},
		onSwitchIn(pokemon) {
			if (!pokemon.m.donor) return;
			const donorTemplate = this.dex.species.get(pokemon.m.donor);
			if (!donorTemplate.exists) return;
			// Place volatiles on the Pokémon to show the donor details.
			this.add('-start', pokemon, donorTemplate.name, '[silent]');
		},
	},
	{
		name: "[Gen 8] Linked",
		desc: `The first two moves in a Pok&eacute;mon's moveset are used simultaneously.`,
		threads: [
			`&bullet; <a href="https://www.smogon.com/forums/threads/3660421/">Linked</a>`,
		],

		mod: 'linked',
		searchShow: false,
		ruleset: ['Standard OMs', 'Sleep Clause Mod'],
		banlist: [
			'Calyrex-Ice', 'Calyrex-Shadow', 'Cinderace', 'Cloyster', 'Darmanitan-Galar', 'Dialga', 'Dracovish', 'Eternatus', 'Genesect', 'Giratina',
			'Giratina-Origin', 'Groudon', 'Ho-Oh', 'Kartana', 'Kyogre', 'Kyurem', 'Kyurem-Black', 'Kyurem-White', 'Landorus-Base', 'Lugia', 'Lunala',
			'Magearna', 'Marshadow', 'Mewtwo', 'Naganadel', 'Necrozma-Dawn-Wings', 'Necrozma-Dusk-Mane', 'Palkia', 'Pheromosa', 'Rayquaza', 'Reshiram',
			'Solgaleo', 'Spectrier', 'Urshifu-Base', 'Volcarona', 'Xerneas', 'Yveltal', 'Zacian', 'Zacian-Crowned', 'Zamazenta', 'Zamazenta-Crowned',
			'Zekrom', 'Zygarde-Base', 'Zygarde-Complete', 'Arena Trap', 'Chlorophyll', 'Moody', 'Power Construct', 'Sand Rush', 'Sand Veil', 'Shadow Tag',
			'Slush Rush', 'Snow Cloak', 'Speed Boost', 'Surge Surfer', 'Swift Swim', 'Unburden', 'Bright Powder', 'King\'s Rock', 'Lax Incense', 'Baton Pass',
		],
		restricted: [
			'Baneful Bunker', 'Bounce', 'Protect', 'Detect', 'Dig', 'Dive', 'Fly', 'King\'s Shield', 'Nature\'s Madness', 'Night Shade',
			'Obstruct', 'Phantom Force', 'Seismic Toss', 'Shadow Force', 'Sky Drop', 'Spiky Shield', 'Super Fang', 'Trick Room',
		],
		onValidateSet(set) {
			const problems = [];
			for (const [i, moveid] of set.moves.entries()) {
				const move = this.dex.moves.get(moveid);
				if ([0, 1].includes(i) && this.ruleTable.isRestricted(`move:${move.id}`)) {
					problems.push(`${set.name || set.species}'s move ${move.name} cannot be linked.`);
				}
			}
			return problems;
		},
	},
	{
		name: "[Gen 8] Multibility",
		desc: `Run a second ability at the cost of giving up a Pok&eacute;mon's item slot.`,
		threads: [
			`&bullet; <a href="https://www.smogon.com/forums/threads/3688892/">Multibility</a>`,
		],

		mod: 'gen8',
		searchShow: false,
		ruleset: ['Standard OMs', '2 Ability Clause', 'Sleep Moves Clause'],
		banlist: [
			'Calyrex-Ice', 'Calyrex-Shadow', 'Cinderace', 'Darmanitan-Galar', 'Dialga', 'Dracovish', 'Dragonite', 'Eternatus',
			'Genesect', 'Giratina', 'Giratina-Origin', 'Groudon', 'Ho-Oh', 'Kartana', 'Kyogre', 'Kyurem-Black', 'Kyurem-White',
			'Lugia', 'Lunala', 'Magearna', 'Marshadow', 'Melmetal', 'Mewtwo', 'Naganadel', 'Necrozma-Dawn-Wings', 'Necrozma-Dusk-Mane',
			'Palkia', 'Pheromosa', 'Rayquaza', 'Reshiram', 'Shedinja', 'Solgaleo', 'Spectrier', 'Urshifu-Base', 'Xerneas',
			'Yveltal', 'Zacian', 'Zacian-Crowned', 'Zamazenta', 'Zamazenta-Crowned', 'Zekrom', 'Zygarde-Base', 'Arena Trap',
			'Chlorophyll', 'Magnet Pull', 'Moody', 'Power Construct', 'Sand Rush', 'Shadow Tag', 'Slush Rush', 'Swift Swim',
			'Stench', 'Trace', 'King\'s Rock', 'Baton Pass',
		],
		restricted: [
			'Comatose', 'Contrary', 'Fluffy', 'Fur Coat', 'Huge Power', 'Ice Scales', 'Illusion', 'Imposter', 'Innards Out',
			'Intrepid Sword', 'Libero', 'Neutralizing Gas', 'Parental Bond', 'Protean', 'Pure Power', 'Simple', 'Speed Boost',
			'Stakeout', 'Tinted Lens', 'Unaware', 'Water Bubble', 'Wonder Guard',
			'Emergency Exit + Regenerator', 'Wimp Out + Regenerator',
		],
		validateSet(set, teamHas) {
			const ability = this.dex.abilities.get(set.ability);
			const item = this.dex.abilities.get(set.item);
			if (!item.exists) return this.validateSet(set, teamHas);
			const problems = [];
			if (item.isNonstandard && !this.ruleTable.has(`+ability:${item.id}`)) {
				problems.push(`${item.name} is banned.`);
			}
			if (ability.id === item.id) {
				problems.push(`${set.species} has ${ability.name} as an ability and as an item.`);
			}
			if (this.ruleTable.isRestricted(`ability:${item.id}`) || this.ruleTable.isBanned(`ability:${item.id}`)) {
				problems.push(`${set.species}'s second ability (${item.name}) can only be used as an ability.`);
			}
			if ((ability.id === 'regenerator' && ['emergencyexit', 'wimpout'].includes(item.id)) ||
				(item.id === 'regenerator' && ['emergencyexit', 'wimpout'].includes(ability.id))) {
				problems.push(`${ability.name} and ${item.name} are banned together.`);
			}
			const itemStr = set.item;
			set.item = '';
			const problem = this.validateSet(set, teamHas);
			if (problem?.length) problems.push(...problem);
			set.item = itemStr;
			return problems;
		},
		onValidateTeam(team) {
			if (!this.ruleTable.has('2abilityclause')) return;
			const abilityTable = new Map<string, number>();
			const base: {[k: string]: string} = {
				airlock: 'cloudnine',
				battlearmor: 'shellarmor',
				clearbody: 'whitesmoke',
				dazzling: 'queenlymajesty',
				emergencyexit: 'wimpout',
				filter: 'solidrock',
				gooey: 'tanglinghair',
				insomnia: 'vitalspirit',
				ironbarbs: 'roughskin',
				libero: 'protean',
				minus: 'plus',
				moxie: 'chillingneigh',
				powerofalchemy: 'receiver',
				propellertail: 'stalwart',
				teravolt: 'moldbreaker',
				turboblaze: 'moldbreaker',
			};
			const abilities: [string, string][] = [];
			for (const set of team) {
				abilities.push([set.ability, set.item].map((abil) => {
					const id = this.toID(abil);
					return base[id] || id;
				}) as [string, string]);
			}
			for (const [abilityid, itemid] of abilities) {
				const ability = this.dex.abilities.get(abilityid);
				const item = this.dex.abilities.get(itemid);
				if (ability.exists) abilityTable.set(ability.id, (abilityTable.get(ability.id) || 0) + 1);
				if (item.exists) abilityTable.set(item.id, (abilityTable.get(item.id) || 0) + 1);
			}
			for (const [abilityid, size] of abilityTable) {
				if (size > 2) {
					return [
						`You are limited to two of each ability by 2 Ability Clause.`,
						`(You have more than two ${this.dex.abilities.get(abilityid).name} variants)`,
					];
				}
			}
		},
		onSwitchOut(pokemon) {
			const item = this.dex.abilities.get(pokemon.item);
			if (item.exists) {
				this.singleEvent('End', item, pokemon.itemState, pokemon);
			}
		},
		onFaint(pokemon) {
			const item = this.dex.abilities.get(pokemon.item);
			if (item.exists) {
				this.singleEvent('End', item, pokemon.itemState, pokemon);
			}
		},
		field: {
			suppressingWeather() {
				for (const pokemon of this.battle.getAllActive()) {
					const item = this.battle.dex.abilities.get(pokemon.item);
					if (pokemon && !pokemon.ignoringAbility() &&
						(pokemon.getAbility().suppressWeather || (item.exists && item.suppressWeather))) {
						return true;
					}
				}
				return false;
			},
		},
		pokemon: {
			getItem() {
				const ability = this.battle.dex.abilities.get(this.item);
				if (!ability.exists) return Object.getPrototypeOf(this).getItem.call(this);
				return {...ability, ignoreKlutz: true, onTakeItem: false};
			},
			hasItem(item) {
				const ownItem = this.item;
				if (this.battle.dex.abilities.get(ownItem).exists) return false;
				if (this.ignoringItem()) return false;
				if (!Array.isArray(item)) return ownItem === this.battle.toID(item);
				return item.map(this.battle.toID).includes(ownItem);
			},
			hasAbility(ability) {
				if (this.ignoringAbility()) return false;
				if (Array.isArray(ability)) return ability.some(abil => this.hasAbility(abil));
				const abilityid = this.battle.toID(ability);
				const item = this.battle.dex.abilities.get(this.item);
				return this.ability === abilityid || (item.exists && item.id === abilityid);
			},
			ignoringAbility() {
				// Check if any active pokemon have the ability Neutralizing Gas
				let neutralizinggas = false;
				for (const pokemon of this.battle.getAllActive()) {
					// can't use hasAbility because it would lead to infinite recursion
					if ((pokemon.ability === ('neutralizinggas' as ID) || pokemon.item === ('neutralizinggas' as ID)) &&
						!pokemon.volatiles['gastroacid'] && !pokemon.abilityState.ending) {
						neutralizinggas = true;
						break;
					}
				}
				return !!(
					(this.battle.gen >= 5 && !this.isActive) ||
					((this.volatiles['gastroacid'] || (neutralizinggas && this.ability !== ('neutralizinggas' as ID) &&
						this.item !== ('neutralizinggas' as ID))) && !this.getAbility().isPermanent));
			},
			ignoringItem() {
				let nGas = false;
				for (const pokemon of this.battle.getAllActive()) {
					// can't use hasAbility because it would lead to infinite recursion
					if (((pokemon.ability === ('neutralizinggas' as ID) && !pokemon.abilityState.ending) ||
						(pokemon.item === ('neutralizinggas' as ID) && !pokemon.itemState.ending)) &&
						!pokemon.volatiles['gastroacid'] && !pokemon.abilityState.ending) {
						nGas = true;
						break;
					}
				}
				const item = this.battle.dex.abilities.get(this.item);
				return !!((this.battle.gen >= 5 && !this.isActive) ||
					(this.hasAbility('klutz') && !this.getItem().ignoreKlutz) ||
					this.volatiles['embargo'] || this.battle.field.pseudoWeather['magicroom'] ||
					(item.exists && item.id !== 'neutralizinggas' && (nGas || this.volatiles['gastroacid'])));
			},
			takeItem(source) {
				if (!this.isActive) return false;
				if (!this.item) return false;
				if (this.battle.dex.abilities.get(this.item).exists) return false;
				if (!source) source = this;
				if (this.battle.gen === 4) {
					if (this.battle.toID(this.ability) === 'multitype') return false;
					if (source && this.battle.toID(source.ability) === 'multitype') return false;
				}
				const item = this.getItem();
				if (this.battle.runEvent('TakeItem', this, source, null, item)) {
					this.item = '';
					this.itemState = {id: '', target: this};
					this.pendingStaleness = undefined;
					return item;
				}
				return false;
			},
		},
	},
	{
		name: "[Gen 8] Nature Swap",
		desc: `Pok&eacute;mon have their base stats swapped depending on their nature.`,
		threads: [
			`&bullet; <a href="http://www.smogon.com/forums/threads/3673622/">Nature Swap</a>`,
		],

		mod: 'gen8',
		searchShow: false,
		ruleset: ['Standard OMs', 'Sleep Clause Mod'],
		banlist: [
			'Blissey', 'Calyrex-Ice', 'Calyrex-Shadow', 'Chansey', 'Cloyster', 'Dialga', 'Eternatus', 'Genesect', 'Giratina',
			'Giratina-Origin', 'Groudon', 'Ho-Oh', 'Kyogre', 'Kyurem-Black', 'Kyurem-White', 'Landorus-Base', 'Lugia', 'Lunala',
			'Marshadow', 'Melmetal', 'Mewtwo', 'Naganadel', 'Necrozma-Dawn-Wings', 'Necrozma-Dusk-Mane', 'Palkia', 'Rayquaza', 'Reshiram',
			'Solgaleo', 'Xerneas', 'Yveltal', 'Zacian', 'Zacian-Crowned', 'Zamazenta', 'Zamazenta-Crowned', 'Zekrom', 'Zygarde-Base',
			'Arena Trap', 'Moody', 'Power Construct', 'Shadow Tag', 'Baton Pass',
		],
		battle: {
			spreadModify(baseStats, set) {
				const modStats: SparseStatsTable = {atk: 10, def: 10, spa: 10, spd: 10, spe: 10};
				const tr = this.trunc;
				const nature = this.dex.natures.get(set.nature);
				let statName: keyof StatsTable;
				for (statName in modStats) {
					const stat = baseStats[statName];
					let usedStat = statName;
					if (nature.plus) {
						if (statName === nature.minus) {
							usedStat = nature.plus;
						} else if (statName === nature.plus) {
							usedStat = nature.minus!;
						}
					}
					modStats[statName] = tr(tr(2 * stat + set.ivs[usedStat] + tr(set.evs[usedStat] / 4)) * set.level / 100 + 5);
				}
				if ('hp' in baseStats) {
					const stat = baseStats['hp'];
					modStats['hp'] = tr(tr(2 * stat + set.ivs['hp'] + tr(set.evs['hp'] / 4) + 100) * set.level / 100 + 10);
				}
				return this.natureModify(modStats as StatsTable, set);
			},
			natureModify(stats, set) {
				const tr = this.trunc;
				const nature = this.dex.natures.get(set.nature);
				let s: StatIDExceptHP;
				if (nature.plus) {
					s = nature.minus!;
					const stat = this.ruleTable.has('overflowstatmod') ? Math.min(stats[s], 595) : stats[s];
					stats[s] = this.ruleTable.has('overflowstatmod') ? Math.min(stats[nature.plus], 728) : stats[nature.plus];
					stats[nature.plus] = tr(tr(stat * 110, 16) / 100);
				}
				return stats;
			},
		},
	},
	{
		name: "[Gen 8] Pokebilities",
		desc: `Pok&eacute;mon have all of their released abilities simultaneously.`,
		threads: [
			`&bullet; <a href="https://www.smogon.com/forums/threads/3679692/">Pok&eacute;bilities</a>`,
		],
		mod: 'pokebilities',
		searchShow: false,
		ruleset: ['Standard OMs', 'Sleep Clause Mod'],
		banlist: [
			'Calyrex-Ice', 'Calyrex-Shadow', 'Cinderace', 'Conkeldurr', 'Darmanitan-Galar', 'Dialga', 'Dracovish', 'Dracozolt',
			'Eternatus', 'Excadrill', 'Genesect', 'Giratina', 'Giratina-Origin', 'Groudon', 'Ho-Oh', 'Kyogre', 'Kyurem-Black',
			'Kyurem-White', 'Landorus-Base', 'Lugia', 'Lunala', 'Magearna', 'Marshadow', 'Mewtwo', 'Naganadel', 'Necrozma-Dawn-Wings',
			'Necrozma-Dusk-Mane', 'Palkia', 'Pheromosa', 'Porygon-Z', 'Rayquaza', 'Reshiram', 'Solgaleo', 'Spectrier', 'Urshifu-Base',
			'Xerneas', 'Yveltal', 'Zacian', 'Zacian-Crowned', 'Zamazenta-Base', 'Zekrom', 'Zygarde-Base', 'Power Construct',
			'Baton Pass', 'King\'s Rock',
			// Moody users
			'Glalie', 'Octillery', 'Remoraid', 'Snorunt',
			// Shadow Tag/Arena Trap
			'Diglett-Base', 'Dugtrio-Base', 'Gothita', 'Gothitelle', 'Gothorita', 'Trapinch', 'Wobbuffet', 'Wynaut',
		],
		onValidateSet(set) {
			const species = this.dex.species.get(set.species);
			const unSeenAbilities = Object.keys(species.abilities)
				.filter(key => key !== 'S' && (key !== 'H' || !species.unreleasedHidden))
				.map(key => species.abilities[key as "0" | "1" | "H" | "S"])
				.filter(ability => ability !== set.ability);
			if (unSeenAbilities.length && this.toID(set.ability) !== this.toID(species.abilities['S'])) {
				for (const abilityName of unSeenAbilities) {
					const banReason = this.ruleTable.check('ability:' + this.toID(abilityName));
					if (banReason) {
						return [`${set.name}'s ability ${abilityName} is ${banReason}.`];
					}
				}
			}
		},
		onBegin() {
			for (const pokemon of this.getAllPokemon()) {
				if (pokemon.ability === this.toID(pokemon.species.abilities['S'])) {
					continue;
				}
				pokemon.m.innates = Object.keys(pokemon.species.abilities)
					.filter(key => key !== 'S' && (key !== 'H' || !pokemon.species.unreleasedHidden))
					.map(key => this.toID(pokemon.species.abilities[key as "0" | "1" | "H" | "S"]))
					.filter(ability => ability !== pokemon.ability);
			}
		},
		onBeforeSwitchIn(pokemon) {
			// Abilities that must be applied before both sides trigger onSwitchIn to correctly
			// handle switch-in ability-to-ability interactions, e.g. Intimidate counters
			const neededBeforeSwitchInIDs = [
				'clearbody', 'competitive', 'contrary', 'defiant', 'fullmetalbody', 'hypercutter', 'innerfocus',
				'mirrorarmor', 'oblivious', 'owntempo', 'rattled', 'scrappy', 'simple', 'whitesmoke',
			];
			if (pokemon.m.innates) {
				for (const innate of pokemon.m.innates) {
					if (!neededBeforeSwitchInIDs.includes(innate)) continue;
					if (pokemon.hasAbility(innate)) continue;
					pokemon.addVolatile("ability:" + innate, pokemon);
				}
			}
		},
		onSwitchInPriority: 2,
		onSwitchIn(pokemon) {
			if (pokemon.m.innates) {
				for (const innate of pokemon.m.innates) {
					if (pokemon.hasAbility(innate)) continue;
					pokemon.addVolatile("ability:" + innate, pokemon);
				}
			}
		},
		onSwitchOut(pokemon) {
			for (const innate of Object.keys(pokemon.volatiles).filter(i => i.startsWith('ability:'))) {
				pokemon.removeVolatile(innate);
			}
		},
		onFaint(pokemon) {
			for (const innate of Object.keys(pokemon.volatiles).filter(i => i.startsWith('ability:'))) {
				const innateEffect = this.dex.conditions.get(innate) as Effect;
				this.singleEvent('End', innateEffect, null, pokemon);
			}
		},
		onAfterMega(pokemon) {
			for (const innate of Object.keys(pokemon.volatiles).filter(i => i.startsWith('ability:'))) {
				pokemon.removeVolatile(innate);
			}
			pokemon.m.innates = undefined;
		},
	},
	{
		name: "[Gen 8] Pure Hackmons",
		desc: `Anything that can be hacked in-game and is usable in local battles is allowed.`,
		threads: [
			`&bullet; <a href="https://www.smogon.com/forums/threads/3656851/">Pure Hackmons</a>`,
		],

		mod: 'gen8',
		searchShow: false,
		ruleset: ['-Nonexistent', 'Team Preview', 'HP Percentage Mod', 'Cancel Mod', 'Endless Battle Clause'],
	},
	{
		name: "[Gen 8] Shared Power",
		desc: `Once a Pok&eacute;mon switches in, its ability is shared with the rest of the team.`,
		threads: [
			`&bullet; <a href="https://www.smogon.com/forums/threads/3660877/">Shared Power</a>`,
		],

		mod: 'sharedpower',
		searchShow: false,
		ruleset: ['Standard OMs', 'Sleep Clause Mod'],
		banlist: [
			'Calyrex-Ice', 'Calyrex-Shadow', 'Darmanitan-Galar', 'Dialga', 'Dracovish', 'Eternatus', 'Genesect', 'Giratina',
			'Giratina-Origin', 'Groudon', 'Ho-Oh', 'Kyogre', 'Kyurem-Black', 'Kyurem-White', 'Lugia', 'Lunala', 'Magearna',
			'Marshadow', 'Melmetal', 'Mewtwo', 'Naganadel', 'Necrozma-Dawn-Wings', 'Necrozma-Dusk-Mane', 'Palkia',
			'Pheromosa', 'Rayquaza', 'Reshiram', 'Shedinja', 'Solgaleo', 'Urshifu-Base', 'Urshifu-Rapid-Strike',
			'Xerneas', 'Yveltal', 'Zacian', 'Zacian-Crowned', 'Zamazenta', 'Zamazenta-Crowned', 'Zekrom',
			'Arena Trap', 'Contrary', 'Drizzle ++ Swift Swim', 'Drought ++ Chlorophyll', 'Electric Surge ++ Surge Surfer',
			'Fur Coat', 'Guts', 'Harvest', 'Huge Power', 'Imposter', 'Innards Out', 'Libero', 'Magic Bounce', 'Magic Guard',
			'Magnet Pull', 'Mold Breaker', 'Moody', 'Neutralizing Gas', 'Power Construct', 'Queenly Majesty', 'Quick Draw',
			'Regenerator', 'Sand Rush', 'Sand Veil', 'Shadow Tag', 'Simple', 'Snow Cloak', 'Snow Warning ++ Slush Rush',
			'Speed Boost', 'Stakeout', 'Steelworker ++ Steely Spirit', 'Stench', 'Tinted Lens', 'Triage', 'Unaware',
			'Unburden', 'Water Bubble', 'King\'s Rock', 'Baton Pass',
		],
		getSharedPower(pokemon) {
			const sharedPower = new Set<string>();
			for (const ally of pokemon.side.pokemon) {
				if (ally.previouslySwitchedIn > 0) {
					if (pokemon.battle.dex.currentMod !== 'sharedpower' && ['trace', 'mirrorarmor'].includes(ally.baseAbility)) {
						sharedPower.add('noability');
						continue;
					}
					sharedPower.add(ally.baseAbility);
				}
			}
			sharedPower.delete(pokemon.baseAbility);
			return sharedPower;
		},
		onBeforeSwitchIn(pokemon) {
			let format = this.format;
			if (!format.getSharedPower) format = this.dex.formats.get('gen8sharedpower');
			for (const ability of format.getSharedPower!(pokemon)) {
				const effect = 'ability:' + ability;
				pokemon.volatiles[effect] = {id: this.toID(effect), target: pokemon};
				if (!pokemon.m.abils) pokemon.m.abils = [];
				if (!pokemon.m.abils.includes(effect)) pokemon.m.abils.push(effect);
			}
		},
		onSwitchInPriority: 2,
		onSwitchIn(pokemon) {
			let format = this.format;
			if (!format.getSharedPower) format = this.dex.formats.get('gen8sharedpower');
			for (const ability of format.getSharedPower!(pokemon)) {
				if (ability === 'noability') {
					this.hint(`Mirror Armor and Trace break in Shared Power formats that don't use Shared Power as a base, so they get removed from non-base users.`);
				}
				const effect = 'ability:' + ability;
				delete pokemon.volatiles[effect];
				pokemon.addVolatile(effect);
			}
		},
	},
	{
		name: "[Gen 8] Trademarked",
		desc: `Sacrifice your Pok&eacute;mon's ability for a status move that activates on switch-in.`,
		threads: [
			`&bullet; <a href="https://www.smogon.com/forums/threads/3656980/">Trademarked</a>`,
		],

		mod: 'gen8',
		// While bugs are being fixed
		searchShow: false,
		challengeShow: false,
		tournamentShow: false,
		ruleset: ['Standard OMs', 'Sleep Clause Mod'],
		banlist: [
			'Calyrex-Ice', 'Calyrex-Shadow', 'Darmanitan-Galar', 'Dialga', 'Dracovish', 'Dragapult', 'Eternatus', 'Kyurem-Black', 'Kyurem-White', 'Giratina',
			'Giratina-Origin', 'Genesect', 'Groudon', 'Ho-Oh', 'Kartana', 'Kyogre', 'Lugia', 'Lunala', 'Magearna', 'Marowak-Alola', 'Marshadow', 'Melmetal',
			'Mewtwo', 'Naganadel', 'Necrozma-Dawn-Wings', 'Necrozma-Dusk-Mane', 'Palkia', 'Pheromosa', 'Rayquaza', 'Reshiram', 'Solgaleo', 'Spectrier',
			'Urshifu-Base', 'Victini', 'Xerneas', 'Yveltal', 'Zacian', 'Zacian-Crowned', 'Zamazenta', 'Zamazenta-Crowned', 'Zekrom', 'Zygarde-Base',
			'Arena Trap', 'Moody', 'Neutralizing Gas', 'Power Construct', 'Shadow Tag', 'Baton Pass',
		],
		restricted: [
			'Baneful Bunker', 'Block', 'Copycat', 'Corrosive Gas', 'Detect', 'Destiny Bond', 'Disable', 'Encore', 'Fairy Lock', 'Hypnosis', 'Ingrain',
			'Instruct', 'Lovely Kiss', 'King\'s Shield', 'Mat Block', 'Mean Look', 'Memento', 'move:Metronome', 'Obstruct', 'Octolock', 'Nature Power',
			'Parting Shot', 'Psycho Shift', 'Protect', 'Roar', 'Sing', 'Skill Swap', 'Sleep Powder', 'Sleep Talk', 'Spiky Shield', 'Spore', 'Substitute',
			'Switcheroo', 'Teleport', 'Trick', 'Whirlwind', 'Wish', 'Yawn',
		],
		onValidateTeam(team, format, teamHas) {
			const problems = [];
			for (const trademark in teamHas.trademarks) {
				if (teamHas.trademarks[trademark] > 1) {
					problems.push(`You are limited to 1 of each Trademark.`, `(You have ${teamHas.trademarks[trademark]} Pok\u00e9mon with ${trademark} as a Trademark.)`);
				}
			}
			return problems;
		},
		validateSet(set, teamHas) {
			const dex = this.dex;
			const ability = dex.moves.get(set.ability);
			if (!ability.exists) { // Not even a real move
				return this.validateSet(set, teamHas);
			}
			// Absolute trademark bans
			if (ability.category !== 'Status') {
				return [`${ability.name} is not a status move, and cannot be used as a trademark.`];
			}
			if (ability.forceSwitch || ability.selfSwitch) {
				return [
					`Force-switching and self-switching moves are banned from being used as trademarks.`,
					`(${ability.name} is a ${ability.forceSwitch ? 'force' : 'self'}-switching move.)`,
				];
			}
			const irrevokablyRestricted = [
				'Assist', 'Copycat', 'Metronome', 'Mirror Move', 'Sleep Talk', // Could call another unsafe trademark
				'Recycle', 'Trace', // Causes endless turns
				'Skill Swap', // Self-propagates indefinitely
			];
			for (const m of set.moves) {
				const move = dex.moves.get(m);
				if (irrevokablyRestricted.includes(move.name)) {
					return [`${move.name} is banned from Trademark, irrespective of custom rules, because it can cause endless turns.`];
				}
			}
			if (irrevokablyRestricted.includes(ability.name)) {
				return [`${ability.name} cannot safely function as a trademark.`];
			}
			// Contingent trademark bans
			if (this.ruleTable.isRestricted(`move:${ability.id}`)) {
				return [`${ability.name} is restricted from being used as a trademark.`];
			}
			if (set.moves.map(this.toID).includes(ability.id)) {
				return [`${set.name} may not use ${ability.name} as both a trademark and one of its moves simultaneously.`];
			}
			const customRules = this.format.customRules || [];
			if (!customRules.includes('!obtainableabilities')) customRules.push('!obtainableabilities');

			const TeamValidator: typeof import('../sim/team-validator').TeamValidator =
				require('../sim/team-validator').TeamValidator;

			const validator = new TeamValidator(dex.formats.get(`${this.format.id}@@@${customRules.join(',')}`));
			const moves = set.moves;
			set.moves = [ability.id];
			set.ability = dex.species.get(set.species).abilities['0'];
			let problems = validator.validateSet(set, {}) || [];
			if (problems.length) return problems;
			set.moves = moves;
			set.ability = dex.species.get(set.species).abilities['0'];
			problems = problems.concat(validator.validateSet(set, teamHas) || []);
			set.ability = ability.id;
			if (!teamHas.trademarks) teamHas.trademarks = {};
			teamHas.trademarks[ability.name] = (teamHas.trademarks[ability.name] || 0) + 1;
			return problems.length ? problems : null;
		},
		pokemon: {
			getAbility() {
				const move = this.battle.dex.moves.get(this.battle.toID(this.ability));
				if (!move.exists) return Object.getPrototypeOf(this).getAbility.call(this);
				return {
					id: move.id,
					name: move.name,
					onStart(this: Battle, pokemon: Pokemon) {
						this.add('-activate', pokemon, 'ability: ' + move.name);
						this.actions.useMove(move, pokemon);
					},
					toString() {
						return "";
					},
				};
			},
		},
	},
	{
		name: "[Gen 8] The Loser's Game",
		desc: `The first player to lose all of their Pok&eacute;mon wins.`,
		threads: [
			`&bullet; <a href="https://www.smogon.com/forums/threads/3657270/">The Loser's Game</a>`,
		],

		mod: 'gen8',
		searchShow: false,
		ruleset: ['Standard OMs', 'Sleep Clause Mod', '!OHKO Clause', 'Picked Team Size = 6', 'Adjust Level = 100'],
		banlist: [
			'Sandshrew-Alola', 'Shedinja', 'Infiltrator', 'Magic Guard', 'Choice Scarf',
			'Explosion', 'Final Gambit', 'Healing Wish', 'Lunar Dance', 'Magic Room', 'Memento', 'Misty Explosion', 'Self-Destruct',
		],
		onValidateTeam(team) {
			const familyTable = new Set<ID>();
			for (const set of team) {
				let species = this.dex.species.get(set.species);
				while (species.prevo) {
					species = this.dex.species.get(species.prevo);
				}
				if (familyTable.has(species.id)) {
					return [
						`You are limited to one Pok&eacute;mon from each family by the Family Clause.`,
						`(You have more than one evolution of ${species.name}.)`,
					];
				}
				familyTable.add(species.id);
			}
		},
		battle: {
			tiebreak() {
				if (this.ended) return false;

				this.inputLog.push(`>tiebreak`);
				this.add('message', "Time's up! Going to tiebreaker...");
				const notFainted = this.sides.map(side => (
					side.pokemon.filter(pokemon => !pokemon.fainted).length
				));
				this.add('-message', this.sides.map((side, i) => (
					`${side.name}: ${notFainted[i]} Pokemon left`
				)).join('; '));
				const maxNotFainted = Math.max(...notFainted);
				let tiedSides = this.sides.filter((side, i) => notFainted[i] === maxNotFainted);
				if (tiedSides.length <= 1) {
					return this.win(tiedSides[1]);
				}

				const hpPercentage = tiedSides.map(side => (
					side.pokemon.map(pokemon => pokemon.hp / pokemon.maxhp).reduce((a, b) => a + b) * 100 / 6
				));
				this.add('-message', tiedSides.map((side, i) => (
					`${side.name}: ${Math.round(hpPercentage[i])}% total HP left`
				)).join('; '));
				const maxPercentage = Math.max(...hpPercentage);
				tiedSides = tiedSides.filter((side, i) => hpPercentage[i] === maxPercentage);
				if (tiedSides.length <= 1) {
					return this.win(tiedSides[1]);
				}

				const hpTotal = tiedSides.map(side => (
					side.pokemon.map(pokemon => pokemon.hp).reduce((a, b) => a + b)
				));
				this.add('-message', tiedSides.map((side, i) => (
					`${side.name}: ${Math.round(hpTotal[i])} total HP left`
				)).join('; '));
				const maxTotal = Math.max(...hpTotal);
				tiedSides = tiedSides.filter((side, i) => hpTotal[i] === maxTotal);
				if (tiedSides.length <= 1) {
					return this.win(tiedSides[1]);
				}
				return this.tie();
			},
			faintMessages(lastFirst) {
				if (this.ended) return;
				const length = this.faintQueue.length;
				if (!length) return false;
				if (lastFirst) {
					this.faintQueue.unshift(this.faintQueue[this.faintQueue.length - 1]);
					this.faintQueue.pop();
				}
				let faintData;
				while (this.faintQueue.length) {
					faintData = this.faintQueue.shift()!;
					const pokemon: Pokemon = faintData.target;
					if (!pokemon.fainted &&
						this.runEvent('BeforeFaint', pokemon, faintData.source, faintData.effect)) {
						this.add('faint', pokemon);
						pokemon.side.pokemonLeft--;
						this.runEvent('Faint', pokemon, faintData.source, faintData.effect);
						this.singleEvent('End', pokemon.getAbility(), pokemon.abilityState, pokemon);
						pokemon.clearVolatile(false);
						pokemon.fainted = true;
						pokemon.isActive = false;
						pokemon.isStarted = false;
						pokemon.side.faintedThisTurn = pokemon;
					}
				}

				if (this.gen <= 1) {
					// in gen 1, fainting skips the rest of the turn
					// residuals don't exist in gen 1
					this.queue.clear();
				} else if (this.gen <= 3 && this.gameType === 'singles') {
					// in gen 3 or earlier, fainting in singles skips to residuals
					for (const pokemon of this.getAllActive()) {
						if (this.gen <= 2) {
							// in gen 2, fainting skips moves only
							this.queue.cancelMove(pokemon);
						} else {
							// in gen 3, fainting skips all moves and switches
							this.queue.cancelAction(pokemon);
						}
					}
				}

				if (!this.p1.pokemonLeft && !this.p2.pokemonLeft) {
					this.win(faintData ? faintData.target.side.foe : null);
					return true;
				}
				if (!this.p1.pokemonLeft) {
					this.win(this.p1);
					return true;
				}
				if (!this.p2.pokemonLeft) {
					this.win(this.p2);
					return true;
				}
				if (faintData) {
					this.runEvent('AfterFaint', faintData.target, faintData.source, faintData.effect, length);
				}
				return false;
			},
		},
	},

	// Randomized Format Spotlight
	///////////////////////////////////////////////////////////////////

	{
		section: "Randomized Format Spotlight",
		column: 2,
	},
	{
		name: "[Gen 3] Challenge Cup",

		mod: 'gen3',
		team: 'randomCC',
		ruleset: ['Obtainable', 'HP Percentage Mod', 'Cancel Mod'],
	},

	// Randomized Metas
	///////////////////////////////////////////////////////////////////

	{
		section: "Randomized Metas",
		column: 2,
	},
	{
		name: "[Gen 8] Monotype Random Battle",

		mod: 'gen8',
		team: 'random',
		ruleset: ['Obtainable', 'Same Type Clause', 'HP Percentage Mod', 'Cancel Mod', 'Sleep Clause Mod'],
	},
	{
		name: "[Gen 8] Random Battle (No Dmax)",

		mod: 'gen8',
		team: 'random',
		searchShow: false,
		ruleset: ['[Gen 8] Random Battle', 'Dynamax Clause'],
	},
	{
		name: "[Gen 8] Random Battle Mayhem",
		desc: `[Gen 8] Random Battle (No Dmax) with Team Preview and elements of Camomons, Inverse, Scalemons, and Shared Power.`,

		mod: 'sharedpower',
		team: 'random',
		ruleset: ['[Gen 8] Random Battle', 'Team Preview', 'Dynamax Clause', 'Camomons Mod', 'Inverse Mod', 'Scalemons Mod'],
		onBeforeSwitchIn(pokemon) {
			let format = this.format;
			if (!format.getSharedPower) format = this.dex.formats.get('gen8sharedpower');
			for (const ability of format.getSharedPower!(pokemon)) {
				const effect = 'ability:' + ability;
				pokemon.volatiles[effect] = {id: this.toID(effect), target: pokemon};
				if (!pokemon.m.abils) pokemon.m.abils = [];
				if (!pokemon.m.abils.includes(effect)) pokemon.m.abils.push(effect);
			}
		},
		onSwitchInPriority: 2,
		onSwitchIn(pokemon) {
			let format = this.format;
			if (!format.getSharedPower) format = this.dex.formats.get('gen8sharedpower');
			for (const ability of format.getSharedPower!(pokemon)) {
				if (ability === 'noability') {
					this.hint(`Mirror Armor and Trace break in Shared Power formats that don't use Shared Power as a base, so they get removed from non-base users.`);
				}
				const effect = 'ability:' + ability;
				delete pokemon.volatiles[effect];
				pokemon.addVolatile(effect);
			}
		},
	},
	{
		name: "[Gen 8] BSS Factory",
		desc: `Randomized 3v3 Singles featuring Pok&eacute;mon and movesets popular in Battle Stadium Singles.`,
		threads: [
			`&bullet; <a href="https://www.smogon.com/forums/threads/3675374/">Information and Suggestions Thread</a>`,
		],

		team: 'randomBSSFactory',
		ruleset: ['Flat Rules'],
	},
	{
		name: "[Gen 8] Super Staff Bros 4",
		desc: "The fourth iteration of Super Staff Bros is here! Battle with a random team of pokemon created by the sim staff.",
		threads: [
			`&bullet; <a href="https://www.smogon.com/articles/super-staff-bros-4">Introduction &amp; Roster</a>`,
			`&bullet; <a href="https://www.smogon.com/forums/threads/super-staff-bros-4-discussion-thread.3675237/">Discussion Thread</a>`,
		],

		mod: 'ssb',
		team: 'randomStaffBros',
		ruleset: ['Dynamax Clause', 'HP Percentage Mod', 'Cancel Mod', 'Sleep Clause Mod'],
		onBegin() {
			if (!this.ruleTable.has('dynamaxclause')) {
				// Old joke format we're bringing back
				for (const side of this.sides) {
					side.dynamaxUsed = true;
				}
				this.add('message', 'Delphox only');
				this.add('message', 'No items');
				this.add('message', 'Final Destination');
				return;
			}
			// TODO look into making an event to put this right after turn|1
			// https://discordapp.com/channels/630837856075513856/630845310033330206/716126469528485909
			// Requires client change
			this.add(`raw|<div class='broadcast-green'><b>Wondering what all these custom moves, abilities, and items do?<br />Check out the <a href="https://www.smogon.com/articles/super-staff-bros-4" target="_blank">Super Staff Bros 4 Guide</a> or use /ssb to find out!</b></div>`);

			this.add('message', [
				'THE BATTLE FOR SURVIVAL BEGINS!', 'WHO WILL SURVIVE?', 'GET READY TO KEEP UP!', 'GET READY!', 'DARE TO BELIEVE YOU CAN SURVIVE!', 'THERE CAN BE ONLY ONE WINNER!', 'GET READY FOR THE FIGHT OF YOUR LIFE!', 'WHO WILL PREVAIL?', 'ONLY ONE TEAM WILL BE LEFT STANDING!', 'BATTLE WITHOUT LIMITS!',
			][this.random(10)]);
			this.add('message', 'FIGHT!');
		},
		onSwitchInPriority: 100,
		onSwitchIn(pokemon) {
			let name: string = this.toID(pokemon.illusion ? pokemon.illusion.name : pokemon.name);
			if (this.dex.species.get(name).exists || this.dex.moves.get(name).exists || this.dex.abilities.get(name).exists) {
				// Certain pokemon have volatiles named after their id
				// To prevent overwriting those, and to prevent accidentaly leaking
				// that a pokemon is on a team through the onStart even triggering
				// at the start of a match, users with pokemon names will need their
				// statuses to end in "user".
				name = name + 'user';
			}
			// Add the mon's status effect to it as a volatile.
			const status = this.dex.conditions.get(name);
			if (status?.exists) {
				pokemon.addVolatile(name, pokemon);
			}
			if (pokemon.m.hasBounty) this.add('-start', pokemon, 'bounty', '[silent]');
			const details = pokemon.species.name + (pokemon.level === 100 ? '' : ', L' + pokemon.level) +
				(pokemon.gender === '' ? '' : ', ' + pokemon.gender) + (pokemon.set.shiny ? ', shiny' : '');
			if (pokemon.m.nowShiny) this.add('replace', pokemon, details);
		},
		onFaint(target, source, effect) {
			if (effect?.effectType !== 'Move') return;
			if (!target.m.hasBounty) return;
			if (source) {
				this.add('-message', `${source.name} received the bounty!`);
				this.boost({atk: 1, def: 1, spa: 1, spd: 1, spe: 1}, source, target, effect);
			}
		},
	},
	{
		name: "[Gen 8] Challenge Cup",

		mod: 'gen8',
		team: 'randomCC',
		searchShow: false,
		ruleset: ['Obtainable', 'HP Percentage Mod', 'Cancel Mod'],
	},
	{
		name: "[Gen 8] Challenge Cup 1v1",

		mod: 'gen8',
		team: 'randomCC',
		ruleset: ['[Gen 8] Challenge Cup', 'Team Preview', 'Dynamax Clause', 'Picked Team Size = 1'],
	},
	{
		name: "[Gen 8] Challenge Cup 2v2",

		mod: 'gen8',
		team: 'randomCC',
		gameType: 'doubles',
		searchShow: false,
		ruleset: ['[Gen 8] Challenge Cup 1v1', '!! Picked Team Size = 2'],
	},
	{
		name: "[Gen 8] Hackmons Cup",
		desc: `Randomized teams of level-balanced Pok&eacute;mon with absolutely any ability, moves, and item.`,

		mod: 'gen8',
		team: 'randomHC',
		ruleset: ['HP Percentage Mod', 'Cancel Mod'],
		banlist: ['Nonexistent'],
	},
	{
		name: "[Gen 8] Doubles Hackmons Cup",

		mod: 'gen8',
		gameType: 'doubles',
		team: 'randomHC',
		searchShow: false,
		ruleset: ['HP Percentage Mod', 'Cancel Mod'],
		banlist: ['Nonexistent'],
	},
	{
		name: "[Gen 8] CAP 1v1",
		desc: `Randomly generated 1v1-style teams only including Pok&eacute;mon made by the Create-A-Pok&eacute;mon Project.`,
		threads: [
			`&bullet; <a href="https://www.smogon.com/forums/threads/3663533/">CAP 1v1</a>`,
		],

		mod: 'gen8',
		searchShow: false,
		team: 'randomCAP1v1',
		ruleset: [
			'Picked Team Size = 1',
			'Max Team Size = 3',
			'Species Clause', 'Team Preview', 'HP Percentage Mod', 'Cancel Mod', 'Sleep Clause Mod', 'Dynamax Clause',
		],
	},
	{
		name: "[Gen 7] Random Battle",
		desc: `Randomized teams of level-balanced Pok&eacute;mon with sets that are generated to be competitively viable.`,
		threads: [
			`&bullet; <a href="https://www.smogon.com/forums/threads/3591157/">Sets and Suggestions</a>`,
			`&bullet; <a href="https://www.smogon.com/forums/threads/3616946/">Role Compendium</a>`,
		],

		mod: 'gen7',
		team: 'random',
		ruleset: ['Obtainable', 'Sleep Clause Mod', 'HP Percentage Mod', 'Cancel Mod', 'Mega Rayquaza Clause'],
	},
	{
		name: "[Gen 7] Random Doubles Battle",
		threads: [`&bullet; <a href="https://www.smogon.com/forums/threads/3601525/">Sets and Suggestions</a>`],

		mod: 'gen7',
		gameType: 'doubles',
		team: 'random',
		searchShow: false,
		ruleset: ['Obtainable', 'HP Percentage Mod', 'Cancel Mod'],
	},
	{
		name: "[Gen 7] Battle Factory",
		desc: `Randomized teams of Pok&eacute;mon for a generated Smogon tier with sets that are competitively viable.`,

		mod: 'gen7',
		team: 'randomFactory',
		ruleset: ['Obtainable', 'Sleep Clause Mod', 'Team Preview', 'HP Percentage Mod', 'Cancel Mod', 'Mega Rayquaza Clause'],
	},
	{
		name: "[Gen 7] Monotype Battle Factory",
		desc: `Randomized teams of Pok&eacute;mon with competitively-viable sets that all share a type.`,

		mod: 'gen7',
		team: 'randomFactory',
		ruleset: ['[Gen 7] Battle Factory', 'Same Type Clause'],
	},
	{
		name: "[Gen 7] BSS Factory",
		desc: `Randomized 3v3 Singles featuring Pok&eacute;mon and movesets popular in Battle Spot Singles.`,
		threads: [
			`&bullet; <a href="https://www.smogon.com/forums/threads/3604845/">Information and Suggestions Thread</a>`,
		],

		mod: 'gen7',
		team: 'randomBSSFactory',
		searchShow: false,
		ruleset: ['Flat Rules'],
	},
	{
		name: "[Gen 7] Hackmons Cup",
		desc: `Randomized teams of level-balanced Pok&eacute;mon with absolutely any ability, moves, and item.`,

		mod: 'gen7',
		team: 'randomHC',
		searchShow: false,
		ruleset: ['HP Percentage Mod', 'Cancel Mod'],
		banlist: ['Nonexistent'],
	},
	{
		name: "[Gen 7 Let's Go] Random Battle",

		mod: 'gen7letsgo',
		team: 'random',
		searchShow: false,
		ruleset: ['Obtainable', 'Allow AVs', 'HP Percentage Mod', 'Cancel Mod', 'Sleep Clause Mod'],
	},
	{
		name: "[Gen 6] Random Battle",

		mod: 'gen6',
		team: 'random',
		ruleset: ['Obtainable', 'Sleep Clause Mod', 'HP Percentage Mod', 'Cancel Mod', 'Mega Rayquaza Clause'],
	},
	{
		name: "[Gen 6] Battle Factory",
		desc: `Randomized teams of Pok&eacute;mon for a generated Smogon tier with sets that are competitively viable.`,

		mod: 'gen6',
		team: 'randomFactory',
		searchShow: false,
		ruleset: ['Obtainable', 'Sleep Clause Mod', 'Team Preview', 'HP Percentage Mod', 'Cancel Mod', 'Mega Rayquaza Clause'],
	},
	{
		name: "[Gen 5] Random Battle",

		mod: 'gen5',
		team: 'random',
		ruleset: ['Obtainable', 'Sleep Clause Mod', 'HP Percentage Mod', 'Cancel Mod'],
	},
	{
		name: "[Gen 4] Random Battle",

		mod: 'gen4',
		team: 'random',
		ruleset: ['Obtainable', 'Sleep Clause Mod', 'HP Percentage Mod', 'Cancel Mod'],
	},
	{
		name: "[Gen 3] Random Battle",

		mod: 'gen3',
		team: 'random',
		ruleset: ['Standard'],
	},
	{
		name: "[Gen 2] Random Battle",

		mod: 'gen2',
		team: 'random',
		ruleset: ['Standard'],
	},
	{
		name: "[Gen 1] Random Battle",

		mod: 'gen1',
		team: 'random',
		ruleset: ['Standard'],
	},
	{
		name: "[Gen 1] Challenge Cup",

		mod: 'gen1',
		team: 'randomCC',
		searchShow: false,
		ruleset: ['Obtainable', 'HP Percentage Mod', 'Cancel Mod', 'Desync Clause Mod', 'Sleep Clause Mod', 'Freeze Clause Mod'],
	},
	{
		name: "[Gen 1] Hackmons Cup",
		desc: `Randomized teams of level-balanced Pok&eacute;mon with absolutely any moves, types, and stats.`,

		mod: 'gen1',
		team: 'randomHC',
		searchShow: false,
		ruleset: ['HP Percentage Mod', 'Cancel Mod', 'Desync Clause Mod', 'Sleep Clause Mod', 'Freeze Clause Mod', 'Team Type Preview'],
		banlist: ['Nonexistent'],
		onModifySpecies(species, target, source, effect) {
			if (!target) return;
			return {...species, ...(target.set as any).hc};
		},
		onSwitchIn(pokemon) {
			this.add('-start', pokemon, 'typechange', pokemon.getTypes(true).join('/'), '[silent]');
			for (const i in pokemon.species.baseStats) {
				if (i === 'spd') continue;
				this.add('-start', pokemon, `${pokemon.species.baseStats[i as keyof StatsTable]}${i === 'spa' ? 'spc' : i}`, '[silent]');
			}
		},
	},

	// RoA Spotlight
	///////////////////////////////////////////////////////////////////

	{
		section: "RoA Spotlight",
		column: 3,
	},
	{
		name: "[Gen 4] Ubers",
		threads: [
			`&bullet; <a href="https://www.smogon.com/forums/posts/8286279/">DPP Ubers</a>`,
		],

		mod: 'gen4',
		// searchShow: false,
		ruleset: ['Standard'],
		banlist: ['AG'],
	},
	{
		name: "[Gen 4] LC",
		threads: [
			`&bullet; <a href="https://www.smogon.com/dp/articles/little_cup_guide">DPP LC Guide</a>`,
			`&bullet; <a href="https://www.smogon.com/forums/posts/7336500/">DPP LC Viability Rankings</a>`,
		],

		mod: 'gen4',
		// searchShow: false,
		ruleset: ['Standard', 'Little Cup', 'Sleep Moves Clause'],
		banlist: [
			'Meditite', 'Misdreavus', 'Murkrow', 'Scyther', 'Sneasel', 'Tangela', 'Yanma',
			'Berry Juice', 'Deep Sea Tooth', 'Dragon Rage', 'Sonic Boom', 'Swagger',
		],
	},
	{
		name: "[Gen 1] Nintendo Cup 1997",
		threads: [
			`&bullet; <a href="https://www.smogon.com/forums/threads/3682412/">Nintendo Cup 1997 Discussion &amp; Resources</a>`,
		],

		mod: 'gen1jpn',
		// searchShow: false,
		ruleset: [
			'Picked Team Size = 3', 'Min Level = 50', 'Max Level = 55', 'Max Total Level = 155',
			'Obtainable', 'Team Preview', 'Sleep Clause Mod', 'Species Clause', 'Nickname Clause', 'HP Percentage Mod', 'Cancel Mod', 'Nintendo Cup 1997 Move Legality',
		],
		banlist: ['Uber'],
	},

	// Past Gens OU
	///////////////////////////////////////////////////////////////////

	{
		section: "Past Gens OU",
		column: 3,
	},
	{
		name: "[Gen 7] OU",
		threads: [
			`&bullet; <a href="https://www.smogon.com/dex/sm/tags/ou/">USM OU Banlist</a>`,
			`&bullet; <a href="https://www.smogon.com/forums/posts/8162240/">USM OU Sample Teams</a>`,
			`&bullet; <a href="https://www.smogon.com/forums/threads/3667522/">USM OU Viability Rankings</a>`,
		],

		mod: 'gen7',
		ruleset: ['Standard'],
		banlist: ['Uber', 'Arena Trap', 'Power Construct', 'Shadow Tag', 'Baton Pass'],
	},
	{
		name: "[Gen 6] OU",
		threads: [
			`&bullet; <a href="https://www.smogon.com/dex/xy/tags/ou/">ORAS OU Banlist</a>`,
			`&bullet; <a href="https://www.smogon.com/forums/posts/8133793/">ORAS OU Sample Teams</a>`,
			`&bullet; <a href="https://www.smogon.com/forums/threads/3623399/">ORAS OU Viability Rankings</a>`,
		],

		mod: 'gen6',
		ruleset: ['Standard', 'Swagger Clause'],
		banlist: ['Uber', 'Arena Trap', 'Shadow Tag', 'Soul Dew', 'Baton Pass'],
	},
	{
		name: "[Gen 5] OU",
		threads: [
			`&bullet; <a href="https://www.smogon.com/forums/threads/3686880/">BW2 Sample Teams</a>`,
			`&bullet; <a href="https://www.smogon.com/forums/threads/3668699/">BW2 OU Viability Rankings</a>`,
		],

		mod: 'gen5',
		ruleset: ['Standard', 'Evasion Abilities Clause', 'Sleep Moves Clause', 'Swagger Clause', 'Gems Clause'],
		banlist: ['Uber', 'Arena Trap', 'Drizzle ++ Swift Swim', 'Drought ++ Chlorophyll', 'Sand Rush', 'Shadow Tag', 'King\'s Rock', 'Razor Fang', 'Soul Dew', 'Assist', 'Baton Pass'],
	},
	{
		name: "[Gen 4] OU",
		threads: [
			`&bullet; <a href="https://www.smogon.com/forums/threads/3685887/">DPP OU Metagame Discussion</a>`,
			`&bullet; <a href="https://www.smogon.com/forums/threads/3687351/">DPP Sample Teams</a>`,
			`&bullet; <a href="https://www.smogon.com/forums/threads/3683332/">DPP OU Viability Rankings</a>`,
		],

		mod: 'gen4',
		ruleset: ['Standard', 'Freeze Clause Mod'],
		banlist: ['AG', 'Uber', 'Arena Trap', 'Sand Veil', 'Swinub + Snow Cloak', 'Piloswine + Snow Cloak', 'Mamoswine + Snow Cloak', 'Soul Dew', 'Baton Pass', 'Swagger'],
	},
	{
		name: "[Gen 3] OU",
		threads: [
			`&bullet; <a href="https://www.smogon.com/forums/threads/3687813/">ADV Sample Teams</a>`,
			`&bullet; <a href="https://www.smogon.com/forums/threads/3503019/">ADV OU Viability Rankings</a>`,
		],

		mod: 'gen3',
		ruleset: ['Standard', 'One Boost Passer Clause', 'Freeze Clause Mod'],
		banlist: ['Uber', 'Sand Veil', 'Soundproof', 'Assist', 'Baton Pass + Block', 'Baton Pass + Mean Look', 'Baton Pass + Spider Web', 'Smeargle + Ingrain'],
	},
	{
		name: "[Gen 2] OU",
		threads: [
			`&bullet; <a href="https://www.smogon.com/forums/threads/3688523/">GSC Sample Teams</a>`,
			`&bullet; <a href="https://www.smogon.com/forums/threads/3633233/">GSC OU Viability Rankings</a>`,
		],

		mod: 'gen2',
		ruleset: ['Standard'],
		banlist: ['Uber', 'Mean Look + Baton Pass', 'Spider Web + Baton Pass'],
	},
	{
		name: "[Gen 1] OU",
		threads: [
			`&bullet; <a href="https://www.smogon.com/forums/threads/3689726/">RBY Sample Teams</a>`,
			`&bullet; <a href="https://www.smogon.com/forums/threads/3685861/">RBY OU Viability Rankings</a>`,
		],

		mod: 'gen1',
		ruleset: ['Standard'],
		banlist: ['Uber'],
	},

	// Retro Other Metagames
	///////////////////////////////////////////////////////////////////
	{
		section: "Retro Other Metagames",
		column: 3,
	},
	{
		name: "[Gen 7] Balanced Hackmons",
		desc: `Anything that can be hacked in-game and is usable in local battles is allowed.`,
		threads: [
			`&bullet; <a href="https://www.smogon.com/forums/posts/8407209/">USM Balanced Hackmons</a>`,
		],

		mod: 'gen7',
		ruleset: ['-Nonexistent', '2 Ability Clause', 'OHKO Clause', 'Evasion Moves Clause', 'Forme Clause', 'CFZ Clause', 'Team Preview', 'HP Percentage Mod', 'Cancel Mod', 'Sleep Clause Mod', 'Endless Battle Clause'],
		banlist: [
			'Groudon-Primal', 'Rayquaza-Mega', 'Gengarite', 'Comatose + Sleep Talk', 'Chatter',
			'Arena Trap', 'Contrary', 'Huge Power', 'Illusion', 'Innards Out', 'Magnet Pull', 'Moody', 'Parental Bond', 'Protean', 'Psychic Surge', 'Pure Power', 'Shadow Tag', 'Stakeout', 'Water Bubble', 'Wonder Guard',
		],
	},
	{
		name: "[Gen 7] Mix and Mega",
		desc: `Mega Stones and Primal Orbs can be used on almost any Pok&eacute;mon with no Mega Evolution limit.`,
		threads: [
			`&bullet; <a href="https://www.smogon.com/forums/posts/8778656/">USM Mix and Mega</a>`,
		],

		mod: 'gen7mixandmega',
		ruleset: ['Standard OMs', 'Mega Rayquaza Clause', 'Sleep Clause Mod'],
		banlist: ['Shadow Tag', 'Gengarite', 'Baton Pass', 'Electrify'],
		restricted: [
			'Arceus', 'Deoxys', 'Dialga', 'Dragonite', 'Giratina', 'Groudon', 'Ho-Oh', 'Kyogre', 'Kyurem', 'Landorus-Therian', 'Lugia',
			'Lunala', 'Marshadow', 'Mewtwo', 'Naganadel', 'Necrozma', 'Palkia', 'Pheromosa', 'Rayquaza', 'Regigigas', 'Reshiram', 'Shuckle',
			'Slaking', 'Solgaleo', 'Xerneas', 'Yveltal', 'Zekrom',
			'Beedrillite', 'Blazikenite', 'Kangaskhanite', 'Mawilite', 'Medichamite', 'Pidgeotite', 'Ultranecrozium Z',
		],
		unbanlist: ['Deoxys-Defense', 'Kyurem-Base', 'Necrozma-Base'],
		onValidateTeam(team) {
			const itemTable = new Set<ID>();
			for (const set of team) {
				const item = this.dex.items.get(set.item);
				if (!item.exists) continue;
				if (itemTable.has(item.id) && (item.megaStone || item.onPrimal)) {
					return [
						`You are limited to one of each Mega Stone and Primal Orb.`,
						`(You have more than one ${item.name}.)`,
					];
				}
				itemTable.add(item.id);
			}
		},
		onValidateSet(set) {
			const species = this.dex.species.get(set.species);
			const item = this.dex.items.get(set.item);
			if (!item.megaEvolves && !item.onPrimal && item.id !== 'ultranecroziumz') return;
			if (species.baseSpecies === item.megaEvolves || (item.onPrimal && item.itemUser?.includes(species.baseSpecies)) ||
				(species.name.startsWith('Necrozma-') && item.id === 'ultranecroziumz')) {
				return;
			}
			if (this.ruleTable.isRestricted(`item:${item.id}`) || this.ruleTable.isRestrictedSpecies(species) ||
				set.ability === 'Power Construct') {
				return [`${set.species} is not allowed to hold ${item.name}.`];
			}
		},
		onBegin() {
			for (const pokemon of this.getAllPokemon()) {
				pokemon.m.originalSpecies = pokemon.baseSpecies.name;
			}
		},
		onSwitchIn(pokemon) {
			// @ts-ignore
			const oMegaSpecies = this.dex.species.get(pokemon.species.originalMega);
			if (oMegaSpecies.exists && pokemon.m.originalSpecies !== oMegaSpecies.baseSpecies) {
				this.add('-start', pokemon, oMegaSpecies.requiredItem || oMegaSpecies.requiredMove, '[silent]');
				const oSpecies = this.dex.species.get(pokemon.m.originalSpecies);
				if (oSpecies.types.length !== pokemon.species.types.length || oSpecies.types[1] !== pokemon.species.types[1]) {
					this.add('-start', pokemon, 'typechange', pokemon.species.types.join('/'), '[silent]');
				}
			}
		},
		onSwitchOut(pokemon) {
			// @ts-ignore
			const oMegaSpecies = this.dex.species.get(pokemon.species.originalMega);
			if (oMegaSpecies.exists && pokemon.m.originalSpecies !== oMegaSpecies.baseSpecies) {
				this.add('-start', pokemon, oMegaSpecies.requiredItem || oMegaSpecies.requiredMove, '[silent]');
			}
		},
	},
	{
		name: "[Gen 7] STABmons",
		desc: `Pok&eacute;mon can use any move of their typing, in addition to the moves they can normally learn.`,
		threads: [
			`&bullet; <a href="https://www.smogon.com/forums/posts/8697545/">USM STABmons</a>`,
		],

		mod: 'gen7',
		searchShow: false,
		ruleset: ['[Gen 7] OU', 'STABmons Move Legality'],
		banlist: ['Aerodactyl', 'Aerodactyl-Mega', 'Araquanid', 'Blacephalon', 'Kartana', 'Komala', 'Kyurem-Black', 'Porygon-Z', 'Silvally', 'Tapu Koko', 'Tapu Lele', 'Thundurus', 'Thundurus-Therian', 'King\'s Rock', 'Razor Fang'],
		restricted: ['Acupressure', 'Belly Drum', 'Chatter', 'Extreme Speed', 'Geomancy', 'Lovely Kiss', 'Shell Smash', 'Shift Gear', 'Spore', 'Thousand Arrows'],
	},
	{
		name: "[Gen 6] Almost Any Ability",
		desc: `Pok&eacute;mon have access to almost any ability.`,
		threads: [
			`&bullet; <a href="https://www.smogon.com/forums/posts/8772336/">ORAS Almost Any Ability</a>`,
		],

		mod: 'gen6',
		searchShow: false,
		ruleset: ['[Gen 6] OU', '2 Ability Clause', 'AAA Restricted Abilities', '!Obtainable Abilities'],
		banlist: ['Archeops', 'Bisharp', 'Chatot', 'Dragonite', 'Keldeo', 'Kyurem-Black', 'Mamoswine', 'Regigigas', 'Shedinja', 'Slaking', 'Smeargle', 'Snorlax', 'Suicune', 'Terrakion', 'Weavile', 'Dynamic Punch', 'Zap Cannon'],
		unbanlist: ['Aegislash', 'Blaziken', 'Deoxys-Defense', 'Deoxys-Speed', 'Genesect', 'Greninja', 'Landorus'],
		restricted: ['Arena Trap', 'Contrary', 'Fur Coat', 'Huge Power', 'Illusion', 'Imposter', 'Parental Bond', 'Protean', 'Pure Power', 'Simple', 'Speed Boost', 'Wonder Guard'],
	},
	{
		name: "[Gen 6] Pure Hackmons",
		desc: `Anything that can be hacked in-game and is usable in local battles is allowed.`,
		threads: [
			`&bullet; <a href="https://www.smogon.com/forums/posts/9029427/">ORAS Pure Hackmons</a>`,
		],

		mod: 'gen6',
		ruleset: ['-Nonexistent', 'Team Preview', 'HP Percentage Mod', 'Cancel Mod', 'Endless Battle Clause', 'EV limit = 510'],
	},

	// US/UM Singles
	///////////////////////////////////////////////////////////////////
	{
		section: "US/UM Singles",
		column: 3,
	},
	{
		name: "[Gen 7] Ubers",
		threads: [
			`&bullet; <a href="https://www.smogon.com/forums/posts/8286276/">USM Ubers</a>`,
		],

		mod: 'gen7',
		// searchShow: false,
		ruleset: ['Standard', 'Mega Rayquaza Clause'],
		banlist: ['Baton Pass'],
	},
	{
		name: "[Gen 7] UU",
		threads: [
			`&bullet; <a href="https://www.smogon.com/forums/threads/3621217/">USM UU Sample Teams</a>`,
			`&bullet; <a href="https://www.smogon.com/forums/threads/3641346/">USM UU Viability Rankings</a>`,
		],

		mod: 'gen7',
		searchShow: false,
		ruleset: ['[Gen 7] OU'],
		banlist: ['OU', 'UUBL', 'Drizzle', 'Drought', 'Kommonium Z', 'Mewnium Z'],
	},
	{
		name: "[Gen 7] RU",
		threads: [
			`&bullet; <a href="https://www.smogon.com/forums/threads/3645338/">USM RU Sample Teams</a>`,
			`&bullet; <a href="https://www.smogon.com/forums/threads/3645873/">USM RU Viability Rankings</a>`,
		],

		mod: 'gen7',
		searchShow: false,
		ruleset: ['[Gen 7] UU'],
		banlist: ['UU', 'RUBL', 'Mimikyu', 'Aurora Veil'],
		unbanlist: ['Drought'],
	},
	{
		name: "[Gen 7] NU",
		threads: [
			`&bullet; <a href="https://www.smogon.com/forums/threads/3632667/">USM NU Sample Teams</a>`,
			`&bullet; <a href="https://www.smogon.com/forums/threads/3645166/">USM NU Viability Rankings</a>`,
		],

		mod: 'gen7',
		searchShow: false,
		ruleset: ['[Gen 7] RU'],
		banlist: ['RU', 'NUBL', 'Drought'],
	},
	{
		name: "[Gen 7] PU",
		threads: [
			`&bullet; <a href="https://www.smogon.com/forums/threads/3611496/">USM PU Sample Teams</a>`,
			`&bullet; <a href="https://www.smogon.com/forums/threads/3614892/">USM PU Viability Rankings</a>`,
		],

		mod: 'gen7',
		searchShow: false,
		ruleset: ['[Gen 7] NU'],
		banlist: ['NU', 'PUBL'],
	},
	{
		name: "[Gen 7] LC",
		threads: [
			`&bullet; <a href="https://www.smogon.com/dex/sm/formats/lc/">USM LC Banlist</a>`,
			`&bullet; <a href="https://www.smogon.com/forums/threads/3639319/">USM LC Sample Teams</a>`,
			`&bullet; <a href="https://www.smogon.com/forums/threads/3621440/">USM LC Viability Rankings</a>`,
		],

		mod: 'gen7',
		searchShow: false,
		ruleset: ['Little Cup', 'Standard', 'Swagger Clause'],
		banlist: [
			'Aipom', 'Cutiefly', 'Drifloon', 'Gligar', 'Gothita', 'Meditite', 'Misdreavus', 'Murkrow', 'Porygon',
			'Scyther', 'Sneasel', 'Swirlix', 'Tangela', 'Trapinch', 'Vulpix-Base', 'Wingull', 'Yanma',
			'Eevium Z', 'Baton Pass', 'Dragon Rage', 'Sonic Boom', 'Sticky Web',
		],
	},
	{
		name: "[Gen 7] Monotype",
		desc: `All the Pok&eacute;mon on a team must share a type.`,
		threads: [
			`&bullet; <a href="https://www.smogon.com/forums/posts/8411581/">USM Monotype</a>`,
		],

		mod: 'gen7',
		searchShow: false,
		ruleset: ['Same Type Clause', 'Standard', 'Swagger Clause'],
		banlist: [
			'Aegislash', 'Arceus', 'Blaziken', 'Darkrai', 'Deoxys-Base', 'Deoxys-Attack', 'Dialga', 'Genesect', 'Gengar-Mega', 'Giratina', 'Giratina-Origin',
			'Groudon', 'Ho-Oh', 'Hoopa-Unbound', 'Kangaskhan-Mega', 'Kartana', 'Kyogre', 'Kyurem-White', 'Lucario-Mega', 'Lugia', 'Lunala', 'Magearna',
			'Marshadow', 'Mawile-Mega', 'Medicham-Mega', 'Metagross-Mega', 'Mewtwo', 'Naganadel', 'Necrozma-Dawn-Wings', 'Necrozma-Dusk-Mane', 'Palkia',
			'Pheromosa', 'Rayquaza', 'Reshiram', 'Salamence-Mega', 'Shaymin-Sky', 'Solgaleo', 'Tapu Lele', 'Xerneas', 'Yveltal', 'Zekrom', 'Zygarde',
			'Battle Bond', 'Shadow Tag', 'Damp Rock', 'Focus Band', 'King\'s Rock', 'Quick Claw', 'Razor Fang', 'Smooth Rock', 'Terrain Extender', 'Baton Pass',
		],
	},
	{
		name: "[Gen 7] 1v1",
		desc: `Bring three Pok&eacute;mon to Team Preview and choose one to battle.`,
		threads: [
			`&bullet; <a href="https://www.smogon.com/forums/posts/8031460/">USUM 1v1</a>`,
		],

		mod: 'gen7',
		searchShow: false,
		ruleset: [
			'Picked Team Size = 1', 'Max Team Size = 3',
			'Obtainable', 'Species Clause', 'Nickname Clause', 'OHKO Clause', 'Swagger Clause', 'Evasion Moves Clause', 'Accuracy Moves Clause', 'Team Preview', 'HP Percentage Mod', 'Cancel Mod', 'Endless Battle Clause',
		],
		banlist: [
			'Arceus', 'Darkrai', 'Deoxys-Base', 'Deoxys-Attack', 'Deoxys-Defense', 'Dialga', 'Giratina', 'Giratina-Origin', 'Groudon', 'Ho-Oh', 'Kangaskhan-Mega',
			'Kyogre', 'Kyurem-Black', 'Kyurem-White', 'Lugia', 'Lunala', 'Marshadow', 'Mewtwo', 'Mimikyu', 'Necrozma-Dawn-Wings', 'Necrozma-Dusk-Mane',
			'Palkia', 'Rayquaza', 'Reshiram', 'Salamence-Mega', 'Shaymin-Sky', 'Snorlax', 'Solgaleo', 'Tapu Koko', 'Xerneas', 'Yveltal', 'Zekrom',
			'Moody', 'Focus Sash', 'Grass Whistle', 'Hypnosis', 'Perish Song', 'Sing', 'Detect + Fightinium Z',
		],
	},
	{
		name: "[Gen 7] Anything Goes",
		threads: [
			`&bullet; <a href="https://www.smogon.com/forums/threads/3587441/">Anything Goes Metagame Discussion</a>`,
			`&bullet; <a href="https://www.smogon.com/forums/threads/3591711/">Anything Goes Viability Rankings</a>`,
			`&bullet; <a href="https://www.smogon.com/forums/threads/3646736/">Anything Goes Sample Teams</a>`,
		],

		mod: 'gen7',
		// searchShow: false,
		ruleset: ['Obtainable', 'Team Preview', 'HP Percentage Mod', 'Cancel Mod', 'Endless Battle Clause'],
	},
	{
		name: "[Gen 7] ZU",
		desc: `The unofficial usage-based tier below PU.`,
		threads: [
			`&bullet; <a href="https://www.smogon.com/forums/threads/3646743/">ZU Metagame Discussion</a>`,
			`&bullet; <a href="https://www.smogon.com/forums/threads/3643412/">ZU Viability Rankings</a>`,
			`&bullet; <a href="https://www.smogon.com/forums/threads/3646739/">ZU Sample Teams</a>`,
		],

		mod: 'gen7',
		searchShow: false,
		ruleset: ['[Gen 7] PU'],
		banlist: [
			'PU', 'Carracosta', 'Crabominable', 'Exeggutor-Base', 'Gorebyss', 'Jynx', 'Raticate-Alola',
			'Shiftry', 'Throh', 'Turtonator', 'Type: Null', 'Ursaring', 'Victreebel',
		],
	},
	{
		name: "[Gen 7] CAP",
		threads: [
			`&bullet; <a href="https://www.smogon.com/forums/threads/3621207/">USUM CAP Metagame Discussion</a>`,
			`&bullet; <a href="https://www.smogon.com/forums/posts/8691482/">USUM CAP Viability Rankings</a>`,
			`&bullet; <a href="https://www.smogon.com/forums/posts/8691484/">USUM CAP Sample Teams</a>`,
		],

		mod: 'gen7',
		searchShow: false,
		ruleset: ['[Gen 7] OU', '+CAP'],
	},
	{
		name: "[Gen 7] Battle Spot Singles",
		threads: [
			`&bullet; <a href="https://www.smogon.com/forums/threads/3601012/">Introduction to Battle Spot Singles</a>`,
			`&bullet; <a href="https://www.smogon.com/forums/threads/3605970/">Battle Spot Singles Viability Rankings</a>`,
			`&bullet; <a href="https://www.smogon.com/forums/threads/3601658/">Battle Spot Singles Role Compendium</a>`,
			`&bullet; <a href="https://www.smogon.com/forums/threads/3619162/">Battle Spot Singles Sample Teams</a>`,
		],

		mod: 'gen7',
		searchShow: false,
		ruleset: ['Flat Rules', 'Min Source Gen = 6'],
		banlist: ['Battle Bond'],
	},
	{
		name: "[Gen 7 Let's Go] OU",
		threads: [
			`&bullet; <a href="https://www.smogon.com/forums/threads/3667865/">LGPE OU Metagame Discussion</a>`,
			`&bullet; <a href="https://www.smogon.com/forums/threads/3656868/">LGPE OU Viability Rankings</a>`,
		],

		mod: 'gen7letsgo',
		searchShow: false,
		ruleset: ['Adjust Level = 50', 'Obtainable', 'Species Clause', 'Nickname Clause', 'OHKO Clause', 'Evasion Moves Clause', 'Team Preview', 'HP Percentage Mod', 'Cancel Mod', 'Sleep Clause Mod'],
		banlist: ['Uber'],
	},
	{
		name: "[Gen 7] Custom Game",

		mod: 'gen7',
		searchShow: false,
		debug: true,
		battle: {trunc: Math.trunc},
		// no restrictions, for serious (other than team preview)
		ruleset: ['Team Preview', 'Cancel Mod', 'Max Team Size = 24', 'Max Move Count = 24', 'Max Level = 9999', 'Default Level = 100'],
	},

	// US/UM Doubles
	///////////////////////////////////////////////////////////////////

	{
		section: "US/UM Doubles",
		column: 3,
	},
	{
		name: "[Gen 7] Doubles OU",
		threads: [
			`&bullet; <a href="https://www.smogon.com/forums/threads/3661293/">USUM Doubles OU Metagame Discussion</a>`,
			`&bullet; <a href="https://www.smogon.com/forums/posts/8394179/">USUM Doubles OU Viability Rankings</a>`,
			`&bullet; <a href="https://www.smogon.com/forums/posts/8394190/">USUM Doubles OU Sample Teams</a>`,
		],

		mod: 'gen7',
		gameType: 'doubles',
		// searchShow: false,
		ruleset: ['Standard Doubles', 'Swagger Clause'],
		banlist: ['DUber', 'Power Construct', 'Eevium Z', 'Dark Void'],
	},
	{
		name: "[Gen 7] Doubles UU",
		threads: [`&bullet; <a href="https://www.smogon.com/forums/threads/3598014/">Doubles UU Metagame Discussion</a>`],

		mod: 'gen7',
		gameType: 'doubles',
		searchShow: false,
		ruleset: ['[Gen 7] Doubles OU'],
		banlist: ['DOU', 'DBL'],
	},
	{
		name: "[Gen 7] VGC 2019",
		threads: [
			`&bullet; <a href="https://www.smogon.com/forums/threads/3641100/">VGC 2019 Discussion</a>`,
			`&bullet; <a href="https://www.smogon.com/forums/threads/3641123/">VGC 2019 Viability Rankings</a>`,
		],

		mod: 'gen7',
		gameType: 'doubles',
		searchShow: false,
		ruleset: ['Flat Rules', '!! Adjust Level = 50', 'Min Source Gen = 7', 'VGC Timer', 'Limit Two Restricted'],
		restricted: ['Restricted Legendary'],
		banlist: ['Unown', 'Battle Bond'],
	},
	{
		name: "[Gen 7] VGC 2018",
		threads: [
			`&bullet; <a href="https://www.smogon.com/forums/threads/3631800/">VGC 2018 Discussion</a>`,
			`&bullet; <a href="https://www.smogon.com/forums/threads/3622041/">VGC 2018 Viability Rankings</a>`,
			`&bullet; <a href="https://www.smogon.com/forums/threads/3628885/">VGC 2018 Sample Teams</a>`,
		],

		mod: 'gen7',
		gameType: 'doubles',
		searchShow: false,
		timer: {
			starting: 5 * 60,
			addPerTurn: 0,
			maxPerTurn: 55,
			maxFirstTurn: 90,
			grace: 90,
			timeoutAutoChoose: true,
			dcTimerBank: false,
		},
		ruleset: ['Flat Rules', '!! Adjust Level = 50', 'Min Source Gen = 7'],
		banlist: ['Oranguru + Symbiosis', 'Passimian + Defiant', 'Unown', 'Custap Berry', 'Enigma Berry', 'Jaboca Berry', 'Micle Berry', 'Rowap Berry', 'Battle Bond'],
	},
	{
		name: "[Gen 7] VGC 2017",
		threads: [
			`&bullet; <a href="https://www.smogon.com/forums/threads/3583926/">VGC 2017 Discussion</a>`,
			`&bullet; <a href="https://www.smogon.com/forums/threads/3591794/">VGC 2017 Viability Rankings</a>`,
			`&bullet; <a href="https://www.smogon.com/forums/threads/3590391/">VGC 2017 Sample Teams</a>`,
		],

		mod: 'gen7sm',
		gameType: 'doubles',
		searchShow: false,
		timer: {
			starting: 15 * 60,
			addPerTurn: 0,
			maxPerTurn: 55,
			maxFirstTurn: 90,
			grace: 90,
			timeoutAutoChoose: true,
			dcTimerBank: false,
		},
		ruleset: ['Flat Rules', 'Old Alola Pokedex', '!! Adjust Level = 50', 'Min Source Gen = 7'],
		banlist: ['Mega', 'Custap Berry', 'Enigma Berry', 'Jaboca Berry', 'Micle Berry', 'Rowap Berry'],
	},
	{
		name: "[Gen 7] Battle Spot Doubles",
		threads: [
			`&bullet; <a href="https://www.smogon.com/forums/threads/3595001/">Battle Spot Doubles Discussion</a>`,
			`&bullet; <a href="https://www.smogon.com/forums/threads/3593890/">Battle Spot Doubles Viability Rankings</a>`,
			`&bullet; <a href="https://www.smogon.com/forums/threads/3595859/">Battle Spot Doubles Sample Teams</a>`,
		],

		mod: 'gen7',
		gameType: 'doubles',
		searchShow: false,
		ruleset: ['Flat Rules', 'Min Source Gen = 6'],
		banlist: ['Battle Bond'],
	},
	{
		name: "[Gen 7] Doubles Custom Game",

		mod: 'gen7',
		gameType: 'doubles',
		searchShow: false,
		battle: {trunc: Math.trunc},
		debug: true,
		// no restrictions, for serious (other than team preview)
		ruleset: ['Team Preview', 'Cancel Mod', 'Max Team Size = 24', 'Max Move Count = 24', 'Max Level = 9999', 'Default Level = 100'],
	},

	// OR/AS Singles
	///////////////////////////////////////////////////////////////////

	{
		section: "OR/AS Singles",
		column: 4,
	},
	{
		name: "[Gen 6] Ubers",
		threads: [
			`&bullet; <a href="https://www.smogon.com/forums/posts/8286277/">ORAS Ubers</a>`,
		],

		mod: 'gen6',
		searchShow: false,
		ruleset: ['Standard', 'Swagger Clause', 'Mega Rayquaza Clause'],
	},
	{
		name: "[Gen 6] UU",
		threads: [
			`&bullet; <a href="https://www.smogon.com/dex/xy/formats/uu/">ORAS UU Banlist</a>`,
			`&bullet; <a href="https://www.smogon.com/forums/threads/3598164/">ORAS UU Viability Rankings</a>`,
		],

		mod: 'gen6',
		searchShow: false,
		ruleset: ['[Gen 6] OU'],
		banlist: ['OU', 'UUBL', 'Drizzle', 'Drought'],
	},
	{
		name: "[Gen 6] RU",
		threads: [
			`&bullet; <a href="https://www.smogon.com/dex/xy/tags/ru/">ORAS RU Banlist</a>`,
			`&bullet; <a href="https://www.smogon.com/forums/threads/3574583/">ORAS RU Viability Rankings</a>`,
		],

		mod: 'gen6',
		searchShow: false,
		ruleset: ['[Gen 6] UU'],
		banlist: ['UU', 'RUBL'],
	},
	{
		name: "[Gen 6] NU",
		threads: [
			`&bullet; <a href="https://www.smogon.com/dex/xy/tags/nu/">ORAS NU Banlist</a>`,
			`&bullet; <a href="https://www.smogon.com/forums/threads/3555650/">ORAS NU Viability Rankings</a>`,
		],

		mod: 'gen6',
		searchShow: false,
		ruleset: ['[Gen 6] RU'],
		banlist: ['RU', 'NUBL'],
	},
	{
		name: "[Gen 6] PU",
		threads: [
			`&bullet; <a href="https://www.smogon.com/dex/xy/tags/pu/">ORAS PU Banlist</a>`,
			`&bullet; <a href="https://www.smogon.com/forums/threads/3528743/">ORAS PU Viability Rankings</a>`,
		],

		mod: 'gen6',
		searchShow: false,
		ruleset: ['[Gen 6] NU'],
		banlist: ['NU', 'PUBL', 'Chatter'],
	},
	{
		name: "[Gen 6] LC",
		threads: [
			`&bullet; <a href="https://www.smogon.com/dex/xy/formats/lc/">ORAS LC Banlist</a>`,
			`&bullet; <a href="https://www.smogon.com/forums/threads/3547566/">ORAS LC Viability Rankings</a>`,
		],

		mod: 'gen6',
		searchShow: false,
		ruleset: ['Standard', 'Little Cup'],
		banlist: [
			'Drifloon', 'Gligar', 'Meditite', 'Misdreavus', 'Murkrow', 'Scyther', 'Sneasel', 'Swirlix', 'Tangela', 'Yanma',
			'Baton Pass', 'Dragon Rage', 'Sonic Boom', 'Swagger',
		],
	},
	{
		name: "[Gen 6] Monotype",
		desc: `All the Pok&eacute;mon on a team must share a type.`,
		threads: [
			`&bullet; <a href="https://www.smogon.com/forums/posts/8411583/">ORAS Monotype</a>`,
		],

		mod: 'gen6',
		searchShow: false,
		ruleset: ['Standard', 'Swagger Clause', 'Same Type Clause'],
		banlist: [
			'Aegislash', 'Altaria-Mega', 'Arceus', 'Blaziken', 'Darkrai', 'Deoxys-Base', 'Deoxys-Attack', 'Deoxys-Speed', 'Dialga', 'Genesect',
			'Gengar-Mega', 'Giratina', 'Giratina-Origin', 'Greninja', 'Groudon', 'Ho-Oh', 'Hoopa-Unbound', 'Kangaskhan-Mega', 'Kyogre', 'Kyurem-White',
			'Lucario-Mega', 'Lugia', 'Mawile-Mega', 'Medicham-Mega', 'Metagross-Mega', 'Mewtwo', 'Palkia', 'Rayquaza', 'Reshiram', 'Sableye-Mega',
			'Salamence-Mega', 'Shaymin-Sky', 'Slowbro-Mega', 'Talonflame', 'Xerneas', 'Yveltal', 'Zekrom',
			'Shadow Tag', 'Damp Rock', 'Focus Band', 'King\'s Rock', 'Quick Claw', 'Razor Fang', 'Smooth Rock', 'Soul Dew', 'Baton Pass',
		],
	},
	{
		name: "[Gen 6] 1v1",
		desc: `Bring three Pok&eacute;mon to Team Preview and choose one to battle.`,
		threads: [
			`&bullet; <a href="https://www.smogon.com/forums/posts/8031459/">ORAS 1v1</a>`,
		],

		mod: 'gen6',
		searchShow: false,
		ruleset: [
			'Max Team Size = 3', 'Picked Team Size = 1', 'Obtainable', 'Nickname Clause', 'Moody Clause', 'OHKO Clause',
			'Evasion Moves Clause', 'Accuracy Moves Clause', 'Swagger Clause', 'Endless Battle Clause', 'HP Percentage Mod',
			'Cancel Mod', 'Team Preview',
		],
		banlist: [
			'Arceus', 'Blaziken', 'Darkrai', 'Deoxys-Base', 'Deoxys-Attack', 'Deoxys-Defense', 'Dialga', 'Giratina',
			'Giratina-Origin', 'Groudon', 'Ho-Oh', 'Kangaskhan-Mega', 'Kyogre', 'Kyurem-White', 'Lugia', 'Mewtwo',
			'Palkia', 'Rayquaza', 'Reshiram', 'Salamence-Mega', 'Shaymin-Sky', 'Snorlax', 'Xerneas', 'Yveltal',
			'Zekrom', 'Focus Sash', 'Soul Dew', 'Grass Whistle', 'Hypnosis', 'Perish Song', 'Sing', 'Yawn',
		],
	},
	{
		name: "[Gen 6] Anything Goes",
		threads: [
			`&bullet; <a href="https://www.smogon.com/forums/threads/3523229/">ORAS Anything Goes</a>`,
			`&bullet; <a href="https://www.smogon.com/forums/threads/3548945/">ORAS AG Resources</a>`,
		],

		mod: 'gen6',
		searchShow: false,
		ruleset: ['Obtainable', 'Team Preview', 'Endless Battle Clause', 'HP Percentage Mod', 'Cancel Mod'],
	},
	{
		name: "[Gen 6] ZU",
		threads: [
			`&bullet; <a href="https://www.smogon.com/dex/xy/formats/zu/">ORAS ZU Banlist</a>`,
			`&bullet; <a href="https://www.smogon.com/forums/posts/8034679/">ORAS ZU Viability Rankings</a>`,
		],

		mod: 'gen6',
		searchShow: false,
		ruleset: ['[Gen 6] PU'],
		banlist: ['PU', 'Fraxure', 'Regigigas', 'Simisear'],
	},
	{
		name: "[Gen 6] CAP",
		threads: [
			`&bullet; <a href="https://www.smogon.com/forums/threads/3537407/">ORAS CAP Metagame Discussion</a>`,
			`&bullet; <a href="https://www.smogon.com/forums/posts/8752281/">ORAS CAP Sample Teams</a>`,
			`&bullet; <a href="https://www.smogon.com/forums/posts/8752280/">ORAS CAP Viability Rankings</a>`,
		],

		mod: 'gen6',
		searchShow: false,
		ruleset: ['[Gen 6] OU', '+CAP'],
		banlist: ['Aurumoth', 'Cawmodore'],
	},
	{
		name: "[Gen 6] Battle Spot Singles",
		threads: [
			`&bullet; <a href="https://www.smogon.com/forums/threads/3527960/">ORAS Battle Spot Singles</a>`,
			`&bullet; <a href="https://www.smogon.com/forums/threads/3554616/">ORAS BSS Viability Rankings</a>`,
		],

		mod: 'gen6',
		searchShow: false,
		ruleset: ['Flat Rules', 'Min Source Gen = 6'],
		banlist: ['Soul Dew'],
	},
	{
		name: "[Gen 6] Custom Game",

		mod: 'gen6',
		searchShow: false,
		debug: true,
		battle: {trunc: Math.trunc},
		// no restrictions, for serious (other than team preview)
		ruleset: ['Team Preview', 'Cancel Mod', 'Max Team Size = 24', 'Max Move Count = 24', 'Max Level = 9999', 'Default Level = 100'],
	},

	// OR/AS Doubles/Triples
	///////////////////////////////////////////////////////////////////

	{
		section: "OR/AS Doubles/Triples",
		column: 4,
	},
	{
		name: "[Gen 6] Doubles OU",
		threads: [
			`&bullet; <a href="https://www.smogon.com/forums/threads/3606255/">ORAS Doubles OU Discussion</a>`,
			`&bullet; <a href="https://www.smogon.com/forums/posts/7387213/">ORAS Doubles OU Viability Rankings</a>`,
			`&bullet; <a href="https://www.smogon.com/forums/posts/7387215/">ORAS Doubles OU Sample Teams</a>`,
		],

		mod: 'gen6',
		gameType: 'doubles',
		searchShow: false,
		ruleset: ['Standard Doubles', 'Swagger Clause'],
		banlist: ['DUber', 'Soul Dew', 'Dark Void'],
	},
	{
		name: "[Gen 6] VGC 2016",
		threads: [
			`&bullet; <a href="https://www.smogon.com/forums/threads/3558332/">VGC 2016 Rules</a>`,
			`&bullet; <a href="https://www.smogon.com/forums/threads/3580592/">VGC 2016 Viability Rankings</a>`,
		],

		mod: 'gen6',
		gameType: 'doubles',
		searchShow: false,
		ruleset: ['Flat Rules', 'Min Source Gen = 6', 'Limit Two Restricted'],
		restricted: ['Restricted Legendary'],
		banlist: ['Soul Dew'],
	},
	{
		name: "[Gen 6] VGC 2015",
		threads: [
			`&bullet; <a href="https://www.smogon.com/forums/threads/3524352/">VGC 2015 Rules</a>`,
			`&bullet; <a href="https://www.smogon.com/forums/threads/3560820/">ORAS Battle Spot Doubles Discussion</a>`,
			`&bullet; <a href="https://www.smogon.com/forums/threads/3530547/">VGC 2015 Viability Rankings</a>`,
		],

		mod: 'gen6',
		gameType: 'doubles',
		searchShow: false,
		ruleset: ['Flat Rules', 'Min Source Gen = 6'],
		banlist: ['Soul Dew', 'Articuno + Snow Cloak', 'Zapdos + Static', 'Moltres + Flame Body', 'Dragonite + Barrier'],
	},
	{
		name: "[Gen 6] VGC 2014",
		threads: [
			`&bullet; <a href="https://www.smogon.com/forums/threads/3493272/">VGC 2014 Rules</a>`,
			`&bullet; <a href="https://www.smogon.com/forums/threads/3507789/">VGC 2014 Viability Rankings</a>`,
		],

		mod: 'gen6xy',
		gameType: 'doubles',
		searchShow: false,
		ruleset: ['Flat Rules', 'Kalos Pokedex', 'Min Source Gen = 6'],
	},
	{
		name: "[Gen 6] Battle Spot Doubles",
		threads: [
			`&bullet; <a href="https://www.smogon.com/forums/threads/3560820/">ORAS Battle Spot Doubles Discussion</a>`,
			`&bullet; <a href="https://www.smogon.com/forums/threads/3560824/">ORAS BSD Viability Rankings</a>`,
		],

		mod: 'gen6',
		gameType: 'doubles',
		searchShow: false,
		ruleset: ['Flat Rules', 'Min Source Gen = 6'],
		banlist: ['Soul Dew'],
	},
	{
		name: "[Gen 6] Doubles Custom Game",

		mod: 'gen6',
		gameType: 'doubles',
		searchShow: false,
		battle: {trunc: Math.trunc},
		debug: true,
		// no restrictions, for serious (other than team preview)
		ruleset: ['Team Preview', 'Cancel Mod', 'Max Team Size = 24', 'Max Move Count = 24', 'Max Level = 9999', 'Default Level = 100'],
	},
	{
		name: "[Gen 6] Battle Spot Triples",
		threads: [
			`&bullet; <a href="https://www.smogon.com/forums/threads/3533914/">ORAS Battle Spot Triples Discussion</a>`,
			`&bullet; <a href="https://www.smogon.com/forums/threads/3549201/">ORAS BST Viability Rankings</a>`,
		],

		mod: 'gen6',
		gameType: 'triples',
		searchShow: false,
		ruleset: ['Flat Rules', 'Min Source Gen = 6'],
	},
	{
		name: "[Gen 6] Triples Custom Game",

		mod: 'gen6',
		gameType: 'triples',
		searchShow: false,
		battle: {trunc: Math.trunc},
		debug: true,
		// no restrictions, for serious (other than team preview)
		ruleset: ['Team Preview', 'Cancel Mod', 'Max Team Size = 24', 'Max Move Count = 24', 'Max Level = 9999', 'Default Level = 100'],
	},

	// B2/W2 Singles
	///////////////////////////////////////////////////////////////////

	{
		section: "B2/W2 Singles",
		column: 4,
	},
	{
		name: "[Gen 5] Ubers",
		threads: [
			`&bullet; <a href="https://www.smogon.com/forums/posts/8286278/">BW2 Ubers</a>`,
		],

		mod: 'gen5',
		searchShow: false,
		ruleset: ['Standard', 'Sleep Clause Mod'],
	},
	{
		name: "[Gen 5] UU",
		threads: [
			`&bullet; <a href="https://www.smogon.com/forums/threads/3474024/">BW2 UU Viability Rankings</a>`,
			`&bullet; <a href="https://www.smogon.com/forums/posts/6431094/">BW2 Sample Teams</a>`,
		],

		mod: 'gen5',
		searchShow: false,
		ruleset: ['Standard', 'Evasion Abilities Clause', 'Swagger Clause', 'Sleep Clause Mod'],
		banlist: ['Uber', 'OU', 'UUBL', 'Arena Trap', 'Drought', 'Sand Stream', 'Snow Warning', 'Prankster + Assist', 'Prankster + Copycat', 'Baton Pass'],
	},
	{
		name: "[Gen 5] RU",
		threads: [
			`&bullet; <a href="https://www.smogon.com/forums/posts/6431094/">BW2 Sample Teams</a>`,
			`&bullet; <a href="https://www.smogon.com/forums/threads/3473124/">BW2 RU Viability Rankings</a>`,
		],

		mod: 'gen5',
		searchShow: false,
		ruleset: ['[Gen 5] UU', 'Baton Pass Clause', '!Sleep Clause Mod', 'Sleep Moves Clause'],
		banlist: ['UU', 'RUBL', 'Shadow Tag', 'Shell Smash + Baton Pass'],
		unbanlist: ['Prankster + Assist', 'Prankster + Copycat', 'Baton Pass'],
	},
	{
		name: "[Gen 5] NU",
		threads: [
			`&bullet; <a href="https://www.smogon.com/forums/posts/6431094/">BW2 Sample Teams</a>`,
			`&bullet; <a href="https://www.smogon.com/forums/threads/3484121/">BW2 NU Viability Rankings</a>`,
		],

		mod: 'gen5',
		searchShow: false,
		ruleset: ['[Gen 5] RU', '!Sleep Moves Clause', 'Sleep Clause Mod'],
		banlist: ['RU', 'NUBL', 'Assist', 'Copycat'],
	},
	{
		name: "[Gen 5] PU",
		threads: [
			`&bullet; <a href="https://www.smogon.com/forums/posts/7326932/">BW2 PU</a>`,
		],

		mod: 'gen5',
		searchShow: false,
		ruleset: ['[Gen 5] NU', 'Sleep Moves Clause'],
		banlist: ['NU', 'PUBL', 'Damp Rock'],
	},
	{
		name: "[Gen 5] LC",
		threads: [
			`&bullet; <a href="https://www.smogon.com/forums/posts/6431094/">BW2 Sample Teams</a>`,
			`&bullet; <a href="https://www.smogon.com/forums/threads/3485860/">BW2 LC Viability Rankings</a>`,
		],

		mod: 'gen5',
		searchShow: false,
		ruleset: ['Standard', 'Little Cup', 'Sleep Moves Clause'],
		banlist: [
			'Gligar', 'Meditite', 'Misdreavus', 'Murkrow', 'Scraggy', 'Scyther', 'Sneasel', 'Tangela', 'Vulpix', 'Yanma',
			'Sand Rush', 'Sand Veil', 'Berry Juice', 'Soul Dew', 'Baton Pass', 'Dragon Rage', 'Sonic Boom', 'Swagger',
		],
	},
	{
		name: "[Gen 5] Monotype",
		desc: `All the Pok&eacute;mon on a team must share a type.`,
		threads: [
			`&bullet; <a href="https://www.smogon.com/forums/posts/8411584/">BW2 Monotype</a>`,
		],

		mod: 'gen5',
		searchShow: false,
		ruleset: ['[Gen 5] OU', 'Same Type Clause', '!Gems Clause'],
		banlist: ['Latios'],
	},
	{
		name: "[Gen 5] 1v1",
		desc: `Bring three Pok&eacute;mon to Team Preview and choose one to battle.`,
		threads: [
			`&bullet; <a href="https://www.smogon.com/forums/posts/8031458/">BW2 1v1</a>`,
		],

		mod: 'gen5',
		searchShow: false,
		ruleset: [
			'Picked Team Size = 1', 'Max Team Size = 3',
			'Standard', 'Baton Pass Clause', 'Swagger Clause', 'Accuracy Moves Clause', 'Sleep Moves Clause',
		],
		banlist: ['Uber', 'Cottonee', 'Dragonite', 'Jirachi', 'Kyurem-Black', 'Mew', 'Togekiss', 'Whimsicott', 'Victini', 'Focus Band', 'Focus Sash', 'Quick Claw', 'Soul Dew', 'Perish Song'],
		unbanlist: ['Genesect', 'Landorus', 'Manaphy', 'Thundurus', 'Tornadus-Therian'],
	},
	{
		name: "[Gen 5] ZU",
		threads: [
			`&bullet; <a href="https://www.smogon.com/forums/posts/8034680/">BW2 ZU</a>`,
		],

		mod: 'gen5',
		searchShow: false,
		ruleset: ['[Gen 5] PU'],
		banlist: ['PU', 'Articuno', 'Dragonair', 'Glalie', 'Machoke', 'Marowak', 'Omanyte', 'Regigigas', 'Trubbish', 'Whirlipede', 'Baton Pass'],
		unbanlist: ['Damp Rock'],
	},
	{
		name: "[Gen 5] GBU Singles",

		mod: 'gen5',
		searchShow: false,
		ruleset: ['Flat Rules'],
		banlist: ['Dark Void', 'Sky Drop', 'Soul Dew'],
	},
	{
		name: "[Gen 5] Custom Game",

		mod: 'gen5',
		searchShow: false,
		debug: true,
		battle: {trunc: Math.trunc},
		// no restrictions, for serious (other than team preview)
		ruleset: ['Team Preview', 'Cancel Mod', 'Max Team Size = 24', 'Max Move Count = 24', 'Max Level = 9999', 'Default Level = 100'],
	},

	// B2/W2 Doubles
	///////////////////////////////////////////////////////////////////

	{
		section: 'B2/W2 Doubles',
		column: 4,
	},
	{
		name: "[Gen 5] Doubles OU",
		threads: [
			`&bullet; <a href="https://www.smogon.com/forums/threads/3606719/">BW2 Doubles Metagame Discussion</a>`,
			`&bullet; <a href="https://www.smogon.com/forums/posts/7393048/">BW2 Doubles Viability Rankings</a>`,
			`&bullet; <a href="https://www.smogon.com/forums/posts/7393081/">BW2 Doubles Sample Teams</a>`,
		],

		mod: 'gen5',
		gameType: 'doubles',
		searchShow: false,
		ruleset: ['Standard', 'Evasion Abilities Clause', 'Swagger Clause', 'Sleep Clause Mod'],
		banlist: ['DUber', 'Soul Dew', 'Dark Void', 'Gravity'],
	},
	{
		name: "[Gen 5] VGC 2013",

		mod: 'gen5',
		gameType: 'doubles',
		searchShow: false,
		ruleset: ['Flat Rules'],
		banlist: ['Chatot', 'Dark Void', 'Sky Drop', 'Soul Dew'],
	},
	{
		name: "[Gen 5] VGC 2012",

		mod: 'gen5bw1',
		gameType: 'doubles',
		searchShow: false,
		ruleset: ['Flat Rules'],
		banlist: ['Dark Void', 'Sky Drop'],
	},
	{
		name: "[Gen 5] VGC 2011",

		mod: 'gen5bw1',
		gameType: 'doubles',
		searchShow: false,
		ruleset: ['Flat Rules', 'Old Unova Pokedex'],
		banlist: ['Sky Drop', 'Belue Berry', 'Durin Berry', 'Nomel Berry', 'Rabuta Berry', 'Spelon Berry', 'Watmel Berry'],
	},
	{
		name: "[Gen 5] Doubles Custom Game",

		mod: 'gen5',
		gameType: 'doubles',
		searchShow: false,
		debug: true,
		battle: {trunc: Math.trunc},
		// no restrictions, for serious (other than team preview)
		ruleset: ['Team Preview', 'Cancel Mod', 'Max Team Size = 24', 'Max Move Count = 24', 'Max Level = 9999', 'Default Level = 100'],
	},
	{
		name: "[Gen 5] Triples Custom Game",

		mod: 'gen5',
		gameType: 'triples',
		searchShow: false,
		debug: true,
		battle: {trunc: Math.trunc},
		// no restrictions, for serious (other than team preview)
		ruleset: ['Team Preview', 'Cancel Mod'],
	},

	// DPP Singles
	///////////////////////////////////////////////////////////////////

	{
		section: "DPP Singles",
		column: 5,
	},
	{
		name: "[Gen 4] UU",
		threads: [
			`&bullet; <a href="https://www.smogon.com/forums/threads/3532624/">DPP UU Metagame Discussion</a>`,
			`&bullet; <a href="https://www.smogon.com/forums/threads/3503638/">DPP UU Viability Rankings</a>`,
		],

		mod: 'gen4',
		searchShow: false,
		ruleset: ['[Gen 4] OU', '!Freeze Clause Mod'],
		banlist: ['OU', 'UUBL'],
		unbanlist: ['Arena Trap', 'Swagger'],
	},
	{
		name: "[Gen 4] NU",
		threads: [
			`&bullet; <a href="https://www.smogon.com/forums/threads/3583742/">DPP NU Metagame Discussion</a>`,
			`&bullet; <a href="https://www.smogon.com/forums/threads/3512254/">DPP NU Viability Rankings</a>`,
		],

		mod: 'gen4',
		searchShow: false,
		ruleset: ['[Gen 4] UU', 'Baton Pass Clause'],
		banlist: ['UU', 'NUBL'],
		unbanlist: ['Sand Veil', 'Baton Pass'],
	},
	{
		name: "[Gen 4] PU",
		threads: [
			`&bullet; <a href="https://www.smogon.com/forums/posts/7260264/">DPP PU</a>`,
		],

		mod: 'gen4',
		searchShow: false,
		ruleset: ['[Gen 4] NU'],
		banlist: [
			'Articuno', 'Cacturne', 'Charizard', 'Cradily', 'Dodrio', 'Drifblim', 'Dusclops', 'Electrode',
			'Floatzel', 'Gardevoir', 'Gligar', 'Golem', 'Grumpig', 'Haunter', 'Hitmonchan', 'Hypno', 'Jumpluff',
			'Jynx', 'Lickilicky', 'Linoone', 'Magmortar', 'Magneton', 'Manectric', 'Medicham', 'Meganium', 'Nidoqueen',
			'Ninetales', 'Piloswine', 'Poliwrath', 'Porygon2', 'Regice', 'Regirock', 'Roselia', 'Sandslash',
			'Sharpedo', 'Shiftry', 'Skuntank', 'Slowking', 'Tauros', 'Typhlosion', 'Venomoth', 'Vileplume',
		],
	},
	{
		name: "[Gen 4] Anything Goes",

		mod: 'gen4',
		searchShow: false,
		ruleset: ['Obtainable', 'Arceus EV Limit', 'Endless Battle Clause', 'HP Percentage Mod', 'Cancel Mod'],
	},
	{
		name: "[Gen 4] 1v1",
		desc: `Bring three Pok&eacute;mon to Team Preview and choose one to battle.`,
		threads: [
			`&bullet; <a href="https://www.smogon.com/forums/posts/8031457/">DPP 1v1</a>`,
		],

		mod: 'gen4',
		searchShow: false,
		ruleset: [
			'Picked Team Size = 1', 'Max Team Size = 3',
			'[Gen 4] OU', 'Accuracy Moves Clause', 'Sleep Moves Clause', 'Team Preview', '!Freeze Clause Mod',
		],
		banlist: ['Latias', 'Machamp', 'Porygon-Z', 'Shaymin', 'Snorlax', 'Togekiss', 'Focus Sash', 'Destiny Bond', 'Explosion', 'Perish Song', 'Self-Destruct'],
		unbanlist: ['Wobbuffet', 'Wynaut', 'Sand Veil', 'Swagger'],
	},
	{
		name: "[Gen 4] ZU",
		threads: [
			`&bullet; <a href="https://www.smogon.com/forums/posts/8034681/">DPP ZU</a>`,
		],

		mod: 'gen4',
		searchShow: false,
		ruleset: ['[Gen 4] PU'],
		banlist: [
			'Ampharos', 'Armaldo', 'Bellossom', 'Dragonair', 'Electabuzz', 'Gabite', 'Gastrodon', 'Glaceon', 'Glalie',
			'Golduck', 'Gorebyss', 'Hippopotas', 'Kadabra', 'Lapras', 'Machoke', 'Magmar', 'Mantine', 'Marowak', 'Metang',
			'Misdreavus', 'Monferno', 'Mr. Mime', 'Muk', 'Murkrow', 'Pinsir', 'Politoed', 'Purugly', 'Quagsire',
			'Raichu', 'Rampardos', 'Rapidash', 'Regigigas', 'Relicanth', 'Rhydon', 'Scyther', 'Sneasel', 'Snover',
			'Solrock', 'Tangela', 'Torkoal', 'Victreebel', 'Xatu', 'Zangoose', 'Damp Rock',
		],
	},
	{
		name: "[Gen 4] Custom Game",

		mod: 'gen4',
		searchShow: false,
		debug: true,
		battle: {trunc: Math.trunc},
		// no restrictions
		ruleset: ['Cancel Mod', 'Max Team Size = 24', 'Max Move Count = 24', 'Max Level = 9999', 'Default Level = 100'],
	},

	// DPP Doubles
	///////////////////////////////////////////////////////////////////

	{
		section: "DPP Doubles",
		column: 5,
	},
	{
		name: "[Gen 4] Doubles OU",
		threads: [`&bullet; <a href="https://www.smogon.com/forums/threads/3618411/">DPP Doubles</a>`],

		mod: 'gen4',
		gameType: 'doubles',
		searchShow: false,
		ruleset: ['[Gen 4] OU', '!Freeze Clause Mod'],
		banlist: ['Explosion'],
		unbanlist: ['Garchomp', 'Latias', 'Latios', 'Manaphy', 'Mew', 'Salamence', 'Wobbuffet', 'Wynaut', 'Swagger'],
	},
	{
		name: "[Gen 4] VGC 2010",

		mod: 'gen4',
		gameType: 'doubles',
		searchShow: false,
		ruleset: ['Flat Rules', 'Max Team Size = 4', 'Limit Two Restricted'],
		restricted: ['Restricted Legendary'],
		banlist: ['Soul Dew'],
	},
	{
		name: "[Gen 4] VGC 2009",

		mod: 'gen4pt',
		gameType: 'doubles',
		searchShow: false,
		ruleset: ['Flat Rules', '! Adjust Level Down', 'Max Level = 50', 'Max Team Size = 4'],
		banlist: ['Tyranitar', 'Rotom', 'Judgment', 'Soul Dew'],
	},
	{
		name: "[Gen 4] Doubles Custom Game",

		mod: 'gen4',
		gameType: 'doubles',
		searchShow: false,
		debug: true,
		battle: {trunc: Math.trunc},
		// no restrictions
		ruleset: ['Cancel Mod', 'Max Team Size = 24', 'Max Move Count = 24', 'Max Level = 9999', 'Default Level = 100'],
	},

	// Past Generations
	///////////////////////////////////////////////////////////////////

	{
		section: "Past Generations",
		column: 5,
	},
	{
		name: "[Gen 3] Ubers",
		threads: [
			`&bullet; <a href="https://www.smogon.com/forums/posts/8286280/">ADV Ubers</a>`,
		],

		mod: 'gen3',
		searchShow: false,
		ruleset: ['Standard', 'Deoxys Camouflage Clause', 'One Baton Pass Clause'],
		banlist: ['Wobbuffet + Leftovers'],
	},
	{
		name: "[Gen 3] UU",
		threads: [
			`&bullet; <a href="https://www.smogon.com/forums/threads/3585923/">ADV UU Metagame Discussion</a>`,
			`&bullet; <a href="https://www.smogon.com/forums/threads/3548578/">ADV UU Viability Rankings</a>`,
		],

		mod: 'gen3',
		searchShow: false,
		ruleset: ['Standard'],
		banlist: ['Uber', 'OU', 'UUBL', 'Smeargle + Ingrain', 'Arena Trap', 'Baton Pass', 'Swagger'],
	},
	{
		name: "[Gen 3] NU",
		threads: [
			`&bullet; <a href="https://www.smogon.com/forums/threads/3503540/">ADV NU Viability Rankings</a>`,
		],

		mod: 'gen3',
		searchShow: false,
		ruleset: ['Standard'],
		banlist: ['Uber', 'OU', 'UUBL', 'UU', 'Smeargle + Ingrain'],
	},
	{
		name: "[Gen 3] 1v1",
		desc: `Bring three Pok&eacute;mon to Team Preview and choose one to battle.`,
		threads: [
			`&bullet; <a href="https://www.smogon.com/forums/posts/8031456/">ADV 1v1</a>`,
		],

		mod: 'gen3',
		searchShow: false,
		ruleset: [
			'Picked Team Size = 1', 'Max Team Size = 3',
			'[Gen 3] OU', 'Accuracy Moves Clause', 'Sleep Moves Clause', 'Team Preview', '!Freeze Clause Mod',
		],
		banlist: [
			'Clefable', 'Slaking', 'Snorlax', 'Suicune', 'Zapdos', 'Destiny Bond', 'Explosion', 'Ingrain', 'Perish Song',
			'Self-Destruct', 'Focus Band', 'King\'s Rock', 'Quick Claw',
		],
		unbanlist: ['Mr. Mime', 'Wobbuffet', 'Wynaut', 'Sand Veil'],
	},
	{
		name: "[Gen 3] Doubles OU",
		threads: [
			`&bullet; <a href="https://www.smogon.com/forums/threads/3666831/">ADV Doubles OU</a>`,
		],

		mod: 'gen3',
		searchShow: false,
		gameType: 'doubles',
		ruleset: ['Standard', '!Sleep Clause Mod', '!Switch Priority Clause Mod'],
		banlist: ['Uber'],
		unbanlist: ['Deoxys-Speed', 'Wobbuffet', 'Wynaut'],
	},
	{
		name: "[Gen 3] Custom Game",

		mod: 'gen3',
		searchShow: false,
		debug: true,
		battle: {trunc: Math.trunc},
		ruleset: ['HP Percentage Mod', 'Cancel Mod', 'Max Team Size = 24', 'Max Move Count = 24', 'Max Level = 9999', 'Default Level = 100'],
	},
	{
		name: "[Gen 3] Doubles Custom Game",

		mod: 'gen3',
		gameType: 'doubles',
		searchShow: false,
		debug: true,
		ruleset: ['HP Percentage Mod', 'Cancel Mod', 'Max Team Size = 24', 'Max Move Count = 24', 'Max Level = 9999', 'Default Level = 100'],
	},
	{
		name: "[Gen 2] Ubers",
		threads: [
			`&bullet; <a href="https://www.smogon.com/forums/posts/8286282/">GSC Ubers</a>`,
		],

		mod: 'gen2',
		searchShow: false,
		ruleset: ['Standard'],
	},
	{
		name: "[Gen 2] UU",
		threads: [`&bullet; <a href="https://www.smogon.com/forums/threads/3576710/">GSC UU</a>`],

		mod: 'gen2',
		searchShow: false,
		ruleset: ['[Gen 2] OU'],
		banlist: ['OU', 'UUBL'],
		unbanlist: ['Mean Look + Baton Pass', 'Spider Web + Baton Pass'],
	},
	{
		name: "[Gen 2] NU",
		threads: [`&bullet; <a href="https://www.smogon.com/forums/threads/3642565/">GSC NU</a>`],

		mod: 'gen2',
		searchShow: false,
		ruleset: ['[Gen 2] UU'],
		banlist: ['UU', 'NUBL'],
	},
	{
		name: "[Gen 2] 1v1",
		threads: [`&bullet; <a href="https://www.smogon.com/forums/posts/8031463/">GSC 1v1</a>`],

		mod: 'gen2',
		searchShow: false,
		ruleset: [
			'Picked Team Size = 1', 'Max Team Size = 3',
			'[Gen 2] OU', 'Accuracy Moves Clause', 'Sleep Moves Clause', 'Team Preview',
		],
		banlist: [
			'Alakazam', 'Clefable', 'Snorlax', 'Zapdos', 'Berserk Gene', 'Focus Band', 'King\'s Rock', 'Quick Claw',
			'Attract', 'Destiny Bond', 'Explosion', 'Perish Song', 'Present', 'Self-Destruct', 'Swagger',
		],
	},
	{
		name: "[Gen 2] Nintendo Cup 2000",
		threads: [
			`&bullet; <a href="https://www.smogon.com/forums/threads/3682691/">Nintendo Cup 2000 Resource Hub</a>`,
			`&bullet; <a href="https://www.smogon.com/forums/threads/3677370/">Differences between Nintendo Cup 2000 and GSC OU</a>`,
		],

		mod: 'gen2stadium2',
		searchShow: false,
		ruleset: [
			'Picked Team Size = 3', 'Min Level = 50', 'Max Level = 55', 'Max Total Level = 155',
			'Obtainable', 'Stadium Sleep Clause', 'Freeze Clause Mod', 'Species Clause', 'Item Clause', 'Endless Battle Clause', 'Cancel Mod', 'Event Moves Clause', 'Nickname Clause', 'Team Preview', 'Nintendo Cup 2000 Move Legality',
		],
		banlist: ['Uber'],
	},
	{
		name: "[Gen 2] Stadium OU",
		threads: [
			`&bullet; <a href="https://www.smogon.com/forums/threads/3677370/">Placeholder</a>`,
		],

		mod: 'gen2stadium2',
		searchShow: false,
		ruleset: ['Standard'],
		banlist: ['Uber'],
	},
	{
		name: "[Gen 2] Custom Game",

		mod: 'gen2',
		searchShow: false,
		debug: true,
		battle: {trunc: Math.trunc},
		ruleset: ['HP Percentage Mod', 'Cancel Mod', 'Max Team Size = 24', 'Max Move Count = 24', 'Max Level = 9999', 'Default Level = 100'],
	},
	{
		name: "[Gen 1] Ubers",
		threads: [
			`&bullet; <a href="https://www.smogon.com/forums/posts/8286283/">RBY Ubers</a>`,
		],

		mod: 'gen1',
		searchShow: false,
		ruleset: ['Standard'],
	},
	{
		name: "[Gen 1] UU",
		threads: [
			`&bullet; <a href="https://www.smogon.com/forums/threads/3573896/">RBY UU Metagame Discussion</a>`,
			`&bullet; <a href="https://www.smogon.com/forums/threads/3647713/">RBY UU Viability Rankings</a>`,
		],

		mod: 'gen1',
		searchShow: false,
		ruleset: ['[Gen 1] OU', 'APT Clause'],
		banlist: ['OU', 'UUBL'],
	},
	{
		name: "[Gen 1] NU",
		threads: [
			`&bullet; <a href="https://www.smogon.com/forums/threads/3668913/">RBY NU Viability Rankings</a>`,
		],

		mod: 'gen1',
		searchShow: false,
		ruleset: ['[Gen 1] UU', '!APT Clause'],
		banlist: ['UU', 'NUBL'],
	},
	{
		name: "[Gen 1] 1v1",
		threads: [
			`&bullet; <a href="https://www.smogon.com/forums/posts/8031462">RBY 1v1</a>`,
		],

		mod: 'gen1',
		searchShow: false,
		ruleset: [
			'Picked Team Size = 1', 'Max Team Size = 3',
			'[Gen 1] OU', 'Accuracy Moves Clause', 'Sleep Moves Clause', 'Team Preview',
		],
		banlist: ['Bind', 'Clamp', 'Explosion', 'Fire Spin', 'Self-Destruct', 'Wrap'],
	},
	{
		name: "[Gen 1] Japanese OU",
		desc: `Generation 1 with Japanese battle mechanics.`,

		mod: 'gen1jpn',
		searchShow: false,
		ruleset: ['Standard'],
		banlist: ['Uber'],
	},
	{
<<<<<<< HEAD
		name: "[Gen 1] Nintendo Cup 1997",
		threads: [
			`&bullet; <a href="https://www.smogon.com/forums/threads/3682412/">Nintendo Cup 1997 Discussion &amp; Resources</a>`,
		],

		mod: 'gen1jpn',
		searchShow: false,
		ruleset: [
			'Picked Team Size = 3', 'Min Level = 50', 'Max Level = 55', 'Max Total Level = 155',
			'Obtainable', 'Team Preview', 'Stadium Sleep Clause', 'Species Clause', 'Nickname Clause', 'HP Percentage Mod', 'Cancel Mod', 'Nintendo Cup 1997 Move Legality',
		],
		banlist: ['Uber'],
	},
	{
=======
>>>>>>> 8cf3438a
		name: "[Gen 1] Stadium OU",
		threads: [
			`&bullet; <a href="https://www.smogon.com/forums/threads/3685877/">Stadium OU Viability Rankings</a>`,
		],

		mod: 'gen1stadium',
		searchShow: false,
		ruleset: ['Standard', 'Team Preview'],
		banlist: ['Uber',
			'Nidoking + Fury Attack + Thrash', 'Exeggutor + Poison Powder + Stomp', 'Exeggutor + Sleep Powder + Stomp',
			'Exeggutor + Stun Spore + Stomp', 'Jolteon + Focus Energy + Thunder Shock', 'Flareon + Focus Energy + Ember',
		],
	},
	{
		name: "[Gen 1] Tradebacks OU",
		desc: `RBY OU with movepool additions from the Time Capsule.`,
		threads: [
			`&bullet; <a href="https://www.smogon.com/articles/rby-tradebacks-ou">RBY Tradebacks OU</a>`,
		],

		mod: 'gen1',
		searchShow: false,
		ruleset: ['[Gen 1] OU', 'Allow Tradeback'],
	},
	{
		name: "[Gen 1] Custom Game",

		mod: 'gen1',
		searchShow: false,
		debug: true,
		battle: {trunc: Math.trunc},
		ruleset: ['HP Percentage Mod', 'Cancel Mod', 'Desync Clause Mod', 'Max Team Size = 24', 'Max Move Count = 24', 'Max Level = 9999', 'Default Level = 100'],
	},
];<|MERGE_RESOLUTION|>--- conflicted
+++ resolved
@@ -2556,7 +2556,7 @@
 		// searchShow: false,
 		ruleset: [
 			'Picked Team Size = 3', 'Min Level = 50', 'Max Level = 55', 'Max Total Level = 155',
-			'Obtainable', 'Team Preview', 'Sleep Clause Mod', 'Species Clause', 'Nickname Clause', 'HP Percentage Mod', 'Cancel Mod', 'Nintendo Cup 1997 Move Legality',
+			'Obtainable', 'Team Preview', 'Stadium Sleep Clause', 'Species Clause', 'Nickname Clause', 'HP Percentage Mod', 'Cancel Mod', 'Nintendo Cup 1997 Move Legality',
 		],
 		banlist: ['Uber'],
 	},
@@ -3965,23 +3965,6 @@
 		banlist: ['Uber'],
 	},
 	{
-<<<<<<< HEAD
-		name: "[Gen 1] Nintendo Cup 1997",
-		threads: [
-			`&bullet; <a href="https://www.smogon.com/forums/threads/3682412/">Nintendo Cup 1997 Discussion &amp; Resources</a>`,
-		],
-
-		mod: 'gen1jpn',
-		searchShow: false,
-		ruleset: [
-			'Picked Team Size = 3', 'Min Level = 50', 'Max Level = 55', 'Max Total Level = 155',
-			'Obtainable', 'Team Preview', 'Stadium Sleep Clause', 'Species Clause', 'Nickname Clause', 'HP Percentage Mod', 'Cancel Mod', 'Nintendo Cup 1997 Move Legality',
-		],
-		banlist: ['Uber'],
-	},
-	{
-=======
->>>>>>> 8cf3438a
 		name: "[Gen 1] Stadium OU",
 		threads: [
 			`&bullet; <a href="https://www.smogon.com/forums/threads/3685877/">Stadium OU Viability Rankings</a>`,
