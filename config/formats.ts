--- conflicted
+++ resolved
@@ -622,14 +622,8 @@
 			`&bullet; <a href="https://www.smogon.com/forums/threads/3662165/">Tier Shift</a>`,
 		],
 
-<<<<<<< HEAD
-		mod: 'sharedpower',
-		// searchShow: false,
-		ruleset: ['Standard', 'Dynamax Clause', 'Shared Power Rule'],
-=======
 		mod: 'gen8',
 		ruleset: ['Standard', 'Tier Shift Mod', 'Dynamax Clause'],
->>>>>>> b67c0890
 		banlist: [
 			'Calyrex-Ice', 'Calyrex-Shadow', 'Cinderace', 'Darmanitan-Galar', 'Dialga', 'Dracovish', 'Eternatus', 'Genesect', 'Giratina', 'Giratina-Origin',
 			'Groudon', 'Ho-Oh', 'Kyogre', 'Kyurem', 'Kyurem-Black', 'Kyurem-White', 'Landorus-Base', 'Lugia', 'Lunala', 'Magearna', 'Marshadow', 'Mewtwo',
@@ -1689,60 +1683,6 @@
 			// Shadow Tag/Arena Trap
 			'Diglett-Base', 'Dugtrio-Base', 'Gothita', 'Gothitelle', 'Gothorita', 'Trapinch', 'Wobbuffet', 'Wynaut',
 		],
-<<<<<<< HEAD
-=======
-		onValidateSet(set) {
-			const species = this.dex.species.get(set.species);
-			const unSeenAbilities = Object.keys(species.abilities)
-				.filter(key => key !== 'S' && (key !== 'H' || !species.unreleasedHidden))
-				.map(key => species.abilities[key as "0" | "1" | "H" | "S"])
-				.filter(ability => ability !== set.ability);
-			if (unSeenAbilities.length && this.toID(set.ability) !== this.toID(species.abilities['S'])) {
-				for (const abilityName of unSeenAbilities) {
-					const banReason = this.ruleTable.check('ability:' + this.toID(abilityName));
-					if (banReason) {
-						return [`${set.name}'s ability ${abilityName} is ${banReason}.`];
-					}
-				}
-			}
-		},
-		onBegin() {
-			for (const pokemon of this.getAllPokemon()) {
-				if (pokemon.ability === this.toID(pokemon.species.abilities['S'])) {
-					continue;
-				}
-				pokemon.m.innates = Object.keys(pokemon.species.abilities)
-					.filter(key => key !== 'S' && (key !== 'H' || !pokemon.species.unreleasedHidden))
-					.map(key => this.toID(pokemon.species.abilities[key as "0" | "1" | "H" | "S"]))
-					.filter(ability => ability !== pokemon.ability);
-			}
-		},
-		onSwitchInPriority: 2,
-		onSwitchIn(pokemon) {
-			if (pokemon.m.innates) {
-				for (const innate of pokemon.m.innates) {
-					pokemon.addVolatile("ability:" + innate, pokemon);
-				}
-			}
-		},
-		onSwitchOut(pokemon) {
-			for (const innate of Object.keys(pokemon.volatiles).filter(i => i.startsWith('ability:'))) {
-				pokemon.removeVolatile(innate);
-			}
-		},
-		onFaint(pokemon) {
-			for (const innate of Object.keys(pokemon.volatiles).filter(i => i.startsWith('ability:'))) {
-				const innateEffect = this.dex.conditions.get(innate) as Effect;
-				this.singleEvent('End', innateEffect, null, pokemon);
-			}
-		},
-		onAfterMega(pokemon) {
-			for (const innate of Object.keys(pokemon.volatiles).filter(i => i.startsWith('ability:'))) {
-				pokemon.removeVolatile(innate);
-			}
-			pokemon.m.innates = undefined;
-		},
->>>>>>> b67c0890
 	},
 	{
 		name: "[Gen 8] Shared Power",
@@ -1753,7 +1693,7 @@
 
 		mod: 'sharedpower',
 		searchShow: false,
-		ruleset: ['Standard', 'Dynamax Clause'],
+		ruleset: ['Standard', 'Dynamax Clause', 'Shared Power Rule'],
 		banlist: [
 			'Calyrex-Ice', 'Calyrex-Shadow', 'Darmanitan-Galar', 'Dialga', 'Dracovish', 'Eternatus', 'Genesect', 'Giratina',
 			'Giratina-Origin', 'Groudon', 'Ho-Oh', 'Kyogre', 'Kyurem-Black', 'Kyurem-White', 'Lugia', 'Lunala', 'Magearna',
