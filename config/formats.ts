--- conflicted
+++ resolved
@@ -320,14 +320,6 @@
 		ruleset: ['Standard NatDex'],
 	},
 
-<<<<<<< HEAD
-		mod: 'gen8',
-		ruleset: ['Flat Rules', '!! Adjust Level = 50', 'Min Source Gen = 8', 'Limit Two Restricted'],
-		restricted: ['Restricted Legendary'],
-	},
-	{
-		name: "[Gen 8] I Choose 'Chu!",
-=======
 	// Pet Mods
 	///////////////////////////////////////////////////////////////////
 
@@ -337,7 +329,6 @@
 	{
 		name: "[Gen 8] JolteMons Random Battle",
 		desc: `Pok&eacute;mon, items, abilities, and moves are redesigned for OU, and new items, abilities, and moves are added, all without changing base stats.`,
->>>>>>> d984f758
 		threads: [
 			`&bullet; <a href="https://www.smogon.com/forums/threads/3694234/">JolteMons</a>`,
 			`&bullet; <a href="https://docs.google.com/spreadsheets/d/149ZlQY0bJIAqfWB_233Dvbpqs3pVSHYpIoAQQkwquls/edit?usp=sharing">Spreadsheet</a>`,
@@ -502,92 +493,6 @@
 			'Pure Power', 'Queenly Majesty', 'Quick Draw', 'Quick Feet', 'Regenerator', 'Sand Rush', 'Shadow Tag', 'Simple', 'Slush Rush', 'Speed Boost',
 			'Stakeout', 'Stench', 'Sturdy', 'Swift Swim', 'Tinted Lens', 'Unaware', 'Unburden', 'Starf Berry', 'King\'s Rock', 'Baton Pass',
 		],
-<<<<<<< HEAD
-		onValidateSet(set) {
-			if (!set.item) return;
-			const item = this.dex.items.get(set.item);
-			if (!/^tr\d\d/i.test(item.name)) return;
-			const moveName = item.desc.split('move ')[1].split('.')[0];
-			if (set.moves.map(this.toID).includes(this.toID(moveName))) {
-				return [
-					`${set.species} can't run ${item.name} (${moveName}) as its item because it already has that move in its moveset.`,
-				];
-			}
-		},
-		onValidateTeam(team) {
-			const trs = new Set<string>();
-			for (const set of team) {
-				if (!set.item) continue;
-				const item = this.dex.items.get(set.item).name;
-				if (!/^tr\d\d/i.test(item)) continue;
-				if (trs.has(item)) {
-					return [`Your team already has a Pok\u00e9mon with ${item}.`];
-				}
-				trs.add(item);
-			}
-		},
-		onTakeItem(item) {
-			return !/^tr\d\d/i.test(item.name);
-		},
-		onModifyMove(move) {
-			if (move.id === 'knockoff') {
-				move.onBasePower = function (basePower, source, target, m) {
-					const item = target.getItem();
-					if (!this.singleEvent('TakeItem', item, target.itemState, target, target, m, item)) return;
-					// Very hardcode but I'd prefer to not make a mod for one damage calculation change
-					if (item.id && !/^tr\d\d/i.test(item.id)) {
-						return this.chainModify(1.5);
-					}
-				};
-			} else if (move.id === 'fling') {
-				move.onPrepareHit = function (target, source, m) {
-					if (source.ignoringItem()) return false;
-					const item = source.getItem();
-					if (!this.singleEvent('TakeItem', item, source.itemState, source, source, m, item)) return false;
-					if (!item.fling) return false;
-					if (/^tr\d\d/i.test(item.id)) return false;
-					m.basePower = item.fling.basePower;
-					if (item.isBerry) {
-						m.onHit = function (foe) {
-							if (this.singleEvent('Eat', item, null, foe, null, null)) {
-								this.runEvent('EatItem', foe, null, null, item);
-								if (item.id === 'leppaberry') foe.staleness = 'external';
-							}
-							if (item.onEat) foe.ateBerry = true;
-						};
-					} else if (item.fling.effect) {
-						m.onHit = item.fling.effect;
-					} else {
-						if (!m.secondaries) m.secondaries = [];
-						if (item.fling.status) {
-							m.secondaries.push({status: item.fling.status});
-						} else if (item.fling.volatileStatus) {
-							m.secondaries.push({volatileStatus: item.fling.volatileStatus});
-						}
-					}
-					source.addVolatile('fling');
-				};
-			}
-		},
-		onBegin() {
-			for (const pokemon of this.getAllPokemon()) {
-				const item = pokemon.getItem();
-				if (/^tr\d\d/i.test(item.name)) {
-					const move = this.dex.moves.get(item.desc.split('move ')[1].split('.')[0]);
-					pokemon.moveSlots = (pokemon as any).baseMoveSlots = [
-						...pokemon.baseMoveSlots, {
-							id: move.id,
-							move: move.name,
-							pp: move.pp * 8 / 5,
-							maxpp: move.pp * 8 / 5,
-							target: move.target,
-							disabled: false,
-							disabledSource: '',
-							used: false,
-						},
-					];
-				}
-=======
 		getSharedPower(pokemon) {
 			const sharedPower = new Set<string>();
 			for (const ally of pokemon.side.pokemon) {
@@ -623,7 +528,6 @@
 				const effect = 'ability:' + ability;
 				delete pokemon.volatiles[effect];
 				pokemon.addVolatile(effect);
->>>>>>> d984f758
 			}
 		},
 	},
@@ -637,19 +541,8 @@
 		mod: 'fullpotential',
 		ruleset: ['Standard OMs', 'Evasion Abilities Clause', 'Evasion Items Clause', 'Sleep Moves Clause', 'Min Source Gen = 9'],
 		banlist: [
-<<<<<<< HEAD
-			'Blacephalon', 'Blaziken', 'Butterfree', 'Calyrex-Ice', 'Calyrex-Shadow', 'Chansey', 'Combusken', 'Cresselia', 'Darmanitan-Galar', 'Dialga',
-			'Dracovish', 'Eternatus', 'Giratina', 'Giratina-Origin', 'Groudon', 'Ho-Oh', 'Kartana', 'Kyogre', 'Kyurem-Black', 'Kyurem-White', 'Lugia',
-			'Lunala', 'Magearna', 'Marshadow', 'Melmetal', 'Mewtwo', 'Natu', 'Necrozma-Dawn-Wings', 'Necrozma-Dusk-Mane', 'Palkia', 'Pheromosa', 'Rayquaza',
-			'Regieleki', 'Regigigas', 'Reshiram', 'Sableye', 'Shedinja', 'Solgaleo', 'Spectrier', 'Tapu Koko', 'Toxtricity', 'Torkoal', 'Urshifu-Base',
-			'Xatu', 'Xerneas', 'Yveltal', 'Zacian', 'Zacian-Crowned', 'Zamazenta', 'Zamazenta-Crowned', 'Zeraora', 'Zekrom', 'Arena Trap', 'Contrary',
-			'Drizzle', 'Huge Power', 'Imposter', 'Innards Out', 'Libero', 'Moody', 'Power Construct', 'Pure Power', 'Quick Draw', 'Shadow Tag', 'Sheer Force',
-			'Simple', 'Unaware', 'Unburden', 'Water Bubble', 'King\'s Rock', 'Quick Claw', 'Baton Pass', 'Bolt Beak', 'Fishious Rend', 'Shell Smash',
-			'Thousand Arrows',
-=======
 			'Dragapult', 'Espathra', 'Koraidon', 'Miraidon', 'Arena Trap', 'Chlorophyll', 'Moody', 'Sand Rush',
 			'Shadow Tag', 'Slush Rush', 'Swift Swim', 'Unburden', 'Booster Energy', 'King\'s Rock', 'Baton Pass',
->>>>>>> d984f758
 		],
 	},
 
