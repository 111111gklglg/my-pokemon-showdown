--- conflicted
+++ resolved
@@ -647,7 +647,7 @@
 
 		mod: 'sharedpower',
 		// searchShow: false,
-		ruleset: ['Standard', 'Dynamax Clause'],
+		ruleset: ['Standard', 'Dynamax Clause', 'Shared Power Rule'],
 		banlist: [
 			'Calyrex-Ice', 'Calyrex-Shadow', 'Darmanitan-Galar', 'Dialga', 'Dracovish', 'Eternatus', 'Genesect', 'Giratina',
 			'Giratina-Origin', 'Groudon', 'Ho-Oh', 'Kyogre', 'Kyurem-Black', 'Kyurem-White', 'Lugia', 'Lunala', 'Magearna',
@@ -661,43 +661,6 @@
 			'Speed Boost', 'Stakeout', 'Steelworker ++ Steely Spirit', 'Stench', 'Tinted Lens', 'Triage', 'Unaware',
 			'Unburden', 'Water Bubble', 'King\'s Rock', 'Baton Pass',
 		],
-		getSharedPower(pokemon) {
-			const sharedPower = new Set<string>();
-			for (const ally of pokemon.side.pokemon) {
-				if (ally.previouslySwitchedIn > 0) {
-					if (pokemon.battle.dex.currentMod !== 'sharedpower' && ['trace', 'mirrorarmor'].includes(ally.baseAbility)) {
-						sharedPower.add('noability');
-						continue;
-					}
-					sharedPower.add(ally.baseAbility);
-				}
-			}
-			sharedPower.delete(pokemon.baseAbility);
-			return sharedPower;
-		},
-		onBeforeSwitchIn(pokemon) {
-			let format = this.format;
-			if (!format.getSharedPower) format = this.dex.formats.get('gen8sharedpower');
-			for (const ability of format.getSharedPower!(pokemon)) {
-				const effect = 'ability:' + ability;
-				pokemon.volatiles[effect] = {id: this.toID(effect), target: pokemon};
-				if (!pokemon.m.abils) pokemon.m.abils = [];
-				if (!pokemon.m.abils.includes(effect)) pokemon.m.abils.push(effect);
-			}
-		},
-		onSwitchInPriority: 2,
-		onSwitchIn(pokemon) {
-			let format = this.format;
-			if (!format.getSharedPower) format = this.dex.formats.get('gen8sharedpower');
-			for (const ability of format.getSharedPower!(pokemon)) {
-				if (ability === 'noability') {
-					this.hint(`Mirror Armor and Trace break in Shared Power formats that don't use Shared Power as a base, so they get removed from non-base users.`);
-				}
-				const effect = 'ability:' + ability;
-				delete pokemon.volatiles[effect];
-				pokemon.addVolatile(effect);
-			}
-		},
 	},
 	{
 		name: "[Gen 8] Cross Evolution",
@@ -1733,17 +1696,12 @@
 			`&bullet; <a href="https://www.smogon.com/forums/threads/3656980/">Trademarked</a>`,
 		],
 
-<<<<<<< HEAD
-		searchShow: false,
-		ruleset: ['Standard', 'Dynamax Clause', 'Shared Power Rule'],
-=======
 		mod: 'gen8',
 		// While bugs are being fixed
 		searchShow: false,
 		challengeShow: false,
 		tournamentShow: false,
 		ruleset: ['Standard', 'Dynamax Clause'],
->>>>>>> a9bd1346
 		banlist: [
 			'Calyrex-Ice', 'Calyrex-Shadow', 'Darmanitan-Galar', 'Dialga', 'Dracovish', 'Dragapult', 'Eternatus', 'Kyurem-Black', 'Kyurem-White', 'Giratina',
 			'Giratina-Origin', 'Genesect', 'Groudon', 'Ho-Oh', 'Kartana', 'Kyogre', 'Lugia', 'Lunala', 'Magearna', 'Marowak-Alola', 'Marshadow', 'Melmetal',
@@ -1751,8 +1709,6 @@
 			'Urshifu-Base', 'Victini', 'Xerneas', 'Yveltal', 'Zacian', 'Zacian-Crowned', 'Zamazenta', 'Zamazenta-Crowned', 'Zekrom', 'Zygarde-Base',
 			'Arena Trap', 'Moody', 'Neutralizing Gas', 'Power Construct', 'Shadow Tag', 'Baton Pass',
 		],
-<<<<<<< HEAD
-=======
 		restricted: [
 			'Baneful Bunker', 'Block', 'Copycat', 'Corrosive Gas', 'Detect', 'Destiny Bond', 'Disable', 'Encore', 'Fairy Lock', 'Hypnosis', 'Ingrain',
 			'Instruct', 'Lovely Kiss', 'King\'s Shield', 'Mat Block', 'Mean Look', 'Memento', 'move:Metronome', 'Obstruct', 'Octolock', 'Nature Power',
@@ -1842,7 +1798,6 @@
 				};
 			},
 		},
->>>>>>> a9bd1346
 	},
 	{
 		name: "[Gen 8] The Loser's Game",
@@ -2008,35 +1963,8 @@
 
 		mod: 'sharedpower',
 		team: 'random',
-<<<<<<< HEAD
 		searchShow: false,
 		ruleset: ['[Gen 8] Random Battle', 'Team Preview', 'Dynamax Clause', 'Camomons Mod', 'Inverse Mod', 'Scalemons Mod', 'Shared Power Rule'],
-=======
-		ruleset: ['[Gen 8] Random Battle', 'Team Preview', 'Dynamax Clause', 'Camomons Mod', 'Inverse Mod', 'Scalemons Mod'],
-		onBeforeSwitchIn(pokemon) {
-			let format = this.format;
-			if (!format.getSharedPower) format = this.dex.formats.get('gen8sharedpower');
-			for (const ability of format.getSharedPower!(pokemon)) {
-				const effect = 'ability:' + ability;
-				pokemon.volatiles[effect] = {id: this.toID(effect), target: pokemon};
-				if (!pokemon.m.abils) pokemon.m.abils = [];
-				if (!pokemon.m.abils.includes(effect)) pokemon.m.abils.push(effect);
-			}
-		},
-		onSwitchInPriority: 2,
-		onSwitchIn(pokemon) {
-			let format = this.format;
-			if (!format.getSharedPower) format = this.dex.formats.get('gen8sharedpower');
-			for (const ability of format.getSharedPower!(pokemon)) {
-				if (ability === 'noability') {
-					this.hint(`Mirror Armor and Trace break in Shared Power formats that don't use Shared Power as a base, so they get removed from non-base users.`);
-				}
-				const effect = 'ability:' + ability;
-				delete pokemon.volatiles[effect];
-				pokemon.addVolatile(effect);
-			}
-		},
->>>>>>> a9bd1346
 	},
 	{
 		name: "[Gen 8] BSS Factory",
