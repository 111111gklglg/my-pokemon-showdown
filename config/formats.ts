// Note: This is the list of formats
// The rules that formats use are stored in data/rulesets.ts
/*
If you want to add custom formats, create a file in this folder named: "custom-formats.ts"

Paste the following code into the file and add your desired formats and their sections between the brackets:
--------------------------------------------------------------------------------
// Note: This is the list of formats
// The rules that formats use are stored in data/rulesets.ts

export const Formats: FormatList = [
];
--------------------------------------------------------------------------------

If you specify a section that already exists, your format will be added to the bottom of that section.
New sections will be added to the bottom of the specified column.
The column value will be ignored for repeat sections.
*/

export const Formats: FormatList = [

	// Sw/Sh Singles
	///////////////////////////////////////////////////////////////////

	{
		section: "Sw/Sh Singles",
	},
	{
		name: "[Gen 8] Random Battle",
		desc: `Randomized teams of level-balanced Pok&eacute;mon with sets that are generated to be competitively viable.`,
		threads: [
			`&bullet; <a href="https://www.smogon.com/forums/threads/3656537/">Random Battle Suggestions</a>`,
		],

		mod: 'gen8',
		team: 'random',
		ruleset: ['PotD', 'Obtainable', 'Species Clause', 'HP Percentage Mod', 'Cancel Mod', 'Sleep Clause Mod'],
	},
	{
		name: "[Gen 8] Unrated Random Battle",

		mod: 'gen8',
		team: 'random',
		challengeShow: false,
		rated: false,
		ruleset: ['Obtainable', 'Species Clause', 'HP Percentage Mod', 'Cancel Mod', 'Sleep Clause Mod'],
	},
	{
		name: "[Gen 8] OU",
		threads: [
			`&bullet; <a href="https://www.smogon.com/forums/threads/3672210/">OU Metagame Discussion</a>`,
			`&bullet; <a href="https://www.smogon.com/forums/threads/3672556/">OU Sample Teams</a>`,
			`&bullet; <a href="https://www.smogon.com/forums/threads/3666340/">OU Viability Rankings</a>`,
		],

		mod: 'gen8',
		ruleset: ['Standard', 'Dynamax Clause'],
		banlist: ['Uber', 'Arena Trap', 'Moody', 'Power Construct', 'Shadow Tag', 'Baton Pass'],
	},
	{
		name: "[Gen 8] OU (Blitz)",

		mod: 'gen8',
		ruleset: ['[Gen 8] OU', 'Blitz'],
	},
	{
		name: "[Gen 8] Ubers",
		threads: [
			`&bullet; <a href="https://www.smogon.com/forums/threads/3675589/">Ubers Metagame Discussion</a>`,
			`&bullet; <a href="https://www.smogon.com/forums/threads/3675564/">Ubers Sample Teams</a>`,
			`&bullet; <a href="https://www.smogon.com/forums/threads/3675194/">Ubers Viability Rankings</a>`,
		],

		mod: 'gen8',
		ruleset: ['Standard', 'Dynamax Clause'],
		banlist: ['Baton Pass'],
	},
	{
		name: "[Gen 8] UU",
		threads: [
			`&bullet; <a href="https://www.smogon.com/forums/threads/3672677/">UU Metagame Discussion</a>`,
			`&bullet; <a href="https://www.smogon.com/forums/threads/3659681/">UU Sample Teams</a>`,
			`&bullet; <a href="https://www.smogon.com/forums/threads/3668357/">UU Viability Rankings</a>`,
		],

		mod: 'gen8',
		ruleset: ['[Gen 8] OU'],
		banlist: ['OU', 'UUBL'],
	},
	{
		name: "[Gen 8] RU",
		threads: [
			`&bullet; <a href="https://www.smogon.com/forums/threads/3673369/">RU Metagame Discussion</a>`,
			`&bullet; <a href="https://www.smogon.com/forums/threads/3661013/">RU Sample Teams</a>`,
			`&bullet; <a href="https://www.smogon.com/forums/threads/3669026/">RU Viability Rankings</a>`,
		],

		mod: 'gen8',
		ruleset: ['[Gen 8] UU'],
		banlist: ['UU', 'RUBL'],
	},
	{
		name: "[Gen 8] NU",
		threads: [
			`&bullet; <a href="https://www.smogon.com/forums/threads/3672672/">NU Metagame Discussion</a>`,
			`&bullet; <a href="https://www.smogon.com/forums/threads/3673598/">NU Sample Teams</a>`,
			`&bullet; <a href="https://www.smogon.com/forums/threads/3662169/">NU Viability Rankings</a>`,
		],

		mod: 'gen8',
		ruleset: ['[Gen 8] RU'],
		banlist: ['RU', 'NUBL', 'Drizzle', 'Drought', 'Aurora Veil'],
	},
	{
		name: "[Gen 8] PU",
		threads: [
			`&bullet; <a href="https://www.smogon.com/forums/threads/3672670/">PU Metagame Discussion</a>`,
			`&bullet; <a href="https://www.smogon.com/forums/threads/3662231/">PU Viability Rankings</a>`,
		],

		mod: 'gen8',
		ruleset: ['[Gen 8] NU'],
		banlist: ['NU', 'PUBL'],
	},
	{
		name: "[Gen 8] LC",
		threads: [
			`&bullet; <a href="https://www.smogon.com/forums/threads/3656348/">LC Metagame Discussion</a>`,
			`&bullet; <a href="https://www.smogon.com/forums/threads/3661419/">LC Sample Teams</a>`,
			`&bullet; <a href="https://www.smogon.com/forums/threads/3657374/">LC Viability Rankings</a>`,
		],

		mod: 'gen8',
		maxLevel: 5,
		ruleset: ['Little Cup', 'Standard', 'Dynamax Clause'],
		banlist: [
			'Corsola-Galar', 'Cutiefly', 'Drifloon', 'Gastly', 'Gothita', 'Rufflet', 'Scyther', 'Sneasel', 'Swirlix', 'Tangela', 'Vulpix-Alola',
			'Chlorophyll', 'Moody', 'Baton Pass',
		],
	},
	{
		name: "[Gen 8] Monotype",
		desc: `All the Pok&eacute;mon on a team must share a type.`,
		threads: [
			`&bullet; <a href="https://www.smogon.com/forums/threads/3672167/">Monotype Metagame Discussion</a>`,
			`&bullet; <a href="https://www.smogon.com/forums/threads/3673391/">Monotype Sample Teams</a>`,
			`&bullet; <a href="https://www.smogon.com/forums/threads/3673165">Monotype Viability Rankings</a>`,
		],

		mod: 'gen8',
		ruleset: ['Same Type Clause', 'Standard', 'Dynamax Clause'],
		banlist: [
			'Blaziken', 'Calyrex-Ice', 'Calyrex-Shadow', 'Dialga', 'Eternatus', 'Genesect', 'Giratina', 'Giratina-Origin', 'Groudon', 'Ho-Oh', 'Kartana', 'Kyogre', 'Kyurem-Black',
			'Kyurem-White', 'Landorus-Base', 'Lugia', 'Lunala', 'Magearna', 'Marshadow', 'Mewtwo', 'Naganadel', 'Necrozma-Dawn-Wings', 'Necrozma-Dusk-Mane', 'Palkia',
			'Pheromosa', 'Rayquaza', 'Reshiram', 'Solgaleo', 'Xerneas', 'Yveltal', 'Zacian', 'Zacian-Crowned', 'Zamazenta', 'Zamazenta-Crowned', 'Zekrom', 'Zygarde-Base',
			'Moody', 'Power Construct', 'Shadow Tag', 'Damp Rock', 'Smooth Rock', 'Terrain Extender', 'Baton Pass',
		],
	},
	{
		name: "[Gen 8] 1v1",
		desc: `Bring three Pok&eacute;mon to Team Preview and choose one to battle.`,
		threads: [
			`&bullet; <a href="https://www.smogon.com/forums/threads/3656364/">1v1 Metagame Discussion</a>`,
			`&bullet; <a href="https://www.smogon.com/forums/threads/3664157/">1v1 Sample Teams</a>`,
			`&bullet; <a href="https://www.smogon.com/forums/threads/3657779/">1v1 Viability Rankings</a>`,
		],

		mod: 'gen8',
		teamLength: {
			validate: [1, 3],
			battle: 1,
		},
		ruleset: ['Obtainable', 'Species Clause', 'Nickname Clause', 'OHKO Clause', 'Evasion Moves Clause', 'Accuracy Moves Clause', 'Team Preview', 'HP Percentage Mod', 'Cancel Mod', 'Dynamax Clause', 'Endless Battle Clause'],
		banlist: [
			'Calyrex-Ice', 'Calyrex-Shadow', 'Cinderace', 'Dialga', 'Dragonite', 'Eternatus', 'Giratina', 'Giratina-Origin', 'Groudon', 'Ho-Oh', 'Kyogre', 'Kyurem-Black',
			'Kyurem-White', 'Lugia', 'Lunala', 'Magearna', 'Marshadow', 'Melmetal', 'Mew', 'Mewtwo', 'Mimikyu', 'Necrozma-Dawn-Wings', 'Necrozma-Dusk-Mane', 'Palkia',
			'Rayquaza', 'Reshiram', 'Sableye', 'Solgaleo', 'Victini', 'Xerneas', 'Yveltal', 'Zacian', 'Zacian-Crowned', 'Zamazenta', 'Zamazenta-Crowned', 'Zekrom',
			'Moody', 'Focus Sash', 'Perish Song',
		],
	},
	{
		name: "[Gen 8] Anything Goes",
		threads: [
			`&bullet; <a href="https://www.smogon.com/forums/threads/3672172/">Anything Goes</a>`,
		],

		mod: 'gen8',
		ruleset: ['Obtainable', 'Team Preview', 'HP Percentage Mod', 'Cancel Mod', 'Endless Battle Clause'],
	},
	{
		name: "[Gen 8] ZU",
		desc: `The unofficial usage-based tier below PU.`,
		threads: [
			`&bullet; <a href="https://www.smogon.com/forums/threads/3675570/">ZU Metagame Discussion</a>`,
			`&bullet; <a href="https://www.smogon.com/forums/threads/3664800/">ZU Viability Rankings</a>`,
		],

		mod: 'gen8',
		ruleset: ['[Gen 8] PU'],
		banlist: ['PU'],
	},
	{
		name: "[Gen 8] CAP",
		threads: [
			`&bullet; <a href="https://www.smogon.com/forums/threads/3656824/">CAP Metagame Discussion</a>`,
			`&bullet; <a href="https://www.smogon.com/forums/threads/3671157/">CAP Sample Teams</a>`,
			`&bullet; <a href="https://www.smogon.com/forums/threads/3658514/">CAP Viability Rankings</a>`,
		],

		mod: 'gen8',
		ruleset: ['[Gen 8] OU', '+CAP'],
		banlist: ['Crucibellite'],
	},
	{
		name: "[Gen 8] Battle Stadium Singles",
		threads: [
			`&bullet; <a href="https://www.smogon.com/forums/threads/3656336/">BSS Discussion</a>`,
			`&bullet; <a href="https://www.smogon.com/forums/threads/3672698/">BSS Viability Rankings</a>`,
		],

		mod: 'gen8',
		forcedLevel: 50,
		teamLength: {
			validate: [3, 6],
			battle: 3,
		},
		ruleset: ['Standard GBU'],
		minSourceGen: 8,
	},
	{
		name: "[Gen 8] Custom Game",

		mod: 'gen8',
		searchShow: false,
		debug: true,
		maxLevel: 9999,
		battle: {trunc: Math.trunc},
		defaultLevel: 100,
		teamLength: {
			validate: [1, 24],
			battle: 24,
		},
		// no restrictions, for serious (other than team preview)
		ruleset: ['Team Preview', 'Cancel Mod'],
	},

	// Sw/Sh Doubles
	///////////////////////////////////////////////////////////////////

	{
		section: "Sw/Sh Doubles",
	},
	{
		name: "[Gen 8] Random Doubles Battle",

		mod: 'gen8',
		gameType: 'doubles',
		team: 'random',
		ruleset: ['PotD', 'Obtainable', 'Species Clause', 'HP Percentage Mod', 'Cancel Mod'],
	},
	{
		name: "[Gen 8] Doubles OU",
		threads: [
			`&bullet; <a href="https://www.smogon.com/forums/threads/3672010/">Doubles OU Metagame Discussion</a>`,
			`&bullet; <a href="https://www.smogon.com/forums/threads/3658826/">Doubles OU Sample Teams</a>`,
			`&bullet; <a href="https://www.smogon.com/forums/threads/3673519/">Doubles OU Viability Rankings</a>`,
		],

		mod: 'gen8',
		gameType: 'doubles',
		ruleset: ['Standard Doubles', 'Dynamax Clause', 'Swagger Clause'],
		banlist: ['DUber', 'Power Construct', 'Shadow Tag'],
	},
	{
		name: "[Gen 8] Doubles Ubers",
		threads: [
			`&bullet; <a href="https://www.smogon.com/forums/threads/3661142/">Doubles Ubers</a>`,
		],

		mod: 'gen8',
		gameType: 'doubles',
		ruleset: ['Standard Doubles', '!Gravity Sleep Clause'],
		banlist: [],
	},
	{
		name: "[Gen 8] Doubles UU",
		threads: [
			`&bullet; <a href="https://www.smogon.com/forums/threads/3658504/">Doubles UU</a>`,
		],

		mod: 'gen8',
		gameType: 'doubles',
		ruleset: ['[Gen 8] Doubles OU'],
		banlist: ['DOU', 'DBL'],
	},
	{
		name: "[Gen 8] VGC 2021",
		threads: [
			`&bullet; <a href="https://www.smogon.com/forums/threads/3672129/">VGC 2021 Metagame Discussion & Resources</a>`,
		],

		mod: 'gen8',
		gameType: 'doubles',
		forcedLevel: 50,
		teamLength: {
			validate: [4, 6],
			battle: 4,
		},
		ruleset: ['Standard GBU', 'VGC Timer'],
		minSourceGen: 8,
	},
	{
		name: "[Gen 8] VGC 2020",
		threads: [
			`&bullet; <a href="https://www.pokemon.com/us/pokemon-news/2020-pokemon-video-game-championships-vgc-format-rules/">VGC 2020 Rules</a>`,
			`&bullet; <a href="https://www.smogon.com/forums/threads/3657818/">VGC 2020 Sample Teams</a>`,
		],

		mod: 'gen8dlc1',
		gameType: 'doubles',
		searchShow: false,
		forcedLevel: 50,
		teamLength: {
			validate: [4, 6],
			battle: 4,
		},
		ruleset: ['Standard GBU', 'VGC Timer'],
		minSourceGen: 8,
	},
	{
		name: "[Gen 8] 2v2 Doubles",
		desc: `Double battle where you bring four Pok&eacute;mon to Team Preview and choose only two.`,
		threads: [
			`&bullet; <a href="https://www.smogon.com/forums/threads/3656321/">2v2 Doubles</a>`,
		],

		mod: 'gen8',
		gameType: 'doubles',
		teamLength: {
			validate: [2, 4],
			battle: 2,
		},
		ruleset: ['Standard Doubles', 'Accuracy Moves Clause', 'Dynamax Clause', 'Sleep Clause Mod'],
		banlist: [
			'Calyrex-Ice', 'Calyrex-Shadow', 'Dialga', 'Eternatus', 'Giratina', 'Giratina-Origin', 'Groudon', 'Ho-Oh', 'Jirachi', 'Kyogre',
			'Kyurem-White', 'Lugia', 'Lunala', 'Magearna', 'Marshadow', 'Melmetal', 'Mewtwo', 'Necrozma-Dawn-Wings', 'Necrozma-Dusk-Mane', 'Palkia',
			'Rayquaza', 'Reshiram', 'Solgaleo', 'Xerneas', 'Yveltal', 'Zacian', 'Zacian-Crowned', 'Zamazenta', 'Zamazenta-Crowned', 'Zekrom',
			'Power Construct', 'Focus Sash', 'Final Gambit', 'Perish Song', 'Swagger',
		],
	},
	{
		name: '[Gen 8] Metronome Battle',
		threads: [
			`&bullet; <a href="https://www.smogon.com/forums/threads/3632075/">Metronome Battle</a>`,
		],

		mod: 'gen8',
		gameType: 'doubles',
		teamLength: {
			validate: [2, 2],
			battle: 2,
		},
		ruleset: ['HP Percentage Mod', 'Cancel Mod'],
		banlist: [
			'Pokestar Spirit', 'Shedinja + Sturdy', 'Battle Bond', 'Cheek Pouch', 'Cursed Body', 'Dry Skin', 'Fluffy', 'Fur Coat', 'Gorilla Tactics',
			'Grassy Surge', 'Huge Power', 'Ice Body', 'Iron Barbs', 'Libero', 'Moody', 'Neutralizing Gas', 'Parental Bond', 'Perish Body', 'Poison Heal',
			'Power Construct', 'Pressure', 'Protean', 'Pure Power', 'Rain Dish', 'Rough Skin', 'Sand Spit', 'Sand Stream', 'Snow Warning', 'Stamina',
			'Volt Absorb', 'Water Absorb', 'Wonder Guard', 'Abomasite', 'Aguav Berry', 'Assault Vest', 'Berry', 'Berry Juice', 'Berserk Gene',
			'Black Sludge', 'Enigma Berry', 'Figy Berry', 'Gold Berry', 'Iapapa Berry', 'Kangaskhanite', 'Leftovers', 'Mago Berry', 'Medichamite',
			'Steel Memory', 'Oran Berry', 'Rocky Helmet', 'Shell Bell', 'Sitrus Berry', 'Wiki Berry', 'Harvest + Jaboca Berry', 'Harvest + Rowap Berry',
		],
		onValidateSet(set) {
			const species = this.dex.getSpecies(set.species);
			if (species.types.includes('Steel')) {
				return [`${species.name} is a Steel-type, which is banned from Metronome Battle.`];
			}
			if (species.bst > 625) {
				return [`${species.name} is banned.`, `(Pok\u00e9mon with a BST higher than 625 are banned)`];
			}
			const item = this.dex.getItem(set.item);
			if (set.item && item.megaStone) {
				const megaSpecies = this.dex.getSpecies(item.megaStone);
				if (species.baseSpecies === item.megaEvolves && megaSpecies.bst > 625) {
					return [
						`${set.name || set.species}'s item ${item.name} is banned.`, `(Pok\u00e9mon with a BST higher than 625 are banned)`,
					];
				}
			}
			if (set.moves.length !== 1 || this.dex.getMove(set.moves[0]).id !== 'metronome') {
				return [`${set.name || set.species} has illegal moves.`, `(Pok\u00e9mon can only have one Metronome in their moveset)`];
			}
		},
	},
	{
		name: "[Gen 8] Doubles Custom Game",

		mod: 'gen8',
		gameType: 'doubles',
		searchShow: false,
		maxLevel: 9999,
		battle: {trunc: Math.trunc},
		defaultLevel: 100,
		debug: true,
		teamLength: {
			validate: [2, 24],
			battle: 24,
		},
		// no restrictions, for serious (other than team preview)
		ruleset: ['Team Preview', 'Cancel Mod'],
	},

	// National Dex
	///////////////////////////////////////////////////////////////////

	{
		section: "National Dex",
	},
	{
		name: "[Gen 8] National Dex",
		threads: [
			`&bullet; <a href="https://www.smogon.com/forums/threads/3666135/">National Dex Metagame Discussion</a>`,
			`&bullet; <a href="https://www.smogon.com/forums/threads/3658849/">National Dex Sample Teams</a>`,
			`&bullet; <a href="https://www.smogon.com/forums/threads/3666572/">National Dex Viability Rankings</a>`,
		],

		mod: 'gen8',
		ruleset: ['Standard NatDex', 'OHKO Clause', 'Evasion Moves Clause', 'Species Clause', 'Dynamax Clause', 'Sleep Clause Mod'],
		banlist: [
			'Alakazam-Mega', 'Arceus', 'Blastoise-Mega', 'Blaziken', 'Calyrex-Ice', 'Calyrex-Shadow', 'Darkrai', 'Darmanitan-Galar', 'Deoxys-Attack', 'Deoxys-Base',
			'Deoxys-Speed', 'Dialga', 'Dracovish', 'Dragapult', 'Eternatus', 'Genesect', 'Gengar-Mega', 'Giratina', 'Giratina-Origin', 'Groudon', 'Ho-Oh', 'Kangaskhan-Mega',
			'Kyogre', 'Kyurem-Black', 'Kyurem-White', 'Landorus-Base', 'Lucario-Mega', 'Lugia', 'Lunala', 'Marshadow', 'Metagross-Mega', 'Mewtwo', 'Naganadel',
			'Necrozma-Dawn-Wings', 'Necrozma-Dusk-Mane', 'Necrozma-Ultra', 'Palkia', 'Pheromosa', 'Rayquaza', 'Reshiram', 'Salamence-Mega', 'Shaymin-Sky', 'Solgaleo',
			'Tornadus-Therian', 'Urshifu-Base', 'Xerneas', 'Yveltal', 'Zacian', 'Zacian-Crowned', 'Zamazenta', 'Zamazenta-Crowned', 'Zekrom', 'Zygarde-Base', 'Zygarde-Complete',
			'Arena Trap', 'Moody', 'Power Construct', 'Shadow Tag', 'Baton Pass',
		],
	},
	{
		name: "[Gen 8] National Dex UU",
		threads: [
			`&bullet; <a href="https://www.smogon.com/forums/threads/3660920/">National Dex UU Metagame Discussion</a>`,
			`&bullet; <a href="https://www.smogon.com/forums/threads/3672486/">National Dex UU Sample Teams</a>`,
			`&bullet; <a href="https://www.smogon.com/forums/threads/3672482/">National Dex UU Viability Rankings</a>`,
		],

		mod: 'gen8',
		ruleset: ['[Gen 8] National Dex'],
		banlist: [
			// National Dex OU
			'Blissey', 'Chansey', 'Charizard-Mega-X', 'Charizard-Mega-Y', 'Cinderace', 'Clefable', 'Corviknight', 'Excadrill', 'Ferrothorn',
			'Garchomp', 'Gliscor', 'Greninja', 'Heatran', 'Kartana', 'Kommo-o', 'Landorus-Therian', 'Lopunny-Mega', 'Magearna', 'Magnezone',
			'Medicham-Mega', 'Pelipper', 'Rillaboom', 'Scizor-Mega', 'Serperior', 'Slowbro-Base', 'Spectrier', 'Swampert-Mega', 'Tangrowth',
			'Tapu Fini', 'Tapu Koko', 'Tapu Lele', 'Toxapex', 'Tyranitar', 'Volcarona', 'Zapdos-Base',
			'nduubl', // National Dex UUBL
			'Aerodactyl-Mega', 'Azumarill', 'Blacephalon', 'Diancie-Mega', 'Gallade-Mega', 'Gardevoir-Mega', 'Gengar', 'Gyarados', 'Hawlucha',
			'Heracross-Mega', 'Hydreigon', 'Kyurem', 'Latias', 'Latias-Mega', 'Latios', 'Manaphy', 'Mawile-Mega', 'Pinsir-Mega', 'Slowbro-Mega',
			'Thundurus', 'Venusaur-Mega', 'Xurkitree', 'Drizzle', 'Drought',
			// Slowbronite is banned so it doesn't validate on Galarian Slowbro
			'Slowbronite',
		],
		// Used to distinguish UU from below UU in the client
		restricted: [
			'Aegislash', 'Absol-Mega', 'Aggron-Mega', 'Altaria-Mega', 'Amoonguss', 'Beedrill-Mega', 'Bisharp', 'Breloom', 'Buzzwole', 'Celesteela',
			'Chesnaught', 'Crobat', 'Dragonite', 'Grimmsnarl', 'Hippowdon', 'Hoopa-Unbound', 'Infernape', 'Jirachi', 'Keldeo', 'Krookodile',
			'Mandibuzz', 'Manectric-Mega', 'Melmetal', 'Mew', 'Mienshao', 'Moltres-Base', 'Nihilego', 'Porygon2', 'Regieleki', 'Rotom-Heat',
			'Rotom-Wash', 'Ribombee', 'Sableye-Mega', 'Scizor', 'Sharpedo-Mega', 'Skarmory', 'Slowking', 'Slowking-Galar', 'Staraptor', 'Swampert',
			'Umbreon', 'Urshifu-Rapid-Strike', 'Victini', 'Weavile', 'Zapdos-Galar',
		],
	},
	{
		name: "[Gen 8] National Dex Monotype",
		threads: [
			`&bullet; <a href="https://www.smogon.com/forums/threads/3674344/">National Dex Monotype</a>`,
		],

		mod: 'gen8',
		ruleset: ['Standard NatDex', 'Same Type Clause', 'Species Clause', 'OHKO Clause', 'Evasion Moves Clause', 'Dynamax Clause', 'Sleep Clause Mod'],
		banlist: [
			'Arceus', 'Blastoise-Mega', 'Blaziken', 'Calyrex-Ice', 'Calyrex-Shadow', 'Darkrai', 'Deoxys-Base', 'Deoxys-Attack', 'Dialga', 'Dragapult', 'Eternatus', 'Genesect', 'Gengar-Mega',
			'Giratina', 'Giratina-Origin', 'Groudon', 'Ho-Oh', 'Hoopa-Unbound', 'Kangaskhan-Mega', 'Kartana', 'Kyogre', 'Kyurem-Black', 'Kyurem-White', 'Lucario-Mega', 'Lugia',
			'Lunala', 'Magearna', 'Marshadow', 'Mawile-Mega', 'Metagross-Mega', 'Mewtwo', 'Naganadel', 'Necrozma-Dawn-Wings', 'Necrozma-Dusk-Mane', 'Palkia', 'Pheromosa', 'Rayquaza',
			'Reshiram', 'Salamence-Mega', 'Shaymin-Sky', 'Solgaleo', 'Xerneas', 'Yveltal', 'Zacian', 'Zacian-Crowned', 'Zamazenta', 'Zamazenta-Crowned', 'Zekrom', 'Zygarde-Base',
			'Battle Bond', 'Moody', 'Power Construct', 'Shadow Tag', 'Damp Rock', 'Smooth Rock', 'Terrain Extender', 'Baton Pass',
		],
	},
	{
		name: "[Gen 8] National Dex AG",
		threads: [
			`&bullet; <a href="https://www.smogon.com/forums/threads/3656779/">AG Metagame Discussion</a>`,
			`&bullet; <a href="https://www.smogon.com/forums/threads/3659562/">AG Sample Teams</a>`,
			`&bullet; <a href="https://www.smogon.com/forums/threads/3658581/">AG Viability Rankings</a>`,
		],

		mod: 'gen8',
		ruleset: ['Standard NatDex'],
	},

	// Pet Mods
	///////////////////////////////////////////////////////////////////

	{
		section: "Pet Mods",
	},
	{
<<<<<<< HEAD
		name: "[Gen 8] Megas for All",
		desc: ["&bullet; Megas for All v7",
		      ],
		threads: [
			`&bullet; <a href="https://www.smogon.com/forums/threads/3671140/">Megas for All v7</a>`,
		],
		ruleset: ['Standard NatDex', 'OHKO Clause', 'Evasion Moves Clause', 'Species Clause', 'Dynamax Clause', 'Sleep Clause Mod', 'Freeze Clause Mod', 'Mega Data Mod'],
		banlist: [
			'Alakazam-Mega', 'Arceus', 'Blastoise-Mega', 'Blaziken', 'Cinderace', 'Darkrai', 'Darmanitan-Galar', 'Deoxys-Attack', 'Deoxys-Base', 'Deoxys-Speed', 'Dialga', 'Dracovish',
			'Dragapult', 'Eternatus', 'Genesect', 'Gengar-Mega', 'Giratina', 'Groudon', 'Ho-Oh', 'Kangaskhan-Mega', 'Kyogre', 'Kyurem-Black', 'Kyurem-White', 'Landorus-Base',
			'Lucario-Mega', 'Lugia', 'Lunala', 'Marshadow', 'Metagross-Mega', 'Mewtwo', 'Naganadel', 'Necrozma-Dawn-Wings', 'Necrozma-Dusk-Mane', 'Necrozma-Ultra',
			'Palkia', 'Pheromosa', 'Rayquaza', 'Reshiram', 'Salamence-Mega', 'Shaymin-Sky', 'Solgaleo', 'Tornadus-Therian', 'Urshifu-Base', 'Xerneas', 'Yveltal',
			'Zacian', 'Zamazenta', 'Zekrom', 'Zygarde-Base', 'Zygarde-Complete', 'Calyrex-Ice', 'Calyrex-Shadow', 'Arena Trap', 'Moody', 'Power Construct', 'Shadow Tag',
			'Baton Pass',
		],
		mod: 'm4av7',
=======
		name: "[Gen 8] Megas For All",
		desc: `Almost every Pokemon has a Mega Evolution.`,
		threads: [
			`&bullet; <a href="https://www.smogon.com/forums/threads/3671140/">Megas For All</a>`,
		],

		mod: 'megasforall',
		ruleset: ['Standard NatDex', 'OHKO Clause', 'Evasion Moves Clause', 'Species Clause', 'Dynamax Clause', 'Sleep Clause Mod', 'Freeze Clause Mod', 'Mega Data Mod'],
		banlist: [
			'Alakazam-Mega', 'Arceus', 'Blastoise-Mega', 'Blaziken', 'Cinderace', 'Darkrai', 'Darmanitan-Galar', 'Deoxys-Attack', 'Deoxys-Base', 'Deoxys-Speed',
			'Dialga', 'Dracovish', 'Dragapult', 'Eternatus', 'Genesect', 'Gengar-Mega', 'Giratina', 'Groudon', 'Ho-Oh', 'Kangaskhan-Mega', 'Kyogre', 'Kyurem-Black',
			'Kyurem-White', 'Landorus-Base', 'Lucario-Mega', 'Lugia', 'Lunala', 'Marshadow', 'Metagross-Mega', 'Mewtwo', 'Naganadel', 'Necrozma-Dawn-Wings',
			'Necrozma-Dusk-Mane', 'Necrozma-Ultra', 'Palkia', 'Pheromosa', 'Rayquaza', 'Reshiram', 'Salamence-Mega', 'Shaymin-Sky', 'Solgaleo', 'Tornadus-Therian',
			'Urshifu-Base', 'Xerneas', 'Yveltal', 'Zacian', 'Zamazenta', 'Zekrom', 'Zygarde-Base', 'Zygarde-Complete', 'Calyrex-Ice', 'Calyrex-Shadow',
			'Arena Trap', 'Moody', 'Power Construct', 'Shadow Tag', 'Baton Pass',
		],
	},
	{
		name: "[Gen 8] Double Trouble",
		desc: `Doubles-based metagame where Pokemon are adjusted to become DOU-viable.`,
		threads: [
			`&bullet; <a href="https://www.smogon.com/forums/threads/3657658/">Double Trouble</a>`,
		],

		mod: 'doubletrouble',
		gameType: 'doubles',
		searchShow: false,
		ruleset: ['[Gen 8] Doubles OU'],
		// Dumb hack because Mawile has 5 abilities for some reason
		validateSet(set, teamHas) {
			const species = this.dex.getSpecies(set.species);
			const ability = this.dex.getAbility(set.ability);
			if (species.name === "Mawile" && set.moves.includes("Follow Me") && ability.name !== "Steelworker") {
				return [`Mawile can only use Follow Me with Steelworker.`];
			}
			if (!(species.name === 'Mawile' && ability.name === 'Huge Power')) {
				return this.validateSet(set, teamHas);
			} else {
				const abil = set.ability;
				set.ability = 'Steelworker';
				const fakeValidation = this.validateSet(set, teamHas);
				if (fakeValidation?.length) return fakeValidation;
				set.ability = abil;
				return null;
			}
		},
>>>>>>> f43bb93c
	},
	{
		name: "[Gen 6] Gen-NEXT OU",

		mod: 'gennext',
		searchShow: false,
		challengeShow: false,
		ruleset: ['Obtainable', 'Standard NEXT', 'Team Preview'],
		banlist: ['Uber'],
	},

	// OM of the Month
	///////////////////////////////////////////////////////////////////

	{
		section: "OM of the Month",
		column: 2,
	},
	{
		name: "[Gen 8] Tier Shift",
		desc: `Pok&eacute;mon below OU get their stats, excluding HP, boosted. UU/RUBL get +10, RU/NUBL get +20, NU/PUBL get +30, and PU or lower get +40.`,
		threads: [
			`&bullet; <a href="https://www.smogon.com/forums/threads/3662165/">Tier Shift</a>`,
		],

		mod: 'gen8',
		// searchShow: false,
		ruleset: ['[Gen 8] OU', 'Overflow Stat Mod'],
		banlist: ['Damp Rock', 'Eviolite', 'Heat Rock'],
		unbanlist: ['Zamazenta-Crowned'],
		onModifySpecies(species, target, source, effect) {
			if (!species.baseStats) return;
			const boosts: {[tier: string]: number} = {
				uu: 10,
				rubl: 10,
				ru: 20,
				nubl: 20,
				nu: 30,
				publ: 30,
				pu: 40,
				nfe: 40,
				lcuber: 40,
				lc: 40,
			};
			let tier = this.toID(species.tier) || 'ou';
			if (!(tier in boosts)) return;
			// Non-Pokemon bans in lower tiers
			if (target && boosts[tier] > 20) {
				if (target.set.ability === 'drizzle') tier = 'nubl';
				if (target.set.ability === 'drought') tier = 'nubl';
				if (target.set.moves.includes('auroraveil')) tier = 'nubl';
			}
			const pokemon = this.dex.deepClone(species);
			pokemon.bst = 0;
			const boost = boosts[tier];
			let statName: StatName;
			for (statName in pokemon.baseStats as StatsTable) {
				if (statName === 'hp') continue;
				pokemon.baseStats[statName] = this.clampIntRange(pokemon.baseStats[statName] + boost, 1, 255);
				pokemon.bst += pokemon.baseStats[statName];
			}
			return pokemon;
		},
	},
	{
		name: "[Gen 8] Shared Power",
		desc: `Once a Pok&eacute;mon switches in, its ability is shared with the rest of the team.`,
		threads: [
			`&bullet; <a href="https://www.smogon.com/forums/threads/3660877/">Shared Power</a>`,
		],

		mod: 'gen8',
		// searchShow: false,
		ruleset: ['Standard', 'Dynamax Clause'],
		banlist: [
			'Calyrex-Ice', 'Calyrex-Shadow', 'Darmanitan-Galar', 'Dialga', 'Dracovish', 'Eternatus', 'Genesect', 'Giratina',
			'Giratina-Origin', 'Groudon', 'Ho-Oh', 'Kyogre', 'Kyurem-Black', 'Kyurem-White', 'Lugia', 'Lunala', 'Magearna',
			'Marshadow', 'Melmetal', 'Mewtwo', 'Naganadel', 'Necrozma-Dawn-Wings', 'Necrozma-Dusk-Mane', 'Palkia',
			'Pheromosa', 'Rayquaza', 'Reshiram', 'Shedinja', 'Solgaleo', 'Toxapex', 'Urshifu-Base', 'Urshifu-Rapid-Strike',
			'Xerneas', 'Yveltal', 'Zacian', 'Zacian-Crowned', 'Zamazenta', 'Zamazenta-Crowned', 'Zekrom',
			'Arena Trap', 'Contrary', 'Drizzle ++ Swift Swim', 'Drought ++ Chlorophyll', 'Electric Surge ++ Surge Surfer',
			'Flare Boost', 'Fur Coat', 'Guts', 'Harvest', 'Huge Power', 'Imposter', 'Innards Out', 'Libero', 'Magic Bounce',
			'Magic Guard', 'Magnet Pull', 'Mold Breaker', 'Moody', 'Neutralizing Gas', 'Power Construct', 'Regenerator',
			'Sand Rush', 'Sand Veil', 'Shadow Tag', 'Simple', 'Slush Rush', 'Snow Cloak', 'Speed Boost', 'Stakeout',
			'Steelworker ++ Steely Spirit', 'Tinted Lens', 'Unaware', 'Unburden', 'Water Bubble', 'Baton Pass',
		],
		getSharedPower(pokemon) {
			const sharedPower = new Set<string>();
			for (const ally of pokemon.side.pokemon) {
				if (ally.previouslySwitchedIn > 0) {
					if (['mirrorarmor', 'trace'].includes(ally.baseAbility)) continue;
					sharedPower.add(ally.baseAbility);
				}
			}
			sharedPower.delete(pokemon.baseAbility);
			return sharedPower;
		},
		onBeforeSwitchIn(pokemon) {
			let format = this.format;
			if (!format.getSharedPower) format = this.dex.getFormat('gen8sharedpower');
			for (const ability of format.getSharedPower!(pokemon)) {
				const effect = 'ability:' + ability;
				pokemon.volatiles[effect] = {id: this.toID(effect), target: pokemon};
			}
		},
		onSwitchInPriority: 2,
		onSwitchIn(pokemon) {
			let format = this.format;
			if (!format.getSharedPower) format = this.dex.getFormat('gen8sharedpower');
			for (const ability of format.getSharedPower!(pokemon)) {
				const effect = 'ability:' + ability;
				delete pokemon.volatiles[effect];
				pokemon.addVolatile(effect);
			}
		},
		field: {
			suppressingWeather() {
				for (const side of this.battle.sides) {
					for (const pokemon of side.active) {
						if (pokemon && !pokemon.ignoringAbility() && pokemon.hasAbility('Cloud Nine')) {
							return true;
						}
					}
				}
				return false;
			},
		},
		pokemon: {
			hasAbility(ability) {
				if (this.ignoringAbility()) return false;
				if (Array.isArray(ability)) return ability.some(abil => this.hasAbility(abil));
				const abilityid = this.battle.toID(ability);
				return this.ability === abilityid || !!this.volatiles['ability:' + abilityid];
			},
		},
	},

	// Other Metagames
	///////////////////////////////////////////////////////////////////

	{
		section: "Other Metagames",
		column: 2,
	},
	{
		name: "[Gen 8] Balanced Hackmons",
		desc: `Anything that can be hacked in-game and is usable in local battles is allowed.`,
		threads: [
			`&bullet; <a href="https://www.smogon.com/forums/threads/3656408/">Balanced Hackmons</a>`,
			`&bullet; <a href="https://www.smogon.com/forums/threads/3659817/">BH Resources</a>`,
		],

		mod: 'gen8',
		ruleset: ['-Nonexistent', 'OHKO Clause', 'Evasion Moves Clause', 'Forme Clause', 'Team Preview', 'HP Percentage Mod', 'Cancel Mod', 'Dynamax Clause', 'Sleep Clause Mod', 'Endless Battle Clause'],
		banlist: [
			'Darmanitan-Galar-Zen', 'Eternatus-Eternamax', 'Shedinja', 'Comatose + Sleep Talk', 'Double Iron Bash', 'Octolock', 'Shell Smash',
			'Arena Trap', 'Contrary', 'Gorilla Tactics', 'Huge Power', 'Illusion', 'Innards Out', 'Libero', 'Magnet Pull', 'Moody',
			'Neutralizing Gas', 'Parental Bond', 'Protean', 'Pure Power', 'Shadow Tag', 'Stakeout', 'Water Bubble', 'Wonder Guard',
		],
		restricted: ['Zacian-Crowned'],
		onValidateSet(set) {
			const ability = this.dex.getAbility(set.ability);
			if (set.species === 'Zacian-Crowned') {
				if (this.dex.toID(set.item) !== 'rustedsword' || ability.id !== 'intrepidsword') {
					return [`${set.species} is banned.`];
				}
			} else if (ability.id === 'intrepidsword') {
				return [`${set.name}'s ability ${ability.name} is banned.`];
			}
		},
		onChangeSet(set) {
			const item = this.dex.toID(set.item);
			if (set.species === 'Zacian' && item === 'rustedsword') {
				set.species = 'Zacian-Crowned';
				set.ability = 'Intrepid Sword';
				const ironHead = set.moves.indexOf('ironhead');
				if (ironHead >= 0) {
					set.moves[ironHead] = 'behemothblade';
				}
			}
			if (set.species === 'Zamazenta' && item === 'rustedshield') {
				set.species = 'Zamazenta-Crowned';
				set.ability = 'Dauntless Shield';
				const ironHead = set.moves.indexOf('ironhead');
				if (ironHead >= 0) {
					set.moves[ironHead] = 'behemothbash';
				}
			}
		},
	},
	{
		name: "[Gen 8] Mix and Mega",
		desc: `Mega evolve any Pok&eacute;mon with any mega stone and no limit. Boosts based on mega evolution from gen 7.`,
		threads: [
			`&bullet; <a href="https://www.smogon.com/forums/threads/3656469/">Mix and Mega</a>`,
			`&bullet; <a href="https://www.smogon.com/forums/threads/3659028/">M&amp;M Resources</a>`,
		],

		mod: 'mixandmega',
		ruleset: ['Obtainable', 'Species Clause', 'Nickname Clause', 'OHKO Clause', 'Evasion Moves Clause', 'Team Preview', 'HP Percentage Mod', 'Cancel Mod', 'Overflow Stat Mod', 'Dynamax Clause', 'Sleep Clause Mod', 'Endless Battle Clause'],
		banlist: [
			'Calyrex-Shadow', 'Kyogre', 'Zacian-Crowned',
			'Beedrillite', 'Blazikenite', 'Gengarite', 'Kangaskhanite', 'Mawilite', 'Medichamite', 'Pidgeotite',
			'Moody', 'Shadow Tag', 'Baton Pass', 'Electrify',
		],
		restricted: [
			'Calyrex-Ice', 'Dialga', 'Eternatus', 'Gengar', 'Giratina', 'Groudon', 'Ho-Oh', 'Kyurem-Black', 'Kyurem-White',
			'Lugia', 'Lunala', 'Marshadow', 'Melmetal', 'Mewtwo', 'Naganadel', 'Necrozma-Dawn-Wings', 'Necrozma-Dusk-Mane',
			'Palkia', 'Rayquaza', 'Regigigas', 'Reshiram', 'Xerneas', 'Yveltal', 'Zacian', 'Zekrom', 'Zygarde-Complete',
		],
		onValidateTeam(team) {
			const itemTable = new Set<ID>();
			for (const set of team) {
				const item = this.dex.getItem(set.item);
				if (!item || !item.megaStone) continue;
				const species = this.dex.getSpecies(set.species);
				if (species.isNonstandard) return [`${species.baseSpecies} does not exist in gen 8.`];
				if (this.ruleTable.isRestrictedSpecies(species) || this.toID(set.ability) === 'powerconstruct') {
					return [`${species.name} is not allowed to hold ${item.name}.`];
				}
				if (itemTable.has(item.id)) {
					return [`You are limited to one of each mega stone.`, `(You have more than one ${item.name})`];
				}
				itemTable.add(item.id);
			}
		},
		onBegin() {
			for (const pokemon of this.getAllPokemon()) {
				pokemon.m.originalSpecies = pokemon.baseSpecies.name;
			}
		},
		onSwitchIn(pokemon) {
			// @ts-ignore
			const oMegaSpecies = this.dex.getSpecies(pokemon.species.originalMega);
			if (oMegaSpecies.exists && pokemon.m.originalSpecies !== oMegaSpecies.baseSpecies) {
				// Place volatiles on the Pokémon to show its mega-evolved condition and details
				this.add('-start', pokemon, oMegaSpecies.requiredItem || oMegaSpecies.requiredMove, '[silent]');
				const oSpecies = this.dex.getSpecies(pokemon.m.originalSpecies);
				if (oSpecies.types.length !== pokemon.species.types.length || oSpecies.types[1] !== pokemon.species.types[1]) {
					this.add('-start', pokemon, 'typechange', pokemon.species.types.join('/'), '[silent]');
				}
			}
		},
		onSwitchOut(pokemon) {
			// @ts-ignore
			const oMegaSpecies = this.dex.getSpecies(pokemon.species.originalMega);
			if (oMegaSpecies.exists && pokemon.m.originalSpecies !== oMegaSpecies.baseSpecies) {
				this.add('-end', pokemon, oMegaSpecies.requiredItem || oMegaSpecies.requiredMove, '[silent]');
			}
		},
	},
	{
		name: "[Gen 8] Almost Any Ability",
		desc: `Pok&eacute;mon have access to almost any ability.`,
		threads: [
			`&bullet; <a href="https://www.smogon.com/forums/threads/3656414/">Almost Any Ability</a>`,
		],

		mod: 'gen8',
		ruleset: ['Obtainable', '!Obtainable Abilities', 'Species Clause', 'Nickname Clause', '2 Ability Clause', 'OHKO Clause', 'Evasion Moves Clause', 'Team Preview', 'HP Percentage Mod', 'Cancel Mod', 'Dynamax Clause', 'Sleep Clause Mod', 'Endless Battle Clause'],
		banlist: [
			'Buzzwole', 'Calyrex-Ice', 'Calyrex-Shadow', 'Dialga', 'Dracovish', 'Dragapult', 'Dragonite', 'Eternatus', 'Giratina', 'Giratina-Origin', 'Groudon', 'Ho-Oh', 'Kartana', 'Keldeo', 'Kyogre',
			'Kyurem-Black', 'Kyurem-White', 'Lugia', 'Lunala', 'Magearna', 'Marshadow', 'Melmetal', 'Mewtwo', 'Naganadel', 'Necrozma-Dawn-Wings', 'Necrozma-Dusk-Mane', 'Palkia', 'Pheromosa', 'Rayquaza',
			'Regigigas', 'Reshiram', 'Shedinja', 'Solgaleo', 'Urshifu', 'Urshifu-Rapid-Strike', 'Xerneas', 'Yveltal', 'Zacian', 'Zacian-Crowned', 'Zamazenta', 'Zamazenta-Crowned', 'Zekrom', 'Zygarde-Base',
			'Arena Trap', 'Comatose', 'Contrary', 'Fluffy', 'Fur Coat', 'Gorilla Tactics', 'Huge Power', 'Ice Scales', 'Illusion', 'Imposter', 'Innards Out', 'Intrepid Sword', 'Libero',
			'Moody', 'Neutralizing Gas', 'Parental Bond', 'Power Construct', 'Protean', 'Pure Power', 'Shadow Tag', 'Simple', 'Stakeout', 'Speed Boost', 'Water Bubble', 'Wonder Guard',
			'Baton Pass',
		],
	},
	{
		name: "[Gen 8] STABmons",
		desc: `Pok&eacute;mon can use any move of their typing, in addition to the moves they can normally learn.`,
		threads: [
			`&bullet; <a href="https://www.smogon.com/forums/threads/3656429/">STABmons</a>`,
		],

		mod: 'gen8',
		ruleset: ['Standard', 'STABmons Move Legality', 'Dynamax Clause'],
		banlist: [
			'Calyrex-Ice', 'Calyrex-Shadow', 'Darmanitan-Galar', 'Dialga', 'Dracovish', 'Dragapult', 'Eternatus', 'Genesect', 'Giratina', 'Giratina-Origin', 'Groudon', 'Ho-Oh', 'Kartana', 'Kyogre',
			'Kyurem-Black', 'Kyurem-White', 'Landorus-Base', 'Lugia', 'Lunala', 'Mamoswine', 'Marshadow', 'Mewtwo', 'Naganadel', 'Necrozma-Dawn-Wings', 'Necrozma-Dusk-Mane', 'Palkia', 'Pheromosa',
			'Porygon-Z', 'Rayquaza', 'Reshiram', 'Silvally', 'Solgaleo', 'Thundurus-Base', 'Xerneas', 'Yveltal', 'Zacian', 'Zacian-Crowned', 'Zamazenta', 'Zamazenta-Crowned', 'Zekrom', 'Zygarde-Base',
			'Arena Trap', 'Moody', 'Power Construct', 'Shadow Tag', 'King\'s Rock', 'Baton Pass',
		],
		restricted: [
			'Acupressure', 'Astral Barrage', 'Belly Drum', 'Bolt Beak', 'Double Iron Bash', 'Electrify', 'Extreme Speed', 'Fishious Rend',
			'Geomancy', 'Lovely Kiss', 'Shell Smash', 'Shift Gear', 'Spore', 'Thousand Arrows', 'V-create', 'Wicked Blow',
		],
	},
	{
		name: "[Gen 8] Camomons",
		desc: `Pok&eacute;mon change type to match their first two moves.`,
		threads: [
			`&bullet; <a href="https://www.smogon.com/forums/threads/3656413/">Camomons</a>`,
		],

		mod: 'gen8',
		ruleset: ['Obtainable', 'Species Clause', 'Nickname Clause', 'OHKO Clause', 'Evasion Moves Clause', 'Team Preview', 'HP Percentage Mod', 'Cancel Mod', 'Dynamax Clause', 'Sleep Clause Mod', 'Endless Battle Clause'],
		banlist: [
			'Calyrex-Ice', 'Calyrex-Shadow', 'Darmanitan-Galar', 'Dialga', 'Dragonite', 'Eternatus', 'Genesect', 'Giratina', 'Giratina-Origin', 'Groudon', 'Ho-Oh',
			'Kartana', 'Kyogre', 'Kyurem', 'Kyurem-Black', 'Kyurem-White', 'Lugia', 'Lunala', 'Marshadow', 'Mewtwo', 'Necrozma-Dawn-Wings', 'Necrozma-Dusk-Mane', 'Palkia',
			'Rayquaza', 'Reshiram', 'Shedinja', 'Solgaleo', 'Xerneas', 'Yveltal', 'Zacian', 'Zacian-Crowned', 'Zamazenta', 'Zamazenta-Crowned', 'Zekrom', 'Zygarde-Base',
			'Arena Trap', 'Moody', 'Power Construct', 'Shadow Tag', 'Baton Pass',
		],
		onModifySpecies(species, target, source, effect) {
			if (!target) return; // Chat command
			if (effect && ['imposter', 'transform'].includes(effect.id)) return;
			const types = [...new Set(target.baseMoveSlots.slice(0, 2).map(move => this.dex.getMove(move.id).type))];
			return {...species, types: types};
		},
		onSwitchIn(pokemon) {
			this.add('-start', pokemon, 'typechange', (pokemon.illusion || pokemon).getTypes(true).join('/'), '[silent]');
		},
		onAfterMega(pokemon) {
			this.add('-start', pokemon, 'typechange', (pokemon.illusion || pokemon).getTypes(true).join('/'), '[silent]');
		},
	},
	{
		name: "[Gen 8] NFE",
		desc: `Only Pok&eacute;mon that can evolve are allowed.`,
		threads: [
			`&bullet; <a href="https://www.smogon.com/forums/threads/3656332/">NFE Metagame Discussion</a>`,
			`&bullet; <a href="https://www.smogon.com/forums/threads/3657558/">NFE Resources</a>`,
		],

		mod: 'gen8',
		ruleset: ['Not Fully Evolved', 'Standard', 'Dynamax Clause'],
		banlist: [
			'Chansey', 'Doublade', 'Haunter', 'Magneton', 'Pawniard', 'Porygon2', 'Rhydon', 'Scyther', 'Sneasel', 'Type: Null',
			'Arena Trap', 'Shadow Tag', 'Baton Pass',
		],
	},
	{
		name: "[Gen 8] Cross Evolution",
		desc: `Give a Pok&eacute;mon a Pok&eacute;mon name of the next evolution stage as a nickname to inherit stat changes, typing, abilities, and stats, from the next stage Pok&eacute;mon.`,
		threads: [
			`&bullet; <a href="https://www.smogon.com/forums/threads/3657562/">Cross Evolution</a>`,
		],

		mod: 'gen8',
		searchShow: false,
		ruleset: ['Standard', 'Overflow Stat Mod', 'Dynamax Clause'],
		banlist: ['Corsola-Galar', 'Sneasel', 'Type: Null', 'Arena Trap', 'Ice Scales', 'Moody', 'King\'s Rock', 'Baton Pass'],
		restricted: ['Chansey', 'Lunala', 'Shedinja', 'Solgaleo', 'Gorilla Tactics', 'Huge Power', 'Pure Power', 'Shadow Tag'],
		onValidateTeam(team) {
			const names = new Set<ID>();
			for (const set of team) {
				const name = set.name;
				if (names.has(this.dex.toID(name))) {
					return [
						`Your Pok\u00e9mon must have different nicknames.`,
						`(You have more than one Pok\u00e9mon named '${name}')`,
					];
				}
				names.add(this.dex.toID(name));
			}
			if (!names.size) {
				return [
					`${this.format.name} works using nicknames; your team has 0 nicknamed Pok\u00e9mon.`,
					`(If this was intentional, add a nickname to one Pok\u00e9mon that isn't the name of a Pok\u00e9mon species.)`,
				];
			}
		},
		checkCanLearn(move, species, lsetData, set) {
			// @ts-ignore
			if (!set.sp || !set.sp.exists || !set.crossSpecies || !set.crossSpecies.exists) {
				return this.checkCanLearn(move, species, lsetData, set);
			}
			// @ts-ignore
			const problem = this.checkCanLearn(move, set.sp);
			if (!problem) return null;
			// @ts-ignore
			if (!set.crossMovesLeft) return problem;
			// @ts-ignore
			if (this.checkCanLearn(move, set.crossSpecies)) return problem;
			// @ts-ignore
			set.crossMovesLeft--;
			return null;
		},
		validateSet(set, teamHas) {
			const crossSpecies = this.dex.getSpecies(set.name);
			const onChangeSet = this.dex.getFormat('Pokemon').onChangeSet;
			let problems = onChangeSet ? onChangeSet.call(this, set, this.format) : null;
			if (Array.isArray(problems) && problems.length) return problems;
			if (!crossSpecies.exists || crossSpecies.isNonstandard) return this.validateSet(set, teamHas);
			const species = this.dex.getSpecies(set.species);
			const check = this.checkSpecies(set, species, species, {});
			if (check) return [check];
			if (!species.exists || species.isNonstandard || species === crossSpecies) return this.validateSet(set, teamHas);
			if (!species.nfe) return [`${species.name} cannot cross evolve because it doesn't evolve.`];
			const crossIsUnreleased = (crossSpecies.tier === "Unreleased" && crossSpecies.isNonstandard === "Unobtainable");
			if (crossSpecies.battleOnly || crossIsUnreleased || !crossSpecies.prevo) {
				return [`${species.name} cannot cross evolve into ${crossSpecies.name} because it isn't an evolution.`];
			}
			if (this.ruleTable.isRestrictedSpecies(crossSpecies)) {
				return [`${species.name} cannot cross evolve into ${crossSpecies.name} because it is banned.`];
			}
			const crossPrevoSpecies = this.dex.getSpecies(crossSpecies.prevo);
			if (!crossPrevoSpecies.prevo !== !species.prevo) {
				return [
					`${species.name} cannot cross evolve into ${crossSpecies.name} because they are not consecutive evolution stages.`,
				];
			}
			const ability = this.dex.getAbility(set.ability);
			if (!this.ruleTable.isRestricted(`ability:${ability.id}`) || Object.values(species.abilities).includes(ability.name)) {
				set.species = crossSpecies.name;
			}

			// @ts-ignore
			set.sp = species;
			// @ts-ignore
			set.crossSpecies = crossSpecies;
			// @ts-ignore
			set.crossMovesLeft = 2;
			problems = this.validateSet(set, teamHas);
			set.name = crossSpecies.name;
			set.species = species.name;
			return problems;
		},
		onModifySpecies(species, target, source, effect) {
			if (!target) return; // chat
			if (effect && ['imposter', 'transform'].includes(effect.id)) return;
			if (target.set.name === target.set.species) return;
			const crossSpecies = this.dex.getSpecies(target.set.name);
			if (!crossSpecies.exists) return;
			if (species.battleOnly || !species.nfe) return;
			const crossIsUnreleased = (crossSpecies.tier === "Unreleased" && crossSpecies.isNonstandard === "Unobtainable");
			if (crossSpecies.battleOnly || crossIsUnreleased || !crossSpecies.prevo) return;
			const crossPrevoSpecies = this.dex.getSpecies(crossSpecies.prevo);
			if (!crossPrevoSpecies.prevo !== !species.prevo) return;

			const mixedSpecies = this.dex.deepClone(species);
			mixedSpecies.baseSpecies = mixedSpecies.name = `${species.name}-${crossSpecies.name}`;
			mixedSpecies.weightkg =
				Math.max(0.1, +(species.weightkg + crossSpecies.weightkg - crossPrevoSpecies.weightkg)).toFixed(1);
			mixedSpecies.nfe = false;
			mixedSpecies.evos = [];
			mixedSpecies.eggGroups = crossSpecies.eggGroups;
			mixedSpecies.abilities = crossSpecies.abilities;
			mixedSpecies.bst = 0;
			let i: StatName;
			for (i in species.baseStats) {
				const statChange = crossSpecies.baseStats[i] - crossPrevoSpecies.baseStats[i];
				mixedSpecies.baseStats[i] = this.clampIntRange(species.baseStats[i] + statChange, 1, 255);
				mixedSpecies.bst += mixedSpecies.baseStats[i];
			}
			if (crossSpecies.types[0] !== crossPrevoSpecies.types[0]) mixedSpecies.types[0] = crossSpecies.types[0];
			if (crossSpecies.types[1] !== crossPrevoSpecies.types[1]) {
				mixedSpecies.types[1] = crossSpecies.types[1] || crossSpecies.types[0];
			}
			if (mixedSpecies.types[0] === mixedSpecies.types[1]) mixedSpecies.types = [mixedSpecies.types[0]];

			return mixedSpecies;
		},
		onBegin() {
			for (const pokemon of this.getAllPokemon()) {
				pokemon.baseSpecies = pokemon.species;
			}
		},
	},
	{
		name: "[Gen 8] Godly Gift",
		desc: `Each Pok&eacute;mon receives one base stat from a God (Uber Pok&eacute;mon) depending on its position in the team. If there is no Uber Pok&eacute;mon, it uses the Pok&eacute;mon in the first slot.`,
		threads: [
			`&bullet; <a href="https://www.smogon.com/forums/threads/3660461/">Godly Gift</a>`,
		],

		mod: 'gen8',
		searchShow: false,
		ruleset: ['Standard', 'Dynamax Clause'],
		banlist: ['Blissey', 'Chansey', 'Toxapex', 'Uber > 1', 'AG + Uber > 1', 'Arena Trap', 'Huge Power', 'Moody', 'Pure Power', 'Shadow Tag', 'Baton Pass'],
		onModifySpecies(species, target, source) {
			if (source || !target || !target.side) return;
			const god = target.side.team.find(set => {
				let godSpecies = this.dex.getSpecies(set.species);
				const validator = this.dex.getRuleTable(this.dex.getFormat(`gen${this.gen}ou`));
				if (this.toID(set.ability) === 'powerconstruct' && this.gen === 7) {
					return true;
				}
				if (set.item) {
					const item = this.dex.getItem(set.item);
					if (item.megaEvolves === set.species) godSpecies = this.dex.getSpecies(item.megaStone);
				}
				const isBanned = validator.isBannedSpecies(godSpecies);
				return isBanned;
			}) || target.side.team[0];
			const stat = ['hp', 'atk', 'def', 'spa', 'spd', 'spe'][target.side.team.indexOf(target.set)];
			const newSpecies = this.dex.deepClone(species);
			let godSpecies = this.dex.getSpecies(god.species);
			if (godSpecies.forme === 'Crowned') {
				godSpecies = this.dex.getSpecies(godSpecies.changesFrom || godSpecies.baseSpecies);
			}
			newSpecies.bst -= newSpecies.baseStats[stat];
			newSpecies.baseStats[stat] = godSpecies.baseStats[stat as StatName];
			newSpecies.bst += newSpecies.baseStats[stat];
			return newSpecies;
		},
	},
	{
		name: "[Gen 8] Inheritance",
		desc: `Pok&eacute;mon may use the ability and moves of another, as long as they forfeit their own learnset.`,
		threads: [
			`&bullet; <a href="https://www.smogon.com/forums/threads/3656811/">Inheritance</a>`,
		],

		mod: 'gen8',
		searchShow: false,
		ruleset: ['Standard', 'Dynamax Clause'],
		banlist: [
			'Calyrex-Ice', 'Calyrex-Shadow', 'Darmanitan-Galar', 'Dialga', 'Dracovish', 'Eternatus', 'Giratina', 'Giratina-Origin', 'Groudon', 'Kartana', 'Kyogre', 'Kyurem-Black',
			'Kyurem-White', 'Lugia', 'Lunala', 'Marshadow', 'Melmetal', 'Mewtwo', 'Necrozma-Dawn-Wings', 'Necrozma-Dusk-Mane', 'Palkia', 'Rayquaza', 'Regieleki', 'Regigigas',
			'Reshiram', 'Shedinja', 'Solgaleo', 'Spectrier', 'Urshifu-Base', 'Xerneas', 'Yveltal', 'Zacian', 'Zacian-Crowned', 'Zamazenta', 'Zamazenta-Crowned', 'Zekrom',
			'Arena Trap', 'Huge Power', 'Imposter', 'Innards Out', 'Libero', 'Moody', 'Pure Power', 'Shadow Tag', 'Simple', 'Unaware', 'Water Bubble',
			'Baton Pass', 'Bolt Beak', 'Fishious Rend', 'Shell Smash',
		],
		restricted: ['Blaziken', 'Butterfree', 'Torkoal', 'Toxtricity'],
		getEvoFamily(speciesid) {
			let species = Dex.getSpecies(speciesid);
			while (species.prevo) {
				species = Dex.getSpecies(species.prevo);
			}
			return species.id;
		},
		validateSet(set, teamHas) {
			const unreleased = (pokemon: Species) => pokemon.tier === "Unreleased" && pokemon.isNonstandard === "Unobtainable";
			if (!teamHas.abilityMap) {
				teamHas.abilityMap = Object.create(null);
				for (const speciesid in Dex.data.Pokedex) {
					const pokemon = this.dex.getSpecies(speciesid);
					if (pokemon.isNonstandard || unreleased(pokemon)) continue;
					if (pokemon.requiredAbility || pokemon.requiredItem || pokemon.requiredMove) continue;
					if (this.ruleTable.isRestrictedSpecies(pokemon)) continue;

					for (const key of Object.values(pokemon.abilities)) {
						const abilityId = this.dex.toID(key);
						if (abilityId in teamHas.abilityMap) {
							teamHas.abilityMap[abilityId][pokemon.evos ? 'push' : 'unshift'](speciesid);
						} else {
							teamHas.abilityMap[abilityId] = [speciesid];
						}
					}
				}
			}

			const problem = this.validateForme(set);
			if (problem.length) return problem;

			const species = this.dex.getSpecies(set.species);
			if (!species.exists || species.num < 1) return [`The Pok\u00e9mon "${set.species}" does not exist.`];
			if (species.isNonstandard || unreleased(species)) {
				return [`${species.name} is not obtainable in Generation ${this.dex.gen}.`];
			}

			const name = set.name;
			if (this.ruleTable.isBannedSpecies(species)) {
				return this.validateSet(set, teamHas);
			}

			const ability = this.dex.getAbility(set.ability);
			if (!ability.exists || ability.isNonstandard) return [`${name} needs to have a valid ability.`];
			const pokemonWithAbility = teamHas.abilityMap[ability.id];
			if (!pokemonWithAbility) return [`${this.dex.getAbility(set.ability).name} is not available on a legal Pok\u00e9mon.`];

			// @ts-ignore
			this.format.debug = true;

			if (!teamHas.abilitySources) teamHas.abilitySources = Object.create(null);
			const validSources: string[] = teamHas.abilitySources[this.dex.toID(set.species)] = []; // Evolution families

			let canonicalSource = ''; // Specific for the basic implementation of Donor Clause (see onValidateTeam).

			for (const donor of pokemonWithAbility) {
				const donorSpecies = this.dex.getSpecies(donor);
				let format = this.format;
				if (!format.getEvoFamily) format = this.dex.getFormat('gen8inheritance');
				const evoFamily = format.getEvoFamily!(donorSpecies.id);
				if (validSources.includes(evoFamily)) continue;

				set.species = donorSpecies.name;
				set.name = donorSpecies.baseSpecies;
				const problems = this.validateSet(set, teamHas) || [];
				if (!problems.length) {
					validSources.push(evoFamily);
					canonicalSource = donorSpecies.name;
				}
				// Specific for the basic implementation of Donor Clause (see onValidateTeam).
				if (validSources.length > 1) break;
			}
			// @ts-ignore
			this.format.debug = false;

			set.name = name;
			set.species = species.name;
			if (!validSources.length) {
				if (pokemonWithAbility.length > 1) return [`${name}'s set is illegal.`];
				return [`${name} has an illegal set with an ability from ${this.dex.getSpecies(pokemonWithAbility[0]).name}.`];
			}

			// Protocol: Include the data of the donor species in the `ability` data slot.
			// Afterwards, we are going to reset the name to what the user intended.
			set.ability = `${set.ability}0${canonicalSource}`;
			return null;
		},
		onValidateTeam(team, f, teamHas) {
			// Donor Clause
			const evoFamilyLists = [];
			for (const set of team) {
				const abilitySources = teamHas.abilitySources?.[this.dex.toID(set.species)];
				if (!abilitySources) continue;
				let format = this.format;
				if (!format.getEvoFamily) format = this.dex.getFormat('gen8inheritance');
				evoFamilyLists.push(abilitySources.map(format.getEvoFamily!));
			}

			// Checking actual full incompatibility would require expensive algebra.
			// Instead, we only check the trivial case of multiple Pokémon only legal for exactly one family. FIXME?
			const requiredFamilies = Object.create(null);
			for (const evoFamilies of evoFamilyLists) {
				if (evoFamilies.length !== 1) continue;
				const [familyId] = evoFamilies;
				if (!(familyId in requiredFamilies)) requiredFamilies[familyId] = 1;
				requiredFamilies[familyId]++;
				if (requiredFamilies[familyId] > 2) {
					return [
						`You are limited to up to two inheritances from each evolution family by the Donor Clause.`,
						`(You inherit more than twice from ${this.dex.getSpecies(familyId).name}).`,
					];
				}
			}
		},
		onBegin() {
			for (const pokemon of this.getAllPokemon()) {
				if (pokemon.baseAbility.includes('0')) {
					const donor = pokemon.baseAbility.split('0')[1];
					pokemon.m.donor = this.toID(donor);
					pokemon.baseAbility = this.toID(pokemon.baseAbility.split('0')[0]);
					pokemon.ability = pokemon.baseAbility;
				}
			}
		},
		onSwitchIn(pokemon) {
			if (!pokemon.m.donor) return;
			const donorTemplate = this.dex.getSpecies(pokemon.m.donor);
			if (!donorTemplate.exists) return;
			// Place volatiles on the Pokémon to show the donor details.
			this.add('-start', pokemon, donorTemplate.name, '[silent]');
		},
	},
	{
		name: "[Gen 8] Pure Hackmons",
		desc: `Anything that can be hacked in-game and is usable in local battles is allowed.`,
		threads: [
			`&bullet; <a href="https://www.smogon.com/forums/threads/3656851/">Pure Hackmons</a>`,
		],

		mod: 'gen8',
		searchShow: false,
		ruleset: ['-Nonexistent', 'Team Preview', 'HP Percentage Mod', 'Cancel Mod', 'Endless Battle Clause'],
	},
	{
		name: "[Gen 8] Trademarked",
		desc: `Sacrifice your Pok&eacute;mon's ability for a status move that activates on switch-in.`,
		threads: [
			`&bullet; <a href="https://www.smogon.com/forums/threads/3656980/">Trademarked</a>`,
		],

		mod: 'gen8',
		searchShow: false,
		ruleset: ['Standard', 'Dynamax Clause'],
		banlist: [
			'Calyrex-Ice', 'Calyrex-Shadow', 'Darmanitan-Galar', 'Dialga', 'Dracovish', 'Dragapult', 'Eternatus', 'Kyurem-Black', 'Kyurem-White',
			'Giratina', 'Giratina-Origin', 'Genesect', 'Groudon', 'Ho-Oh', 'Kartana', 'Kyogre', 'Lugia', 'Lunala', 'Magearna', 'Marshadow',
			'Melmetal', 'Mewtwo', 'Naganadel', 'Necrozma-Dawn-Wings', 'Necrozma-Dusk-Mane', 'Palkia', 'Pheromosa', 'Rayquaza', 'Reshiram',
			'Solgaleo', 'Urshifu-Base', 'Xerneas', 'Yveltal', 'Zacian', 'Zacian-Crowned', 'Zamazenta', 'Zamazenta-Crowned', 'Zekrom', 'Zygarde-Base',
			'Arena Trap', 'Moody', 'Power Construct', 'Shadow Tag', 'Baton Pass',
		],
		restricted: [
			'Baneful Bunker', 'Block', 'Copycat', 'Corrosive Gas', 'Detect', 'Destiny Bond', 'Disable', 'Encore', 'Fairy Lock', 'Ingrain', 'Instruct',
			'King\'s Shield', 'Mat Block', 'Mean Look', 'move:Metronome', 'Obstruct', 'Octolock', 'Nature Power', 'Parting Shot', 'Psycho Shift',
			'Protect', 'Roar', 'Skill Swap', 'Sleep Talk', 'Spiky Shield', 'Substitute', 'Teleport', 'Whirlwind', 'Wish', 'Yawn',
		],
		onValidateTeam(team, format, teamHas) {
			const problems = [];
			for (const trademark in teamHas.trademarks) {
				if (teamHas.trademarks[trademark] > 1) {
					problems.push(`You are limited to 1 of each Trademark.`, `(You have ${teamHas.trademarks[trademark]} Pok\u00e9mon with ${trademark} as a Trademark.)`);
				}
			}
			return problems;
		},
		validateSet(set, teamHas) {
			const dex = this.dex;
			const ability = dex.getMove(set.ability);
			if (ability.category !== 'Status' || ability.status === 'slp' ||
				this.ruleTable.isRestricted(`move:${ability.id}`) || set.moves.map(this.dex.toID).includes(ability.id)) {
				return this.validateSet(set, teamHas);
			}
			if (ability.forceSwitch || ability.selfSwitch) {
				return [
					`Force-switching and self-switching moves are banned from being used as trademarks.`,
					`(${ability.name} is a ${ability.forceSwitch ? 'force' : 'self'}-switching move.)`,
				];
			}
			const customRules = this.format.customRules || [];
			if (!customRules.includes('!obtainableabilities')) customRules.push('!obtainableabilities');

			const TeamValidator: typeof import('../sim/team-validator').TeamValidator =
				require('../sim/team-validator').TeamValidator;

			const validator = new TeamValidator(dex.getFormat(`${this.format.id}@@@${customRules.join(',')}`));
			const moves = set.moves;
			set.moves = [ability.id];
			set.ability = dex.getSpecies(set.species).abilities['0'];
			let problems = validator.validateSet(set, {}) || [];
			if (problems.length) return problems;
			set.moves = moves;
			set.ability = dex.getSpecies(set.species).abilities['0'];
			problems = problems.concat(validator.validateSet(set, teamHas) || []);
			set.ability = ability.id;
			if (!teamHas.trademarks) teamHas.trademarks = {};
			teamHas.trademarks[ability.name] = (teamHas.trademarks[ability.name] || 0) + 1;
			return problems.length ? problems : null;
		},
		pokemon: {
			getAbility() {
				const move = this.battle.dex.getMove(this.battle.toID(this.ability));
				if (!move.exists) return Object.getPrototypeOf(this).getAbility.call(this);
				return {
					id: move.id,
					name: move.name,
					onStart(this: Battle, pokemon: Pokemon) {
						this.add('-activate', pokemon, 'ability: ' + move.name);
						this.useMove(move, pokemon);
					},
					toString() {
						return "";
					},
				};
			},
		},
	},
	{
		name: "[Gen 7] Balanced Hackmons",
		desc: `Anything that can be hacked in-game and is usable in local battles is allowed.`,
		threads: [
			`&bullet; <a href="https://www.smogon.com/forums/posts/8407209/">USM Balanced Hackmons</a>`,
		],

		mod: 'gen7',
		searchShow: false,
		ruleset: ['-Nonexistent', '2 Ability Clause', 'OHKO Clause', 'Evasion Moves Clause', 'CFZ Clause', 'Team Preview', 'HP Percentage Mod', 'Cancel Mod', 'Sleep Clause Mod', 'Endless Battle Clause'],
		banlist: [
			'Groudon-Primal', 'Rayquaza-Mega', 'Gengarite', 'Comatose + Sleep Talk', 'Chatter',
			'Arena Trap', 'Contrary', 'Huge Power', 'Illusion', 'Innards Out', 'Magnet Pull', 'Moody', 'Parental Bond', 'Protean', 'Psychic Surge', 'Pure Power', 'Shadow Tag', 'Stakeout', 'Water Bubble', 'Wonder Guard',
		],
	},

	// Randomized Metas
	///////////////////////////////////////////////////////////////////

	{
		section: "Randomized Metas",
		column: 2,
	},
	{
		name: "[Gen 8] Monotype Random Battle",

		mod: 'gen8',
		team: 'random',
		ruleset: ['Obtainable', 'Same Type Clause', 'HP Percentage Mod', 'Cancel Mod', 'Sleep Clause Mod'],
	},
	{
		name: "[Gen 8] BSS Factory",
		desc: `Randomized 3v3 Singles featuring Pok&eacute;mon and movesets popular in Battle Stadium Singles.`,
		threads: [
			`&bullet; <a href="https://www.smogon.com/forums/threads/3675374/">Information and Suggestions Thread</a>`,
		],

		team: 'randomBSSFactory',
		teamLength: {
			validate: [3, 6],
			battle: 3,
		},
		ruleset: ['Obtainable', 'Standard GBU'],
	},
	{
		name: "[Gen 8] Super Staff Bros 4",
		desc: "The fourth iteration of Super Staff Bros is here! Battle with a random team of pokemon created by the sim staff.",
		threads: [
			`&bullet; <a href="https://www.smogon.com/articles/super-staff-bros-4">Introduction &amp; Roster</a>`,
			`&bullet; <a href="https://www.smogon.com/forums/threads/super-staff-bros-4-discussion-thread.3675237/">Discussion Thread</a>`,
		],

		mod: 'ssb',
		team: 'randomStaffBros',
		ruleset: ['Dynamax Clause', 'HP Percentage Mod', 'Cancel Mod', 'Sleep Clause Mod'],
		onBegin() { // TODO look into making an event to put this right after turn|1
			// https://discordapp.com/channels/630837856075513856/630845310033330206/716126469528485909
			// Requires client change
			this.add(`raw|<div class='broadcast-green'><b>Wondering what all these custom moves, abilities, and items do?<br />Check out the <a href="https://www.smogon.com/articles/super-staff-bros-4" target="_blank">Super Staff Bros 4 Guide</a> or use /ssb to find out!</b></div>`);

			this.add('message', [
				'THE BATTLE FOR SURVIVAL BEGINS!', 'WHO WILL SURVIVE?', 'GET READY TO KEEP UP!', 'GET READY!', 'DARE TO BELIEVE YOU CAN SURVIVE!', 'THERE CAN BE ONLY ONE WINNER!', 'GET READY FOR THE FIGHT OF YOUR LIFE!', 'WHO WILL PREVAIL?', 'ONLY ONE TEAM WILL BE LEFT STANDING!', 'BATTLE WITHOUT LIMITS!',
			][this.random(10)]);
			this.add('message', 'FIGHT!');
		},
		onSwitchInPriority: 100,
		onSwitchIn(pokemon) {
			let name: string = this.toID(pokemon.illusion ? pokemon.illusion.name : pokemon.name);
			if (this.dex.getSpecies(name).exists || this.dex.getMove(name).exists || this.dex.getAbility(name).exists) {
				// Certain pokemon have volatiles named after their id
				// To prevent overwriting those, and to prevent accidentaly leaking
				// that a pokemon is on a team through the onStart even triggering
				// at the start of a match, users with pokemon names will need their
				// statuses to end in "user".
				name = name + 'user';
			}
			// Add the mon's status effect to it as a volatile.
			const status = this.dex.getEffect(name);
			if (status?.exists) {
				pokemon.addVolatile(name, pokemon);
			}
		},
	},
	{
		name: "[Gen 8] Challenge Cup 1v1",

		mod: 'gen8',
		team: 'randomCC',
		teamLength: {
			battle: 1,
		},
		ruleset: ['Obtainable', 'HP Percentage Mod', 'Cancel Mod', 'Team Preview', 'Dynamax Clause'],
	},
	{
		name: "[Gen 8] Challenge Cup 2v2",

		mod: 'gen8',
		team: 'randomCC',
		gameType: 'doubles',
		teamLength: {
			battle: 2,
		},
		searchShow: false,
		ruleset: ['Obtainable', 'HP Percentage Mod', 'Cancel Mod', 'Team Preview', 'Dynamax Clause'],
	},
	{
		name: "[Gen 8] Hackmons Cup",
		desc: `Randomized teams of level-balanced Pok&eacute;mon with absolutely any ability, moves, and item.`,

		mod: 'gen8',
		team: 'randomHC',
		ruleset: ['Obtainable Formes', 'HP Percentage Mod', 'Cancel Mod'],
	},
	{
		name: "[Gen 8] Doubles Hackmons Cup",

		mod: 'gen8',
		gameType: 'doubles',
		team: 'randomHC',
		searchShow: false,
		ruleset: ['Obtainable', 'HP Percentage Mod', 'Cancel Mod'],
	},
	{
		name: "[Gen 8] CAP 1v1",
		desc: `Randomly generated 1v1-style teams only including Pok&eacute;mon made by the Create-A-Pok&eacute;mon Project.`,
		threads: [
			`&bullet; <a href="https://www.smogon.com/forums/threads/3663533/">CAP 1v1</a>`,
		],

		mod: 'gen8',
		team: 'randomCAP1v1',
		teamLength: {
			battle: 1,
		},
		ruleset: ['Species Clause', 'Team Preview', 'HP Percentage Mod', 'Cancel Mod', 'Sleep Clause Mod', 'Dynamax Clause'],
	},
	{
		name: "[Gen 7] Random Battle",
		desc: `Randomized teams of level-balanced Pok&eacute;mon with sets that are generated to be competitively viable.`,
		threads: [
			`&bullet; <a href="https://www.smogon.com/forums/threads/3591157/">Sets and Suggestions</a>`,
			`&bullet; <a href="https://www.smogon.com/forums/threads/3616946/">Role Compendium</a>`,
		],

		mod: 'gen7',
		team: 'random',
		ruleset: ['Obtainable', 'Sleep Clause Mod', 'HP Percentage Mod', 'Cancel Mod'],
	},
	{
		name: "[Gen 7] Random Doubles Battle",
		threads: [`&bullet; <a href="https://www.smogon.com/forums/threads/3601525/">Sets and Suggestions</a>`],

		mod: 'gen7',
		gameType: 'doubles',
		team: 'random',
		searchShow: false,
		ruleset: ['Obtainable', 'HP Percentage Mod', 'Cancel Mod'],
	},
	{
		name: "[Gen 7] Battle Factory",
		desc: `Randomized teams of Pok&eacute;mon for a generated Smogon tier with sets that are competitively viable.`,

		mod: 'gen7',
		team: 'randomFactory',
		ruleset: ['Obtainable', 'Sleep Clause Mod', 'Team Preview', 'HP Percentage Mod', 'Cancel Mod', 'Mega Rayquaza Clause'],
	},
	{
		name: "[Gen 7] BSS Factory",
		desc: `Randomized 3v3 Singles featuring Pok&eacute;mon and movesets popular in Battle Spot Singles.`,
		threads: [
			`&bullet; <a href="https://www.smogon.com/forums/threads/3604845/">Information and Suggestions Thread</a>`,
		],

		mod: 'gen7',
		team: 'randomBSSFactory',
		searchShow: false,
		teamLength: {
			validate: [3, 6],
			battle: 3,
		},
		ruleset: ['Obtainable', 'Standard GBU'],
	},
	{
		name: "[Gen 7] Hackmons Cup",
		desc: `Randomized teams of level-balanced Pok&eacute;mon with absolutely any ability, moves, and item.`,

		mod: 'gen7',
		team: 'randomHC',
		searchShow: false,
		ruleset: ['HP Percentage Mod', 'Cancel Mod'],
	},
	{
		name: "[Gen 7 Let's Go] Random Battle",

		mod: 'letsgo',
		team: 'random',
		searchShow: false,
		ruleset: ['Obtainable', 'Allow AVs', 'HP Percentage Mod', 'Cancel Mod', 'Sleep Clause Mod'],
	},
	{
		name: "[Gen 6] Random Battle",

		mod: 'gen6',
		team: 'random',
		ruleset: ['Obtainable', 'Sleep Clause Mod', 'HP Percentage Mod', 'Cancel Mod'],
	},
	{
		name: "[Gen 6] Battle Factory",
		desc: `Randomized teams of Pok&eacute;mon for a generated Smogon tier with sets that are competitively viable.`,

		mod: 'gen6',
		team: 'randomFactory',
		searchShow: false,
		ruleset: ['Obtainable', 'Sleep Clause Mod', 'Team Preview', 'HP Percentage Mod', 'Cancel Mod', 'Mega Rayquaza Clause'],
	},
	{
		name: "[Gen 5] Random Battle",

		mod: 'gen5',
		team: 'random',
		ruleset: ['Obtainable', 'Sleep Clause Mod', 'HP Percentage Mod', 'Cancel Mod'],
	},
	{
		name: "[Gen 4] Random Battle",

		mod: 'gen4',
		team: 'random',
		ruleset: ['Obtainable', 'Sleep Clause Mod', 'HP Percentage Mod', 'Cancel Mod'],
	},
	{
		name: "[Gen 3] Random Battle",

		mod: 'gen3',
		team: 'random',
		ruleset: ['Standard'],
	},
	{
		name: "[Gen 2] Random Battle",

		mod: 'gen2',
		team: 'random',
		ruleset: ['Standard'],
	},
	{
		name: "[Gen 1] Random Battle",

		mod: 'gen1',
		team: 'random',
		ruleset: ['Standard'],
	},
	{
		name: "[Gen 1] Challenge Cup",

		mod: 'gen1',
		team: 'randomCC',
		searchShow: false,
		challengeShow: false,
		ruleset: ['Obtainable', 'HP Percentage Mod', 'Cancel Mod', 'Desync Clause Mod'],
	},

	// RoA Spotlight
	///////////////////////////////////////////////////////////////////

	{
		section: "RoA Spotlight",
		column: 3,
	},
	{
		name: "[Gen 2] UU",
		threads: [`&bullet; <a href="https://www.smogon.com/forums/threads/3576710/">GSC UU</a>`],

		mod: 'gen2',
		// searchShow: false,
		ruleset: ['[Gen 2] OU'],
		banlist: ['OU', 'UUBL'],
	},
	{
		name: "[Gen 4] Ubers",
		threads: [
			`&bullet; <a href="https://www.smogon.com/forums/posts/8286279/">DPP Ubers</a>`,
		],

		mod: 'gen4',
		// searchShow: false,
		ruleset: ['Standard'],
		banlist: ['AG'],
	},
	{
		name: "[Gen 5] LC",
		threads: [
			`&bullet; <a href="https://www.smogon.com/forums/posts/6431094/">BW2 Sample Teams</a>`,
			`&bullet; <a href="https://www.smogon.com/forums/threads/3485860/">BW2 LC Viability Rankings</a>`,
		],

		mod: 'gen5',
		// searchShow: false,
		maxLevel: 5,
		ruleset: ['Standard', 'Little Cup', 'Sleep Moves Clause'],
		banlist: [
			'Gligar', 'Meditite', 'Misdreavus', 'Murkrow', 'Scraggy', 'Scyther', 'Sneasel', 'Tangela', 'Vulpix', 'Yanma',
			'Sand Rush', 'Berry Juice', 'Soul Dew', 'Baton Pass', 'Dragon Rage', 'Sonic Boom', 'Swagger',
		],
	},

	// Past Gens OU
	///////////////////////////////////////////////////////////////////

	{
		section: "Past Gens OU",
		column: 3,
	},
	{
		name: "[Gen 7] OU",
		threads: [
			`&bullet; <a href="https://www.smogon.com/dex/sm/tags/ou/">USM OU Banlist</a>`,
			`&bullet; <a href="https://www.smogon.com/forums/posts/8162240/">USM OU Sample Teams</a>`,
			`&bullet; <a href="https://www.smogon.com/forums/threads/3667522/">USM OU Viability Rankings</a>`,
		],

		mod: 'gen7',
		ruleset: ['Standard'],
		banlist: ['Uber', 'Arena Trap', 'Power Construct', 'Shadow Tag', 'Baton Pass'],
	},
	{
		name: "[Gen 6] OU",
		threads: [
			`&bullet; <a href="https://www.smogon.com/dex/xy/tags/ou/">ORAS OU Banlist</a>`,
			`&bullet; <a href="https://www.smogon.com/forums/posts/8133793/">ORAS OU Sample Teams</a>`,
			`&bullet; <a href="https://www.smogon.com/forums/threads/3623399/">ORAS OU Viability Rankings</a>`,
		],

		mod: 'gen6',
		ruleset: ['Standard', 'Swagger Clause'],
		banlist: ['Uber', 'Arena Trap', 'Shadow Tag', 'Soul Dew', 'Baton Pass'],
	},
	{
		name: "[Gen 5] OU",
		threads: [
			`&bullet; <a href="https://www.smogon.com/forums/posts/8133791/">BW2 Sample Teams</a>`,
			`&bullet; <a href="https://www.smogon.com/forums/threads/3658220/">BW2 OU Viability Rankings</a>`,
		],

		mod: 'gen5',
		ruleset: ['Standard', 'Evasion Abilities Clause', 'Baton Pass Clause', 'Sleep Moves Clause', 'Swagger Clause'],
		banlist: ['Uber', 'Arena Trap', 'Drizzle ++ Swift Swim', 'Drought ++ Chlorophyll', 'Sand Rush', 'Shadow Tag', 'Soul Dew'],
	},
	{
		name: "[Gen 4] OU",
		threads: [
			`&bullet; <a href="https://www.smogon.com/forums/threads/3506147/">DPP OU Metagame Discussion</a>`,
			`&bullet; <a href="https://www.smogon.com/forums/posts/8133790/">DPP Sample Teams</a>`,
			`&bullet; <a href="https://www.smogon.com/forums/threads/3652538/">DPP OU Viability Rankings</a>`,
		],

		mod: 'gen4',
		ruleset: ['Standard'],
		banlist: ['AG', 'Uber', 'Arena Trap', 'Sand Veil', 'Swinub + Snow Cloak', 'Piloswine + Snow Cloak', 'Mamoswine + Snow Cloak', 'Soul Dew', 'Baton Pass'],
	},
	{
		name: "[Gen 3] OU",
		threads: [
			`&bullet; <a href="https://www.smogon.com/forums/posts/8133789/">ADV Sample Teams</a>`,
			`&bullet; <a href="https://www.smogon.com/forums/threads/3503019/">ADV OU Viability Rankings</a>`,
		],

		mod: 'gen3',
		ruleset: ['Standard', '3 Baton Pass Clause'],
		banlist: ['Uber', 'Smeargle + Baton Pass', 'Sand Veil'],
	},
	{
		name: "[Gen 2] OU",
		threads: [
			`&bullet; <a href="https://www.smogon.com/forums/posts/8133788/">GSC Sample Teams</a>`,
			`&bullet; <a href="https://www.smogon.com/forums/threads/3556533/">GSC OU Viability Rankings</a>`,
		],

		mod: 'gen2',
		ruleset: ['Standard'],
		banlist: ['Uber'],
	},
	{
		name: "[Gen 1] OU",
		threads: [
			`&bullet; <a href="https://www.smogon.com/forums/posts/8133786/">RBY Sample Teams</a>`,
			`&bullet; <a href="https://www.smogon.com/forums/threads/3572352/">RBY OU Viability Rankings</a>`,
		],

		mod: 'gen1',
		ruleset: ['Standard'],
		banlist: ['Uber'],
	},

	// US/UM Singles
	///////////////////////////////////////////////////////////////////
	{
		section: "US/UM Singles",
		column: 3,
	},
	{
		name: "[Gen 7] Ubers",
		threads: [
			`&bullet; <a href="https://www.smogon.com/forums/posts/8286276/">USM Ubers</a>`,
		],

		mod: 'gen7',
		// searchShow: false,
		ruleset: ['Standard', 'Mega Rayquaza Clause'],
		banlist: ['Baton Pass'],
	},
	{
		name: "[Gen 7] UU",
		threads: [
			`&bullet; <a href="https://www.smogon.com/forums/threads/3621217/">USM UU Sample Teams</a>`,
			`&bullet; <a href="https://www.smogon.com/forums/threads/3641346/">USM UU Viability Rankings</a>`,
		],

		mod: 'gen7',
		searchShow: false,
		ruleset: ['[Gen 7] OU'],
		banlist: ['OU', 'UUBL', 'Drizzle', 'Drought', 'Kommonium Z', 'Mewnium Z'],
	},
	{
		name: "[Gen 7] RU",
		threads: [
			`&bullet; <a href="https://www.smogon.com/forums/threads/3645338/">USM RU Sample Teams</a>`,
			`&bullet; <a href="https://www.smogon.com/forums/threads/3645873/">USM RU Viability Rankings</a>`,
		],

		mod: 'gen7',
		searchShow: false,
		ruleset: ['[Gen 7] UU'],
		banlist: ['UU', 'RUBL', 'Mimikyu', 'Aurora Veil'],
		unbanlist: ['Drought'],
	},
	{
		name: "[Gen 7] NU",
		threads: [
			`&bullet; <a href="https://www.smogon.com/forums/threads/3632667/">USM NU Sample Teams</a>`,
			`&bullet; <a href="https://www.smogon.com/forums/threads/3645166/">USM NU Viability Rankings</a>`,
		],

		mod: 'gen7',
		searchShow: false,
		ruleset: ['[Gen 7] RU'],
		banlist: ['RU', 'NUBL', 'Drought'],
	},
	{
		name: "[Gen 7] PU",
		threads: [
			`&bullet; <a href="https://www.smogon.com/forums/threads/3611496/">USM PU Sample Teams</a>`,
			`&bullet; <a href="https://www.smogon.com/forums/threads/3614892/">USM PU Viability Rankings</a>`,
		],

		mod: 'gen7',
		searchShow: false,
		ruleset: ['[Gen 7] NU'],
		banlist: ['NU', 'PUBL'],
	},
	{
		name: "[Gen 7] LC",
		threads: [
			`&bullet; <a href="https://www.smogon.com/dex/sm/formats/lc/">USM LC Banlist</a>`,
			`&bullet; <a href="https://www.smogon.com/forums/threads/3639319/">USM LC Sample Teams</a>`,
			`&bullet; <a href="https://www.smogon.com/forums/threads/3621440/">USM LC Viability Rankings</a>`,
		],

		mod: 'gen7',
		searchShow: false,
		maxLevel: 5,
		ruleset: ['Little Cup', 'Standard', 'Swagger Clause'],
		banlist: [
			'Aipom', 'Cutiefly', 'Drifloon', 'Gligar', 'Gothita', 'Meditite', 'Misdreavus', 'Murkrow', 'Porygon',
			'Scyther', 'Sneasel', 'Swirlix', 'Tangela', 'Trapinch', 'Vulpix-Base', 'Wingull', 'Yanma',
			'Eevium Z', 'Baton Pass', 'Dragon Rage', 'Sonic Boom',
		],
	},
	{
		name: "[Gen 7] Monotype",
		desc: `All the Pok&eacute;mon on a team must share a type.`,
		threads: [
			`&bullet; <a href="https://www.smogon.com/forums/posts/8411581/">USM Monotype</a>`,
		],

		mod: 'gen7',
		searchShow: false,
		ruleset: ['Same Type Clause', 'Standard', 'Swagger Clause'],
		banlist: [
			'Aegislash', 'Arceus', 'Blaziken', 'Darkrai', 'Deoxys-Base', 'Deoxys-Attack', 'Dialga', 'Genesect', 'Gengar-Mega', 'Giratina', 'Giratina-Origin',
			'Groudon', 'Ho-Oh', 'Hoopa-Unbound', 'Kangaskhan-Mega', 'Kartana', 'Kyogre', 'Kyurem-White', 'Lucario-Mega', 'Lugia', 'Lunala', 'Magearna',
			'Marshadow', 'Mawile-Mega', 'Medicham-Mega', 'Metagross-Mega', 'Mewtwo', 'Naganadel', 'Necrozma-Dawn-Wings', 'Necrozma-Dusk-Mane', 'Palkia',
			'Pheromosa', 'Rayquaza', 'Reshiram', 'Salamence-Mega', 'Shaymin-Sky', 'Solgaleo', 'Tapu Lele', 'Xerneas', 'Yveltal', 'Zekrom', 'Zygarde',
			'Battle Bond', 'Shadow Tag', 'Damp Rock', 'Smooth Rock', 'Terrain Extender', 'Baton Pass',
		],
	},
	{
		name: "[Gen 7] 1v1",
		desc: `Bring three Pok&eacute;mon to Team Preview and choose one to battle.`,
		threads: [
			`&bullet; <a href="https://www.smogon.com/forums/posts/8031460/">USUM 1v1</a>`,
		],

		mod: 'gen7',
		searchShow: false,
		teamLength: {
			validate: [1, 3],
			battle: 1,
		},
		ruleset: ['Obtainable', 'Species Clause', 'Nickname Clause', 'OHKO Clause', 'Swagger Clause', 'Evasion Moves Clause', 'Accuracy Moves Clause', 'Team Preview', 'HP Percentage Mod', 'Cancel Mod', 'Endless Battle Clause'],
		banlist: [
			'Arceus', 'Darkrai', 'Deoxys-Base', 'Deoxys-Attack', 'Deoxys-Defense', 'Dialga', 'Giratina', 'Giratina-Origin', 'Groudon', 'Ho-Oh', 'Kangaskhan-Mega',
			'Kyogre', 'Kyurem-Black', 'Kyurem-White', 'Lugia', 'Lunala', 'Marshadow', 'Mewtwo', 'Mimikyu', 'Necrozma-Dawn-Wings', 'Necrozma-Dusk-Mane',
			'Palkia', 'Rayquaza', 'Reshiram', 'Salamence-Mega', 'Shaymin-Sky', 'Snorlax', 'Solgaleo', 'Tapu Koko', 'Xerneas', 'Yveltal', 'Zekrom',
			'Moody', 'Focus Sash', 'Perish Song', 'Detect + Fightinium Z',
		],
	},
	{
		name: "[Gen 7] Anything Goes",
		threads: [
			`&bullet; <a href="https://www.smogon.com/forums/threads/3587441/">Anything Goes Metagame Discussion</a>`,
			`&bullet; <a href="https://www.smogon.com/forums/threads/3591711/">Anything Goes Viability Rankings</a>`,
			`&bullet; <a href="https://www.smogon.com/forums/threads/3646736/">Anything Goes Sample Teams</a>`,
		],

		mod: 'gen7',
		// searchShow: false,
		ruleset: ['Obtainable', 'Team Preview', 'HP Percentage Mod', 'Cancel Mod', 'Endless Battle Clause'],
	},
	{
		name: "[Gen 7] ZU",
		desc: `The unofficial usage-based tier below PU.`,
		threads: [
			`&bullet; <a href="https://www.smogon.com/forums/threads/3646743/">ZU Metagame Discussion</a>`,
			`&bullet; <a href="https://www.smogon.com/forums/threads/3643412/">ZU Viability Rankings</a>`,
			`&bullet; <a href="https://www.smogon.com/forums/threads/3646739/">ZU Sample Teams</a>`,
		],

		mod: 'gen7',
		searchShow: false,
		ruleset: ['[Gen 7] PU'],
		banlist: [
			'PU', 'Carracosta', 'Crabominable', 'Gorebyss', 'Jynx', 'Raticate-Alola',
			'Shiftry', 'Throh', 'Turtonator', 'Type: Null', 'Ursaring', 'Victreebel',
		],
	},
	{
		name: "[Gen 7] CAP",
		threads: [
			`&bullet; <a href="https://www.smogon.com/forums/threads/3621207/">CAP Metagame Discussion</a>`,
			`&bullet; <a href="https://www.smogon.com/forums/threads/3626018/">CAP Viability Rankings</a>`,
			`&bullet; <a href="https://www.smogon.com/forums/threads/3648521/">CAP Sample Teams</a>`,
		],

		mod: 'gen7',
		searchShow: false,
		ruleset: ['[Gen 7] OU', '+CAP'],
	},
	{
		name: "[Gen 7] Battle Spot Singles",
		threads: [
			`&bullet; <a href="https://www.smogon.com/forums/threads/3601012/">Introduction to Battle Spot Singles</a>`,
			`&bullet; <a href="https://www.smogon.com/forums/threads/3605970/">Battle Spot Singles Viability Rankings</a>`,
			`&bullet; <a href="https://www.smogon.com/forums/threads/3601658/">Battle Spot Singles Role Compendium</a>`,
			`&bullet; <a href="https://www.smogon.com/forums/threads/3619162/">Battle Spot Singles Sample Teams</a>`,
		],

		mod: 'gen7',
		searchShow: false,
		maxForcedLevel: 50,
		teamLength: {
			validate: [3, 6],
			battle: 3,
		},
		ruleset: ['Standard GBU'],
		minSourceGen: 6,
	},
	{
		name: "[Gen 7 Let's Go] OU",
		threads: [
			`&bullet; <a href="https://www.smogon.com/forums/threads/3667865/">LGPE OU Metagame Discussion</a>`,
			`&bullet; <a href="https://www.smogon.com/forums/threads/3656868/">LGPE OU Viability Rankings</a>`,
		],

		mod: 'letsgo',
		searchShow: false,
		forcedLevel: 50,
		ruleset: ['Obtainable', 'Species Clause', 'Nickname Clause', 'OHKO Clause', 'Evasion Moves Clause', 'Team Preview', 'HP Percentage Mod', 'Cancel Mod', 'Sleep Clause Mod'],
		banlist: ['Uber'],
	},
	{
		name: "[Gen 7] Custom Game",

		mod: 'gen7',
		searchShow: false,
		debug: true,
		maxLevel: 9999,
		battle: {trunc: Math.trunc},
		defaultLevel: 100,
		teamLength: {
			validate: [1, 24],
			battle: 24,
		},
		// no restrictions, for serious (other than team preview)
		ruleset: ['Team Preview', 'Cancel Mod'],
	},

	// US/UM Doubles
	///////////////////////////////////////////////////////////////////

	{
		section: "US/UM Doubles",
		column: 3,
	},
	{
		name: "[Gen 7] Doubles OU",
		threads: [
			`&bullet; <a href="https://www.smogon.com/forums/threads/3661293/">USUM Doubles OU Metagame Discussion</a>`,
			`&bullet; <a href="https://www.smogon.com/forums/posts/8394179/">USUM Doubles OU Viability Rankings</a>`,
			`&bullet; <a href="https://www.smogon.com/forums/posts/8394190/">USUM Doubles OU Sample Teams</a>`,
		],

		mod: 'gen7',
		gameType: 'doubles',
		// searchShow: false,
		ruleset: ['Standard Doubles', 'Swagger Clause'],
		banlist: ['DUber', 'Power Construct', 'Eevium Z', 'Dark Void'],
	},
	{
		name: "[Gen 7] Doubles UU",
		threads: [`&bullet; <a href="https://www.smogon.com/forums/threads/3598014/">Doubles UU Metagame Discussion</a>`],

		mod: 'gen7',
		gameType: 'doubles',
		searchShow: false,
		ruleset: ['[Gen 7] Doubles OU'],
		banlist: ['DOU', 'DBL'],
	},
	{
		name: "[Gen 7] VGC 2019",
		threads: [
			`&bullet; <a href="https://www.smogon.com/forums/threads/3641100/">VGC 2019 Discussion</a>`,
			`&bullet; <a href="https://www.smogon.com/forums/threads/3641123/">VGC 2019 Viability Rankings</a>`,
		],

		mod: 'gen7',
		gameType: 'doubles',
		searchShow: false,
		forcedLevel: 50,
		teamLength: {
			validate: [4, 6],
			battle: 4,
		},
		ruleset: ['Minimal GBU', 'VGC Timer'],
		banlist: ['Unown'],
		minSourceGen: 7,
	},
	{
		name: "[Gen 7] VGC 2018",
		threads: [
			`&bullet; <a href="https://www.smogon.com/forums/threads/3631800/">VGC 2018 Discussion</a>`,
			`&bullet; <a href="https://www.smogon.com/forums/threads/3622041/">VGC 2018 Viability Rankings</a>`,
			`&bullet; <a href="https://www.smogon.com/forums/threads/3628885/">VGC 2018 Sample Teams</a>`,
		],

		mod: 'gen7',
		gameType: 'doubles',
		searchShow: false,
		forcedLevel: 50,
		teamLength: {
			validate: [4, 6],
			battle: 4,
		},
		timer: {
			starting: 5 * 60,
			addPerTurn: 0,
			maxPerTurn: 55,
			maxFirstTurn: 90,
			grace: 90,
			timeoutAutoChoose: true,
			dcTimerBank: false,
		},
		ruleset: ['Standard GBU'],
		banlist: ['Oranguru + Symbiosis', 'Passimian + Defiant', 'Unown', 'Custap Berry', 'Enigma Berry', 'Jaboca Berry', 'Micle Berry', 'Rowap Berry'],
		minSourceGen: 7,
	},
	{
		name: "[Gen 7] VGC 2017",
		threads: [
			`&bullet; <a href="https://www.smogon.com/forums/threads/3583926/">VGC 2017 Discussion</a>`,
			`&bullet; <a href="https://www.smogon.com/forums/threads/3591794/">VGC 2017 Viability Rankings</a>`,
			`&bullet; <a href="https://www.smogon.com/forums/threads/3590391/">VGC 2017 Sample Teams</a>`,
		],

		mod: 'vgc17',
		gameType: 'doubles',
		searchShow: false,
		forcedLevel: 50,
		teamLength: {
			validate: [4, 6],
			battle: 4,
		},
		timer: {
			starting: 15 * 60,
			addPerTurn: 0,
			maxPerTurn: 55,
			maxFirstTurn: 90,
			grace: 90,
			timeoutAutoChoose: true,
			dcTimerBank: false,
		},
		ruleset: ['Obtainable', 'Alola Pokedex', 'Species Clause', 'Nickname Clause', 'Item Clause', 'Team Preview', 'Cancel Mod'],
		banlist: [
			'Solgaleo', 'Lunala', 'Necrozma', 'Magearna', 'Marshadow', 'Zygarde', 'Mega',
			'Custap Berry', 'Enigma Berry', 'Jaboca Berry', 'Micle Berry', 'Rowap Berry',
		],
		minSourceGen: 7,
	},
	{
		name: "[Gen 7] Battle Spot Doubles",
		threads: [
			`&bullet; <a href="https://www.smogon.com/forums/threads/3595001/">Battle Spot Doubles Discussion</a>`,
			`&bullet; <a href="https://www.smogon.com/forums/threads/3593890/">Battle Spot Doubles Viability Rankings</a>`,
			`&bullet; <a href="https://www.smogon.com/forums/threads/3595859/">Battle Spot Doubles Sample Teams</a>`,
		],

		mod: 'gen7',
		gameType: 'doubles',
		searchShow: false,
		maxForcedLevel: 50,
		teamLength: {
			validate: [4, 6],
			battle: 4,
		},
		ruleset: ['Standard GBU'],
		minSourceGen: 6,
	},
	{
		name: "[Gen 7] Doubles Custom Game",

		mod: 'gen7',
		gameType: 'doubles',
		searchShow: false,
		maxLevel: 9999,
		battle: {trunc: Math.trunc},
		defaultLevel: 100,
		debug: true,
		teamLength: {
			validate: [2, 24],
			battle: 24,
		},
		// no restrictions, for serious (other than team preview)
		ruleset: ['Team Preview', 'Cancel Mod'],
	},

	// OR/AS Singles
	///////////////////////////////////////////////////////////////////

	{
		section: "OR/AS Singles",
		column: 4,
	},
	{
		name: "[Gen 6] Ubers",
		threads: [
			`&bullet; <a href="https://www.smogon.com/forums/posts/8286277/">ORAS Ubers</a>`,
		],

		mod: 'gen6',
		searchShow: false,
		ruleset: ['Standard', 'Swagger Clause', 'Mega Rayquaza Clause'],
	},
	{
		name: "[Gen 6] UU",
		threads: [
			`&bullet; <a href="https://www.smogon.com/dex/xy/tags/uu/">ORAS UU Banlist</a>`,
			`&bullet; <a href="https://www.smogon.com/forums/threads/3598164/">ORAS UU Viability Rankings</a>`,
		],

		mod: 'gen6',
		searchShow: false,
		ruleset: ['[Gen 6] OU'],
		banlist: ['OU', 'UUBL', 'Drizzle', 'Drought'],
	},
	{
		name: "[Gen 6] RU",
		threads: [
			`&bullet; <a href="https://www.smogon.com/dex/xy/tags/ru/">ORAS RU Banlist</a>`,
			`&bullet; <a href="https://www.smogon.com/forums/threads/3574583/">ORAS RU Viability Rankings</a>`,
		],

		mod: 'gen6',
		searchShow: false,
		ruleset: ['[Gen 6] UU'],
		banlist: ['UU', 'RUBL'],
	},
	{
		name: "[Gen 6] NU",
		threads: [
			`&bullet; <a href="https://www.smogon.com/dex/xy/tags/nu/">ORAS NU Banlist</a>`,
			`&bullet; <a href="https://www.smogon.com/forums/threads/3555650/">ORAS NU Viability Rankings</a>`,
		],

		mod: 'gen6',
		searchShow: false,
		ruleset: ['[Gen 6] RU'],
		banlist: ['RU', 'NUBL'],
	},
	{
		name: "[Gen 6] PU",
		threads: [
			`&bullet; <a href="https://www.smogon.com/dex/xy/tags/pu/">ORAS PU Banlist</a>`,
			`&bullet; <a href="https://www.smogon.com/forums/threads/3528743/">ORAS PU Viability Rankings</a>`,
		],

		mod: 'gen6',
		searchShow: false,
		ruleset: ['[Gen 6] NU'],
		banlist: ['NU', 'PUBL', 'Chatter'],
	},
	{
		name: "[Gen 6] LC",
		threads: [
			`&bullet; <a href="https://www.smogon.com/dex/xy/formats/lc/">ORAS LC Banlist</a>`,
			`&bullet; <a href="https://www.smogon.com/forums/threads/3547566/">ORAS LC Viability Rankings</a>`,
		],

		mod: 'gen6',
		searchShow: false,
		maxLevel: 5,
		ruleset: ['Standard', 'Little Cup'],
		banlist: [
			'Drifloon', 'Gligar', 'Meditite', 'Misdreavus', 'Murkrow', 'Scyther', 'Sneasel', 'Swirlix', 'Tangela', 'Yanma',
			'Baton Pass', 'Dragon Rage', 'Sonic Boom', 'Swagger',
		],
	},
	{
		name: "[Gen 6] Monotype",
		desc: `All the Pok&eacute;mon on a team must share a type.`,
		threads: [
			`&bullet; <a href="https://www.smogon.com/forums/posts/8411583/">ORAS Monotype</a>`,
		],

		mod: 'gen6',
		searchShow: false,
		ruleset: ['Standard', 'Swagger Clause', 'Same Type Clause'],
		banlist: [
			'Aegislash', 'Altaria-Mega', 'Arceus', 'Blaziken', 'Charizard-Mega-X', 'Darkrai', 'Deoxys-Base', 'Deoxys-Attack', 'Dialga',
			'Genesect', 'Gengar-Mega', 'Giratina', 'Giratina-Origin', 'Greninja', 'Groudon', 'Ho-Oh', 'Hoopa-Unbound', 'Kangaskhan-Mega',
			'Kyogre', 'Kyurem-White', 'Lucario-Mega', 'Lugia', 'Mawile-Mega', 'Medicham-Mega', 'Metagross-Mega', 'Mewtwo', 'Palkia', 'Rayquaza',
			'Reshiram', 'Sableye-Mega', 'Salamence-Mega', 'Shaymin-Sky', 'Slowbro-Mega', 'Talonflame', 'Xerneas', 'Yveltal', 'Zekrom',
			'Shadow Tag', 'Damp Rock', 'Smooth Rock', 'Soul Dew', 'Baton Pass',
		],
	},
	{
		name: "[Gen 6] 1v1",
		desc: `Bring three Pok&eacute;mon to Team Preview and choose one to battle.`,
		threads: [
			`&bullet; <a href="https://www.smogon.com/forums/posts/8031459/">ORAS 1v1</a>`,
		],

		mod: 'gen6',
		searchShow: false,
		teamLength: {
			validate: [1, 3],
			battle: 1,
		},
		ruleset: ['Obtainable', 'Nickname Clause', 'Moody Clause', 'OHKO Clause', 'Evasion Moves Clause', 'Accuracy Moves Clause', 'Swagger Clause', 'Endless Battle Clause', 'HP Percentage Mod', 'Cancel Mod', 'Team Preview'],
		banlist: [
			'Arceus', 'Blaziken', 'Darkrai', 'Deoxys-Base', 'Deoxys-Attack', 'Deoxys-Defense', 'Dialga', 'Giratina',
			'Giratina-Origin', 'Groudon', 'Ho-Oh', 'Kangaskhan-Mega', 'Kyogre', 'Kyurem-White', 'Lugia', 'Mewtwo',
			'Palkia', 'Rayquaza', 'Reshiram', 'Salamence-Mega', 'Shaymin-Sky', 'Xerneas', 'Yveltal', 'Zekrom',
			'Focus Sash', 'Soul Dew', 'Perish Song',
		],
	},
	{
		name: "[Gen 6] Anything Goes",
		threads: [
			`&bullet; <a href="https://www.smogon.com/forums/threads/3523229/">ORAS Anything Goes</a>`,
			`&bullet; <a href="https://www.smogon.com/forums/threads/3548945/">ORAS AG Resources</a>`,
		],

		mod: 'gen6',
		searchShow: false,
		ruleset: ['Obtainable', 'Team Preview', 'Endless Battle Clause', 'HP Percentage Mod', 'Cancel Mod'],
	},
	{
		name: "[Gen 6] CAP",
		threads: [
			`&bullet; <a href="https://www.smogon.com/forums/threads/3537407/">ORAS CAP Metagame Discussion</a>`,
			`&bullet; <a href="https://www.smogon.com/forums/posts/5594694/">ORAS CAP Sample Teams</a>`,
			`&bullet; <a href="https://www.smogon.com/forums/threads/3545628/">ORAS CAP Viability Rankings</a>`,
		],

		mod: 'gen6',
		searchShow: false,
		ruleset: ['[Gen 6] OU', '+CAP'],
	},
	{
		name: "[Gen 6] Battle Spot Singles",
		threads: [
			`&bullet; <a href="https://www.smogon.com/forums/threads/3527960/">ORAS Battle Spot Singles</a>`,
			`&bullet; <a href="https://www.smogon.com/forums/threads/3554616/">ORAS BSS Viability Rankings</a>`,
		],

		mod: 'gen6',
		searchShow: false,
		maxForcedLevel: 50,
		teamLength: {
			validate: [3, 6],
			battle: 3,
		},
		ruleset: ['Obtainable', 'Standard GBU'],
		minSourceGen: 6,
	},
	{
		name: "[Gen 6] Custom Game",

		mod: 'gen6',
		searchShow: false,
		debug: true,
		maxLevel: 9999,
		battle: {trunc: Math.trunc},
		defaultLevel: 100,
		teamLength: {
			validate: [1, 24],
			battle: 24,
		},
		// no restrictions, for serious (other than team preview)
		ruleset: ['Team Preview', 'Cancel Mod'],
	},

	// OR/AS Doubles/Triples
	///////////////////////////////////////////////////////////////////

	{
		section: "OR/AS Doubles/Triples",
		column: 4,
	},
	{
		name: "[Gen 6] Doubles OU",
		threads: [
			`&bullet; <a href="https://www.smogon.com/forums/threads/3606255/">ORAS Doubles OU Discussion</a>`,
			`&bullet; <a href="https://www.smogon.com/forums/posts/7387213/">ORAS Doubles OU Viability Rankings</a>`,
			`&bullet; <a href="https://www.smogon.com/forums/posts/7387215/">ORAS Doubles OU Sample Teams</a>`,
		],

		mod: 'gen6',
		gameType: 'doubles',
		searchShow: false,
		ruleset: ['Standard Doubles', 'Swagger Clause'],
		banlist: ['DUber', 'Soul Dew', 'Dark Void'],
	},
	{
		name: "[Gen 6] VGC 2016",
		threads: [
			`&bullet; <a href="https://www.smogon.com/forums/threads/3558332/">VGC 2016 Rules</a>`,
			`&bullet; <a href="https://www.smogon.com/forums/threads/3580592/">VGC 2016 Viability Rankings</a>`,
		],

		mod: 'gen6',
		gameType: 'doubles',
		searchShow: false,
		maxForcedLevel: 50,
		teamLength: {
			validate: [4, 6],
			battle: 4,
		},
		ruleset: ['Obtainable', 'Species Clause', 'Nickname Clause', 'Item Clause', 'Team Preview', 'Cancel Mod'],
		banlist: [
			'Mew', 'Celebi', 'Jirachi', 'Deoxys', 'Phione', 'Manaphy', 'Darkrai', 'Shaymin', 'Arceus',
			'Victini', 'Keldeo', 'Meloetta', 'Genesect', 'Diancie', 'Hoopa', 'Volcanion', 'Soul Dew',
		],
		minSourceGen: 6,
		onValidateTeam(team) {
			const legends = [
				'Mewtwo', 'Lugia', 'Ho-Oh', 'Kyogre', 'Groudon', 'Rayquaza', 'Dialga', 'Palkia', 'Giratina', 'Reshiram', 'Zekrom', 'Kyurem', 'Xerneas', 'Yveltal', 'Zygarde',
			];
			let n = 0;
			for (const set of team) {
				const baseSpecies = this.dex.getSpecies(set.species).baseSpecies;
				if (legends.includes(baseSpecies)) n++;
				if (n > 2) return ["You can only use up to two legendary Pok\u00E9mon."];
			}
		},
	},
	{
		name: "[Gen 6] Battle Spot Doubles",
		threads: [
			`&bullet; <a href="https://www.smogon.com/forums/threads/3560820/">ORAS Battle Spot Doubles Discussion</a>`,
			`&bullet; <a href="https://www.smogon.com/forums/threads/3560824/">ORAS BSD Viability Rankings</a>`,
		],

		mod: 'gen6',
		gameType: 'doubles',
		searchShow: false,
		maxForcedLevel: 50,
		teamLength: {
			validate: [4, 6],
			battle: 4,
		},
		ruleset: ['Standard GBU'],
		minSourceGen: 6,
	},
	{
		name: "[Gen 6] Doubles Custom Game",

		mod: 'gen6',
		gameType: 'doubles',
		searchShow: false,
		maxLevel: 9999,
		battle: {trunc: Math.trunc},
		defaultLevel: 100,
		debug: true,
		teamLength: {
			validate: [1, 24],
			battle: 24,
		},
		// no restrictions, for serious (other than team preview)
		ruleset: ['Team Preview', 'Cancel Mod'],
	},
	{
		name: "[Gen 6] Battle Spot Triples",
		threads: [
			`&bullet; <a href="https://www.smogon.com/forums/threads/3533914/">ORAS Battle Spot Triples Discussion</a>`,
			`&bullet; <a href="https://www.smogon.com/forums/threads/3549201/">ORAS BST Viability Rankings</a>`,
		],

		mod: 'gen6',
		gameType: 'triples',
		searchShow: false,
		maxForcedLevel: 50,
		teamLength: {
			validate: [6, 6],
		},
		ruleset: ['Standard GBU'],
		minSourceGen: 6,
	},
	{
		name: "[Gen 6] Triples Custom Game",

		mod: 'gen6',
		gameType: 'triples',
		searchShow: false,
		maxLevel: 9999,
		battle: {trunc: Math.trunc},
		defaultLevel: 100,
		debug: true,
		teamLength: {
			validate: [1, 24],
			battle: 24,
		},
		// no restrictions, for serious (other than team preview)
		ruleset: ['Team Preview', 'Cancel Mod'],
	},

	// B2/W2 Singles
	///////////////////////////////////////////////////////////////////

	{
		section: "B2/W2 Singles",
		column: 4,
	},
	{
		name: "[Gen 5] Ubers",
		threads: [
			`&bullet; <a href="https://www.smogon.com/forums/posts/8286278/">BW2 Ubers</a>`,
		],

		mod: 'gen5',
		searchShow: false,
		ruleset: ['Standard', 'Sleep Clause Mod'],
	},
	{
		name: "[Gen 5] UU",
		threads: [
			`&bullet; <a href="https://www.smogon.com/forums/threads/3474024/">BW2 UU Viability Rankings</a>`,
			`&bullet; <a href="https://www.smogon.com/forums/posts/6431094/">BW2 Sample Teams</a>`,
		],

		mod: 'gen5',
		searchShow: false,
		ruleset: ['Standard', 'Evasion Abilities Clause', 'Baton Pass Clause', 'Swagger Clause', 'Sleep Clause Mod'],
		banlist: ['Uber', 'OU', 'UUBL', 'Arena Trap', 'Drought', 'Sand Stream', 'Snow Warning'],
	},
	{
		name: "[Gen 5] RU",
		threads: [
			`&bullet; <a href="https://www.smogon.com/forums/posts/6431094/">BW2 Sample Teams</a>`,
			`&bullet; <a href="https://www.smogon.com/forums/threads/3473124/">BW2 RU Viability Rankings</a>`,
		],

		mod: 'gen5',
		searchShow: false,
		ruleset: ['[Gen 5] UU'],
		banlist: ['UU', 'RUBL', 'Shell Smash + Baton Pass'],
	},
	{
		name: "[Gen 5] NU",
		threads: [
			`&bullet; <a href="https://www.smogon.com/forums/posts/6431094/">BW2 Sample Teams</a>`,
			`&bullet; <a href="https://www.smogon.com/forums/threads/3484121/">BW2 NU Viability Rankings</a>`,
		],

		mod: 'gen5',
		searchShow: false,
		ruleset: ['[Gen 5] RU'],
		banlist: ['RU', 'NUBL', 'Prankster + Assist'],
	},
	{
		name: "[Gen 5] PU",
		threads: [
			`&bullet; <a href="https://www.smogon.com/forums/posts/7326932/">BW2 PU</a>`,
		],

		mod: 'gen5',
		searchShow: false,
		ruleset: ['[Gen 5] NU'],
		banlist: ['NU', 'Combusken', 'Linoone', 'Riolu', 'Rotom-Frost', 'Vigoroth'],
	},
	{
		name: "[Gen 5] Monotype",
		desc: `All the Pok&eacute;mon on a team must share a type.`,
		threads: [
			`&bullet; <a href="https://www.smogon.com/forums/posts/8411584/">BW2 Monotype</a>`,
		],

		mod: 'gen5',
		searchShow: false,
		ruleset: ['[Gen 5] OU', 'Same Type Clause'],
	},
	{
		name: "[Gen 5] 1v1",
		desc: `Bring three Pok&eacute;mon to Team Preview and choose one to battle.`,
		threads: [
			`&bullet; <a href="https://www.smogon.com/forums/posts/8031458/">BW2 1v1</a>`,
		],

		mod: 'gen5',
		searchShow: false,
		teamLength: {
			validate: [1, 3],
			battle: 1,
		},
		ruleset: ['Standard', 'Baton Pass Clause', 'Swagger Clause'],
		banlist: ['Uber', 'Cottonee', 'Whimsicott', 'Focus Sash', 'Soul Dew', 'Perish Song'],
		unbanlist: ['Genesect', 'Landorus', 'Manaphy', 'Thundurus', 'Tornadus-Therian'],
	},
	{
		name: "[Gen 5] GBU Singles",

		mod: 'gen5',
		searchShow: false,
		maxForcedLevel: 50,
		teamLength: {
			validate: [3, 6],
			battle: 3,
		},
		ruleset: ['Standard GBU'],
		banlist: ['Dark Void', 'Sky Drop'],
	},
	{
		name: "[Gen 5] Custom Game",

		mod: 'gen5',
		searchShow: false,
		debug: true,
		maxLevel: 9999,
		battle: {trunc: Math.trunc},
		defaultLevel: 100,
		teamLength: {
			validate: [1, 24],
			battle: 24,
		},
		// no restrictions, for serious (other than team preview)
		ruleset: ['Team Preview', 'Cancel Mod'],
	},

	// B2/W2 Doubles
	///////////////////////////////////////////////////////////////////

	{
		section: 'B2/W2 Doubles',
		column: 4,
	},
	{
		name: "[Gen 5] Doubles OU",
		threads: [
			`&bullet; <a href="https://www.smogon.com/forums/threads/3606719/">BW2 Doubles Metagame Discussion</a>`,
			`&bullet; <a href="https://www.smogon.com/forums/posts/7393048/">BW2 Doubles Viability Rankings</a>`,
			`&bullet; <a href="https://www.smogon.com/forums/posts/7393081/">BW2 Doubles Sample Teams</a>`,
		],

		mod: 'gen5',
		gameType: 'doubles',
		searchShow: false,
		ruleset: ['Standard', 'Evasion Abilities Clause', 'Swagger Clause', 'Sleep Clause Mod'],
		banlist: ['DUber', 'Soul Dew', 'Dark Void', 'Gravity'],
	},
	{
		name: "[Gen 5] GBU Doubles",

		mod: 'gen5',
		gameType: 'doubles',
		searchShow: false,
		maxForcedLevel: 50,
		teamLength: {
			validate: [4, 6],
			battle: 4,
		},
		ruleset: ['Standard GBU'],
		banlist: ['Dark Void', 'Sky Drop'],
	},
	{
		name: "[Gen 5] Doubles Custom Game",

		mod: 'gen5',
		gameType: 'doubles',
		searchShow: false,
		debug: true,
		maxLevel: 9999,
		battle: {trunc: Math.trunc},
		defaultLevel: 100,
		teamLength: {
			validate: [1, 24],
			battle: 24,
		},
		// no restrictions, for serious (other than team preview)
		ruleset: ['Team Preview', 'Cancel Mod'],
	},
	{
		name: "[Gen 5] Triples Custom Game",

		mod: 'gen5',
		gameType: 'triples',
		searchShow: false,
		debug: true,
		maxLevel: 9999,
		battle: {trunc: Math.trunc},
		defaultLevel: 100,
		// no restrictions, for serious (other than team preview)
		ruleset: ['Team Preview', 'Cancel Mod'],
	},

	// DPP Singles
	///////////////////////////////////////////////////////////////////

	{
		section: "DPP Singles",
		column: 5,
	},
	{
		name: "[Gen 4] UU",
		threads: [
			`&bullet; <a href="https://www.smogon.com/forums/threads/3532624/">DPP UU Metagame Discussion</a>`,
			`&bullet; <a href="https://www.smogon.com/forums/threads/3503638/">DPP UU Viability Rankings</a>`,
		],

		mod: 'gen4',
		searchShow: false,
		ruleset: ['[Gen 4] OU', 'Baton Pass Clause'],
		banlist: ['OU', 'UUBL'],
		unbanlist: ['Arena Trap', 'Sand Veil', 'Baton Pass'],
	},
	{
		name: "[Gen 4] NU",
		threads: [
			`&bullet; <a href="https://www.smogon.com/forums/threads/3583742/">DPP NU Metagame Discussion</a>`,
			`&bullet; <a href="https://www.smogon.com/forums/threads/3512254/">DPP NU Viability Rankings</a>`,
		],

		mod: 'gen4',
		searchShow: false,
		ruleset: ['[Gen 4] UU'],
		banlist: ['UU', 'NUBL'],
	},
	{
		name: "[Gen 4] PU",
		threads: [
			`&bullet; <a href="https://www.smogon.com/forums/posts/7260264/">DPP PU</a>`,
		],

		mod: 'gen4',
		searchShow: false,
		ruleset: ['[Gen 4] NU'],
		banlist: [
			'Articuno', 'Cacturne', 'Charizard', 'Cradily', 'Dodrio', 'Drifblim', 'Dusclops', 'Electrode',
			'Floatzel', 'Gardevoir', 'Gligar', 'Golem', 'Grumpig', 'Haunter', 'Hitmonchan', 'Hypno', 'Jumpluff',
			'Jynx', 'Lickilicky', 'Linoone', 'Magmortar', 'Magneton', 'Manectric', 'Medicham', 'Meganium', 'Nidoqueen',
			'Ninetales', 'Piloswine', 'Poliwrath', 'Porygon2', 'Regice', 'Regirock', 'Roselia', 'Sandslash',
			'Sharpedo', 'Shiftry', 'Skuntank', 'Slowking', 'Tauros', 'Typhlosion', 'Venomoth', 'Vileplume',
		],
	},
	{
		name: "[Gen 4] LC",
		threads: [
			`&bullet; <a href="https://www.smogon.com/dp/articles/little_cup_guide">DPP LC Guide</a>`,
			`&bullet; <a href="https://www.smogon.com/forums/posts/7336500/">DPP LC Viability Rankings</a>`,
		],

		mod: 'gen4',
		searchShow: false,
		maxLevel: 5,
		ruleset: ['Standard', 'Little Cup', 'Sleep Moves Clause'],
		banlist: [
			'Meditite', 'Misdreavus', 'Murkrow', 'Scyther', 'Sneasel', 'Tangela', 'Yanma',
			'Berry Juice', 'Deep Sea Tooth', 'Dragon Rage', 'Sonic Boom',
		],
	},
	{
		name: "[Gen 4] 1v1",
		desc: `Bring three Pok&eacute;mon to Team Preview and choose one to battle.`,
		threads: [
			`&bullet; <a href="https://www.smogon.com/forums/posts/8031457/">DPP 1v1</a>`,
		],

		mod: 'gen4',
		searchShow: false,
		teamLength: {
			validate: [1, 3],
			battle: 1,
		},
		ruleset: ['[Gen 4] OU', 'Accuracy Moves Clause', 'Sleep Moves Clause', 'Team Preview'],
		banlist: ['Latias', 'Porygon-Z', 'Snorlax', 'Focus Sash', 'Destiny Bond', 'Explosion', 'Perish Song', 'Self-Destruct'],
		unbanlist: ['Wobbuffet', 'Wynaut', 'Sand Veil'],
	},
	{
		name: "[Gen 4] Anything Goes",

		mod: 'gen4',
		searchShow: false,
		ruleset: ['Obtainable', 'Arceus EV Limit', 'Endless Battle Clause', 'HP Percentage Mod', 'Cancel Mod'],
	},
	{
		name: "[Gen 4] Custom Game",

		mod: 'gen4',
		searchShow: false,
		debug: true,
		maxLevel: 9999,
		battle: {trunc: Math.trunc},
		defaultLevel: 100,
		teamLength: {
			validate: [1, 24],
			battle: 24,
		},
		// no restrictions
		ruleset: ['Cancel Mod'],
	},

	// DPP Doubles
	///////////////////////////////////////////////////////////////////

	{
		section: "DPP Doubles",
		column: 5,
	},
	{
		name: "[Gen 4] Doubles OU",
		threads: [`&bullet; <a href="https://www.smogon.com/forums/threads/3618411/">DPP Doubles</a>`],

		mod: 'gen4',
		gameType: 'doubles',
		searchShow: false,
		ruleset: ['[Gen 4] OU'],
		banlist: ['Explosion'],
		unbanlist: ['Garchomp', 'Latias', 'Latios', 'Manaphy', 'Mew', 'Salamence', 'Wobbuffet', 'Wynaut'],
	},
	{
		name: "[Gen 4] Doubles Custom Game",

		mod: 'gen4',
		gameType: 'doubles',
		searchShow: false,
		debug: true,
		maxLevel: 9999,
		battle: {trunc: Math.trunc},
		defaultLevel: 100,
		teamLength: {
			validate: [1, 24],
			battle: 24,
		},
		// no restrictions
		ruleset: ['Cancel Mod'],
	},

	// Past Generations
	///////////////////////////////////////////////////////////////////

	{
		section: "Past Generations",
		column: 5,
	},
	{
		name: "[Gen 3] Ubers",
		threads: [
			`&bullet; <a href="https://www.smogon.com/forums/posts/8286280/">ADV Ubers</a>`,
		],

		mod: 'gen3',
		searchShow: false,
		ruleset: ['Standard'],
		banlist: ['Wobbuffet + Leftovers'],
	},
	{
		name: "[Gen 3] UU",
		threads: [
			`&bullet; <a href="https://www.smogon.com/forums/threads/3585923/">ADV UU Metagame Discussion</a>`,
			`&bullet; <a href="https://www.smogon.com/forums/threads/3548578/">ADV UU Viability Rankings</a>`,
		],

		mod: 'gen3',
		searchShow: false,
		ruleset: ['Standard', 'NFE Clause'],
		banlist: ['Uber', 'OU', 'UUBL', 'Smeargle + Ingrain'],
		unbanlist: ['Scyther', 'Sand Veil'],
	},
	{
		name: "[Gen 3] NU",
		threads: [
			`&bullet; <a href="https://www.smogon.com/forums/threads/3503540/">ADV NU Viability Rankings</a>`,
		],

		mod: 'gen3',
		searchShow: false,
		ruleset: ['[Gen 3] UU', '!NFE Clause'],
		banlist: ['UU'],
	},
	{
		name: "[Gen 3] 1v1",
		desc: `Bring three Pok&eacute;mon to Team Preview and choose one to battle.`,
		threads: [
			`&bullet; <a href="https://www.smogon.com/forums/posts/8031456/">ADV 1v1</a>`,
		],

		mod: 'gen3',
		searchShow: false,
		teamLength: {
			validate: [1, 3],
			battle: 1,
		},
		ruleset: ['[Gen 3] OU', 'Accuracy Moves Clause', 'Sleep Moves Clause', 'Team Preview'],
		banlist: ['Slaking', 'Snorlax', 'Suicune', 'Destiny Bond', 'Explosion', 'Ingrain', 'Perish Song', 'Self-Destruct'],
	},
	{
		name: "[Gen 3] Custom Game",

		mod: 'gen3',
		searchShow: false,
		debug: true,
		maxLevel: 9999,
		battle: {trunc: Math.trunc},
		defaultLevel: 100,
		teamLength: {
			validate: [1, 24],
			battle: 24,
		},
		ruleset: ['HP Percentage Mod', 'Cancel Mod'],
	},
	{
		name: "[Gen 3] Doubles Custom Game",

		mod: 'gen3',
		gameType: 'doubles',
		searchShow: false,
		debug: true,
		teamLength: {
			validate: [1, 24],
			battle: 24,
		},
		ruleset: ['HP Percentage Mod', 'Cancel Mod'],
	},
	{
		name: "[Gen 2] Ubers",
		threads: [
			`&bullet; <a href="https://www.smogon.com/forums/posts/8286282/">GSC Ubers</a>`,
		],

		mod: 'gen2',
		searchShow: false,
		ruleset: ['Standard'],
	},
	{
		name: "[Gen 2] NU",
		threads: [`&bullet; <a href="https://www.smogon.com/forums/threads/3642565/">GSC NU</a>`],

		mod: 'gen2',
		searchShow: false,
		ruleset: ['[Gen 2] UU'],
		banlist: ['UU', 'NUBL'],
	},
	{
		name: "[Gen 2] Custom Game",

		mod: 'gen2',
		searchShow: false,
		debug: true,
		maxLevel: 9999,
		battle: {trunc: Math.trunc},
		defaultLevel: 100,
		teamLength: {
			validate: [1, 24],
			battle: 24,
		},
		ruleset: ['HP Percentage Mod', 'Cancel Mod'],
	},
	{
		name: "[Gen 1] Ubers",
		threads: [
			`&bullet; <a href="https://www.smogon.com/forums/posts/8286283/">RBY Ubers</a>`,
		],

		mod: 'gen1',
		searchShow: false,
		ruleset: ['Standard'],
	},
	{
		name: "[Gen 1] UU",
		threads: [
			`&bullet; <a href="https://www.smogon.com/forums/threads/3573896/">RBY UU Metagame Discussion</a>`,
			`&bullet; <a href="https://www.smogon.com/forums/threads/3647713/">RBY UU Viability Rankings</a>`,
		],

		mod: 'gen1',
		searchShow: false,
		ruleset: ['[Gen 1] OU'],
		banlist: ['OU', 'UUBL'],
	},
	{
		name: "[Gen 1] OU (Tradeback)",
		desc: `RBY OU with movepool additions from the Time Capsule.`,
		threads: [
			`&bullet; <a href="https://www.smogon.com/articles/rby-tradebacks-ou">RBY Tradebacks OU</a>`,
		],

		mod: 'gen1',
		searchShow: false,
		ruleset: ['Obtainable', 'Allow Tradeback', 'Sleep Clause Mod', 'Freeze Clause Mod', 'Species Clause', 'OHKO Clause', 'Evasion Moves Clause', 'HP Percentage Mod', 'Cancel Mod', 'Desync Clause Mod'],
		banlist: ['Uber',
			'Nidoking + Fury Attack + Thrash', 'Exeggutor + Poison Powder + Stomp', 'Exeggutor + Sleep Powder + Stomp',
			'Exeggutor + Stun Spore + Stomp', 'Jolteon + Focus Energy + Thunder Shock', 'Flareon + Focus Energy + Ember',
		],
	},
	{
		name: "[Gen 1] Stadium OU",

		mod: 'stadium',
		searchShow: false,
		ruleset: ['Standard', 'Team Preview'],
		banlist: ['Uber',
			'Nidoking + Fury Attack + Thrash', 'Exeggutor + Poison Powder + Stomp', 'Exeggutor + Sleep Powder + Stomp',
			'Exeggutor + Stun Spore + Stomp', 'Jolteon + Focus Energy + Thunder Shock', 'Flareon + Focus Energy + Ember',
		],
	},
	{
		name: "[Gen 1] Custom Game",

		mod: 'gen1',
		searchShow: false,
		debug: true,
		maxLevel: 9999,
		battle: {trunc: Math.trunc},
		defaultLevel: 100,
		teamLength: {
			validate: [1, 24],
			battle: 24,
		},
		ruleset: ['HP Percentage Mod', 'Cancel Mod', 'Desync Clause Mod'],
	},
];<|MERGE_RESOLUTION|>--- conflicted
+++ resolved
@@ -501,24 +501,6 @@
 		section: "Pet Mods",
 	},
 	{
-<<<<<<< HEAD
-		name: "[Gen 8] Megas for All",
-		desc: ["&bullet; Megas for All v7",
-		      ],
-		threads: [
-			`&bullet; <a href="https://www.smogon.com/forums/threads/3671140/">Megas for All v7</a>`,
-		],
-		ruleset: ['Standard NatDex', 'OHKO Clause', 'Evasion Moves Clause', 'Species Clause', 'Dynamax Clause', 'Sleep Clause Mod', 'Freeze Clause Mod', 'Mega Data Mod'],
-		banlist: [
-			'Alakazam-Mega', 'Arceus', 'Blastoise-Mega', 'Blaziken', 'Cinderace', 'Darkrai', 'Darmanitan-Galar', 'Deoxys-Attack', 'Deoxys-Base', 'Deoxys-Speed', 'Dialga', 'Dracovish',
-			'Dragapult', 'Eternatus', 'Genesect', 'Gengar-Mega', 'Giratina', 'Groudon', 'Ho-Oh', 'Kangaskhan-Mega', 'Kyogre', 'Kyurem-Black', 'Kyurem-White', 'Landorus-Base',
-			'Lucario-Mega', 'Lugia', 'Lunala', 'Marshadow', 'Metagross-Mega', 'Mewtwo', 'Naganadel', 'Necrozma-Dawn-Wings', 'Necrozma-Dusk-Mane', 'Necrozma-Ultra',
-			'Palkia', 'Pheromosa', 'Rayquaza', 'Reshiram', 'Salamence-Mega', 'Shaymin-Sky', 'Solgaleo', 'Tornadus-Therian', 'Urshifu-Base', 'Xerneas', 'Yveltal',
-			'Zacian', 'Zamazenta', 'Zekrom', 'Zygarde-Base', 'Zygarde-Complete', 'Calyrex-Ice', 'Calyrex-Shadow', 'Arena Trap', 'Moody', 'Power Construct', 'Shadow Tag',
-			'Baton Pass',
-		],
-		mod: 'm4av7',
-=======
 		name: "[Gen 8] Megas For All",
 		desc: `Almost every Pokemon has a Mega Evolution.`,
 		threads: [
@@ -565,7 +547,6 @@
 				return null;
 			}
 		},
->>>>>>> f43bb93c
 	},
 	{
 		name: "[Gen 6] Gen-NEXT OU",
