--- conflicted
+++ resolved
@@ -1697,15 +1697,6 @@
 			this.sendReply("/calc - Provides a link to a damage calculator");
 			this.sendReply("!calc - Shows everyone a link to a damage calculator. Requires: + % @ & ~");
 		}
-<<<<<<< HEAD
-		if (target === 'blockchallenges' || target === 'blockchall') {
-=======
-		if (target === 'away' || target === 'idle') {
-			matched = true;
-			this.sendReply("/away - Blocks challenges and private messages separately. Different from /blockpms in that it will still block challenges if you're staff. Unblock them with /back.");
-		}
-		if (target === 'blockchallenges') {
->>>>>>> c527eecb
 			matched = true;
 			this.sendReply("/blockchallenges - Blocks challenges so no one can challenge you. Unblock them with /unblockchallenges.");
 		}
@@ -1717,11 +1708,7 @@
 			matched = true;
 			this.sendReply("/back - Unblocks challenges and/or private messages, if either are blocked.");
 		}
-<<<<<<< HEAD
 		if (target === 'allowchallenges' || target === 'allowchall' || target === 'unblockchallenges' || target === 'unblockchall') {
-=======
-		if (target === 'unblockchallenges' || target === 'allowchallenges') {
->>>>>>> c527eecb
 			matched = true;
 			this.sendReply("/unblockchallenges - Unblocks challenges so you can be challenged again. Block them with /blockchallenges.");
 		}
