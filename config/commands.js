--- conflicted
+++ resolved
@@ -282,12 +282,8 @@
 			var targetAbility = Tools.getAbility(targets[i]);
 			if (targetAbility.exists) {
 				if (!searches['ability']) searches['ability'] = {};
-<<<<<<< HEAD
-				if (Object.count(searches['ability'], true) === 1 && !isNotSearch) return this.sendReply("Specify only one ability.");
-=======
-				if (Object.count(searches['ability'], true) === 1 && !isNotSearch) return this.sendReplyBox('Specify only one ability.');
-				if ((searches['ability'][targetAbility.name] && isNotSearch) || (searches['ability'][targetAbility.name] === false && !isNotSearch)) return this.sendReplyBox('A search cannot both exclude and include an ability.');
->>>>>>> 8239a5d9
+				if (Object.count(searches['ability'], true) === 1 && !isNotSearch) return this.sendReplyBox("Specify only one ability.");
+				if ((searches['ability'][targetAbility.name] && isNotSearch) || (searches['ability'][targetAbility.name] === false && !isNotSearch)) return this.sendReplyBox("A search cannot both exclude and include an ability.");
 				searches['ability'][targetAbility.name] = !isNotSearch;
 				continue;
 			}
@@ -316,11 +312,7 @@
 
 			if (target === 'all') {
 				if (this.broadcasting) {
-<<<<<<< HEAD
-					return this.sendReply("A search with the parameter 'all' cannot be broadcast.");
-=======
-					return this.sendReplyBox('A search with the parameter "all" cannot be broadcast.');
->>>>>>> 8239a5d9
+					return this.sendReplyBox("A search with the parameter 'all' cannot be broadcast.");
 				}
 				showAll = true;
 				continue;
@@ -336,12 +328,8 @@
 				target = target.charAt(0).toUpperCase() + target.slice(1, target.indexOf(' type'));
 				if (target in Tools.data.TypeChart) {
 					if (!searches['types']) searches['types'] = {};
-<<<<<<< HEAD
-					if (Object.count(searches['types'], true) === 2 && !isNotSearch) return this.sendReply("Specify a maximum of two types.");
-=======
-					if (Object.count(searches['types'], true) === 2 && !isNotSearch) return this.sendReplyBox('Specify a maximum of two types.');
-					if ((searches['types'][target] && isNotSearch) || (searches['types'][target] === false && !isNotSearch)) return this.sendReplyBox('A search cannot both exclude and include a type.');
->>>>>>> 8239a5d9
+					if (Object.count(searches['types'], true) === 2 && !isNotSearch) return this.sendReplyBox("Specify a maximum of two types.");
+					if ((searches['types'][target] && isNotSearch) || (searches['types'][target] === false && !isNotSearch)) return this.sendReplyBox("A search cannot both exclude and include a type.");
 					searches['types'][target] = !isNotSearch;
 					continue;
 				}
@@ -350,28 +338,16 @@
 			var targetMove = Tools.getMove(target);
 			if (targetMove.exists) {
 				if (!searches['moves']) searches['moves'] = {};
-<<<<<<< HEAD
-				if (Object.count(searches['moves'], true) === 4 && !isNotSearch) return this.sendReply("Specify a maximum of 4 moves.");
+				if (Object.count(searches['moves'], true) === 4 && !isNotSearch) return this.sendReplyBox("Specify a maximum of 4 moves.");
+				if ((searches['moves'][targetMove.name] && isNotSearch) || (searches['moves'][targetMove.name] === false && !isNotSearch)) return this.sendReplyBox("A search cannot both exclude and include a move.");
 				searches['moves'][targetMove.name] = !isNotSearch;
 				continue;
 			} else {
-				return this.sendReply("'" + target + "' could not be found in any of the search categories.");
-			}
-		}
-
-		if (showAll && Object.size(searches) === 0 && megaSearch === null) return this.sendReply("No search parameters other than 'all' were found.\nTry '/help dexsearch' for more information on this command.");
-=======
-				if (Object.count(searches['moves'], true) === 4 && !isNotSearch) return this.sendReplyBox('Specify a maximum of 4 moves.');
-				if ((searches['moves'][targetMove.name] && isNotSearch) || (searches['moves'][targetMove.name] === false && !isNotSearch)) return this.sendReplyBox('A search cannot both exclude and include a move.');
-				searches['moves'][targetMove.name] = !isNotSearch;
-				continue;
-			} else {
-				return this.sendReplyBox('"' + sanitize(target, true) + '" could not be found in any of the search categories.');
-			}
-		}
-
-		if (showAll && Object.size(searches) === 0 && megaSearch === null) return this.sendReplyBox('No search parameters other than "all" were found.\nTry "/help dexsearch" for more information on this command.');
->>>>>>> 8239a5d9
+				return this.sendReplyBox("'" + sanitize(target, true) + "' could not be found in any of the search categories.");
+			}
+		}
+
+		if (showAll && Object.size(searches) === 0 && megaSearch === null) return this.sendReplyBox("No search parameters other than 'all' were found.\nTry '/help dexsearch' for more information on this command.");
 
 		var dex = {};
 		for (var pokemon in Tools.data.Pokedex) {
