--- conflicted
+++ resolved
@@ -795,12 +795,8 @@
 
 	roomhelp: function(target, room, user) {
 		if (!this.canBroadcast()) return;
-<<<<<<< HEAD
 		if (room.id === 'lobby' && this.broadcasting) return this.sendReply('This command is too spammy for lobby.');
-		this.sendReplyBox('Room moderators (%) can use:<br />' +
-=======
 		this.sendReplyBox('Room drivers (%) can use:<br />' +
->>>>>>> 7505b69c
 			'- /mute <em>username</em>: 7 minute mute<br />' +
 			'- /hourmute <em>username</em>: 60 minute mute<br />' +
 			'- /unmute <em>username</em>: unmute<br />' +
