--- conflicted
+++ resolved
@@ -143,84 +143,6 @@
  * @license MIT license
  */
 
-<<<<<<< HEAD
- var commands = exports.commands = {
-
- 	ip: 'whois',
- 	getip: 'whois',
- 	rooms: 'whois',
- 	altcheck: 'whois',
- 	alt: 'whois',
- 	alts: 'whois',
- 	getalts: 'whois',
- 	whois: function(target, room, user) {
- 		var targetUser = this.targetUserOrSelf(target);
- 		if (!targetUser) {
- 			return this.sendReply('User '+this.targetUsername+' not found.');
- 		}
-
- 		this.sendReply('User: '+targetUser.name);
- 		if (user.can('alts', targetUser.getHighestRankedAlt())) {
- 			var alts = targetUser.getAlts();
- 			var output = '';
- 			for (var i in targetUser.prevNames) {
- 				if (output) output += ", ";
- 				output += targetUser.prevNames[i];
- 			}
- 			if (output) this.sendReply('Previous names: '+output);
-
- 			for (var j=0; j<alts.length; j++) {
- 				var targetAlt = Users.get(alts[j]);
- 				if (!targetAlt.named && !targetAlt.connected) continue;
-
- 				this.sendReply('Alt: '+targetAlt.name);
- 				output = '';
- 				for (var i in targetAlt.prevNames) {
- 					if (output) output += ", ";
- 					output += targetAlt.prevNames[i];
- 				}
- 				if (output) this.sendReply('Previous names: '+output);
- 			}
- 		}
- 		if (config.groups[targetUser.group] && config.groups[targetUser.group].name) {
- 			this.sendReply('Group: ' + config.groups[targetUser.group].name + ' (' + targetUser.group + ')');
- 		}
- 		if (targetUser.isSysop) {
- 			this.sendReply('(Pok\xE9mon Showdown System Operator)');
- 		}
- 		if (!targetUser.authenticated) {
- 			this.sendReply('(Unregistered)');
- 		}
- 		if (!this.broadcasting && (user.can('ip', targetUser) || user === targetUser)) {
- 			var ips = Object.keys(targetUser.ips);
- 			this.sendReply('IP' + ((ips.length > 1) ? 's' : '') + ': ' + ips.join(', '));
- 		}
- 		var output = 'In rooms: ';
- 		var first = true;
- 		for (var i in targetUser.roomCount) {
- 			if (i === 'global' || Rooms.get(i).isPrivate) continue;
- 			if (!first) output += ' | ';
- 			first = false;
-
- 			output += '<a href="/'+i+'" room="'+i+'">'+i+'</a>';
- 		}
- 		this.sendReply('|raw|'+output);
- 	},
-
- 	ipsearch: function(target, room, user) {
- 		if (!this.can('rangeban')) return;
- 		var atLeastOne = false;
- 		this.sendReply("Users with IP "+target+":");
- 		for (var userid in Users.users) {
- 			var user = Users.users[userid];
- 			if (user.latestIp === target) {
- 				this.sendReply((user.connected?"+":"-")+" "+user.name);
- 				atLeastOne = true;
- 			}
- 		}
- 		if (!atLeastOne) this.sendReply("No results found.");
- 	},
-=======
 var commands = exports.commands = {
 
 	ip: 'whois',
@@ -298,7 +220,6 @@
 		}
 		if (!atLeastOne) this.sendReply("No results found.");
 	},
->>>>>>> 3f296c69
 
 	/*********************************************************
 	 * Shortcuts
@@ -320,352 +241,6 @@
 	 * Informational commands
 	 *********************************************************/
 
-<<<<<<< HEAD
-	 stats: 'data',
-	 dex: 'data',
-	 pokedex: 'data',
-	 data: function(target, room, user) {
-	 	if (!this.canBroadcast()) return;
-
-	 	var data = '';
-	 	var targetId = toId(target);
-	 	var newTargets = Tools.dataSearch(target);
-	 	if (newTargets && newTargets.length) {
-	 		for (var i = 0; i < newTargets.length; i++) {
-	 			if (newTargets[i].id !== targetId && !Tools.data.Aliases[targetId] && !i) {
-	 				data = "No Pokemon, item, move or ability named '" + target + "' was found. Showing the data of '" + newTargets[0].name + "' instead.\n";
-	 			}
-	 			data += '|c|~|/data-' + newTargets[i].searchType + ' ' + newTargets[i].name + '\n';
-	 		}
-	 	} else {
-	 		data = "No Pokemon, item, move or ability named '" + target + "' was found. (Check your spelling?)";
-	 	}
-
-	 	this.sendReply(data);
-	 },
-
-	 dexsearch: function (target, room, user) {
-	 	if (!this.canBroadcast()) return;
-
-	 	if (!target) return this.parse('/help dexsearch');
-	 	var targets = target.split(',');
-	 	var moves = {}, tiers = {}, colours = {}, ability = {}, gens = {}, types = {};
-	 	var allTiers = {'uber':1,'ou':1,'uu':1,'ru':1,'nu':1,'lc':1,'cap':1,'bl':1,'bl2':1,'nfe':1, 'limbo':1};
-	 	var allColours = {'green':1,'red':1,'blue':1,'white':1,'brown':1,'yellow':1,'purple':1,'pink':1,'gray':1,'black':1};
-	 	var count = 0;
-	 	var showAll = false;
-	 	var output = 10;
-
-	 	for (var i in targets) {
-	 		target = Tools.getMove(targets[i]);
-	 		if (target.exists) {
-	 			if (!moves.count) {
-	 				count++;
-	 				moves.count = 0;
-	 			}
-	 			if (moves.count === 4) {
-	 				return this.sendReply('Specify a maximum of 4 moves.');
-	 			}
-	 			moves[target] = 1;
-	 			moves.count++;
-	 			continue;
-	 		}
-
-	 		target = Tools.getAbility(targets[i]);
-	 		if (target.exists) {
-	 			if (!ability.count) {
-	 				count++;
-	 				ability.count = 0;
-	 			}
-	 			if (ability.count === 1) {
-	 				return this.sendReply('Specify only one ability.');
-	 			}
-	 			ability[target] = 1;
-	 			ability.count++;
-	 			continue;
-	 		}
-
-	 		target = targets[i].trim().toLowerCase();
-	 		if (target in allTiers) {
-	 			if (!tiers.count) {
-	 				count++;
-	 				tiers.count = 0;
-	 			}
-	 			tiers[target] = 1;
-	 			tiers.count++;
-	 			continue;
-	 		}
-	 		if (target in allColours) {
-	 			if (!colours.count) {
-	 				count++;
-	 				colours.count = 0;
-	 			}
-	 			colours[target] = 1;
-	 			colours.count++;
-	 			continue;
-	 		}
-	 		var targetInt = parseInt(target);
-	 		if (0 < targetInt && targetInt < 6) {
-	 			if (!gens.count) {
-	 				count++;
-	 				gens.count = 0;
-	 			}
-	 			gens[targetInt] = 1;
-	 			gens.count++;
-	 			continue;
-	 		}
-	 		if (target === 'all') {
-	 			if (this.broadcasting) {
-	 				return this.sendReply('A search with the parameter "all" cannot be broadcast.')
-	 			}
-	 			showAll = true;
-	 			continue;
-	 		}
-	 		if (target.indexOf(' type') > -1) {
-	 			target = target.charAt(0).toUpperCase() + target.slice(1, target.indexOf(' type'));
-	 			if (target in Tools.data.TypeChart) {
-	 				if (!types.count) {
-	 					count++;
-	 					types.count = 0;
-	 				}
-	 				if (types.count === 2) {
-	 					return this.sendReply('Specify a maximum of two types.');
-	 				}
-	 				types[target] = 1;
-	 				types.count++;
-	 				continue;
-	 			}
-	 		} else {
-	 			return this.sendReply('"' + targets[i].trim() + '" could not be found in any of the search categories.');
-	 		}
-	 	}
-
-	 	if (showAll && count === 0) return this.sendReply('No search parameters other than "all" were found.\nTry "/help dexsearch" for more information on this command.');
-
-	 	while (count > 0) {
-	 		count--;
-	 		var tempResults = [];
-	 		if (!results) {
-	 			for (var pokemon in Tools.data.Pokedex) {
-	 				pokemon = Tools.getTemplate(pokemon);
-	 				if (pokemon.tier !== 'Illegal' && (pokemon.tier !== 'CAP' || 'cap' in tiers)) {
-	 					tempResults.add(pokemon);
-	 				}
-	 			}
-	 		} else {
-	 			for (var mon in results) tempResults.add(results[mon]);
-	 		}
-	 	var results = [];
-
-	 	if (types.count > 0) {
-	 		for (var mon in tempResults) {
-	 			if (types.count === 1) {
-	 				if (tempResults[mon].types[0] in types || tempResults[mon].types[1] in types) results.add(tempResults[mon]);
-	 			} else {
-	 				if (tempResults[mon].types[0] in types && tempResults[mon].types[1] in types) results.add(tempResults[mon]);
-	 			}
-	 		}
-	 		types.count = 0;
-	 		continue;
-	 	}
-
-	 	if (tiers.count > 0) {
-	 		for (var mon in tempResults) {
-	 			if (tempResults[mon].tier.toLowerCase() in tiers) results.add(tempResults[mon]);
-	 		}
-	 		tiers.count = 0;
-	 		continue;
-	 	}
-
-	 	if (ability.count > 0) {
-	 		for (var mon in tempResults) {
-	 			for (var monAbility in tempResults[mon].abilities) {
-	 				if (Tools.getAbility(tempResults[mon].abilities[monAbility]) in ability) results.add(tempResults[mon]);
-	 			}
-	 		}
-	 		ability.count = 0;
-	 		continue;
-	 	}
-
-	 	if (colours.count > 0) {
-	 		for (var mon in tempResults) {
-	 			if (tempResults[mon].color.toLowerCase() in colours) results.add(tempResults[mon]);
-	 		}
-	 		colours.count = 0;
-	 		continue;
-	 	}
-
-	 	if (moves.count > 0) {
-	 		var problem;
-	 		var move = {};
-	 		for (var mon in tempResults) {
-	 			var lsetData = {set:{}};
-	 			var template = Tools.getTemplate(tempResults[mon].id);
-	 			for (var i in moves) {
-	 				move = Tools.getMove(i);
-	 				if (move.id !== 'count') {
-	 					if (!move.exists) return this.sendReplyBox('"' + move + '" is not a known move.');
-	 					problem = Tools.checkLearnset(move, template, lsetData);
-	 					if (problem) break;
-	 				}
-	 			}
-	 			if (!problem) results.add(tempResults[mon]);
-	 		}
-	 		moves.count = 0;
-	 		continue;
-	 	}
-
-	 	if (gens.count > 0) {
-	 		for (var mon in tempResults) {
-	 			if (tempResults[mon].gen in gens) results.add(tempResults[mon]);
-	 		}
-	 		gens.count = 0;
-	 		continue;
-	 	}
-	 }
-
-	 var resultsStr = '';
-	 if (results && results.length > 0) {
-	 	for (var i = 0; i < results.length; ++i) results[i] = results[i].species;
-	 		if (showAll || results.length <= output) {
-	 			resultsStr = results.join(', ');
-	 		} else {
-	 			var hidden = string(results.length - output);
-	 			results.sort(function(a,b) {return Math.round(Math.random());});
-	 			var shown = results.slice(0, 10);
-	 			resultsStr = shown.join(', ');
-	 			resultsStr += ', and ' + hidden + ' more. Redo the search with "all" as a search parameter to show all results.';
-	 		}
-	 	} else {
-	 		resultsStr = 'No Pokémon found.';
-	 	}
-	 	return this.sendReplyBox(resultsStr);
-	 },
-
-	 learnset: 'learn',
-	 learnall: 'learn',
-	 learn5: 'learn',
-	 learn: function(target, room, user, connection, cmd) {
-	 	if (!target) return this.parse('/help learn');
-
-	 	if (!this.canBroadcast()) return;
-
-	 	var lsetData = {set:{}};
-	 	var targets = target.split(',');
-	 	var template = Tools.getTemplate(targets[0]);
-	 	var move = {};
-	 	var problem;
-	 	var all = (cmd === 'learnall');
-	 	if (cmd === 'learn5') lsetData.set.level = 5;
-
-	 	if (!template.exists) {
-	 		return this.sendReply('Pokemon "'+template.id+'" not found.');
-	 	}
-
-	 	if (targets.length < 2) {
-	 		return this.sendReply('You must specify at least one move.');
-	 	}
-
-	 	for (var i=1, len=targets.length; i<len; i++) {
-	 		move = Tools.getMove(targets[i]);
-	 		if (!move.exists) {
-	 			return this.sendReply('Move "'+move.id+'" not found.');
-	 		}
-	 		problem = Tools.checkLearnset(move, template, lsetData);
-	 		if (problem) break;
-	 	}
-	 	var buffer = ''+template.name+(problem?" <span class=\"message-learn-cannotlearn\">can't</span> learn ":" <span class=\"message-learn-canlearn\">can</span> learn ")+(targets.length>2?"these moves":move.name);
-	 	if (!problem) {
-	 		var sourceNames = {E:"egg",S:"event",D:"dream world"};
-	 		if (lsetData.sources || lsetData.sourcesBefore) buffer += " only when obtained from:<ul class=\"message-learn-list\">";
-	 		if (lsetData.sources) {
-	 			var sources = lsetData.sources.sort();
-	 			var prevSource;
-	 			var prevSourceType;
-	 			for (var i=0, len=sources.length; i<len; i++) {
-	 				var source = sources[i];
-	 				if (source.substr(0,2) === prevSourceType) {
-	 					if (prevSourceCount < 0) buffer += ": "+source.substr(2);
-	 					else if (all || prevSourceCount < 3) buffer += ', '+source.substr(2);
-	 					else if (prevSourceCount == 3) buffer += ', ...';
-	 					prevSourceCount++;
-	 					continue;
-	 				}
-	 				prevSourceType = source.substr(0,2);
-	 				prevSourceCount = source.substr(2)?0:-1;
-	 				buffer += "<li>gen "+source.substr(0,1)+" "+sourceNames[source.substr(1,1)];
-	 				if (prevSourceType === '5E' && template.maleOnlyHidden) buffer += " (cannot have hidden ability)";
-	 				if (source.substr(2)) buffer += ": "+source.substr(2);
-	 			}
-	 		}
-	 		if (lsetData.sourcesBefore) buffer += "<li>any generation before "+(lsetData.sourcesBefore+1);
-	 		buffer += "</ul>";
-	 	}
-	 	this.sendReplyBox(buffer);
-	 },
-
-	 weak: 'weakness',
-	 weakness: function(target, room, user){
-	 	var targets = target.split(/[ ,\/]/);
-
-	 	var pokemon = Tools.getTemplate(target);
-	 	var type1 = Tools.getType(targets[0]);
-	 	var type2 = Tools.getType(targets[1]);
-
-	 	if (pokemon.exists) {
-	 		target = pokemon.species;
-	 	} else if (type1.exists && type2.exists) {
-	 		pokemon = {types: [type1.id, type2.id]};
-	 		target = type1.id + "/" + type2.id;
-	 	} else if (type1.exists) {
-	 		pokemon = {types: [type1.id]};
-	 		target = type1.id;
-	 	} else {
-	 		return this.sendReplyBox(target + " isn't a recognized type or pokemon.");
-	 	}
-
-	 	var weaknesses = [];
-	 	Object.keys(Tools.data.TypeChart).forEach(function (type) {
-	 		var notImmune = Tools.getImmunity(type, pokemon);
-	 		if (notImmune) {
-	 			var typeMod = Tools.getEffectiveness(type, pokemon);
-	 			if (typeMod == 1) weaknesses.push(type);
-	 			if (typeMod == 2) weaknesses.push("<b>" + type + "</b>");
-	 		}
-	 	});
-
-	 	if (!weaknesses.length) {
-	 		this.sendReplyBox(target + " has no weaknesses.");
-	 	} else {
-	 		this.sendReplyBox(target + " is weak to: " + weaknesses.join(', ') + " (not counting abilities).");
-	 	}
-	 },
-
-	 matchup: 'effectiveness',
-	 effectiveness: function(target, room, user) {
-	 	var targets = target.split(/[,/]/);
-	 	var type = Tools.getType(targets[1]);
-	 	var pokemon = Tools.getTemplate(targets[0]);
-	 	var defender;
-
-	 	if (!pokemon.exists || !type.exists) {
-			// try the other way around
-			pokemon = Tools.getTemplate(targets[1]);
-			type = Tools.getType(targets[0]);
-		}
-		defender = pokemon.species+' (not counting abilities)';
-
-		if (!pokemon.exists || !type.exists) {
-			// try two types
-			if (Tools.getType(targets[0]).exists && Tools.getType(targets[1]).exists) {
-				// two types
-				type = Tools.getType(targets[0]);
-				defender = Tools.getType(targets[1]).id;
-				pokemon = {types: [defender]};
-				if (Tools.getType(targets[2]).exists) {
-					defender = Tools.getType(targets[1]).id + '/' + Tools.getType(targets[2]).id;
-					pokemon = {types: [Tools.getType(targets[1]).id, Tools.getType(targets[2]).id]};
-=======
 	stats: 'data',
 	dex: 'data',
 	pokedex: 'data',
@@ -1005,7 +580,6 @@
 				} else {
 					source = foundData.id;
 					atkName = foundData.id;
->>>>>>> 3f296c69
 				}
 				searchMethods = targetMethods;
 			} else if (!defender && method in targetMethods) {
@@ -1054,24 +628,15 @@
 		this.sendReplyBox('+ <b>Voice</b> - They can use ! commands like !groups, and talk during moderated chat<br />' +
 			'% <b>Driver</b> - The above, and they can mute. Global % can also lock users and check for alts<br />' +
 			'@ <b>Moderator</b> - The above, and they can ban users<br />' +
-<<<<<<< HEAD
-			'&amp; <b>Leader</b> - The above, and they can promote moderators and force ties<br />'+
-			'~ <b>Administrator</b> - They can do anything, like change what this message says');
-	},
-	
-
-	website: function(target, room, user) {
-		if (!this.canBroadcast()) return;
-		this.sendReplyBox(' <b>Website League</b> - <a href="http://leaf-league.weebly.com/">Click Here</a><br />');
-
-=======
 			'&amp; <b>Leader</b> - The above, and they can promote to moderator and force ties<br />' +
 			'~ <b>Administrator</b> - They can do anything, like change what this message says<br />' +
 			'# <b>Room Owner</b> - They are administrators of the room and can almost totally control it');
->>>>>>> 3f296c69
-	},
-
-	
+	},
+
+	website: function(target, room, user) {
+		if (!this.canBroadcast()) return;
+		this.sendReplyBox(' <b>Website League</b> - <a href="http://leaf-league.weebly.com/">Click Here</a><br />');
+	},
 
 	forum: function(target, room, user) {
 		if (!this.canBroadcast()) return;
@@ -2036,7 +1601,6 @@
 			'<img src="http://img.pokemondb.net/sprites/black-white/anim/normal/arcanine.gif">')
 	},
 
-<<<<<<< HEAD
 	aaron: 'Aaron',
 	aaron: function(target, room, user) {
 		if (!this.canBroadcast()) return;
@@ -2044,326 +1608,7 @@
 			'Ace: Mega Aggron<br \>' +
 			'Quote: Rock Solid Through The Core.<br \>' +
 			'<img src="http://i305.photobucket.com/albums/nn232/XandZero2/MEGAGGRON_zpsa46c3722.png">')
-=======
-	commands: 'help',
-	h: 'help',
-	'?': 'help',
-	help: function(target, room, user) {
-		target = target.toLowerCase();
-		var matched = false;
-		if (target === 'all' || target === 'msg' || target === 'pm' || target === 'whisper' || target === 'w') {
-			matched = true;
-			this.sendReply('/msg OR /whisper OR /w [username], [message] - Send a private message.');
-		}
-		if (target === 'all' || target === 'r' || target === 'reply') {
-			matched = true;
-			this.sendReply('/reply OR /r [message] - Send a private message to the last person you received a message from, or sent a message to.');
-		}
-		if (target === 'all' || target === 'getip' || target === 'ip') {
-			matched = true;
-			this.sendReply('/ip - Get your own IP address.');
-			this.sendReply('/ip [username] - Get a user\'s IP address. Requires: @ & ~');
-		}
-		if (target === 'all' || target === 'rating' || target === 'ranking' || target === 'rank' || target === 'ladder') {
-			matched = true;
-			this.sendReply('/rating - Get your own rating.');
-			this.sendReply('/rating [username] - Get user\'s rating.');
-		}
-		if (target === 'all' || target === 'nick') {
-			matched = true;
-			this.sendReply('/nick [new username] - Change your username.');
-		}
-		if (target === 'all' || target === 'avatar') {
-			matched = true;
-			this.sendReply('/avatar [new avatar number] - Change your trainer sprite.');
-		}
-		if (target === 'all' || target === 'rooms') {
-			matched = true;
-			this.sendReply('/rooms [username] - Show what rooms a user is in.');
-		}
-		if (target === 'all' || target === 'whois') {
-			matched = true;
-			this.sendReply('/whois [username] - Get details on a username: group, and rooms.');
-		}
-		if (target === 'all' || target === 'data') {
-			matched = true;
-			this.sendReply('/data [pokemon/item/move/ability] - Get details on this pokemon/item/move/ability.');
-			this.sendReply('!data [pokemon/item/move/ability] - Show everyone these details. Requires: + % @ & ~');
-		}
-		if (target === "all" || target === 'analysis') {
-			matched = true;
-			this.sendReply('/analysis [pokemon], [generation] - Links to the Smogon University analysis for this Pokemon in the given generation.');
-			this.sendReply('!analysis [pokemon], [generation] - Shows everyone this link. Requires: + % @ & ~');
-		}
-		if (target === 'all' || target === 'groups') {
-			matched = true;
-			this.sendReply('/groups - Explains what the + % @ & next to people\'s names mean.');
-			this.sendReply('!groups - Show everyone that information. Requires: + % @ & ~');
-		}
-		if (target === 'all' || target === 'opensource') {
-			matched = true;
-			this.sendReply('/opensource - Links to PS\'s source code repository.');
-			this.sendReply('!opensource - Show everyone that information. Requires: + % @ & ~');
-		}
-		if (target === 'all' || target === 'avatars') {
-			matched = true;
-			this.sendReply('/avatars - Explains how to change avatars.');
-			this.sendReply('!avatars - Show everyone that information. Requires: + % @ & ~');
-		}
-		if (target === 'all' || target === 'intro') {
-			matched = true;
-			this.sendReply('/intro - Provides an introduction to competitive pokemon.');
-			this.sendReply('!intro - Show everyone that information. Requires: + % @ & ~');
-		}
-		if (target === 'all' || target === 'cap') {
-			matched = true;
-			this.sendReply('/cap - Provides an introduction to the Create-A-Pokemon project.');
-			this.sendReply('!cap - Show everyone that information. Requires: + % @ & ~');
-		}
-		if (target === 'all' || target === 'om') {
-			matched = true;
-			this.sendReply('/om - Provides links to information on the Other Metagames.');
-			this.sendReply('!om - Show everyone that information. Requires: + % @ & ~');
-		}
-		if (target === 'all' || target === 'learn' || target === 'learnset' || target === 'learnall') {
-			matched = true;
-			this.sendReply('/learn [pokemon], [move, move, ...] - Displays how a Pokemon can learn the given moves, if it can at all.');
-			this.sendReply('!learn [pokemon], [move, move, ...] - Show everyone that information. Requires: + % @ & ~');
-		}
-		if (target === 'all' || target === 'calc' || target === 'caclulator') {
-			matched = true;
-			this.sendReply('/calc - Provides a link to a damage calculator');
-			this.sendReply('!calc - Shows everyone a link to a damage calculator. Requires: + % @ & ~');
-		}
-		if (target === 'all' || target === 'blockchallenges' || target === 'away' || target === 'idle') {
-			matched = true;
-			this.sendReply('/away - Blocks challenges so no one can challenge you. Deactivate it with /back.');
-		}
-		if (target === 'all' || target === 'allowchallenges' || target === 'back') {
-			matched = true;
-			this.sendReply('/back - Unlocks challenges so you can be challenged again. Deactivate it with /away.');
-		}
-		if (target === 'all' || target === 'faq') {
-			matched = true;
-			this.sendReply('/faq [theme] - Provides a link to the FAQ. Add deviation, doubles, randomcap, restart, or staff for a link to these questions. Add all for all of them.');
-			this.sendReply('!faq [theme] - Shows everyone a link to the FAQ. Add deviation, doubles, randomcap, restart, or staff for a link to these questions. Add all for all of them. Requires: + % @ & ~');
-		}
-		if (target === 'all' || target === 'highlight') {
-			matched = true;
-			this.sendReply('Set up highlights:');
-			this.sendReply('/highlight add, word - add a new word to the highlight list.');
-			this.sendReply('/highlight list - list all words that currently highlight you.');
-			this.sendReply('/highlight delete, word - delete a word from the highlight list.');
-			this.sendReply('/highlight delete - clear the highlight list');
-		}
-		if (target === 'all' || target === 'timestamps') {
-			matched = true;
-			this.sendReply('Set your timestamps preference:');
-			this.sendReply('/timestamps [all|lobby|pms], [minutes|seconds|off]');
-			this.sendReply('all - change all timestamps preferences, lobby - change only lobby chat preferences, pms - change only PM preferences');
-			this.sendReply('off - set timestamps off, minutes - show timestamps of the form [hh:mm], seconds - show timestamps of the form [hh:mm:ss]');
-		}
-		if (target === 'all' || target === 'effectiveness' || target === 'matchup' || target === 'eff' || target === 'type') {
-			matched = true;
-			this.sendReply('/effectiveness OR /matchup OR /eff OR /type [attack], [defender] - Provides the effectiveness of a move or type on another type or a Pokémon.');
-			this.sendReply('!effectiveness OR /matchup OR !eff OR !type [attack], [defender] - Shows everyone the effectiveness of a move or type on another type or a Pokémon.');
-		}
-		if (target === 'all' || target === 'dexsearch' || target === 'dsearch') {
-			matched = true;
-			this.sendReply('/dexsearch [type], [move], [move], ... - Searches for Pokemon that fulfill the selected criteria.');
-			this.sendReply('Search categories are: type, tier, color, moves, ability, gen.');
-			this.sendReply('Valid colors are: green, red, blue, white, brown, yellow, purple, pink, gray and black.');
-			this.sendReply('Valid tiers are: Uber/OU/BL/LC/CAP.');
-			this.sendReply('Types must be followed by " type", e.g., "dragon type".');
-			this.sendReply('Parameters can be excluded through the use of "!", e.g., "!water type" excludes all water types.');
-			this.sendReply('The parameter "mega" can be added to search for Mega Evolutions only.');
-			this.sendReply('The order of the parameters does not matter.');
-		}
-		if (target === 'all' || target === 'dice' || target === 'roll') {
-			matched = true;
-			this.sendReply('/dice [optional max number] - Randomly picks a number between 1 and 6, or between 1 and the number you choose.');
-			this.sendReply('/dice [number of dice]d[number of sides] - Simulates rolling a number of dice, e.g., /dice 2d4 simulates rolling two 4-sided dice.');
-		}
-		if (target === 'all' || target === 'join') {
-			matched = true;
-			this.sendReply('/join [roomname] - Attempts to join the room [roomname].');
-		}
-		if (target === 'all' || target === 'ignore') {
-			matched = true;
-			this.sendReply('/ignore [user] - Ignores all messages from the user [user].');
-			this.sendReply('Note that staff messages cannot be ignored.');
-		}
-		if (target === '%' || target === 'invite') {
-			matched = true;
-			this.sendReply('/invite [username], [roomname] - Invites the player [username] to join the room [roomname].');
-		}
-		if (target === '%' || target === 'lock' || target === 'l') {
-			matched = true;
-			this.sendReply('/lock OR /l [username], [reason] - Locks the user from talking in all chats. Requires: % @ & ~');
-		}
-		if (target === '%' || target === 'unlock') {
-			matched = true;
-			this.sendReply('/unlock [username] - Unlocks the user. Requires: % @ & ~');
-		}
-		if (target === '%' || target === 'redirect' || target === 'redir') {
-			matched = true;
-			this.sendReply('/redirect OR /redir [username], [roomname] - Attempts to redirect the user [username] to the room [roomname]. Requires: % @ & ~');
-		}
-		if (target === '%' || target === 'modnote') {
-			matched = true;
-			this.sendReply('/modnote [note] - Adds a moderator note that can be read through modlog. Requires: % @ & ~');
-		}
-		if (target === '%' || target === 'altcheck' || target === 'alt' || target === 'alts' || target === 'getalts') {
-			matched = true;
-			this.sendReply('/alts OR /altcheck OR /alt OR /getalts [username] - Get a user\'s alts. Requires: % @ & ~');
-		}
-		if (target === '%' || target === 'forcerename' || target === 'fr') {
-			matched = true;
-			this.sendReply('/forcerename OR /fr [username], [reason] - Forcibly change a user\'s name and shows them the [reason]. Requires: % @ & ~');
-		}
-		if (target === '@' || target === 'roomban' || target === 'rb') {
-			matched = true;
-			this.sendReply('/roomban [username] - Bans the user from the room you are in. Requires: @ & ~');
-		}
-		if (target === '@' || target === 'roomunban') {
-			matched = true;
-			this.sendReply('/roomunban [username] - Unbans the user from the room you are in. Requires: @ & ~');
-		}
-		if (target === '@' || target === 'ban' || target === 'b') {
-			matched = true;
-			this.sendReply('/ban OR /b [username], [reason] - Kick user from all rooms and ban user\'s IP address with reason. Requires: @ & ~');
-		}
-		if (target === '&' || target === 'banip') {
-			matched = true;
-			this.sendReply('/banip [ip] - Kick users on this IP or IP range from all rooms and bans it. Accepts wildcards to ban ranges. Requires: & ~');
-		}
-		if (target === '@' || target === 'unban') {
-			matched = true;
-			this.sendReply('/unban [username] - Unban a user. Requires: @ & ~');
-		}
-		if (target === '@' || target === 'unbanall') {
-			matched = true;
-			this.sendReply('/unbanall - Unban all IP addresses. Requires: @ & ~');
-		}
-		if (target === '%' || target === 'modlog') {
-			matched = true;
-			this.sendReply('/modlog [roomid|all], [n] - Roomid defaults to current room. If n is a number or omitted, display the last n lines of the moderator log. Defaults to 15. If n is not a number, search the moderator log for "n" on room\'s log [roomid]. If you set [all] as [roomid], searches for "n" on all rooms\'s logs. Requires: % @ & ~');
-		}
-		if (target === "%" || target === 'kickbattle ') {
-			matched = true;
-			this.sendReply('/kickbattle [username], [reason] - Kicks an user from a battle with reason. Requires: % @ & ~');
-		}
-		if (target === "%" || target === 'warn' || target === 'k') {
-			matched = true;
-			this.sendReply('/warn OR /k [username], [reason] - Warns a user showing them the Pokemon Showdown Rules and [reason] in an overlay. Requires: % @ & ~');
-		}
-		if (target === '%' || target === 'mute' || target === 'm') {
-			matched = true;
-			this.sendReply('/mute OR /m [username], [reason] - Mutes a user with reason for 7 minutes. Requires: % @ & ~');
-		}
-		if (target === '%' || target === 'hourmute' || target === 'hm') {
-			matched = true;
-			this.sendReply('/hourmute OR /hm [username], [reason] - Mutes a user with reason for an hour. Requires: % @ & ~');
-		}
-		if (target === '%' || target === 'unmute' || target === 'um') {
-			matched = true;
-			this.sendReply('/unmute [username] - Removes mute from user. Requires: % @ & ~');
-		}
-		if (target === '&' || target === 'promote') {
-			matched = true;
-			this.sendReply('/promote [username], [group] - Promotes the user to the specified group or next ranked group. Requires: & ~');
-		}
-		if (target === '&' || target === 'demote') {
-			matched = true;
-			this.sendReply('/demote [username], [group] - Demotes the user to the specified group or previous ranked group. Requires: & ~');
-		}
-		if (target === '&' || target === 'forcetie') {
-			matched = true;
-			this.sendReply('/forcetie - Forces the current match to tie. Requires: & ~');
-		}
-		if (target === '&' || target === 'declare') {
-			matched = true;
-			this.sendReply('/declare [message] - Anonymously announces a message. Requires: & ~');
-		}
-		if (target === '~' || target === 'chatdeclare' || target === 'cdeclare') {
-			matched = true;
-			this.sendReply('/cdeclare [message] - Anonymously announces a message to all chatrooms on the server. Requires: ~');
-		}
-		if (target === '~' || target === 'globaldeclare' || target === 'gdeclare') {
-			matched = true;
-			this.sendReply('/globaldeclare [message] - Anonymously announces a message to every room on the server. Requires: ~');
-		}
-		if (target === '%' || target === 'announce' || target === 'wall') {
-			matched = true;
-			this.sendReply('/announce OR /wall [message] - Makes an announcement. Requires: % @ & ~');
-		}
-		if (target === '@' || target === 'modchat') {
-			matched = true;
-			this.sendReply('/modchat [off/autoconfirmed/+/%/@/&/~] - Set the level of moderated chat. Requires: @ for off/autoconfirmed/+ options, & ~ for all the options');
-		}
-		if (target === '~' || target === 'hotpatch') {
-			matched = true;
-			this.sendReply('Hot-patching the game engine allows you to update parts of Showdown without interrupting currently-running battles. Requires: ~');
-			this.sendReply('Hot-patching has greater memory requirements than restarting.');
-			this.sendReply('/hotpatch chat - reload chat-commands.js');
-			this.sendReply('/hotpatch battles - spawn new simulator processes');
-			this.sendReply('/hotpatch formats - reload the tools.js tree, rebuild and rebroad the formats list, and also spawn new simulator processes');
-		}
-		if (target === '~' || target === 'lockdown') {
-			matched = true;
-			this.sendReply('/lockdown - locks down the server, which prevents new battles from starting so that the server can eventually be restarted. Requires: ~');
-		}
-		if (target === '~' || target === 'kill') {
-			matched = true;
-			this.sendReply('/kill - kills the server. Can\'t be done unless the server is in lockdown state. Requires: ~');
-		}
-		if (target === '~' || target === 'loadbanlist') {
-			matched = true;
-			this.sendReply('/loadbanlist - Loads the bans located at ipbans.txt. The command is executed automatically at startup. Requires: ~');
-		}
-		if (target === '~' || target === 'makechatroom') {
-			matched = true;
-			this.sendReply('/makechatroom [roomname] - Creates a new room named [roomname]. Requires: ~');
-		}
-		if (target === '~' || target === 'deregisterchatroom') {
-			matched = true;
-			this.sendReply('/deregisterchatroom [roomname] - Deletes room [roomname] after the next server restart. Requires: ~');
-		}
-		if (target === '~' || target === 'roomowner') {
-			matched = true;
-			this.sendReply('/roomowner [username] - Appoints [username] as a room owner. Removes official status. Requires: ~');
-		}
-		if (target === '~' || target === 'roomdeowner') {
-			matched = true;
-			this.sendReply('/roomdeowner [username] - Removes [username]\'s status as a room owner. Requires: ~');
-		}
-		if (target === '~' || target === 'privateroom') {
-			matched = true;
-			this.sendReply('/privateroom [on/off] - Makes or unmakes a room private. Requires: ~');
-		}
-		if (target === 'all' || target === 'help' || target === 'h' || target === '?' || target === 'commands') {
-			matched = true;
-			this.sendReply('/help OR /h OR /? - Gives you help.');
-		}
-		if (!target) {
-			this.sendReply('COMMANDS: /msg, /reply, /ignore, /ip, /rating, /nick, /avatar, /rooms, /whois, /help, /away, /back, /timestamps, /highlight');
-			this.sendReply('INFORMATIONAL COMMANDS: /data, /dexsearch, /groups, /opensource, /avatars, /faq, /rules, /intro, /tiers, /othermetas, /learn, /analysis, /calc (replace / with ! to broadcast. (Requires: + % @ & ~))');
-			this.sendReply('For details on all room commands, use /roomhelp');
-			this.sendReply('For details on all commands, use /help all');
-			if (user.group !== config.groupsranking[0]) {
-				this.sendReply('DRIVER COMMANDS: /mute, /unmute, /announce, /modlog, /forcerename, /alts');
-				this.sendReply('MODERATOR COMMANDS: /ban, /unban, /unbanall, /ip, /redirect, /kick');
-				this.sendReply('LEADER COMMANDS: /promote, /demote, /forcewin, /forcetie, /declare');
-				this.sendReply('For details on all moderator commands, use /help @');
-			}
-			this.sendReply('For details of a specific command, use something like: /help data');
-		} else if (!matched) {
-			this.sendReply('The command "/'+target+'" was not found. Try /help for general help');
-		}
->>>>>>> 3f296c69
-	},
-
-
+	},
 
 	raven: 'Raven',
 	raven: function(target, room, user) {
