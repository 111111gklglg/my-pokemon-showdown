--- conflicted
+++ resolved
@@ -178,17 +178,10 @@
 // which case users won't be given any information on how to appeal.
 exports.appealUri = '';
 
-<<<<<<< HEAD
 // replSocketPrefix - the prefix for the repl sockets to be listening on
 // replSocketMode - the file mode bits to use for the repl sockets
 exports.replSocketPrefix = './logs/repl/';
-exports.replSocketMode = 0600;
-=======
-// replsocketprefix - the prefix for the repl sockets to be listening on
-// replsocketmode - the file mode bits to use for the repl sockets
-exports.replsocketprefix = './logs/repl/';
-exports.replsocketmode = 0o600;
->>>>>>> 436dd0c2
+exports.replSocketMode = 0o600;
 
 // Symbols, Groups and Permissions
 //   mutedSymbol - The symbol representing a muted user.
@@ -384,7 +377,7 @@
 exports.groups.battleRoomByRank = exports.groups.byRank.filter(function (a) { return exports.groups.battleRoom[a]; });
 exports.groups.byId = {};
 exports.groups.byRank.forEach(function (group, rank) {
-	var groupData = exports.groups.bySymbol[group];
+	let groupData = exports.groups.bySymbol[group];
 	if (groupData.id) exports.groups.byId[groupData.id] = group;
 	groupData.rank = rank;
 });
